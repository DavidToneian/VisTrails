--- conflicted
+++ resolved
@@ -13,10 +13,5 @@
    log
    example_itk
    controlflowdev
-<<<<<<< HEAD
    cltools
-=======
-   parallelization
-   cltools
-   api_documentation
->>>>>>> 3d63f1a7
+   api_documentation