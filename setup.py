--- conflicted
+++ resolved
@@ -42,11 +42,7 @@
 Who we are: http://www.vistrails.org/index.php/People
 """
 setup(name='vistrails',
-<<<<<<< HEAD
       version='2.x',
-=======
-      version='2.2.4',
->>>>>>> 1244feb2
       packages=packages,
       include_package_data=True,
       entry_points={
