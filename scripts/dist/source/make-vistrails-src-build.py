#!/usr/bin/env python
###########################################################
# Builds Source Release and uploads to Sourceforge        #
# Author: Daniel S. Rees (Modified by Tommy Ellqvist)     #
#                                                         #
# Description:                                            #
#     Creates and archives a tarball of a git             #
#     repository and uploads it to Sourceforge.           #
#     Intended for use as a scheduled task or             #
#     run by a buildbot.                                  #
#                                                         #
# Instructions:                                           #
#     Check out a clean version from git, then run        #
#     dist/common/prepare_release.py to update hash.      #
#     Running this script will create a tarball in the    #
#     root directory with the files in EXPORT_PATHS.      #
#     Specify sourceforge username and path to private    #
#     key to upload to sourceforge.                       #
#                                                         #
# Requires 'scp' to be installed and accessible from a    #
# default environment (use Cygwin if on Windows).         #
###########################################################

import os
import sys
import tarfile
import subprocess

####################
###### Config ######
####################

# Paths of files and/or directories to be included in the exported repository (relative to export dir)
EXPORT_PATHS = "vistrails doc examples extensions scripts CHANGELOG LICENSE".split()

# VisTrails Release Version
<<<<<<< HEAD
VT_VERSION = '2.2.x'
=======
VT_VERSION = '2.2.3'
>>>>>>> ebd598ab

# Branch to be used to build release
VT_BRANCH = 'master'

# Hash used in the release
<<<<<<< HEAD
VT_HASH = '2a23d897fbd6'
=======
VT_HASH = 'df9bf200d91e'
>>>>>>> ebd598ab

# Distribution Tarball name (Do not add ".tar.gz")
#TARBALL_NAME = "vistrails-src-%s-%s" % (VT_VERSION, VT_HASH)
TARBALL_NAME = "vistrails-src"

# Tarball file name
TARBALL_FILENAME = TARBALL_NAME + ".tar.gz"

# Flag determines if tarball is uploaded (Can be set manually here or conditionally in last_minute_changes())
SF_DO_UPLOAD = False

# Sourceforge User Name
SF_USERNAME = "CHANGEME"

# Sourceforge Project Name (unix name)
SF_PROJECT = "vistrails"

# Sourceforge target directory for upload (relative path from project root)
SF_DIRNAME = "vistrails/v%s"%VT_VERSION

# Path to private key for secure connection to Sourceforge (absolute path)
SF_PRIVKEY_PATH = "/path/to/private/key/CHANGEME"

# Number of upload attempts before giving up (Setting this to 0 guarantees that no upload will occur)
SF_UPLOAD_ATTEMPTS = 3

# Directory in which tarball archives are stored
ARCHIVE_DIR = "archive"


#########################################
###### Read command-line arguments ######
#########################################

# If called with 2 arguments, get [sf_username, sf_privkey_path] and upload so sourceforge
if len(sys.argv)==3:
    SF_DO_UPLOAD = True
    SF_USERNAME = sys.argv[1]
    SF_PRIVKEY_PATH = sys.argv[2]

    TARBALL_NAME = "vistrails-src-nightly"
    TARBALL_FILENAME = TARBALL_NAME + ".tar.gz"
    SF_DIRNAME = "vistrails/nightly"

#####################
###### Globals ######
#####################

# Sourceforge upload command
SF_UPLOAD_CMD = "scp -v -i %s %s %s,%s@frs.sourceforge.net:/home/frs/project/%s/%s/%s/%s" % (
                    SF_PRIVKEY_PATH, TARBALL_FILENAME, SF_USERNAME, SF_PROJECT, SF_PROJECT[0],
                    SF_PROJECT[0:2], SF_PROJECT, SF_DIRNAME)

if __name__ == "__main__":
    os.chdir(os.path.join(os.path.dirname(__file__), '..', '..', '..'))

    # prepare release
    proc = subprocess.Popen(['scripts/dist/common/prepare_release.py'],
                            stdin=subprocess.PIPE,
                            stdout=subprocess.PIPE,
                            stderr=subprocess.STDOUT)
    proc.wait()
    if proc.returncode != 0:
        print "ERROR: preparing release."
        if proc.stdout:
            print proc.stdout.readlines()
        sys.exit(1)

    print "Creating tarball: '%s' ..." % TARBALL_FILENAME
    tarball = None
    try:
        tarball = tarfile.open(TARBALL_FILENAME, "w:gz")
        ignore = [os.path.join('scripts', 'dist'),
                  os.path.join('doc', 'dist')]

        def filter_(member):
            if any(member.name.startswith(ignored) for ignored in ignore):
                return None
            return member

        for fname in EXPORT_PATHS:
            tarball.add(fname, filter=filter_)
    except:
        print "ERROR: Failed to create tarball"
        raise
    finally:
        if tarball is not None:
            tarball.close()

    if SF_DO_UPLOAD and SF_UPLOAD_ATTEMPTS > 0:
        # Upload to sourceforge
        uploaded = False
        upload_attempts = 0
        while not uploaded and upload_attempts < SF_UPLOAD_ATTEMPTS:
            upload_attempts += 1
            print "Uploading tarball to Sourceforge (attempt %d of %d): '%s' ..." % (upload_attempts, SF_UPLOAD_ATTEMPTS, SF_UPLOAD_CMD)
            try:
                upload_proc = subprocess.Popen(SF_UPLOAD_CMD, shell=True, stdout=subprocess.PIPE, stderr=subprocess.STDOUT)
                upload_log = upload_proc.communicate()[0]
                # Indent upload log and print
                upload_log = "\n".join(['    ' + line for line in upload_log.splitlines()])
                print "Sourceforge Upload Log (attempt %d of %d):\n%s" % (upload_attempts, SF_UPLOAD_ATTEMPTS, upload_log)
                if upload_proc.returncode != 0:
                    raise Exception("Tarball upload (attempt %d of %d) failed with return code: %s" % (upload_attempts, SF_UPLOAD_ATTEMPTS, upload_proc.returncode))
                else:
                    print "Tarball upload completed on attempt %d of %d." % (upload_attempts, SF_UPLOAD_ATTEMPTS)
                    uploaded = True
            except Exception, e:
                if upload_attempts == SF_UPLOAD_ATTEMPTS:
                    print "ERROR: Could not upload to sourceforge"
                else:
                    print e.args[0]
        print "tarball uploaded to Sourceforge, deleting local tarball"
        if os.path.isfile(TARBALL_FILENAME):
            os.remove(TARBALL_FILENAME)

    print "Completed Source Build"<|MERGE_RESOLUTION|>--- conflicted
+++ resolved
@@ -34,21 +34,13 @@
 EXPORT_PATHS = "vistrails doc examples extensions scripts CHANGELOG LICENSE".split()
 
 # VisTrails Release Version
-<<<<<<< HEAD
 VT_VERSION = '2.2.x'
-=======
-VT_VERSION = '2.2.3'
->>>>>>> ebd598ab
 
 # Branch to be used to build release
 VT_BRANCH = 'master'
 
 # Hash used in the release
-<<<<<<< HEAD
-VT_HASH = '2a23d897fbd6'
-=======
-VT_HASH = 'df9bf200d91e'
->>>>>>> ebd598ab
+VT_HASH = 'xxxxxxxxxxxx'
 
 # Distribution Tarball name (Do not add ".tar.gz")
 #TARBALL_NAME = "vistrails-src-%s-%s" % (VT_VERSION, VT_HASH)
