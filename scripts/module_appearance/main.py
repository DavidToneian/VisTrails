###############################################################################
##
## Copyright (C) 2006-2011, University of Utah. 
## All rights reserved.
<<<<<<< HEAD
## Contact: vistrails@sci.utah.edu
=======
## Contact: contact@vistrails.org
>>>>>>> 038222ae
##
## This file is part of VisTrails.
##
## "Redistribution and use in source and binary forms, with or without 
## modification, are permitted provided that the following conditions are met:
##
##  - Redistributions of source code must retain the above copyright notice, 
##    this list of conditions and the following disclaimer.
##  - Redistributions in binary form must reproduce the above copyright 
##    notice, this list of conditions and the following disclaimer in the 
##    documentation and/or other materials provided with the distribution.
##  - Neither the name of the University of Utah nor the names of its 
##    contributors may be used to endorse or promote products derived from 
##    this software without specific prior written permission.
##
## THIS SOFTWARE IS PROVIDED BY THE COPYRIGHT HOLDERS AND CONTRIBUTORS "AS IS" 
## AND ANY EXPRESS OR IMPLIED WARRANTIES, INCLUDING, BUT NOT LIMITED TO, 
## THE IMPLIED WARRANTIES OF MERCHANTABILITY AND FITNESS FOR A PARTICULAR 
## PURPOSE ARE DISCLAIMED. IN NO EVENT SHALL THE COPYRIGHT HOLDER OR 
## CONTRIBUTORS BE LIABLE FOR ANY DIRECT, INDIRECT, INCIDENTAL, SPECIAL, 
## EXEMPLARY, OR CONSEQUENTIAL DAMAGES (INCLUDING, BUT NOT LIMITED TO, 
## PROCUREMENT OF SUBSTITUTE GOODS OR SERVICES; LOSS OF USE, DATA, OR PROFITS; 
## OR BUSINESS INTERRUPTION) HOWEVER CAUSED AND ON ANY THEORY OF LIABILITY, 
## WHETHER IN CONTRACT, STRICT LIABILITY, OR TORT (INCLUDING NEGLIGENCE OR 
## OTHERWISE) ARISING IN ANY WAY OUT OF THE USE OF THIS SOFTWARE, EVEN IF 
## ADVISED OF THE POSSIBILITY OF SUCH DAMAGE."
##
###############################################################################

#!/usr/bin/env python
###############################################################################
##
## Copyright (C) 2006-2011, University of Utah. 
## All rights reserved.
## Contact: contact@vistrails.org
##
## This file is part of VisTrails.
##
## "Redistribution and use in source and binary forms, with or without 
## modification, are permitted provided that the following conditions are met:
##
##  - Redistributions of source code must retain the above copyright notice, 
##    this list of conditions and the following disclaimer.
##  - Redistributions in binary form must reproduce the above copyright 
##    notice, this list of conditions and the following disclaimer in the 
##    documentation and/or other materials provided with the distribution.
##  - Neither the name of the University of Utah nor the names of its 
##    contributors may be used to endorse or promote products derived from 
##    this software without specific prior written permission.
##
## THIS SOFTWARE IS PROVIDED BY THE COPYRIGHT HOLDERS AND CONTRIBUTORS "AS IS" 
## AND ANY EXPRESS OR IMPLIED WARRANTIES, INCLUDING, BUT NOT LIMITED TO, 
## THE IMPLIED WARRANTIES OF MERCHANTABILITY AND FITNESS FOR A PARTICULAR 
## PURPOSE ARE DISCLAIMED. IN NO EVENT SHALL THE COPYRIGHT HOLDER OR 
## CONTRIBUTORS BE LIABLE FOR ANY DIRECT, INDIRECT, INCIDENTAL, SPECIAL, 
## EXEMPLARY, OR CONSEQUENTIAL DAMAGES (INCLUDING, BUT NOT LIMITED TO, 
## PROCUREMENT OF SUBSTITUTE GOODS OR SERVICES; LOSS OF USE, DATA, OR PROFITS; 
## OR BUSINESS INTERRUPTION) HOWEVER CAUSED AND ON ANY THEORY OF LIABILITY, 
## WHETHER IN CONTRACT, STRICT LIABILITY, OR TORT (INCLUDING NEGLIGENCE OR 
## OTHERWISE) ARISING IN ANY WAY OUT OF THE USE OF THIS SOFTWARE, EVEN IF 
## ADVISED OF THE POSSIBILITY OF SUCH DAMAGE."
##
###############################################################################
##############################################################################
# create_module_appearance.py helps VisTrails package developers customize
# the appearance of modules in their packages.

from PyQt4 import QtGui, QtCore, Qt
from module_appearance import Ui_MainWindow
import sys

default_pen = QtGui.QPen()
default_pen.setWidth(2)
default_pen.setColor(QtCore.Qt.black)

selected_pen = QtGui.QPen()
selected_pen.setWidth(3)
selected_pen.setColor(QtCore.Qt.yellow)

##############################################################################

class ModuleFringeJoint(QtGui.QGraphicsEllipseItem):
    
    brush = QtGui.QBrush(QtGui.QColor(192, 192, 192))
    def __init__(self, leftLine, rightLine):
        pt = rightLine.line().p1()
        sz = 5
        QtGui.QGraphicsEllipseItem.__init__(self, -sz/2, -sz/2, sz, sz)
        self.setPos(pt)
        self.leftLine = leftLine
        self.rightLine = rightLine
        self.setAcceptHoverEvents(True)
        self.setPen(default_pen)
        self.setBrush(self.brush)
        self.setZValue(1.0)
        self.setFlag(QtGui.QGraphicsItem.ItemIsMovable, True)
        self.setFlag(QtGui.QGraphicsItem.ItemIsFocusable, True)
        
    def removeSelf(self):
        scene = self.scene()
        scene.removeItem(self)
        scene.removeItem(self.rightLine)
        self.leftLine.rightJoint = self.rightLine.rightJoint
        self.leftLine.moveRightPoint(self.rightLine.line().p2())
        if self.rightLine.rightJoint is not None:
            self.rightLine.rightJoint.leftLine = self.leftLine
        
    def mouseMoveEvent(self, event):
        QtGui.QGraphicsItem.mouseMoveEvent(self, event)
        self.leftLine.moveRightPoint(self.scenePos())
        self.rightLine.moveLeftPoint(self.scenePos())
        app.window.update_text_view()

    def keyPressEvent(self, event):
        if event.matches(QtGui.QKeySequence.Delete):
            self.removeSelf()

    def hoverEnterEvent(self, event):
        self.setPen(selected_pen)
        self.setFocus(QtCore.Qt.OtherFocusReason)

    def hoverLeaveEvent(self, event):
        self.setPen(default_pen)
        self.clearFocus()

    @staticmethod
    def toScene(pt, side):
        if side == 'left':
            raise Exception("unimplemented")
        elif side == 'right':
            return QtCore.QPointF(pt[0] * 80.0 + 100.0, pt[1] * 80.0 - 40.0)
        else:
            raise Exception("side must be either 'right' or 'left'")
        
    def toVisTrails(self, side):
        px, py = self.scenePos().x(), self.scenePos().y()
        if side == 'left':
            return ((100.0+px)/80.0, (40.0-py)/80.0)
        elif side == 'right':
            return ((px-100.0)/80.0, (40.0-py)/80.0)
        else:
            raise Exception("side must be either 'right' or 'left'")

class ModuleFringeLine(QtGui.QGraphicsLineItem):

    def __init__(self, leftJoint, rightJoint, *args, **kwargs):
        QtGui.QGraphicsLineItem.__init__(self, *args, **kwargs)
        self.setAcceptHoverEvents(True)
        self.setPen(default_pen)
        self.setAcceptedMouseButtons(QtCore.Qt.LeftButton)
        self.leftJoint = leftJoint
        self.rightJoint = rightJoint
        self.setZValue(0.0)

    def mouseDoubleClickEvent(self, event):
        self.createNewLine(event.pos())
        app.window.update_text_view()

    def hoverEnterEvent(self, event):
        self.setPen(selected_pen)

    def hoverLeaveEvent(self, event):
        self.setPen(default_pen)

    def moveLeftPoint(self, pt):
        self.setLine(QtCore.QLineF(pt, self.line().p2()))

    def moveRightPoint(self, pt):
        self.setLine(QtCore.QLineF(self.line().p1(), pt))

    def createNewLine(self, pt):
        old_line = self.line()
        self.setLine(QtCore.QLineF(old_line.p1(), pt))
        new_line = QtCore.QLineF(pt, old_line.p2())
        
        old_joint = self.rightJoint

        new_fringe_line = ModuleFringeLine(None, self.rightJoint, new_line)
        new_joint = ModuleFringeJoint(self, new_fringe_line)

        self.rightJoint = new_joint
        new_fringe_line.leftJoint = new_joint
        if old_joint is not None:
            old_joint.leftLine = new_fringe_line
        
        scene = self.scene()
        scene.addItem(new_fringe_line)
        scene.addItem(new_joint)
        return new_fringe_line

##############################################################################

class MainWindow(QtGui.QMainWindow):

    def __init__(self, parent=None):
        QtGui.QMainWindow.__init__(self)
        self.ui = Ui_MainWindow()
        self.ui.setupUi(self)
        self.gv = self.ui.graphicsView
        self.setup_graphics_view()
        self.connect(self.ui.pushButton_Quit,
                     QtCore.SIGNAL("clicked()"),
                     QtGui.qApp.quit)
        self.connect(self.ui.pushButton_symmetric,
                     QtCore.SIGNAL("clicked()"),
                     self.make_symmetric)
        self.connect(self.ui.pushButton_mirrored,
                     QtCore.SIGNAL("clicked()"),
                     self.make_mirrored)
        self.connect(self.ui.pushButton_Clear,
                     QtCore.SIGNAL("clicked()"),
                     self.clear_points)

    def setup_graphics_view(self):
        self.scene = QtGui.QGraphicsScene()
        self.gv.setScene(self.scene)
        self.gv.setBackgroundBrush(QtCore.Qt.gray)
        pen = QtGui.QPen()
        pen.setWidth(2)
        pen.setColor(QtCore.Qt.black)

        self.scene.addLine(-100,-40,100,-40,pen)
        self.scene.addLine(-100, 40,100, 40,pen)

        # l1 is the left line
        self.l1 = ModuleFringeLine(None, None, -100,  40, -100, -40)

        # l2 is the right line
        self.l2 = ModuleFringeLine(None, None,  100, -40,  100,  40)
        
        self.scene.addItem(self.l1)
        self.scene.addItem(self.l2)

        self.update_text_view()

    @staticmethod
    def get_points(line, side):
        lst = []
        while not (line.rightJoint is None):
            lst.append(line.rightJoint.toVisTrails(side))
            line = line.rightJoint.rightLine
        return lst
    
    def update_text_view(self):
        s = ''
        left_list = self.get_points(self.l1, 'left')
        right_list = self.get_points(self.l2, 'right')
        
        for (preamble, postamble,
             side, pts) in zip(['reg.add_module(your_class,\n               moduleLeftFringe=[(0.0, 0.0), ',
                                '               moduleRightFringe=[(0.0, 0.0), '],
                               ['(0.0, 1.0)],\n', '(0.0, 1.0)])\n'],
                               ['left', 'right'],
                               [left_list, reversed(right_list)]):
            f = pts
            s += preamble
            for p in pts:
                s += ('(%.4f, %.4f), ' % p)
            s += postamble
        self.ui.textEdit.clear()
        self.ui.textEdit.append(s)

    ##########################################################################
    # slots

    def make_symmetric(self):
        while not (self.l2.rightJoint is None):
            self.l2.rightJoint.removeSelf()
        l1 = self.l1
        l2 = self.l2
        while not (l1.rightJoint is None):
            t = l1.rightJoint.toVisTrails('left')
            t = (-t[0], t[1])
            p = ModuleFringeJoint.toScene(t, 'right')
            l2 = l2.createNewLine(p)
            l1 = l1.rightJoint.rightLine
        self.update_text_view()

    def make_mirrored(self):
        while not (self.l2.rightJoint is None):
            self.l2.rightJoint.removeSelf()
        l1 = self.l1
        pl = []
        while not (l1.rightJoint is None):
            p = l1.rightJoint.scenePos()
            pl.append(QtCore.QPointF(-p.x(), p.y()))
            l1 = l1.rightJoint.rightLine
        l2 = self.l2
        for p in reversed(pl):
            l2 = l2.createNewLine(p)
        self.update_text_view()

    def clear_points(self):
        while not (self.l2.rightJoint is None):
            self.l2.rightJoint.removeSelf()
        while not (self.l1.rightJoint is None):
            self.l1.rightJoint.removeSelf()
        self.update_text_view()

##############################################################################

if __name__ == '__main__':
    app = QtGui.QApplication(sys.argv)
    app.window = MainWindow()
    app.window.show()
    app.exec_()
<|MERGE_RESOLUTION|>--- conflicted
+++ resolved
@@ -2,11 +2,7 @@
 ##
 ## Copyright (C) 2006-2011, University of Utah. 
 ## All rights reserved.
-<<<<<<< HEAD
-## Contact: vistrails@sci.utah.edu
-=======
 ## Contact: contact@vistrails.org
->>>>>>> 038222ae
 ##
 ## This file is part of VisTrails.
 ##
