RELEASE NOTES
-------------
<<<<<<< HEAD
Release Name: v2.2.x build XXXXXXXXXXXX from master branch

Bug fixes:
   Add bug fixes here

From Release: ???NOT YET RELEASED??? from v2.2 branch
=======
Release Name: v2.2.3 build 02ad04a622c4 from v2.2 branch
>>>>>>> ebd598ab

Bug fixes:
 - Fixed showing "invalid pipeline" instead of failure from auto-enabled package
 - Fixed responsiveness of suspended module progress bar
 - Fixed some GUI issues in the job monitor
 - Accept unicode in source configuration widgets (e.g. PythonSource's)
 - Fixed using same name for an input & output port in PythonSource
 - Fixed the spreadsheet window popping up when exiting VisTrails

Enhancements:
 - tej package improved & documented
 - Add "close" action in workspace context menu
 - Added a MongoDB package
 - Added a reprounzip package
 - Make FileOutput mode use the 'outputDirectory' config setting
 - Allow multiple actions in module palette's context menus by introducing 'context_menu', replacing 'contextMenuName' and 'callContextMenu'
 - Add Reshape, DictToTable and ListToTable modules to tabledata
 - Only require numpy/xlrd/xlwt when modules get executed; they now always exist
 - Added Job Submission support to Parameter Explorations and Mashups
 - ModuleSuspended now requires a handle
 - Added Job Submission documentation, examples, and tests
 - Autosave now only stores the latest save, not a new one every 2 minutes

Behavior change for package developers:
 - MplFigure connections now carry the figure number (int)
 - ModuleSuspended now must have an associated JobHandle

From Release: v2.2.2 build 9bd2afa387a4 from v2.2 branch

Bug fixes:
 - prevents introducing cycles in pipeline view (#1097)
 - Fixes to subworkflows
   - Fixes subworkflows failing to execute (#1065)
   - Fixes not being able to remove local subworkflows (#1101)
   - Fixes upgrading to a newer local subworkflow
 - Fixes OPM and PROV export (#1076) (#1075)
 - Fixes executable documents (#1088)
 - Fixed generating pipeline and version tree graphs

From Release: v2.2.1 build c366dbcb640c from v2.2 branch

Bug fixes:
 - parameter exploration failed on cells upgraded to output modules (#1063)

From Release: v2.2 build 7a19c29b8322 from v2.2 branch

Enhancements:
 - zip/unzip binaries no longer needed (#862)
 - new version of tabledata package (also backported to v2.1.5)
 - new version of parallelflow package
 - adds developer debugger (enable "developerDebugger" in expert settings)
 - improves logging
 - reloading a disabled package (if you changed __init__; #714)
 - ungrouping materializes InputPort and OutputPort modules for unconnected
   Group ports
 - CLTools path and directory types
 - CLTools module fails if command doesn't return 0 (#957)
 - adds an icon for 'port not visible' (instead of blank)
 - sql package with SQLAlchemy
 - auto-enabling package with unmet dependencies (4a1b200b)
 - Enhancements to job submission/monitor
 - controlflow caches looped modules
 - menu to export a single spreadsheet cell
 - custom colors for version in tree
 - export version tree to graphviz dot graph
 - adds ReadFile module
 - HTTP package is now URL, validates HTTPS certificates, handles ssh://
 - fixes spreadsheet cells size resetting when resizing window
 - loads packages from pkg_resources entry points "vistrails.packages"
 - new persistent_archive package (#755)
 - new sklearn package for machine learning; http://scikit-learn.org/
 - highlight unset required ports in input ports list
 - new user API with IPython notebook integration (#24)
 - StandardOutput module can print a File's content
 - output module system: same module can output to spreadsheet, file, stdout,
   IPython, ...
 - output port drawn from left to right (#1006)
 - Warn when parameters have invalid values
 - New parameter widgets for editing parameters directly on modules
 - New list handling (deprecating the controlflow package):
   * Typed lists (Ports can now have 'list depth')
   * Automatic looping: Modules taking single items processes each item in
     a list and returns a list of results
   * Streaming support for processing one list item at a time through
     the pipeline
   * New control parameters for controlling looping behaviour
 - Switching views are now faster
 - New VTK package supporting up to VTK 6.2 (#998)
   * Installers now contains VTK 6.2
 - No longer show upgrade actions in version tree (optional; #1046)
 - Associate with .vt and .vtl files on Linux
 - Added min_conns and max_conns attribute to ports

Bug fixes:
 - fixes strptime on system with non-English locale
 - fixes returning numpy arrays from PythonSource modules (3468998b)
 - pressing ctrl+s after loading a pipeline no longer replace it with a vistrail
 - fixed losing notes when clicking "execute" immediately from version view

Behavior change for package developers:
 - made Module methods python_style; updateUpstream won't work, others will
   work but trigger warning
 - don't use Module instances as data; pass new objects on connections
 - module upgrades can be chained (#805)
 - use output modules instead of cell/writer modules
 - output port drawn from left to right; change your sort_keys
 - constant widget use eventfilter; call installEventFilter for child widgets
 - Improved module/parameter/widget configuration APIs

From Release: v2.1.5 build 9a01936a5640 from v2.1 branch

Enhancements:
 - Tabledata package updated to version 0.1.5
 - New google maps cell package
 - New distribution packaging

Bug fixes:
 - Fixed problems with parameter explorations:
   * Using more than one unset function now works
   * Fixed update logic when switching views

From Release: v2.1.4 build 269e4808eca3 from v2.1 branch

Bug fixes:
 - Pinch gesture was broken (2d5494ed1d10)
 - Ticket 893: "Create Version" button on the spreadsheet does not work (d3db65418fad)
 - New Parameter Exploration was created for each execution (c324acad38f9)
 - Could not load saved Parameter Explorations (c324acad38f9)
 - Ticket 762: Package.import_override.is_sys_pkg logic incorrect (bf5e20c923f7)
 - Usersguide: Fixed parameter exploration vtl links (79c3021a50b3)
 - Forces the use of PyQt4 (avoid PySide) (2460948327cc)
 - Guess whether to use su/sudo with pip (18698fa909b3)

From Release: v2.1.3 build 8262f078ed3b from v2.1 branch

Bug fixes:
 - Fixes scripting examples (8dd634391b71)
 - Fixes Map and Filter modules outputting Variant (d597dcd6027f)
 - Makes StringFormat handle {!r} or {:.2f} correctly (5f99a90fdc87)
 - Fixes a test on newer pytz versions (2b4ecb3bc9bb)
 - Displays exactly what we are going to install (214f98f478be)
 - Fixes issue with missing PyQt4 (fbfada66f67e)
 - Hide splashscreen when asking for file association (069c52f90130)

From Release: v2.1.2 build 7d8a4ed2feeb from v2.1 branch

Enhancements:
 - Ticket 846: File Selection Dialog (78e8d01bd7ab)
 - Ticket 824: Workflow execution output in console (8ea1231e736f)
 - Adds PromptIsOkay module (WIP) (a1bad0cc2d46)
 - Adds a YesNoDialog module (b267d2bed5eb)

Bug fixes:
 - Ticket 849: Autosave for existing vistrails not working (671eade8a9b8)
 - Saving mashups to DB corrupts them (5be2ed41d33f)
 - CLTools wizard does not show list type field (df8ef413aff4)
 - Date error in workspace when using 8-bit characters (af83742a98ec)
 - Ticket 850: Pipeline/history view scrollbars too sensitive (9e68064627c1)
 - Ticket 686: Deleting a vistrail variable breaks workflows (1870f481103d)
 - Ticket 830: Deleting a module does not delete vistrail variables connected to it (a197eba35396)
 - Ticket 825: Vistrail Variables are not copied with modules (a197eba35396)
 - Wrong view mode when switching between open vistrails (29bc0e1f47b7)
 - Ticket 828: [Windows] Pinning a panel causes it to disappear (287e77ec7afd)
 - Saving new vistrail caused view change (a95026c25968)
 - Could not drop module in detached vistrail variables widget (63957fe80711)
 - Vistrail Variables palette closed before it could be stickied (670f81d5eaff)
 - Ticket 822: Exception if PyQt is installed but PyQt.QtOpenGL isn't (e4c1ded9d649)
 - Ticket 783: Enabling packages automatically can make a different package fail (244084e837ec)
 - Old-style imports did not work on vistrails server (eaded21310ee)
 - Fixes adding a webservice through the context menu (d42e90689af2)
 - Old mashuptrails were not deleted correctly in DB (5ada9ce79bcb)
 - Mashups: Fixes alias copy bug (b5276f4c159e)
 - SaveBundle did not copy mashups (ea12b6a1e2b3)
 - Fixes date formatting in core.collection (1aaef5de72fb)
 - Fixes major ImageViewerCell bug (d8ca797bf8b9)

From Release: v2.1.1 build 90975fc00211 from v2.1 branch

Bug fixes:
 - Ticket 814: Parameter Exploration Broken (13da70d0b35f)
 - Fixes early gui import in application_server (3b2f6186cea9)
 - Ticket 816: Saved vistrail doesn't appear in 'my vistrails' (784414a617d2)
 - Ticket Fix font issue for OS X 10.9. (22c0f0cca937)

From Release: v2.1 build 179c82045907 from v2.1 branch

Enhancements:
 - Ticket 292: Add XSL support to RichTextCell (ae0126167aa8)
 - Set file associations on Linux (579d702aaab9)

Bug fixes:
 - Ticket 610: Exporting to the database should update locator (e6c3203a2710)
 - Ticket 809: Suspending module attached to more than one sink kills workflow execution (3b791e47c453)
 - Save button is not disabled when file is saved (d0dc3525f334)
 - Items in workspace were sometimes shown incorrectly (d0dc3525f334)
 - Context Menus in workspace were missing (d0dc3525f334)
 - Read only string widget had multi-line button (9117e5bb367e)
 - Opening configuration window with unsaved changes fails (fa3c1335580f)
 - Infinite loop when changing string in Mashup App (2ee81b444300)
 - Ticket 802: Can't exit VisTrails (da5c18a8b550)
 - Ticket 796: [JobSubmssion] Issue when resuming job from unsaved vistrail after quitting (cc3d342688fb)
 - Temporary files for untitled locators did not work correctly (3d9df4ab5ea2)
 - Autosave prompts when vistrail is already open (cfc06bbc1c2c)
 - Added LinuxMint as a supported Ubuntu variant (145c4c3c16ec)
 - Ticket 581: Latex extension: clicking on a figure on the PDF file (on acrobat) gives an error (f1a581b11929)
 - Publishing widget did not show unsaved vistrails correctly (0a4f49d7b081)
 - Ticket 712: Useful messages when loading abstractions (07745fca0e99)
 - Ticket 670: Traceback in configuration window (073b57d3bfca)
 - Ticket 709: Recursing on abstractions tracebacks (5b850844b735)
 - Ticket 776: 'Open in New Window' feature (71147be4b5ef)
 - Ticket 794: Exits with 'cannot connect to X server' when starting core application (3c94ccc0ac9a)
 - Fixed DBLocator equality method (e6c3203a2710)
 - Ticket 771: Export to DB hangs if schema is not present (c102cb8f72c8)
 - Ticket 787: Mac color chooser locks keyboard (628fb3e773fc)
 - Ticket 740: Double-clicking a workflow in the workspace collapses the tree (3775961debd4)
 - Ticket 738: Double-clicking a workflow in the workspace does not select it in the history view (3775961debd4)
 - Ticket 723: Changing view fails on Fedora (ee7b4652e845)
 - Ticket 722: Pipeline validation doesn't check for invalid functions (47d9c6de3e45)
 - Ticket 277: Don't always receive "enable package" dialog (802fd0de0a7e)
 - Ticket 415: Version tree refresh after API calls (0a2f6a59d6a7)
 - Ticket 730: help() not available warning in Mac 2.1 binary (a946e4da59c1)
 - Ticket 683: Packages should honor -S flag (9e5b83351d2f)
 - Ticket 649: Batch mode doesn't allow a vt without a version (b5b65892aa10)
 - Ticket 611: Mashups relational support missing (6bf5b2b02e48)
 - Ticket 759: QLineEdit.setPlaceholderText does not exist in Qt 4.6.3 (a57fbba44e6e)
 - Added progress reporting to Map module (0666e24d35f5)
 - Cannot abort execution while a vtkAlgorithm is running (6b86705c0e59)
 - Debian install script was used on Fedora (4acca49bcf74)
 - Ticket 751: Display history view when opening vistrail with tagged versions (f2b053cee1aa)
 - Spreadsheet history file path was set incorrectly (1789513a3afd)
 - Fixes slot bug in PyQt 4.7.3 (17230667d58e)

From Release: v2.1 beta2 build 99faabb791a0 from v2.1 branch

Bug fixes:
 - Ticket #735: Windows dulwich install via pip fails (14d362a695df)
 - Ticket #718: persistence can't handle directories (2a668a6e9881)
 - Fix issue with persistent paths in Windows (2a668a6e9881)
 - Ticket #728: Upgrading vistrail with disabled package (b28c85b718ac)
 - Fix issue with subworkflows using disabled packages (b28c85b718ac)
 - Fix issue with staging persistent directories (6cddde545965)
 - Fixed module upgrades not working with dynamic packages (bf997c6bb0c6)
 - Fix issue with transfer function widget (11213143752c)
 - Rewrites error-prone code for GitRepo#add_commit() (c1d2f60cc10d)
 - Persistence sets up a Git username if none is set (f37129976ba5)
 - Fixes default values on optional Boolean ports (34365eb22800)
 - Ticket #705: zip.exe not found in Windows binary (69a16e3c5b84)
 - Ticket #700: Upgrades with package identifier changes fail (32f934bef698)
 - Ticket #716: The new IPython console does not receive console output (96d65c1d0e80)
 - Ticket #699: Base classes for parameter config widgets do not enforce defaults (6e1a5624b2ae)
 - Fix BooleanWidget default handling (6e1a5624b2ae)
 - Fixed tricky upgrade bug (1385b1d04f4b)
 - Ticket #626: Passing parameters to single instance still opens second instance of VisTrails (334c743f3c33)
 - Fix issue with package identifier changes and upgrades (32f934bef698)
 - run.py/fix_paths was broken (16aeafb32399)
 - Looping over a failing PythonSource caused logger to fail (2b5ff8105562)
 - Fixes line-endings for TestUnzip (05a41335f050)
 - Disables deleting from the persistence store (3c816e2734b8)
 - Adds tests for type-checking, using PythonSources (3f0c602b003a)
 - Disables type-checking for InputPort modules (4cdad5f113df)
 - module_info now shows a module's id (0c504fe06615)
 - Limits copy and paste in module_info (b99c674c8494)
 - Detects cycles when computing pipeline signature (3a0fe0b5a880)
 - Adds some more checks for persistent path type (846631436bd0)
 - Raises a ModuleError if persisting an empty dir (d3d8b2193b5f)
 - Makes type-checking optional (30659a8b6525)
 - Fixes adding a directory to persistence (0c26c5b68ee6)
 - While requires *or* ConditionPort or MaxIterations (bdcd04e3366c)
 - Fixes a package_dependencies() crashing VisTrails (3263be2d2a52)
 - Lets PythonSource use the default source (7684997bd888)
 - PythonSource configuration dialog now uses default (3dff503ce8ce)
 - Fixes StringWidget not showing default correctly (49d9dbd161f0)
 - Restores read-only mode removed by previous merge (4bdf4705a669)
 - Removes most of the persistence_exp package (90c70ee525e6)
 - Fixes matplotlib not able to reuse cells (243ae02dd499)
 - Makes UntitledLocator inherit CoreLocator (fc863650a893)
 - Fixes looping modules (34d3029f3419)
 - Minor changes to persistence code (96a605e0ca3f)
 - Adds back PersistentPath#git_command() (295f9ade09cf)
 - Fixes an issue with fix_dates() (3ad431172b47)
 - More fixes to found_another_instance_running() (916cdeb23f6f)
 - Makes fix_dates static in PersistentRefModel (56dec62ea2aa)
 - Fixes persistence view (1bbb9bfb5f45)
 - Adds tests for Unzip and UnzipDirectory (22c9d361b78b)
 - Makes HTTPFile cacheable again (5bc3619d5cba)
 - Fixes running the CLTools wizard standalone (77bf72286a8c)
 - Fixes CLTools test on Windows releases (c503e4df5cf9)
 - Fixes UnicodeDecodeErrors in DebugView (5ce4fd3515d7)
 - Adds an UnzipDirectory module (634e6415a62e)
 - Fixes Unzip code (10a2a3753185)
 - Fixes runtestsuite.py ignoring *system* (b1210c5dc5c7)
 - ImageMagick fixes (b0994f0e5684)
 - Cleans disabled packages from cache (51a4cf021a31)
 - Removes QPackagesWidget#erase_cache attribute (2919064fcce2)
 - Don't expand the module palette on package load (890b6796e4a2)
 - Re-enables type checking after all (ec6539366bbd)
 - Fixes optional tabledata->spreadsheet dependency (511ab651ad93)
 - Makes numpy arrays valid Lists (6425d8d7a286)
 - Merge branch 'optimize-module' into 'master' (906a6edf8e73)
 - Minor fixes to installers (ba9550bb44f2)
 - Moves rgb2hsv and hsv2rgb out of paramexplore (f00a710f2424)
 - PythonSource now sets unconnected output ports (75f4d085c57f)
 - Adds a Delay port on the While module (07087da25339)
 - Renames 'optimization.py' to 'looping.py' (b4b2183e3bab)
 - Renames Optimize to While, inverts condition (0a07b43c7a2f)
 - Adds state output/input ports (e6f57d0f4999)
 - Adds the Optimize module to ControlFlow (ea4ebd43293c)
 - ExecuteInOrder now uses the ControlFlow style (3d286c21a17d)
 - Adds a Delay port on the While module (2b2648c08820)
 - Makes log-related flags not fold-specific (954c984cca31)

From Release: v2.1 beta build 16ae99d82468 from v2.1 branch

Enhancements:

 - Ticket #695: Parameter explorations should be migrated through upgrades if possible (29f072af3087)
 - Start migrating parameter explorations through upgrades (29f072af3087)
 - Ticket #690: PythonSource Port Type Completion Requires "Enter" (f19e8a6e222a)
 - Display version id in version properties (6eb10d9e3bcf)
 - Static mashup animations (d40c74b42abb)
 - Animation support for Mashups (cc578f2009a7)
 - pip should now work on all platforms where it is available (b90fdba57189)
 - Added graphical sudo for OSX (b90fdba57189)
 - Added IPython Console (57f54943a73d)
 - Use PyQt API version 2 (5229204a2dce)
 - Multi-line editor for String modules (ff7d78aa76e4)
 - Progress Dialog for workflow execution (459f3d003393)
 - Improve interaction between pipeline views and controller. (a3bcdf6cc7a2)
 - Improve API (aa1dbcc5f34d)
 - Add more robust tracking of untitled vistrails. (913ed56d9445)
 - Add matplotlib upgrades and integrate new pkg with new identifier scehme. (79bcb5673781)
 - Support package identifier changes. (f77b92758c07)
 - Build up the API and refactor core application methods (de9cea46a623)
 - More updates to matplotlib package (44dff52c4da2)
 - Add port spec translation from schema 1.0.3 to 1.0.2 (616a1090bf4b)
 - Incremental/Online Layout  (80cb92674de6)
 - Spreadsheet: "Find Version" and "Save Camera" now works for unsaved, closed, and "saved as" vistrails (24243fd207fc)
 - DB support for Mashups (4e8da08d81b1)
 - Support backward comaptibility for packages that have not been updated to use the "vistrails." prefix when importing. (6ca1d510a773)
 - Updated persistence package to use dulwich, a pure python implementation of git (263b6f339e50)
 - PROV document can now be exported using the command line (script) (5f0b04c049e5)
 - Ticket #604: Add vistrail variable support to parameter exploration (04496edc9bfd)
 - Added PROV entities for input and output data (ae52faaadfa9)
 - Using Dublin Core metadata for PROV document (PROV exporter) (652099fe855d)
 - New version of the PROV exporter (03a0a2785e89)
 - First version of PROV exporter (9d32409c7118)
 - Serializable mixin class for modules (895fab7db230)
 - User does not need to create IPython controller manually anymore (ba7edbc30ca4)
 - Added support for SSH IPython engines in parallel flow (1a56f69a18e6)
 - IPython controller is stopped when closing VisTrails or disabling the package (704658297b0f)
 - Ongoing work on the exporter for the PROV model (704658297b0f)
 - IPython controller and engines are now started from VisTrails (4ec53425ca92)
 - Added information about the machine from each IPython engine (8a361420a384)
 - Map (parallel flow) can execute an outer subworkflow in IPython engines (949f9edb24df)
 - First version of package 'parallel flow' (ac162d9e7ccb)
 - Module / Group executions from the IPython engines are added to the provenance (518b3a4b1129)
 - Added some modifications in the code to allow the execution of workflow in IPython engines (d89b7f9861ee)
 - Forward error messages when connecting to other instance (0ad89de1cb2a)
 - Add uniform method for building descriptor, port_spec strings (9633bb6c1365)
 - Allow selected portions of the workflow to be relaid out (6f558cc3e697)
 - Add option to nicely layout workflows automatically (15ff124c6652)
 - runtestsuite now returns 0 for passed test runs (5d44f2879811)
 - Ticket #606: Copy parameter explorations between workflows (b8a25bc9bac8)
 - Updates to parameter explorations (696b83875d73)
 - Ticket #603: Parameter Exploration from command line (d5f554fa40e0)
 - Ticket #545: Make unset parameters accessible from the Parameter Exploration view (7b5cbe95bbf3)
 - Ticket #547: Migrate parameter exploration persistence to schema and controller (7b5cbe95bbf3)
 - Unset parameters can be used in parameter explorations (7b5cbe95bbf3)
 - New schema for parameter explorations (7b5cbe95bbf3)
 - Parameter explorations can be named (7b5cbe95bbf3)
 - Parameter explorations are visible in the workspace (7b5cbe95bbf3)
 - Parameter explorations can be accessed without the gui (7b5cbe95bbf3)
 - Improve exception message for invalid port specification (c01407d42d7c)
 - Improve error messages during package loading (2ea29738dd9b)
 - API: VisTrailsAPI.execute() now accepts the same parameters in core VistrailController.execute_current_workflow() (012a7e828338)
 - LaTex Extension: Added support for relative .vtl links in pdf and relative filenames in .vtl files (2329f7e6eb10)
 - AutoConnect: when dragging a new module into a workflow, try to connect it (5d6475919bb3)
 - Allow port_and_port_spec_match to match two port specs (e068f2a835e2)
 - Ticket #555: Move package-specific missing package handlers (42131938cd0f)
 - Support enumerations for parameters (571a24363dda)
 - Add gui support for different port shapes (9f7e54780c7b)
 - Show when ports are set by darkening the port (9f7e54780c7b)
 - Add visual cues for the number of connections set/needed/allowed (9f7e54780c7b)
 - Added port docstrings to the VTK package (49aa19ba2ce3)
 - Updated port documentation (befd489265d2)
 - Add schema support for max/min connections for ports (befd489265d2)
 - Native schema for Vistrail Variables (201b489e1c26)
 - Add load_package method to API (abbc89ef42dc)
 - Add load_workflow method to api (5786189661b2)
 - Automatically install PyQt4 on Fedora Linux (b11e69aafe2e)

Bug fixes:
 - Fixed spreadsheet capturing keys in other windows (aad252798fe6)
 - Fix issues with completions in port tables (f19e8a6e222a)
 - Ticket #692: Parameter exploration schema logic invalid (44a29f0422b8)
 - Fix translation bugs between schema versions. (6643e4dd610d)
 - Ticket #693: Issue with PortSpecItem ids (16413b49c806)
 - Fix ids on PortSpecItems (16413b49c806)
 - Ticket #691: Executing a parameter exploration without the spreadsheet fails (48ccd5a64f54)
 - Ticket #689: Mashups preview broken (3ea331e01abc)
 - Refactor get_pipeline_name calls and remove substring hacks (3d8a9c875288)
 - Fix QChar issue with parameter exploration (e07da85567a6)
 - Fixed invalid current_view causing setCurrentWidget to fail (c93061c00bcb)
 - Job Monitor: Could not run more than one job job in the same vistrail (609f09df5ce4)
 - Job Monitor: Could not delete job other than current pipeline (609f09df5ce4)
 - Job Monitor: Job for current pipeline was not stored on shutdown (609f09df5ce4)
 - Looping over a failing PythonSource caused logger to fail (3bdf9620dd00)
 - Ticket #678: Relational DB support for schema v1.0.3 broken (d54eb24cba1f)
 - Fix issues with PortSpecItem (d54eb24cba1f)
 - Ticket #680: Package configuration broken (20ba5b110fae)
 - Fix broken clipboard check for paste (a6d1cc7c840c)
 - Use codepath when identifier is not enabled when warning for old style imports (6a7f4a99a0c7)
 - Disabling a package did not select it in the Available Packages list (8f50dcf2d941)
 - Fixed vistrails->crowdlabs in latex/example2.tex (a95605ef12ab)
 - Module: controller was not set in default moduleInfo (7360a90e23cd)
 - Ticket #675: save_from_gui() is broken (482624c80e2e)
 - Fix issue with saving untitled vistrails (482624c80e2e)
 - Fix typo in application's convert_version (1866ec46e5ec)
 - Logging fails when Group executed by Map fails (fcb6d4b1b637)
 - VisTrails Server: fixed generating a pdf from a vistrail tree  (0a3d02e92b48)
 - Ticket #668: Commit 6cf6920 broke API tests (76887e74224e)
 - open_many_from_db should not be used with pre 1.0.2 schemas (e2b247f2c588)
 - Updated latex example files to use crowdlabs instead of vistrails.org (0314ecf38606)
 - Fixed generating an image of workflow graph from the command line (3f40090c5e12)
 - Images in thumbnails are now sorted by cell location (498081d7cdc5)
 - Errors in package dependencies method caused VisTrails to fail on startup (1adc3d25bf73)
 - Fix issue with intermediate persistent files not being found in the store when a uuid is already assigned. (72c89f5aa6ca)
 - Fix earlier noted issue with importing the registry in create_instance_of_type (78df1961b099)
 - Fix some issues with Windows paths and locators. (2e2c35df7dcf)
 - Ticket #662: VistrailController constructor does not set _current_full_graph (a3bcdf6cc7a2)
 - Push controller constructor calls through set_vistrail (a3bcdf6cc7a2)
 - Don't generate an error when a user attempts to drag a module into a non-pipeline view (f7abe1fd73b9)
 - Ticket #664: Debug Message Fails with AssertionError (5008bf52a105)
 - Ticket #661: Controller's current_version=-1 causes issues (c69b430e1701)
 - Fix issue with inconsistencies when current_version=-1 (c69b430e1701)
 - Ticket #590: Packages are not updated when userpackages dir is modified (88480456e2cf)
 - Fixed bug in matplotlib cell resizing (bbe9a6078797)
 - Vistrail Variable list was changing while being iterated over (99e60cf4dccf)
 - Saving log to prevoius version failed (d56da92fa406)
 - Fixed update_db script to work with master (04968e309d94)
 - Allow reading different versions of subworkflows from DB (c5a33a0b8ead)
 - Fixed loading wrong abstraction DB version (06a06be04889)
 - Fixed trying to write empty workflow list to DB (06a06be04889)
 - PipelineView: Execution exceptions were not caught which caused jobView to lock up execution (3b460bdb7c95)
 - Mashups: controller_changed caused widget to be redrawn even when the controller did not change (801c3b8e58a8)
 - Ticket #656: Control Flow Wizard is broken (95275d116c24)
 - Fixed deleting mashup alias using Del/Backspace key (1d68ccf02f81)
 - color picker widget gets orphaned in the alias inspector (1d68ccf02f81)
 - Fixed bug on PROV exporter (f7675297ad23)
 - Fix issue with Mac binary and the vistrails.py sys.path changes (09840f6c815b)
 - Save log to xml action was not enabled in menu (dbc83ce34917)
 - Ticket #641: PersistentInputFile not recognizing changes in the file contents (4f85d3d25ab9)
 - Fix issue where file changes were not being recognized (4f85d3d25ab9)
 - Ticket #639: Package details are not updated when a disabled package is selected in preferences panel (a251d6fe54a0)
 - Execution of workflows in IPython engines (ba7edbc30ca4)
 - Groups and Subworkflows can now have their execution log annotated (d89b7f9861ee)
 - Ticket #635: Error translating from schema 1.0.2 to 1.0.3 (5fbdbe702dcb)
 - Fix issue with whitespace between port spec items (816094bc7d64)
 - Ticket #577: Publish window always shows grayed out snippet (fc9c5e5e11ce)
 - Ticket #633: Automatic package download is not working on master (bce780145a5c)
 - Ticket #626: Passing parameters to single instance still opens second instance of VisTrails (0ad89de1cb2a)
 - CLTools: Modules were not reloaded after reloading scripts (283f8b57166b)
 - CLTools: "env" option was not reset in wizard when loading other tool (283f8b57166b)
 - Server mashup request need to use db user with write access (81c51908662c)
 - MissingPackageVersion exceptions need to be tied to specific modules (5d13c3e8292b)
 - Ticket #629: Issue with namespace (63a696d66c3b)
 - Fixed issue with reloading packages with namespaces (63a696d66c3b)
 - Allow only a single MissingPackage exception to be included in an InvalidPipeline container exception (a1401ec6afbb)
 - Fixed typo with ghosted pen color (a0bdae3f8c4a)
 - Ticket #627: Duplicate enable package messages (fb21c5c5e4b0)
 - Fix errors in parameter exploration when viewing invalid pipelines (fb21c5c5e4b0)
 - Do not emit errors from the query view when the selected version changes (9e1eb696ce67)
 - Ticket #617: Hard import from the v1_0_0 schema in opm.py makes it fail with other schemas (1c7b21fab942)
 - Fix OPM import (1c7b21fab942)
 - Windows: Saving vistrail zip xml fails when zip.exe cannot be located (d80fbb746549)
 - Ticket #624: unix /bin/ls check fails on fedora 17 (bcd044c4ff75)
 - runtestsuite.py should not care about empty string arguments (f417c703c364)
 - Fixed typo in parse/update for parameter types introduced in recent commit (133102abe14f)
 - #623 (133102abe14f)
 - Fixed issue with connecting tuple ports in the API (5eddcc1a9e47)
 - Ticket #621: Hidden ports that are used in connections are not set to visible (e40295454a40)
 - Fixed visibility of a connected port in ports panel (e40295454a40)
 - Fixed issue when connecting modules (2811ba5d4ff3)
 -  Fixed documentation file of CLTools that was causing a failure when building the pdf version of the usersguide  (a0c19535e7d6)
 - Ticket #618: Open Workflow from DB missing in file menu (61619a425285)
 - Ticket #614: test_abtraction_create fails in test suite (6885385a769d)
 - Preferences sometimes tried to set up a removed package (5d44f2879811)
 - SplashScreen was never deleted (5d44f2879811)
 - Ticket #613: triangle_area.vt fails on the map operator (ad4b579121c2)
 - Fix bug with obtaining port spec signature (ad4b579121c2)
 - Ticket #612: User-defined parameter exploration editor is problematic (7512a2d05434)
 - Fix issue with modified group signatures (b542543e1332)
 - is_running_gui missing in VistrailsServerSingleton (557586218e5a)
 - Fixed issue where OPM export could not resolve ports in parent modules (d084c5742ffb)
 - SUDSWebServices did not handle empty configurations correctly (0cfe904c59f4)
 - Ticket #583: CLTools: sometimes a module called CLTools is displayed (f2d755b24f53)
 - Empty packages could not be reloaded (f2d755b24f53)
 - PortSpecItem schema did not work on MySQL (b7556465275b)
 - Parameter Explorations were not being converted correctly from 1.0.2 (b7556465275b)
 - Parameter Explorations were not being loaded from database correctly (b7556465275b)
 - Saving a Vistrail failed when package manager was not available (b7556465275b)
 - Ticket #601: Connection port compatibility should be checked at a lower-level (f984fd5087c0)
 - Check port compatibility at controller level (f984fd5087c0)
 - Ticket #602: core api does not work in console (1d965a2cf952)
 - Add missing methods to GUI application (1d965a2cf952)
 - Ticket #599: Missing defaults cause exception when adding a function (a98e0a7962c8)
 - Ticket #594: Defaulted booleans added twice (ef684f869d62)
 - Fix duplicate boolean values when using defaults (ef684f869d62)
 - Update color of cached modules correctly and reset colors on re-execute (48981ae5cfbe)
 - Do not set module color back to active after it has been run (4f55071bb133)
 - Ticket #591: User-decorated modules do not change color during execution (86fe5d0ad9a1)
 - Module status brushes are checked first when setting the color of a module (86fe5d0ad9a1)
 - Ticket #592: Dragging a Group module into a pipeline causes an invalid pipeline error (bb2f60099e4c)
 - Guard against empty group modules (bb2f60099e4c)
 - Spreadsheet package: Checking if the GUI is running before trying to initialize the package. (c9d20070140c)
 - Catch exceptions when selecting invalid modules (3c3a6755adfa)
 - Ticket #586: Selecting an invalid module raises exceptions (cb6c5b161c57)
 - enabling/disabling package did not invalidate pipeline (1a280b63a745)
 - Ticket #585: Failed reloading of a package does not invalidate modules (057f031ee4c3)
 - Fixed issue where modules were not marked as invalid before validation (057f031ee4c3)
 - Ticket #584: Enabling a package adds it to the enabled package list even if there are errors (11125174c7ff)
 - Fix issues with package list in preferences (11125174c7ff)
 - Unselect port on mouseReleaseEvent (56f2d9aedf37)
 - SUDSWebServices: Offline Mode by storing WSDL in .vt file was not portable (eba546527401)
 - SUDSWebServices: Typo in handle_missing_module caused packages with wrong names (eba546527401)
 - Ticket #575: Vistrail variables panel has an overdraw problem (52c864c3ddb2)
 - Ticket #576: Analogies are only displayed if we change the focus out of VisTrails to another application and back (8c023062c639)
 - Ticket #539: Standard Module Configuration Widget asks to save when two ports are enabled (c9d5d03962b2)
 - Configuration widgets will prompt to save only when the current module change, making it easier to copy text from another application (c9d5d03962b2)
 - Ticket #569: Connected icon in Module Information does not disappear after removing connection (11e93fd142cb)
 - Loading an image from workflow graph or a version tree was not working in the command line (2329f7e6eb10)
 - Workflow results that used a VTKCell were consisting of a black screen when running in batch mode (49adb4fd6b5d)
 - Ticket #487: isosurface script version of terminator.vt causes vistrails to crash (76de9f741635)
 - Ticket #540: Vistrail is not always marked as changed when containing a vistrail variable (49cb21769a83)
 - Ticket #563: Temporary connection does not appear second time you create the same connection (3bd812f9cd6c)
 - Fix issue with temporary connection disappearing (3bd812f9cd6c)
 - Ticket #546: Selecting a version selects the text box instead of the version ellipse (a19863118684)
 - Ticket #550: Workspace state_changed is slow (bd734eb57838)
 - Ticket #553: Suspended module does not execute on second run even when notcacheable (8eb9f8d11575)
 - Parameter Exploration only worked on parameters from the Basic Modules package (75cca6574d0e)
 - Fixed minor issue with PortSpec shape and docstring attrs (aebf4f84b052)
 - Ticket #418: The database schema should use larger data types (75c7c6c89fdf)
 - Bug in translation from 1.0.3 to 1.0.2 (75c7c6c89fdf)
 - Fix issue with configure item grabbing mouse. (479a29491abc)
 - Removed capitalized methods from ports in VTK (49aa19ba2ce3)
 - Parameter Exploration: Changed call to update the progress bar to be thread safe (b9942f416fe1)
 -  Mediawiki extension: fixed undefined variable  (d3d68b1c53ab)
 - WorkflowExecution.completed were set to False in the vis_log, it should be an int. (50a2a68e177a)
 - DBVistrail.hash*Annotation() fails when annotation values are ints (3d7f1b9cc078)
 - Fixed path_to_figures and get_wf_graph_ calls in application_server (6df2c53cc880)
 - Do not import VTKCell unless we have the spreadsheet (a8b7c8345ee9)
 - HTTP Package now respects alternate dotVistrails setting (88b53249d96d)
 - The create analogy button is too small (65be8388e906)
 - "Show raw pipeline" and "construct from root" commands should switch to the pipeline view (dc2deb9ed6e0)
 - Fix command_line argv dependency (5786189661b2)
 - Mashups: slider and numericstepper widgets are only displayed for numeric aliases (3b8c4f954bce)
 - Mashups: Validating Min Max and Step edit boxes so they accept only numbers (3b8c4f954bce)

From release: v2.0.2 build 3813fdd2573b from v2.0 branch

Enhancements:
 - Added animation support to matplotlib/pylab (38fb971b6305)
 - Job Monitor Improvements (af8f43039c94)
 - Job Monitoring Tool View (3c43a8c5b3b7)
 - Add support for customizing which packages are (not) reloaded (91e18f8749a0)
 - Testing: Validate Workflows by comparing old and new thumbnails (401588f3bfdb)
 - Added saving/loading SubWorkflows to/from the DB as part of a vistrail bundle (0704f03b2011)
 - Ticket #628: Set the path to the vistrails tmp dir (f07b3223d16d)

Bug fixes:
 - Saving log to previous version failed (e66941c40e22)
 - Opened vistrails were not selected (14415ac3c709)
 - parallelflow: Do not deepcopy module dict (e66a6a3713ec)
 - Fixed matplotlib spreadsheet cell resizing issue. (45f803f0763c)
 - API: return result after execution (aec0ed019ac5)
 - Job Monitor icons were set incorrectly (d5e332c4e410)
 - Job Monitor did not delete job when vistrail was closed (d5e332c4e410)
 - Workspace: Sometimes selecting an open vistrail does not select it (e1f57079d0fd)
 - Ticket #651: Function remap upgrade operations performed in incorrect order (6aaa72017fa8)
 - Fix ordering in function remap (6aaa72017fa8)
 - Ticket #648: 'OutputPort' object has no attribute 'module_exec' (c9847fc14bb9)
 - Ticket #647: ModuleSuspended does not work inside Groups (c9847fc14bb9)
 - Ticket #645: Document py_import in dev guide (bf9a58708fa2)
 - Ticket #646: Reloading packages fails in some cases (91e18f8749a0)
 - Fix issues with package reloading (91e18f8749a0)
 - Fixed broken mimetypes on Windows (9aa51dd35301)
 - Ticket #643: cannot open workflow triangle_area.vt (67726aceba3b)
 - Ticket #625: Improve crowdLabs upload interface (7389abac0902)
 - Added DB version map 1.0.2->1.0.3 needed when downgrading the log (172301ad3858)
 - Saving abstractions do DB was missing version translation (45ebc5afa303)
 - Removed faulty import DBProvModel (6727b6ee2fe8)
 - Ticket #619: Create Analogy does not work on spreadsheet (39df0813e11c)
 - Fix issue with analogy api in the spreadsheet (39df0813e11c)
 - Ticket #638: Re-execution of SubWorkflow is missing parameters (294574341168)
 - Fix issue with subworkflow caching (294574341168)
 - Ticket #634: Package Documentation says port sigstring can contain spaces (dfc9db1f4dc5)

From release: v2.0.1 build 5e35e2b83b90 from v2.0 branch

Enhancements:
 - ALPS package: Updated to version 2.1.1 (4741aa04a9d7)
 - Support import of schema v1.0.3 (94bb430fa0f0)
 - CLTools: Preview command line arguments and module ports (6c737e297a60)
 - CLTools: Reload modules from the wizard (6c737e297a60)
 - CLTools: Add env port using wizard (6c737e297a60)
 - CLTools: Extended documentation (6c737e297a60)
 - CLTools: Ability to specify fixed environment variables for modules (6ece9152e511)
 - CLTools: Write changes in environment variables to execution log (6ece9152e511)
 - Added server function for seeing and enabling/disabling packages (1b7ad7717b31)
 - CLTools: Ability to set working directory (cbf02c561ccd)
 - CLTools: New arg type inputoutput that enables files be used as both input and output (692e3ce05961)
 - CLTools: You can now specify file endings for output files using the suffix option (692e3ce05961)
 - Ticket #582: CLTools: should support other types (c3b49457c3a5)
 - Added single instance check as a configuration option and a command line option (4032ca504171)
 - Improved exception message for invalid port specification (431802313d43)
 - Improved error messages during package loading (4175f8c09b4d)

Bug fixes:
 - Added the missing v1_0_3 directory for schema v1_0_3 support from master branch (916cf9162df8)
 - FileHooks for DBVistrail types should be skipped (94bb430fa0f0)
 - Check if package has been removed before setting package information (94bb430fa0f0)
 - CLTools: Modules were not reloaded after reloading scripts (6c737e297a60)
 - CLTools: "env" option was not reset in wizard when loading other tool (6c737e297a60)
 - Server mashup request need to use db user with write access (af73f32d44c0)
 - get_vt_graph_png was broken (af73f32d44c0)
 - Ticket #617: Hard import from the v1_0_0 schema in opm.py makes it fail with other schemas (2fefff447711)
 - Fix OPM import (2fefff447711)
 - Windows: Saving vistrail zip xml fails when zip.exe cannot be located (32bd4aa03c3b)
 - Ticket #624: unix /bin/ls check fails on fedora 17 (ee2cd7d1f6c3)
 - Ticket #621: Hidden ports that are used in connections are not set to visible (4cb7b1758bac)
 - Fixed visibility of a connected port in ports panel (4cb7b1758bac)
 -  Fixed documentation file of CLTools that was causing a failure when
building the pdf version of the usersguide  (3899208009dd)
 - is_running_gui missing in VistrailsServerSingleton (272006002712)
 - Ticket #618: Open Workflow from DB missing in file menu (8e413fc8f504)
 - Ticket #614: test_abtraction_create fails in test suite (2315d8e92026)
 - Ticket #583: CLTools: sometimes a module called CLTools is displayed (11107c05a73a)
 - Empty packages could not be reloaded (11107c05a73a)
 - Ticket #612: User-defined parameter exploration editor is problematic (deab533c7302)
 - Fix issue with modified group signatures (cd8e2467903b)
 - Ticket #464: VTK Package does not support VTK 5.10 release (65462fd17800)
 - Fixed issue where OPM export could not resolve ports in parent modules (cdc1a53bf496)
 - Fixed issue where modifying a defaulted parameter caused a second copy of the parameter to be added (d6924b42d821)
 - Ticket #602: core api does not work in console (ac85e1935819)
 - Add missing methods to GUI application (ac85e1935819)
 - Ticket #594: Defaulted booleans added twice (e90af069e58a) (d6924b42d821)
 - Fix duplicate boolean values when using defaults (e90af069e58a)
 - Update color of cached modules correctly and reset colors on re-execute (421ef3182f7b)
 - Do not set module color back to active after it has been run (1f6ea4ff45e3)
 - Ticket #591: User-decorated modules do not change color during execution (c53334a5e412)
 - Module status brushes are checked first when setting the color of a module (c53334a5e412)
 - Ticket #592: Dragging a Group module into a pipeline causes an invalid pipeline error (cd8b62b219a6)
 - Guard against empty group modules (cd8b62b219a6)
 - Spreadsheet package: Checking if the GUI is running before trying to initialize the package. (a71954b1639a)
 - Ticket #586: Selecting an invalid module raises exceptions (225f057294dd)
 - Catch exceptions when selecting invalid modules (225f057294dd)
 - enabling/disabling package did not invalidate pipeline (a363ed3f0151)
 - Ticket #585: Failed reloading of a package does not invalidate modules (46a6204cbab4)
 - Fixed issue where modules were not marked as invalid before validation (46a6204cbab4)
 - Ticket #584: Enabling a package adds it to the enabled package list even if there are errors (0593aad10533)
 - Fix issues with package list in preferences (0593aad10533)
 - SUDSWebServices: Offline Mode by storing WSDL in .vt file was not portable (6fa03241e9c6)
 - SUDSWebServices: Typo in handle_missing_module caused packages with wrong names (6fa03241e9c6)

From Release: v2.0 build 240bcab5bbcd from v2.0 branch

Enhancements:
 - Ticket #424: SUDSWebServices should store the WSDL spec in the .vt file to enable upgrades (88f616a741de)
 - Packages can store files in .vt zip files (88f616a741de)
 - .vt files using SUDS Web Services can now be edited offline (88f616a741de)
 - CLTools: package menu option for reloading all scripts (3c83b7101bc0)
 - CLTools: added Open Wizard to package menu (1f19d0a7339a)
 - Added CLToolsWizard.command file to Mac Binary (99adfd823a2d)
 - Ticket #430: use of absolute file names can be problematic in vtl files (2b731d8d5043)
 - LaTex Extension: Added support for relative .vtl links in pdf and relative filenames
   in .vtl files (2b731d8d5043)
 - Package requirement for the job submission package (77f3f1761f92)
 - Ticket #519: Executions in Version View that fail should change to pipeline (cea08c6e25d9)
 - Switch to pipeline view if an execution fails (cea08c6e25d9)
 - Ticket #557: Password dialog (f9739db121c4)
 - Ticket #559: Persistent modules do not work in groups (4ef2b8639b6d)
 - Allow modules in subpipelines to be cached (4ef2b8639b6d)
 - Added alps package to VisTrails 64-bit Windows Binary  (519d862a63f5)

Bug fixes:
 - Ticket #575: Vistrail variables panel has an overdraw
   problem (c4171c8aab63) (09815c35efb8) (7ca53292670a) (07fdeb8602a7) (45a4818a0b5c)
 - Ticket #404: Overriding a port via add_*_port does not work (47e72744ede1)
 - Ensure add_*_port can override ports in superclass port lists (47e72744ede1)
 - Ticket #523: Default values for parameters not showing (e3f1b1a3253f)
 - Add default support back in (e3f1b1a3253f)
 - Fixed spelling in repository.py (6c2259e84214)
 - SUDSWebServices: Wrong indentation caused vistrail save to fail (5497e50c727f)
 - Ticket #576: Analogies are only displayed if we change the focus out of VisTrails to
   another application and back (d782197a1cab)
 - Fix issue with redrawing the tree after analogies (d782197a1cab)
 - Running instance was not accepting parameters from another instance (63b58b8416d0)
 - Ticket #464: VTK Package does not support VTK 5.10 release (3e3700900ad0)
 - Ticket #445: mashup previews is not always shown in the main window (9111971ce8c6)
 - Now persistent cache works after one execution (87e8ff129b88)
 - Ticket #573: Opened vistrail fail when reloading dependent package (b1ff731d904a)
 - SUDSWebServices: Failed Web Services could not be removed (b1ff731d904a)
 - Execution button may hang when execution fails (b1ff731d904a)
 - Ticket #571: Vistrail variables cannot be used in more than one workflow (02f2acee1727)
 - Fix issue when setting a vistrail variable on multiple modules (02f2acee1727)
 - Ticket #574: Cannot add variable to empty detached Vistrail Variables window (4ae4f3d9c582)
 - Fixed issue with creating vistrail variables in an undocked panel (4ae4f3d9c582)
 - Ticket #539: Standard Module Configuration Widget asks to save when two ports are
   enabled (154525da1047)
 - Ticket #521: Annoying PythonSource behavior (154525da1047)
 - Configuration widgets will prompt to save only when the current
   module change, making it easier to copy text from another application (154525da1047)
 - QVistrailsWindow.get_current_view() was returning the wrong view sometimes (154525da1047)
 - CLTools: IOErrors when executing process (d810075f00a6)
 - Fix issue with analogies that also require upgrades (215ceae6ef1f)
 - Fix typo (50da981b6938)
 - Fix issue with remove vistrail variable modules and connections (c3183771c5ea)
 - Ticket #569: Connected icon in Module Information does not disappear after removing
   connection (9a68ec624c9d)
 - Fix issue with connected indicator for ports (9a68ec624c9d)
 - Eliminate duplicate warnings (f6020fa412bb)
 - Use lil_matrix for analogies (f6020fa412bb)
 - Modify logic of analogy usage to use current selected version (f6020fa412bb)
 - Ticket #419: Analogies fail on new terminator.vt (83c7735b0d28)
 - Change analogies to use a suitable default alpha value (83c7735b0d28)
 - Ticket #567: CLTools has issues reading man pages on Mac OS X (cdb5368df6fc)
 - Ticket #370: dataDirectory setting not used (73fe930b49ff)
 - Loading an image from workflow graph or a version tree was not
   working in the command line (2b731d8d5043)
 - Workflow results that used a VTKCell were consisting of a black
   screen when running in batch mode (80d55defb140)
 - Ticket #551: Cannot access messages window when preferences window is open (cc8fa8e6ad8a)
 - Ticket #487: isosurface script version of terminator.vt causes vistrails to
   crash (02caf56e6c0e)
 - Ticket #564: Invalid view warning (3b2062c17cb0)
 - Ticket #552: No visual clue when ubuntu package finishes installing (2f78b1b1d749)
 - Ticket #540: Vistrail is not always marked as changed when containing a vistrail
   variable (7acddff31ff1)
 - Ticket #566: QPixmap scaled error message (c6842a9fa320)
 - Fixed QPixmap scaled issue (c6842a9fa320)
 - Ticket #517: Undo menu item not working (a7b574defe31)
 - Fix undo/redo in pipeline view (a7b574defe31)
 - Fix issue with executions of untagged versions (36c1a73a46ae)
 - Ticket #560: Workspace has very inefficient updates (51a4e7982bb7)
 - Workspace: made loading mashups more efficient (51a4e7982bb7)
 - Ticket #562: "Save as" replaces items from workspace (d8fa58ccd9c0)
 - Ticket #560: Workspace has very inefficient updates (3dfac92ab688)
 - Partial fix to make workspace more efficient (3dfac92ab688)
 - Ticket #565: Version labels in query results are not gray (22e9920d1ea0)
 - Fix colors in query results view (22e9920d1ea0)
 - Ticket #504: The Query's refine option doesn't do anything (1fce254de2c5)
 - Reenable refined version tree in the query view (1fce254de2c5)
 - Ticket #532: Edit Package Abstraction Error (7c03b6999125)
 - Fixed issue with error message for editing package subworkflows (7c03b6999125)
 - Ticket #541: Crash when detaching ModuleInformation dockwidget on Mac (72c7afc3a95e)
 - Fix crash on undocking module info palette on Mac OS X (72c7afc3a95e)
 - Ticket #546: Selecting a version selects the text box instead of the version
   ellipse (5a7df50dd899)
 - Make version tree selection more intuitive (5a7df50dd899)
 - Ticket #538: Pipeline Connection Drawing? (ed11bdfffa54)
 - Fix connection drawing issue on Mac (ed11bdfffa54)
 - Ticket #558: Group signatures cannot be based only on interface (4ef2b8639b6d)
 - Fix issue with caching group modules (4ef2b8639b6d)
 - Fix initial layout of matplotlib cells (3a8d5c7c3d62)
 - Decreased level of debug message when removing elements from Thumbnails cache (18531d5fb280)
 - Ticket #534: Mashups hang with auto-update on (1472b6ba7f32)
 - Ticket #550: Workspace state_changed is slow (1ed823ecbb96) (b75607ea9271)
 - Ticket #556: Path to zip.exe not set correctly (d0389bec6df6)
 - Fix logic in identifier checks in package manager (1882ed36cd76)
 - Ticket #554: Port labels not displayed (a9454abc238a)
 - Add missing port labels to ports panel (a9454abc238a)
 - Ticket #553: Suspended module does not execute on second run even when
   notcacheable (3e22759385d3)
 - Ticket #549: update_db.py script does not work (fb5ad0eb480a)
 - Parameter Exploration only worked on parameters from the Basic Modules
   package (99969b93ece2)
 - Autoloading a SUDS Web Service no longer produce error messages (c079bd9c52db)
 - Ticket #513: Add detachHistoryView back (08bec17e40e6)
 - Ticket #543: Changes to persistence module configuration doesn't work (d03382c67e1d)
 - Fix issue where reconfiguring persistent modules caused unexpected behavior. (d03382c67e1d)
 - Show error message when trying to open a vistrail with a newer schema version (32f47804b6c7)
 - db_log_filename was not unset correctly for db cache (8fccb74ecab3)
 - Ticket #531: Export To Stable Version menu does not work (1b742a9f70cc)
 - Export to DB did not work (1b742a9f70cc)
 - Reloading a vistrail from the database gave it the name "None" (1b742a9f70cc)


From Release: v2.0-beta build 2d428fbd26cc from v2.0 branch

Enhancements:
 - Mashup View: Added float slider (b5d481049666)
 - New module execution state suspended added (cb47d3fc66b7)

Bug fixes:
 - Parameter Exploration: Changed call to update the progress bar to be
   thread safe (716501f8b2fd)
 - Fixed bug in iceCream.vt example (929ddcaa504a)
 - MySQLdb was not being shipped correctly in Mac binary (e50f1c91b3e8)
 - Mashup View: integer slider did not set step size correctly (b5d481049666)
 - Cached interpreter failed when handling wrong input type (b5d481049666)
 - Mashup View: failure when handling errors in execution that does not use the spreadsheet (b5d481049666)
 - Fixed qt.conf problem in installer script files on Windows. (a01fabd12456)
 - Fixed arguments of get_wf_graph_png rpc call (7cc451bdb606)
 - updateUpstream* failed when modules did not contain the suspended attribute (256f4b4dd8a5)
 - Mediawiki extension: fixed undefined variable  (334083cc69e1)
 - WorkflowExecution.completed were set to False in the vis_log, it should be an int. (cb47d3fc66b7)


From Release: v2.0-beta build 10836452c19a from v2.0 branch

Bug fixes:
 - Fix issue with deleting modules and connections (10836452c19a)
 - VTK package: fix problem when upgrading vtkCellArray.InsertNextCell input port (e29a873af4a1)
 - Ticket #525: The create analogy button is too small (bf61e06b0a50)
 - Ticket #526: "Show raw pipeline" and "construct from root" commands should switch to the pipeline view (3ada5972d872)


From Release: v2.0-beta build b074d3a4eb44 from v2.0 branch

Enhancements:
 - Added VisTrails Server documentation (611f2082f98d)
 - Add more functionality to core.api (26c775f0a7bb)
 - Ticket #518: Need to fix VTK ports with no parameters (9a985c40f6a2)
 - Add separate workflow and log xml schemas (04cb36cc5305)
 - Added support to hardcode necessary packages on startup (834e28f7cfa4)
 - CLTools: Added enviroment variable and default directory support (5a6e1b0daba3) (7c9a113040c2)
 - Add operation ids to messages about illegal operations (087b235e32de)
 - Remove most PyQt4/gui dependencies in core functionality (e6ada340cc15)
 - Ticket #55: Spreadsheet should have more shortcut icons (5f4db41dc8f2) (127037be178f)
 - Ticket #284: Capturing Module Errors (60c055eff8f5)
 - Display module toolTip errors in module stack trace dialog (60c055eff8f5)
 - Wizard for CLTools - gui for wrapper creation (a7a1db436fd0)
 - Added support for html and mediawiki extensions to
access a remote vistrails server  (dd7456507ab4)

Bug fixes:
 - Mashups: editing an alias' values list had no effect (c485a7433dde)
 - Mashups: slider and numericstepper widgets are only displayed for
   numeric aliases (c485a7433dde)
 - Mashups: Validating Min Max and Step edit boxes so they accept only
   numbers (c485a7433dde)
 - Accessing Module Annotate from context menu did not work (ac100b566d84)
 - Fixed problem where unrequested vistrail temporary files were being created during test suite (445e2b68d9e6) (1a539cad8a9a)
 - Fix issue with alternate .vistrails directory and its subdirectories (7d26c36ef77a)
 - Fixed MissingRequirement path and ubuntu detection (11dd911b66a3)
 - Ticket #528: Install bundle fails with the new core_no_gui changes (87f9e83772ea)
 - Rendering version and workflow view in server failed because of new gui in 2.0 (e149aa955dd5)
 - save_many_to_db failed when list of objects were empty (ed257eb2d523)
 - Vistrail server need to initialize theme after core_no_gui changes (c4d2809d9a09)
 - Fixed server mode after merge with core_no_gui (4c2cad40c30f)
 - Ticket #522: remove_connection failure (cc038a500e3c)
 - Fix for remove_connection issues (cc038a500e3c)
 - Fixed issues with tabbing in the python editor (c046c86bf0af)
 - Fixed issue with vtkInteractionHandler which was not updated when the Save/Revert changes were made to source widgets (8abbfb8a51e9)
 - Allow zero-parameter functions to be set from ports panel (9a985c40f6a2)
 - Fixed issue with forced versions on modules (4ae602caa09e)
 - Fix issue with merging thumbnails (5bcaa7e75c6d)
 - Fixed typo in core.application's register_notification (42c7ae6b0e25)
 - Argument error caused gui/vistrail_controller test to fail (e447e02b37ca)
 - CHEBI wsdl changed (a7f1ab43159d) (6e00beb17ce6)
 - Removed matplotlib backend selection warning (23a6e3a89001)
 - Dragging a version directly on a spreadsheet cell was not executing
   the workflow (3395a01a2139) (66d49a064e59)
 - Fixed unable to display jpeg images in the spreadsheet
due to a wrong Qt plugins configuration (a6a1950024a7) (333456765278)
 - Display more meaningful error when persistent inputs do not exist in a repository (1c905da96eb1)
 - Fix issue in ModuleDescriptor.expand_descriptor_string (7b973b4a4aeb) (35f1feb4d853)
 - Add icons to CLTools so that they not only work on X11 (a6a08bc1dd4e) (69110931c4e3)
 - SourceConfigurationWidget silently fails when code contains
   non-ascii characters (0c020878edf3) (768fc8ed4df5)
 - MultiHeads configuration was not working on 2.0  (669957620bdc) (07e9672e6186)
 - Ticket #513: Add detachHistoryView back (f238870a17fe) (38a3b95d1b5d)
 - Added back detachHistoryView option (f238870a17fe) (38a3b95d1b5d)
 - Removed configuration options that are only used in non-interactive mode
   from Expert Configuration (bb0046fe6f49)
 - Ticket #515: opening a specific version from the command line does
   not work (20ab44a5a4ce) (468fe95d351f)
 - Fixed opening a specific version from the command line (20ab44a5a4ce) (468fe95d351f)
 - Ticket #512: Add how to create alias to users guide (83e49a3d487b)
   (d56e02d30133) (a6249193e674) (f5b881191441)
 - Ticket #421: db version import error handling (a6eb8ae65052) (6ac6c0abec6e)
 - Detect between when a db version is missing and when it contains
   an error (a6eb8ae65052) (6ac6c0abec6e)
 - Ticket #391: Module colors in Visual Diff are wrong after upgrades (6b16033351a9) (c28166f2110b)
 - diff view did not use correct brush for non-upgraded modules (6b16033351a9) (c28166f2110b)
 - autosave feature caused "new file" action to fail (9b19a0fc5193) (6c49e4329b8a)
 - Ticket #511: "export workflow as xml" adds extension as "..xml" (two dots) if
   not explicitly specified (39d605e721e5) (fb2061eec506)
 - get_save_file_locator_from_gui was adding two dots (39d605e721e5) (fb2061eec506)
 - SpreadSheet: prompt the user to save unsaved vistrails before trying
   to save a spreadsheet (d296dae6e508) (5e29113d0694)
 - Ubuntu Unity did not restore menu bar after being closed (3d702340c1fa) (719ad4dd22b5)
 - Param Exploration User-defined function did not work because of new python
   editor interface (8354a9340944) (0f62ec4023c7)
 - Ticket #510: The Spreadsheet can't open/save spreadsheets (9259d3b8d619) (ae73b7e48971)
 - Ticket #194: Copy and paste duplicates aliases (7419092665c4) (27ee5e68a7e3)
 - Ticket #480: Executions button doesn't work (c6a9a6ac15cf)
 - Ticket #500: Double-clicking the Execute button causes VisTrails to Hang (e024a352c6ce)
 - Double clicking execute button no longer hangs vistrails (e024a352c6ce)
 - Ticket #508: Add port documentation back to ports panel (01f189a1a184)
 - Ticket #505: Version notes are not always visible after an upgrade (d16b3c834c47)
 - Issue correct version_selected signal after upgrades (d16b3c834c47)
 - Ticket #502: change_selected_version causes key error in adjacency_list (25104a599816)
 - Ticket #472: parameters in parameter exploration are reset if not executed (d07bcbd5104b)
 - Parameter exploration with Color Constant was not working (b0e0da8cc61b)
 - Ticket #462: Ungrab mouse error after editing subworkflow (2ffac0767f88)
 - Ticket #432: Problem with labeling groups (2ffac0767f88)
 - Allowing opening vistrail files that contain mashups. Mashups will be ignored (7d568fec386f)
 - Ticket #454: Can't interact with TransferFunction widget using Qt 4.7.* (f897a8e68285)
 - Fixed header placement in xml files that were causing tests to fail (a76060081c31)


From Release: v2.0-alpha build c4e3600b6481 from v2.0 branch

Enhancements:
 - Wizard for CLTools - gui for wrapper creation (de5fbcd6144a)

Bug fixes:
 - Ticket #508: Add port documentation back to ports panel (d83b2637f5b5)
 - Ticket #502: change_selected_version causes key error in adjacency_list (815d38ff608a)
 - Ticket #472: parameters in parameter exploration are reset if not executed (829303e1efeb)
 - Parameter exploration with Color Constant was not working (ecfbedcd4406)


From Release: v2.0-alpha build 1b88c3949efd from v2.0 branch

Enhancements:
 - VisTrails now requires Python 2.7.*, Qt 4.7.*, sip 4.12.2 and PyQt4 4.8.4 to run
 - Reworked VisTrails interface. Added Workspace palette where user's vistrails
   are kept. Users can open multiple pipelines in different tabs that are
   detachable.
 - In addition to Pipeline, History, Query and Exploration Views, new views were
   added, including Provenance and Mashup views. The Provenance view displays the
   execution logs of a vistrail. The Mashup view allows creating simple
   applications based on workflows by exposing only the relevant parameters.
   See the VisTrails manual for detailed instructions.
 - Merged the "Methods" and the "Set Methods" panel into an improved
   "Module Information" Palette. Now port visibility, connectedness, and
   parameters are shown in a single display. Thus, for module types without
   special configuration widgets, there is no need for a separate configuration
   window.
 - CLTools - package for wrapping command line tools (3ac68958d3db)
 - Expand search results to include all open vistrails (b2a069e38956)
 - Opening exported mashups using Open menu will execute them automatically (48cefab0a019)
 - Added support for exporting a mashup to a .vtl file. To export a mashup, just
   click the "Export" button in the mashups inspector. Double-clicking the .vtl
   file will execute the mashup in VisTrails (09203c1e12b8)
 - Show parameters for invalid modules (7078566f7b89)
 - Changed "Keep" button to "Tag" in the Mashups View (5ed3637c2d6f)
 - Open subworkflow from module palette (c48a11df430f)
 - Executions in provenance view are now given names based on the
   "tagname + n" naming scheme (31a4a94cf967)
 - Update executions in workspace when they are created (8b7b85229c64)
 - Make pipeline current when selected in provenance explorer (49e93f5f789d)
 - Remove gui dependencies for core.modules widgets (1b8487908620)
 - Improved default query support (b9fed84af41a)
 - Added color difference support for queries (b9fed84af41a)
 - Mashups: made keeping the camera across updates as an option (1642d3573f62)
 - Add extensible query support (0df170d3335d) (5d776c28b7e2)
 - Workspace now updates Workflows and Mashups as they are created (429ceb313408)
 - Expand Workflows/Mashups items by default (429ceb313408)
 - Ticket #479: Dropdown boxes have white text (677a0b750762)
 - Added support for html and mediawiki extensions to access a
   remote vistrails server  (2eba04217a99)
 - Displaying mashups in workspace. Double-clicking a mashup will show
   version tree, select corresponding version and execute the mashup. (3df2af8d8cb2)
 - Added support for multiple PythonSource configuration windows. Read-only
   windows can be detached from the main module onfiguration window. (372c0143f6b6)
 - Remove workspace entry when selected file has been deleted (8bdd77c78fe2)
 - Workspace can show workflows in a tree view (c715b4a84a38)
 - Added a Control Flow Assistant (f05f014bc778)
 - Added Vistrail Variables support, so that modules deriving from Constant can
   be used to create re-usable variables (a83402e0c218)
 - Added support for cross-vistrail diffs (c300063531e8)
 - Perform visual diff from workspace by dragging pipelines together (dd83c3f08cea)
 - Simplify visual diff and improve parameter changes display (65849c433682)
 - Search results show up in workspace window (f3a763972866)
 - Improve query handling (e4b0722b1d70)
 - Added support for opening a vistrail in a separate window (f502431ae11b)
 - Added Expand All and Collapse All buttons to Module Palette (264410835b7)
 - Added annotations to WorkflowExec in v1.0.2 schema (0ade1076517b)
 - Provenance browser now shows status icon in list (fc112c4c1079)
 - Autosort module palette (de80a5b0fb1c)
 - Added merge by dragging vistrail to vistrail (6bb73281842a)
 - Executable paper editing (3a96ea787a82)
 - PythonSource editor will now indent newline to previous line (e221d10351d1)
 - Improved PythonEditor class using QScintilla2 (d737455457db)
 - PythonSource editor will now indent newline to previous line (d1e5d63bd715)
 - Enhanced query capabilities (0e5f60ce0d91)
 - Added support for interpreter to execute a pipeline with an extra list
   of parameter values. Updating VistrailController calls to also accept
   the new list (db6e4611305)
 - persistence package now hides file references instead of deleting them (ae3d19282ef4)
 - Added versioning for SUDS Web Services using content hash (47279d4246bf)
 - Improved PythonEditor class using QScintilla2 (5ed5953f57b9)
 - ParaView package: Added ScalarBarWidgetRepresentation to Rendering
  namespace in modules list.  (7429a1be15cf)
 - Add better provenance information for persistent entities (22964cfeb53b)
 - New manager for persistent store (f0dafc611fd0)
 - Improved efficiency of vtk workflow upgrades (3736cc9ef269)
 - LaTex extension: Added an example for embedding local files (be50aeab59ca)
 - Group SQL statements to enable faster DB communication (b520f1c847c8)
 - ParaView package: Added server configuration window options to
package configuration and loading initial values from there. Also added
option to start paraview server when the package is initialized.  (9023c13aa76b)
 - Ticket #408: Allow opening multiple PythonSource Editors (73e72b8419a8)
 - Ticket #411: Support temporary directories in the FilePool (7eb29d2ba0fb)
 - Initial version of a GIS package that uses QGIS (4cd7cc6df8db)

Bug fixes:
 - VTK Package: Call to ResetCamera() in vtkRenderer was producing wrong
   results (d5789e5a560b)
 - Ticket #499: Issue with BaseView.layout (9dc74870fde7)
 - Fix issue where 'layout' was an overloaded field name (9dc74870fde7)
 - Ticket #494: Tuple configuration is confusing and causes configuration errors (30bc134d5cdb)
 - Ticket #498: Need to update code to show parameters for invalid modules (8da733c07199)
 - Enable showing invalid function and show parameters in separate fields (8da733c07199)
 - Updated version of suds python library on both Windows and Mac binary.
 - Ticket #488: configuring webservices breaks vistrails (090a45a95f19)
 - Ticket #456: Cannot copy/paste in detached pipelines/vistrails (970ec4ecfb42)
 - Ignoring action updates when the view does not have the actions (970ec4ecfb42)
 - Make provenance view read-only (9774b9e2928e)
 - .vtl files marked to be executed when opening were not executed (09203c1e12b8)
 - Ticket #496: Showing/hiding module ports resets module position (c073ff4bf200)
 - Keep module position when changing visibility of ports (c073ff4bf200)
 - Ticket #488: configuring webservices breaks vistrails (b8a935d8bbae)
 - Ticket #495: vtkCellArray won't allow multiple points through
   InsertCellPoint (0dcbf136aeb8)
 - Fixed issue with ports that may have multiple functions associated with
   them (e.g. in the vtk package) (0dcbf136aeb8)
 - Ticket 481: Optional Output Ports collapse to non-Optional ones (7463f214023b)
 - Fixed the issue of being unable to activate windows under Mac OS X
   Lion. (7463f214023b)
 - Mashups: Fixed bug introduced when removing gui
   dependencies for core.modules widgets (76a998022666)
 - Ticket #492: Upgrade error: signatures differ (5a70996965f8)
 - Add upgrade for PythonSource to fix issue with 'self' port (5a70996965f8)
 - Fixed messages during upgrades so that upgrade info is not flagged as
   a warning (8714561fed05)
 - Mashups: creating aliases in mashup view was not updating the alias
   table (770f755d089d)
 - Ticket #491: Opening a .vtl will always create a new file (3a25858be1ac)
 - Opening vtl files: igonring showSpreadsheetOnly if execute is false (3a25858be1ac)
 - Starting VisTrails by double-clicking a vistrail file was
   not zooming the current pipeline view (3a25858be1ac)
 - Can now delete from workspace using backspace key (d3f7af2868b0)
 - Remove vistrail from workspace if removed from disk (044a841b97e9)
 - view.is_abstraction logic fixed (044a841b97e9)
 - sql package was not using new gui.modules.source_configure (1714703fb145)
 - Updated VTK, Persistence and Matplolib packages to use
   gui.modules import (f953ce4d25e4)
 - get_current_view bug caused double-clicking a vistrail to fail (00b264c0920b)
 - Ticket #489: VisTrails 2.0 can't open .vtl files anymore (2d450422c25b)
 - opening .vtl files fails (2d450422c25b)
 - Ticket #460: Subworkflow port naming errors after editing (687becdff050)
 - Fixed issue where subworkflow edits could result in one-to-many
   port mappings. (687becdff050)
 - Fixed issues with multiple versions of subworkflows appearing in the
   module palette (186d5c06a788)
 - Do not store subworkflows in "recent files" or "My Vistrails" (17aebdbd32fa)
 - workspace.item_selected had invalid setSelected call (3effd7a1385b)
 - Fixed 2 detach view bugs (3f5159f5b49f)
 - Ticket #468: Diff tab should have all modes except pipeline
   disabled (4f691ba6ed23) (139ec1d18b22)
 - Fixed an issue when loading a vistrail that references different versions
   of a subworkflow that share common ancestors (4b34089abb09)
 - Ticket #486: query execution and parameter problems (323f12916d09)
   (0262b0410051) (d9fbb412a9b5)
 - Added ability to open workflows from query results (323f12916d09)
 - Ticket #484: subworkflow save causes window to change (bc100442dfe4)
 - Fixed issues with executing queries (0262b0410051)
 - Fixed issue where numeric comparisons were being done as
   string compares (d9fbb412a9b5)
 - Fixed issue where substring queries were backward (d9fbb412a9b5)
 - Fix an issue with copy/paste to query view (b9fed84af41a)
 - Fix issue with package subworkflows and namespaces (87c7c61f1c9e)
 - Ticket #476: numeric stepper has wrong default value, in some cases
   (1642d3573f62) (a08e8dc0f9c2)
 - Ticket #485: Random Mashups Window (917b1d8b83c5)
 - Allow return to original query in interface (0df170d3335d)
 - Allow parameters to be set in queries (0df170d3335d)
 - Allow return to original query in interface (5d776c28b7e2)
 - Allow parameters to be set in queries (5d776c28b7e2)
 - Ticket #478: Mashups updating issues (e5913008d81c)
 - Mashups: Display Widget section was not updated when
   switching aliases (e5913008d81c)
 - Mashups: Mashup inspector was not updated when switching
   vistrails using the workspace in Mashups View (e5913008d81c)
 - Mashups: Mashup Pipeline Palette was not being updated when
   switching mashups using the Mashup List Panel (e5913008d81c)
 - Ticket #483: Index error when recovering a vistrail (8589b301ba13)
 - Fixed issues with upgraded subworkflows (9c4dfcbef423)
 - Ticket #475: Changing the background color fails in Mashup mode (31670c3e66f2)
 - Ticket #477: opening mashup from workspace doesn't show exposed
   parameters (429ceb313408)
 - Sometimes closing a vistrail while closing VisTrails fails (429ceb313408)
 - Double clicking a vistrail in file browser fails because of
   _first_view bug (263f1947cf2c)
 - vtkhandler did not handle new PythonEditor correctly (aa3511259f10)
 - Ticket #443: ports are not added through Module Configuration
   and annoying confirmation (01ed7a6566b3)
 - Ticket #473: Cannot execute from history view immediately after
   opening vistrail (e0ba2e97d058)
 - Ticket #472: parameters in parameter exploration are reset if
   not executed (63c55f11f03d)
 - Ticket #474: Error quitting when spreadsheet is visible (afe4512b1ca9)
   (107b24e904ea)
 - Ticket #470: copy doesn't copy to the correct cell (c44347501d5a)
 - Fixed issue with cell locations in spreadsheet editing mode (c44347501d5a)
 - Ticket #471: visual diff window is missing the create analogy
   button (14a24ea42b15)
 - Ticket #469: locate version in editing mode selects history but shows
   pipeline (080a2dc8b820)
 - Opening xml vistrail from workspace showed open file dialog (069db5448e8e)
 - Module documentation in module palette not working (647613ad637e)
 - Ticket #467: A file is changed when test suit is run (37e0ab607139)
 - Ticket #466: history mode selected and pipeline view shows up after
   merging 2 trees (e22fe0a4f8b0)
 - Ticket #459: the explore tab draws upside down (542e2cda8845)
 - Outdated inspector.annotated_modules value caused explorer tab to be
   drawn upside down on Mac (542e2cda8845)
 - Ticket #446: subworkflow editing only good for one save (2ab6a92c2084)
   (85b50d980ab1)
 - Fixes to subworkflow upgrades and save as (2ab6a92c2084)
 - Changes to subworkflow identification (85b50d980ab1)
 - Ticket #465: Open Recent menu does not contain saved vistrails (a484b18b3eed)
 - Update recent files list also when vistrail is saved (a484b18b3eed)
 - Ticket #463: Current version not selected on open (154e9b2e8eaa)
 - Select latest version when opening a vistrail (154e9b2e8eaa)
 - Ticket #462: Ungrab mouse error after editing subworkflow (6aaa6bd2b526)
 - Ticket #432: Problem with labeling groups (6aaa6bd2b526)
 - Ticket #461: Initial history view for first vistrail is not zoomed to
   fit (b3d8909ac0ed)
 - Fix zoom to fit for initial vistrail (b3d8909ac0ed)
 - Ticket #434: Can't remove tags of versions that were
   upgraded (v2.0) (47636de1ec66)
 - Fix issue where raw pipeline and construct from root were not
   working (47636de1ec66)
 - Enabled Embed version by default when selecting Publish > To Paper (8bf5e737a2c2)
 - Ticket #456: Cannot copy/paste in detached pipelines/vistrails (0cb6ef7650af)
 - Fixed issues with spreadsheet editing for copies and analogies (d2d4bae51a6d)
 - Enabled Edit Configuration and Show Documentation from a module's
   context menu  (00dcb21d22a6)
 - File > Export > PDF was not working  (fce8cc569c14)
 - Ticket #455: Module Information Tab stretches unnaturally when package
   has a long name (2d07662227fd)
 - module information stretches unnaturally (2d07662227fd)
 - Ticket #457: PythonSource ports are not updated when configuration window
   is saved (f6e151300476)
 - Ticket #456: Cannot copy/paste in detached pipelines/vistrails (f9470d9fa04a)
 - Removed missing web service (028fc4e03c62)
 - Fixed header placement in xml files that were causing tests to fail (4db41b9e2e75)
 - Workspace fixes for saving empty vistrail and closing detached
   vistrail (1f798a7a0c84)
 - Ticket #454: Can't interact with TransferFunction widget using
   Qt 4.7.* (ea7e21dc9e01)
 - Ticket #453: Workspace indexing error in tree mode (f8b17ab82b9b)
 - Skip workspace make_tree when no window exist (f8b17ab82b9b)
 - Ticket #450: Indexing failures need to be more graceful (f76532828242)
 - Better error handling when indexing workflow (f76532828242)
 - Ticket #452: Visual Diff Parameter Changes not detected (65849c433682)
 - If the clipboard contained utf-8 characters, VisTrails would raise
 an error (d7cecf541ced)
 - QPipelineScene.addModule were calling addItem twice (d77e833f431f)
 - Dropping vistrails variable created error (8c0b0e921201)
 - Fixed export/import menu options (8d68b5b56ff3)
 - Fixed parameter exploration in v2.0 (8485390429b1)
 - Parameter exploration was not saving color parameters when they
were being interpolated (8485390429b1)
 - Fixed 'Diff properities' label typo (8a88bd21895a)
 - Removed close button from Vistrails Messages view (2581ea446bad)
 - Ticket #441: vistrail browser is not being updated (d892cd18e5b8)
 - Correctly update collection on load/save (d892cd18e5b8)
 - Show project selector (d892cd18e5b8)
 - Sort default project by name (d892cd18e5b8)
 - Ticket #435: diff result is not properly sized/centered (96c4adaa2a1a)
 - Show executions for the current session as well (fc112c4c1079)
 - Workspace threw exception when closing vistrails (47ae1c3c4428)
 - Fixed crash when running VisTrails 64-bit on Windows with more than 4GB
   of RAM (71b4bfc41a6d)
 - 2 bugfixes to the vistrail merge code (4f05a96bcc2c)
 - open merged vistrail in new tab and other fixes (556804ba40c4)
 - builder_window was stealing ctrl-z/ctrl-y from PythonSource (e221d10351d1)
 - Made new PythonEditor use correct font (2579b6f662ca)
 - removed self reference in static method in persistence package (12e57882a72b)
 - open merged vistrail in new tab and other fixes (971228751494)
 - Fix menubar issue on non-Mac platforms (9d5e66156935)
 - persistence package did not show dates correctly (357f3a55aaf5)
 - Spreadsheet package: Fixed a typo on the usage of issubclass() which prevented
   subclassed sheets to be used by the spreadsheet (8bcd8ac86cd4)
 - SUDSWebServices wsdl caching in Windows need to use pickle
   protocol=0 (4ca71139f604)
 - SUDSWebService wsdl hash did not use the correct wsdl string (4ca71139f604)
 - Fix issue with caching and persistent files (f56f14061d3f)
 - ParaView package: Fixed example pipeline where it should display
   both a box and a sphere.  (7429a1be15cf)
 - VTK Package: Fixed bug when drawing TransferFunction widget (daaacfcedfca)
 - Handle unnamed data when writing from manager (22964cfeb53b)
 -  Fixed infovis example  (7d6a0dace8ca)
 -  Fixed NOAA Web services example. NOAA had changed the urls
for their services  (7d6a0dace8ca)
 - Do not import MySQLdb directly in sql_dao (b1d1809c0d57)
 - Ticket #420: VisTrails fails to install package dependencies on Ubuntu (35cd1cceeded)
 - debug imports cause ubuntu package install to fail (35cd1cceeded)
 - Ticket #416: The log is not copied when saving a vistrail from database to disk (1af107087fbe)
 - Include log when copying vistrail from DB (1af107087fbe)
 - LaTex extension: When generating LaTex command using the Embed panel,
 make sure to enclose tag between {} so symbols are escaped. (be50aeab59ca)
 - LaTex extension: Fixed problem when passing envrionment variables
using \vistrailsenv{} (be50aeab59ca)
 - Ticket #417: Database INSERT statements are not protected from overflowing (b520f1c847c8)
 - Overflow checking for SQL datatypes (b520f1c847c8)
 - Changed memory size to be computed in megabytes instead of bytes
to avoid large numbers (4d21156d99f5)
 - Ticket #414: Focus out event on Tag version edit box generates an unnecessary
   vistrail change event (6dc3154542ba)
 - Media wiki extension: casting returned version of a given tag to
string before using it (6dc3154542ba)
 - Ticket #412: Parameter exploration on File parameters fails (e54b74bb9412)
 - Fix parameter explorations on File parameters (e54b74bb9412)
 - Added ability to create temporary directories in the FilePool (7eb29d2ba0fb)
 - LaTex extension: added support to work on Windows with MikTex (2bdfb94be496)
 - LaTex extension: changed behavior of passing environment variables -
passed variables will not replace existing ones, they will be inserted at the
beginning (2bdfb94be496)
 -  Removed warning when copying thumbnails fail because the files are the
same (2bdfb94be496)
 -  New log file was not being created on Windows when the version was
upgraded  (2bdfb94be496)
 - Ticket #410: Encode VTK changes as upgrades (fa2e48cedf06)
 - Attempt to implement VTK upgrades (fa2e48cedf06)
 - Ticket #409: Problem in workflow upgrade (5d57b4ce54b3)
 - Fix issue with upgrading modules with null functions (no parameters) (5d57b4ce54b3)
 - Ticket #407: Aliases in a workflow disappear after upgrade (843603916a48)
 - Preserve aliases during upgrades (843603916a48)
 - Replaced more GUI code that would work only on recent versions of Qt/PyQt4 (7cfcb98320ee)
 - Replaced code that would work only on recent versions of PyQt4 (e5ca41c3fab7)
 - Enabled with_statement for python2.5 (3ec5bdd47c3e)


From Release: v1.7 build 325bfe1b517d from v1.7 branch

Enhancements:
 - VisTrails is now distributed under the "Modified BSD License"
 - VisTrails binaries are now shipped with python 2.7.1, Qt 4.7.2, sip 4.12.2,
   PyQt4 4.8.4, vtk 5.6.1, numpy 1.5.1, scipy 0.9.0 and matplotlib 1.0.1.
Bug fixes:
 - Importing basic_modules.py leads to import loop (325bfe1b517d)
 - VTK Package: Fixed bug when drawing TransferFunction widget (7722fc6727aa)

From Release: v1.6.2 build af4a69ad566a from v1.6 branch

Enhancements:
 - Adding pdf version of Usersguide to binaries.  (60cec4e6d858)
 - Improved efficiency of vtk workflow upgrades (501a552cd722)
 - LaTex extension: Added an example for embedding local files (f5976c82826f)

Bug fixes:
 - Fixed infovis example  (bd810b67daaf)
 - Fixed NOAA Web services example. NOAA had changed the urls
for their services  (bd810b67daaf)
 - Added matplotlib mplot3d toolkit to Mac binary (5054da25e2e8)
 - Ticket #410: Encode VTK changes as upgrades (aeaa56469120)
 - Attempt to implement VTK upgrades (aeaa56469120)
 - Ticket #420: VisTrails fails to install package dependencies on Ubuntu (5180336d429d)
 - debug imports cause ubuntu package install to fail (5180336d429d)
 - LaTex extension: When generating LaTex command using the Embed panel,
 make sure to enclose tag between {} so symbols are escaped. (f5976c82826f)
 - LaTex extension: Fixed problem when passing envrionment variables
using \vistrailsenv{} (f5976c82826f)
 - Changed memory size to be computed in megabytes instead of bytes
to avoid large numbers (5f57a040c97c)
 - Ticket #414: Focus out event on Tag version edit box generates an unnecessary vistrail change event (460836e2206e)
 - Media wiki extension: casting returned version of a given tag to
string before using it (460836e2206e)
 - Ticket #412: Parameter exploration on File parameters fails (7630f10fb73c)
 - Fix parameter explorations on File parameters (7630f10fb73c)
 - LaTex extension: added support to work on Windows with MikTex (36322a953de2)
 - LaTex extension: changed behavior of passing environment variables -
passed variables will not replace existing ones, they will be inserted at the
beginning (36322a953de2)
 -  Removed warning when copying thumbnails fail because the files are the
same (36322a953de2)
 -  New log file was not being created on Windows when the version was
upgraded  (36322a953de2)
 - Ticket #409: Problem in workflow upgrade (040f46c2f980)
 - Fix issue with upgrading modules with null functions (no parameters) (040f46c2f980)
 - Ticket #407: Aliases in a workflow disappear after upgrade (5575069d2727)
 - Preserve aliases during upgrades (5575069d2727)
 - Replaced more GUI code that would work only on recent versions of Qt/PyQt4 (2704aa1fe222)
 - Replaced code that would work only on recent versions of PyQt4 (50ead740f6de)
 - Enabled with_statement for python2.5 (bec2a6498965)


From Release: v1.6.1 build ba9616b413d2 from v1.6 branch

Bug fixes:
 - Ticket #406: Builder Window menu inconsistencies (fd46220842bf)
 - Added support for executing workflows even if VisTrails is already
running (useful for Latex extension) (16c1d253a63a)
 - Added single instance limitation per user/machine instead of per
machine. Now multiple users logged to the same system can execute their
version of VisTrails (16c1d253a63a)
 - VisTrails was ignoring batch mode input parameters if already running
 (16c1d253a63a)
 - Latex and Wiki extensions: all options can now be set from the builder. (16c1d253a63a)
 - Ticket #405: VisTrails is not downloading unavailable packages if they are present in the packages repository (77cadf0fb8a1)
 - VisTrails batch mode: Separated generation of the workflow graph from execution of the workflow. Added support for generating the history tree graph (77cadf0fb8a1)
 - When generating a workflow graph VisTrails would sometimes generate a line in the borders (77cadf0fb8a1)
 - When testing a database connection with a password=None VisTrails would crash without catching the exception (77cadf0fb8a1)
 - When opening a vistrail from a vtl, VisTrails was ignoring the version that should be open and always opening the most recent one (77cadf0fb8a1)
 - Latex extension: added support for running vistrails locally (15255a96e4e0)
 - Latex extension: added support for embedding workflow and/or
including full tree when generating vtl requests (15255a96e4e0)
 - Wiki extension: workflows were not being embedded in .vtl file (5348cad089ba)
 - Added title to console and debugger toolbars (b2e3bda06f62)
 - Better error handling for duplicate module identifiers in packages (579520227409) (d5df9421d0c1)
 - Fixed an issue where the FilePool's local copy mechanism failed in Windows (7b398b211212) (254bce86348e)


From Release: v1.6 build e9f97c5908ac from v1.6 branch

Enhancements:
 - Added prompt for password for database access in batch mode (06c4b63434a7)
 - Please notice that the parameter separator in the command line changed again from
  '&&' to '$&$' so it's consistent with the server version. (35ad76515a97)
 - VisTrails now has "Check for Updates" option in Help drop-down (b80862d8a39f)
 - Show port_spec.sigstring in PortMismatch error message for more
   detailed debugging (c28dad738abc)
 - Turn off popup messages if messages window is open (62aeb9371235)
 - add/delete Web Services from module palette for SUDSWebServices package (2e381a4394ed)
 - Package-level context menus in the module palette (2e381a4394ed)
 - Add preference for migrating tags and notes on upgrades (41177e74e687)
 - Add stack trace to exception details for unexpected exceptions during
   change_selected_version (fd3840df3c6b)
 - Added new class Chdir to prevent users from triggering side-effects by accident
   when using os.chdir() (4aa722db61d1)
 - Added Open Recent to File menu (it works for vistrails in the file system or in
   the database. The maximum number of files in the list can be configured from Advanced
   Preferences Tab (search for maxRecentVistrails) (4aa722db61d1)
 - Configuration object now supports bound methods as subscribers (4aa722db61d1)
 - Debug messages now have a "details" attribute (f2911a6a6000)
 - Buttons for filtering VisTrails messages (ebc728d49db3)
 - Colors of message types added to theme file (ebc728d49db3)
 - Improved log messages in the server log to also indicate the instance of the server that
   is logging the messages (762902e79b7a)
 - Improved handling of log messages (037568dc5960)
 - Changed all examples using relative paths to datasets to use HTTPFile (403205442fd7)
 - Updated head.vt and terminator.vt example to use TransferFunction widget (403205442fd7)
 - Maintain suffixes on persistent files and directories (e9b5e906e069)
 - Improved debug messages (9dcd1a5a2ea8)
 - Ticket #390: Add support to Latex extension to download workflows at compilation
   time (90ef6cee20a9)
 - Improved error handling in vistrails.packages (a44800a88083)
 - Improved debugging messages for vistrails.gui (25b718347ef0)
 - Improved error handling in vistrails.core (2e095f36dc90)
 - Debug library updated (41e3778d507e)
 - Web Services package is now deprecated. Showing a warning message when the WebServices
   package is loaded. Message will be shown only once. (9996bba52dd1)
 - Ticket #375: Add GUI support for synchronizing vistrails (4efb09fbe5bd)
 - Merge 2 Vistrails from within VisTrails (4efb09fbe5bd)
 - Detect changes to directories so the cache can be invalidated when they change (3058d55966f2)
 - New Web Services package that uses SUDS library (0d1d3efb99da)
 - Add pinch gesture support to graphics views (3d01e549f849)
 - ParaView package: Converted to new VisTrails package format (65453bd92aa5)
 - Updated php scripts to work with Latex extension's new features (2b53ad32a374)
 - VisTrails server: added new function to return version tree as pdf  (2b53ad32a374)
 - Created a separate php file to store the server configuration (8d15fdbe8e1d)
 - Added support for running crowdlabs and vistrails server on separate machines
   (still testing) (064304a99993)
 - Ticket #382: Improvements to Latex extension (3123297d6a1b)
 - LaTex extension: VisTrails can now embed a workflow graph or a history tree in
   LaTex pdf (3123297d6a1b)
 - LaTex extension: Caching latex instructions and images for embedding images in case python
   is not available (3123297d6a1b)
 - Ticket #381: Split HTTPFile.compute() method to download the file in a separate
   function (62d25dca3f3a)
 - Add MplScatterplot and MplHistogram modules to pylab (4af6514c20d4)
 - Ticket #295: Add Debug .command to Mac distribution (e835d69d8426)
 - Added git executable to windows repository. It will be included in future windows
   binaries for persistence package  (8d9931bbbe04)
 - Updated version of the rpy package (c895125216cb)
 - Migrating new persistence package from persistence_exp to persistence (5b6418233dea)
 - Added methods to expand shortcut string representations for module descriptors and port
   specs (5b6418233dea)
 - Added support for shortcuts to remap modules/ports for upgrades (5b6418233dea)
 - Use List for controlflow now instead of ListOfSElements (74f30460d3fe)
 - Highlight invalidate port specs (74f30460d3fe)
 - Improved support for work with the filesystem. Added DirectorySink module,
    changed FileSink module to use 'overwrite'
    instead of 'overrideFile', added support for getting the contents of a
    directory, created a new OutputPath constant with a save-style widget
    to select the output path, replaces OutputName on the FileSink module.
    Added updgrade code to translate old FileSink module to new version.
    Changed version of basic_modules and abstraction to static string
    '1.6'. (fb30dca8a15d)
 - HTTPFile now supports proxies. (3799edddbb62)

Bug fixes:
 - Fix issue with console mode and unit tests (a4d544eec673)
 - Ticket #361: Cannot configure output cell layout for cells in groups in parameter
   explorations (5807414236ba)
 - Enable all spreadsheet cells for parameter exploration, even if they are embedded in
   groups or subworkflows (5807414236ba)
 - Ticket #399: Exception thrown when loading parameter exploration tab with no existing
   exploration (4366e52c39cf)
 - Fixed exception when loading parameter exploration tab for a workflow with no saved
   explorations (4366e52c39cf)
 - Ticket #154: vistrails should check for a new version being available and tell the
   user to download it (b80862d8a39f)
 - Ticket #398: Failure opening vtl files (filename issue) (c52ba7adc5f8)
 - Matplotlib package: if hide toolbar parameter is set after the source
   and there isn't an extra line at the end, the MplPlot would fail  (c52ba7adc5f8)
 - Ticket #398: Failure opening vtl files (filename issue) (cdfa0c97493d)
 - Added escaping to filename in unzip commandline call (cdfa0c97493d)
 - Fixed issue where it was not possible to ungroup a subpipeline that had an InputPort
   connected directly to an OutputPort (e1ea9b437507)
 - Fixed problem where controlflow package would raise duplicate errors (4351b3f0102f)
 - Fixed issue with groups and input values that evaluate to False (6fc007c0535d)
 - Fixed ordering of PortMismatch parameters in ensure_port_specs (c28dad738abc)
 - Fixed bug introduced on Windows platforms when changed os.chdir() calls by
   core.utils.Chdir (0a2b8a0d50d8)
 - Enable the Linux theme for 'Linux' system types (57dfb4a85e7a)
 - added deletion of namespaces in module palette (2e381a4394ed)
 - Add ability to migrate tags when upgrades are not delayed (9c49285269ca)
 - Message filter colors does not show in linux (ee8906c91039)
 - Ticket #397: Save execution log when in console mode (2dae96a8f004) (1afa51d895e9)
 - Update version tree when adding delayed actions (d1dbf3005499)
 - Subworkflows from packages that need upgrades are now moved to local.abstractions
   in the registry and picked up for workflow upgrades (04476a172f61)
 - Fixed issue with spreadsheet and grouped spreadsheet cells (fd3840df3c6b)
 - Replaced svn command with git command to get current commit (if present) (4aa722db61d1)
 - Flush delayed actions (including upgrades) to fix issues with delayed upgrades and
   grouping upgraded workflows (79dd982e6cef)
 - VisTrails Server: Applied fix to caching of history tree images when
   generated as pdfs (fc0ab9f1626d)
 - VisTrails Server: fixed problem in caching of history tree images (4862e1f7d18a)
 - Ignoring mouse gestures when Qt version is < 4.6 (4862e1f7d18a)
 - Ticket #394: VisTrails server is not detecting updates in vistrails loaded
   from the database (762902e79b7a)
 - Restoring extensions/http/run_vistrails.php to version before merge (762902e79b7a)
 - VisTrails server was ignoring the build_always variable if it
   found cached images (762902e79b7a)
 - Using port to identify the instance of the server instead of virtual
   display in script that starts vistrails server using Xvfb (762902e79b7a)
 - Ticket #393: Latex extension doesn't handle workflow exec. errors properly (16f522c459c5)
 - Latex extension: Making sure to convert line breaks into \MessageBreak
   Latex commands before displaying error messages. (16f522c459c5)
 - Forwarding force build to server so the server can also bypass
   caching (47a1105664a0)
 - Ticket #392: Refactor php extensions caching logic used for wf executions (3125e0eb8e81)
 - Updated mediawiki extension to work with crowdlabs server  (3125e0eb8e81)
 - Added workaround for RotateFileHandler problem on Windows when some
   packages start child processes during workflow execution (e5afc47797cb)
 - Fixed issue where named intermediate persistent files/directories were not
   reused correctly (df3deb58a18c)
 - Fixed git hash retrieval for persisted directories (df3deb58a18c)
 - Pasted text in VisTrails shell was being ignored (c48e67f02ae8)
 - Giving focus to VisTrails shell when showing it (c48e67f02ae8)
 - Added 'VisTrails messages' button and fixed 'VisTrails debugger' button (b401b2498c74)
 - Don't mask AttributeErrors when materializing pipelines (b5c3650e5ca6)
 - Add upgrade path for old InputPort and OutputPort modules (8abfff56592c)
 - Fixed an issue with groups and upgrades (720d93c8e3be)
 - VisTrails shell was not using fixed-width font  (b521e096f879)
 - Latex extension: delaying check for a valid url so we can include
   cached images if there's no Internet connection (79296270cc86)
 - Batch mode: On Windows, VisTrails was not executing workflows
   when an absolute path to a vt file was given (81812ac04e85)
 - Minor error fixes (45b53eef1c53)
 - Ticket #386: Moving modules after an upgrade generates invalid actions with
   delayed upgrades (ad9e029035f7)
 - With delayed upgrades, moving modules after an upgrade now generates actions
   in the correct order (ad9e029035f7)
 - Ticket #385: Workflow instantiation fails when doing on-demand package loading (aff3408c7a51)
 - Fix issue with on-demand package loading leaving workflows as invalid (aff3408c7a51)
 - Casting DBLocator names to string as they can store None sometimes (9996bba52dd1)
 - Ticket #384: Deleting version edits version tag if delete is canceled (cc05bc9e80e5)
 - Don't delete tag text when attempting to prune (cc05bc9e80e5)
 - Expanding port specs deals with differences between descriptor and port signatures (c5763a437606)
 - UpgradeWorkflowError tries to trim None-value (93b3be3d2a50)
 - Ticket #383: Unversioned modules are not upgraded (4b3fa72869f0)
 - If a module has no version, force it to be upgraded (4b3fa72869f0)
 - Ticket #302: Moved modules action generated when nothing changed (3e59defe4685)
 - Fixed logic so moved modules are properly detected and positions updated. (3e59defe4685)
 - ParaView package: Removed hardcoded path to pvserver and mpiexec
and using configuration object for that (accessible through Menu
Preferences -> Module Packages) (65453bd92aa5)
 - ParaView package: Updated pv.vt example to work with current version
of the package (65453bd92aa5)
 - Fixed bug in some php scripts when only the tag is passed instead of
a version number  (2b53ad32a374)
 - Updated all php scripts in extensions/http to work with
the current version of crowdlabs vistrails server (only local
setup currently supported) (8d15fdbe8e1d)
 - Fixed bug where server method get_wf_graph_png would sometimes
fail (064304a99993)
 - Fixed bug where although DBLocators were being cached, the
   connections were not  (b07c22d9e93d)
 - Ticket #359: When using VTKRenderOffscreen module VisTrails crashes (48e477f4c1d9)
 - VTK Package doesnt work with VTK version 5.7.0 (ba5e0bdbbb16)
 - Fixed issue with query-by-example where parameters couldn't be updated (741b1c0d7737)
 - Error using breakpoint due to new stack trace (d4f31af05a05)
 - LaTex extension: removed hardcoded url for downloading vt files
upon clicking on the images in the generated pdf. It can now be set using
the \vistrailsdownload in the latex file (3123297d6a1b)
 - HTTP package was not handling exceptions correctly (62d25dca3f3a)
 - Ticket #380: HTTPFile corrupts binary files on Windows (0a5ec2007878)
 - Color Constant: Initializing Color widget with default white
color using RGB constructor instead of QtCore.Qt.White. We assume the
color is always a QColor object and sometimes a GlobalColor object
was being found (8565a276a353)
 - Persistence Package: Added code to find tar executable similar
to the way the path to git is set up (4a2494c09ef4)
 - Persistence Package: adapted use of tar command to work
on Windows (430e29bcaf2e)
 - Windows binary: Including the gnu version of tar instead
of the one that comes with git (430e29bcaf2e)
 - Set MplFigureCell to fill spreadsheet cell (4af6514c20d4)
 - Ticket #302: Moved modules action generated when nothing changed (8f60ea9a4737)
 - Dangling move actions are displayed immediately after switching versions (8f60ea9a4737)
 - Ticket #331: ImportError when trying to import userpackages (bc27cdc4b171)
 - "import userpackages" fixed by reordering init steps (bc27cdc4b171)
 - Ticket #293: Shell copy & paste on Mac doesn't work (694c0a43fbda)
 - Use git ls-files instead of cat-file to retrive hash so that we don't have issues with Windows reading from stdin (1b190225cce9)
 - Persistence package: fixed problem where persistent files
couldn't be found on Windows (df8a7c2ef7d1)
 - Ticket #369: picture-in-picture setting is confused when a new vistrail is opened (7ea68b3e863f)
 - Check PIP preference when opening vistrails (7ea68b3e863f)
 - Allow semi-translation from abstractionRef to abstraction so
old workflows (version <= 0.9.3) with subworkflows can be opened (50b9ce2b28fc)
 -  Spreadsheet: fixed 'RuntimeError: underlying C/C++ object has
been deleted' problem during EventFilter on Windows  (93884b6a47c0)
 -  VTK Package: Fixed rendering context problem when embedding VTKCell in VisMashup on Linux (93884b6a47c0)
 -  PathChooserToolButton was not emitting proper signals necessary for
VisMashup (93884b6a47c0)
 -  Persistence package: Fixed load package error on Windows (4ee8f244fc79)
 - Change persistence package to use correct identifier for gui widgets (9dd3ad8e0b08)
 - Ticket #378: Workflow execution log contains duplicate entries (6d65daec6089)
 - Fixed logging so that executions are not duplicated when saving more than once per session (6d65daec6089)
 - Ticket #377: Exporting to OPM XML fails (3ee1cc842182)
 - Fixed OPM output capability to work with latest object layout (3ee1cc842182)
 - Update sql package to use List instead of ListOfElements (4b08dd9018db)
 - Fix typo with get_package_by_name (74f30460d3fe)
 - keep selected modules after scene redraw (bb5e4e6e1f45)
 - Optional input ports now don't show up as output ports (bb5e4e6e1f45)
 - Ticket #376: execute_cmdline broken (bbbcf19704b8)
 - Fixed copyright year in background image from About box (bcd3346d8865)
 - Web Services package: fixed bug in certain Complex Types (60128ff3a89a)
 - Ticket #374: Web service package can't be reloaded (38976729a2a9)
 - Fixed an issue with package reloading where modules imported using the "from" syntax were not added to the imported list (38976729a2a9)
 - HTTPFile: Fixed error when parsing the date from the file's header. (3799edddbb62)

From Release: v1.5.1 build 1863

Enhancements:
 - branching is now supported when uploading to web repositories (r1853)
 - Added ParaView package (r1850)
 - Added Titan package (r1847)
Bug fixes:
 - Ticket #368: Spreadsheet: export as single image does not work (r1861)
 - Fixed bug where RichTextCell was not displayed when running on
   server mode (r1857)
 - Fixed bug with thumbnails and RichTextCell (r1856)
 - Making sure to use only image files when generating thumbnails (r1856)
 - Fixed web repository commit bug where updated vistrail files where not
   successfully loaded into VisTrails after being downloaded (r1853)
 - web repository vt id annotation is now being saved (r1853)
 - web repository cookie is now nullified if the web repository url
   changes (r1853)
 - VisTrails Batch mode: Changing parameter separator from '&' to '&&' so
   urls with query urls work (r1846)
 - Added procedure to WIndows installer script to remove VC Redist files
   left behind (r1846)
 - log file names are now updated according to VisTrails version (r1845)
 - Ticket #366: VTK overloaded ports from old vistrail files are not being shown in the GUI (r1842)
 - Fix translation of head example from old version (r1842)
 - Ticket #367: Different port signatures when upgrading a workflow (r1841)
 - Translate old parameter type serialization to match port/portSpecs (r1841)
 - Ticket #364: actionAnnotation breaks view->show all (r1840)
 - Fix issue with annotations that have the same key/value pairs (r1840)
 - Ticket #363: Enabling the Web services package on-the-fly is broken (r1839)
 - Spreadsheet package: SingleCellSheetReference could not be used (r1839)
 - On Mac, the eventFilter was not being removed when finalizing
   Vistrails and sometimes delayed events could not be processed  (r1839)
 - ImageViewerCell: Disabling the zoom slider when playing
   animation (r1838)
 - Ticket #362: ImageViewerCell Animation Icons Are Not Displayed (r1837)
 - repository_vt_id now represents the crowdlabs vistrail object id instead
   of the vistrails db id (r1834)
 - when merging a vistrail with one on the web repository, a check is made
   to see if that vistrail still exists (r1834)


From Release: v1.5 build 1832

Enhancements:
 - Upgraded libraries: VTK 5.6, Qt 4.6.3, python 2.6
 - Adding extension files to release
 - Add support for calling binaries in Mac bundles (r1813)
 - New methods for cmdline execution (r1813)
 - Better configuration for persistence package (r1813)
 - Added scripts for manipulating the database (r1809)
 - User may now designate permissions when uploading vistrail to web repository (r1806)
 - More informative upload dialog that lists incompatibilities between
   vistrail files and web repository, including PythonSource module checks (r1806)
 - Merges with web repository now updates local vistrail version (r1806)
 - Changed VisTrails version to 1.5 (r1805)
 - Files produced by FileSync modules are publishable by default.
   Use publishFile boolean to avoid publishing the files.  (r1805)
 - Server mode: added support for executing workflows and returning
   results as pdf files (r1804)
 - Latex Extension: added support for embedding pdf files. See README file
   in extensions/latex for help (r1804)
 - Ticket #317: Add support to the spreadsheet cells also generate PDF files (r1801)
 - Spreasheet Package: Added global configuration for controlling
   the file type (PNG or PDF) when dumping cells (console mode). This can be set
in the Spreadsheet configuration panel or as a
command line option (use --pdf or -p
for dumping files in pdf). (r1801)
 - Added support for merging vistrails on the server side (r1798)
 - Added support to draw workflow graphs (as png and pdf) and
history trees (as png) (r1798)
 - VTK Package: Added the ability to use the Transfer Funtion widget to
create color mappings (vtkColorTransferFunction) not necessarily in
volume property.  (r1796)
 - Changed version of VTK Package to 0.9.2 (r1796)
 - Added two new output ports to vtkScaledTransferFunction: vtkPiecewiseFunction and vtkColorTransferFunction (r1796)
 - Handle upgrade and prune annotations during merge (r1792)
 - Added gui code for the interactive vistrails merge (r1791)
 - Interactive interface for merging two vistrails (r1789)
 - Make actions immutable by moving mutable attributes to a higher level (r1786)
 - Try to fix as many errors as possible in an upgrade, even if all cannot be fixed (r1777)
 - Merging action annotations (r1771)
 - Methods for hashing tags and annotations (r1769)
 - Merging of vistrails files for crowdlabs. (r1762)
 - Preferences for upgrades (r1761)
 - Allow delaying persistence of upgrades until changes (r1761)
 - PRELIMINARY upgrade support (r1755)
 - view pipelines without having the packages (r1755)
 - view invalid pipelines (r1755)
 - improved pipeline validation (r1755)
 - Add method to allow updates of a single port rather than all ports as updateUpstream provides (r1753)
 - Dump non-ModuleError exceptions to the console (r1753)
 - Improved string formating of nested InvalidPipeline exceptions (r1752)
 - Allow QSearchBox to do non-incremental searching (r1751)
 - Improved version selection handling (r1744)
 - Server Mode: added support for multithreading (r1741)
 - Decoupled the directory where the spreadsheet will dump cells from the configuration. spreadsheetDumpCells configuration is now deprecated. Now this setting can be configured in a per workflow fashion  (r1741)
 - Added support for extra information to be passed along workflow executions. The spreadsheet now uses this mechanism instead of a global configuration for dumping cells (r1741)
 - inital version of a VisTrails R package using rpy2 (r1723)
 - easier namespace designation using _modules (r1722)
 - easier constant extensibility and customization (r1721)
 - improved List module (r1721)
 - new Dictionary module (r1721)
 - new SourceConfigurationWidget to make creating source configuration widget easier (r1720)

Bug fixes:
 - Sometimes matplotlib plots were not refreshed in the spreadsheet (r1828)
 - Fixed the flickering issues of VTKCell on Windows (r1825)
 - Updated Web services code to work with HTTP package chages (r1824)
 - Fixed Python Wrapping issue with VTK 5.7.0 (r1818)
 - Minor UI fixes to web repository dialog (r1817)
 - web repository dialog now links to correct vistrail id on the web repository (r1817)
 - Upon upload to web repository, an repository identification annotation is added automatically (r1817)
 - Fixes for merging vistrails in server mode. (r1816)
 - low-level merge code now allows passthrough gui references
instead of importing them (r1812)
 - Fix issue where annotation ids weren't properly assigned (r1809)
 - Merging thumbnails (r1808)
 - Fixed issue where database was saving parent id/type pairs as NULL (r1807)
 - Fixed issue where deleted annotations were not translated to previous version (r1807)
 - Fixed issue where deleted annotations could not be mapped back to previous schemas (r1807)
 - Fixed issue where annotations were not set with the correct db flags (r1807)
 -  Generating the pdf of the workflow in console mode was not
working.  (r1805)
 - Fixed bug in script that starts VisTrails in server mode using Xvfb (r1804)
 - Spreadsheet package: corrected paper size of generated pdfs (r1803)
 - Fixed Vistrail merge casting bugs (r1802)
 -  Spreadsheet Package: Standard non-image type cells now correctly dump
contents to file.  (r1801)
 - Vistrail merge did not copy thumbnails (r1800)
 - Fix issue with reading and writing the boolean parameters during persistence configuration (r1799)
 - Fix issue when writing metadata of managed files (r1799)
 - Ticket #358: HTTPFile header-based caching is broken (r1797)
 - HTTPFile.is_cacheable is now implemented, and is aware of server headers. (r1797)
 - Ticket #353: Import workflow doesn't set id scope correctly (r1790)
 - update id scope after importing a workflow (r1790)
 - Fix for older log files that have incorrectly moduleExec elements (r1788)
 - Checking whether XML element is not None before trying to evaluate it as text (r1787)
 - Fixed port spec naming in new persistence package (r1783)
 - Fixed issue where always creating a new reference didn't generate an id (r1783)
 - When pruning a node, make sure that node is removed from the version tree display (r1782)
 - Fixed issue with re-saving to the database with groups (r1781)
 - Fixed issue with upgrading groups and database persistence (r1781)
 - References to thumbnaisl were being shared across
different vistrails (r1780)
 - Existing thumbnails were not being replaced by new ones (r1780)
 - Don't automatically switch to pruned upgrade nodes (r1779)
 - Ticket #357: Error after saving as [Errno 2] (r1778)
 - Fixed issue with trying to upgrade groups introduced by upgrading port specs (r1777)
 - Fix issues where pipelines are not validated after certain actions like copy-paste (r1776)
 - Merging of vistrails did not work (r1775)
 - Band-aid for analogies to make analogies with groups or abstractions a bit more robust (r1774)
 - Fix error with handle_invalid_pipeline and subworkflows (r1773)
 - Fix bugs in displaying missing dependencies in preferences (r1772)
 - Pass module information through group to contained modules (r1770)
 - Fix issue with upgrading module functions for user-defined ports (r1768)
 - Fix issue with upgrading modules that have user-added ports (r1767)
 - Change call to fix missing modules to the correct method (r1767)
 - Merging of vistrails files for crowdlabs. (r1766)
 - Fix issue with analogies where obselete method was being called (r1764)
 - Fixed issue where automatic upgrades fail because a port is said to not be found even though the port does exist (r1763)
 - Fixed issue with upgrading groups (r1761)
 - Ticket #356: Action copy doesn't remap previous id (r1757)
 - Pass simplify argument through in create_action_from_ops (r1756)
 - Fixed issue with versions_increasing computation (r1752)
 - Ticket #354: Package reloading raises duplicate package error (r1750)
 - Fix issue with renabling packages where a signal was issued twice (r1750)
 - VisTrails Server: the vistrail version was not being included in the .vt file generated by the server (r1746)
 - fixed ModuleRegistry.auto_add_subworkflow so that it accepts the correct (filename, dict) format. (r1745)
 - Server mode: Added a global variables to store information for accessing the database (r1743)
 - Fixed a bug in the RequestHandler.get_wf_vt_zip() function. (r1742)
 - The notes field in the History View now only supports plain text (r1741)
 - Fixed issue where module label changes were not recognized correctly and raised an exception (r1740)
 - Don't require a Module to a be of type __builtin__.type to
allow boost:python, etc. classes (r1739)
 - Differentiate between init.py not existing and init.py having ImportErrors (r1719)
 - Ticket #346: Module Parameter Types Serialized Incorrectly (r1718)
 - Update module parameter type serialization when containing namespaces to match port specs and ports (r1718)

From Release: v1.4.2 build 1716

Enhancements:
 - Ticket #290: Reload packages without restating VisTrails (r1714)
 - Package reloading support should now be fully functional (r1714)
 - Enabling access to a Web package repository. (r1712)
 - Started adding support for Qt4.6.x (r1711)
 - Package vtlcreator: Exposing the function to create the contents
of a .vtl file as a static method, so it can be called from other
packages  (r1709)
 - Added support for embedding workflows when using the Web extensions (r1709)
 - VisTrails Server: Added support for creating a .vt file for a given
vistrail/workflow on the DB so it can be embedded on a .vtl file (r1709)
 - New module, RepoSync, has been added to the HTTP package, which enables data files to be synced with an online repository (crowdLabs) (r1708)
 - Added basic online web repository (crowdLabs) user authentication dialog (r1707)
 - Added ability to upload VisTrail files to online web repository (crowdLabs) (r1707)
 - Improved package reloading support (r1703)
 - Added helper methods, get_inputPort_modules and get_outputPort_modules, to get modules that connect to a given input port or output port (r1701)
 - Added helper method, connections_to_module, that returns a list of all modules that connect into a given module (r1701)
 - Ticket #290: Reload packages without restating VisTrails (r1697)
 - Enable package reloading without the need to restart VisTrails. (r1697)
 - SQL package also connects to a PostgreSQL database server (r1696)
 - SQL package: added cacheResults parameter to SQLSource (r1696)
 - SQL package also handles connection timeouts (r1696)

Bug fixes:
 - Package menu items (on the toolbar) are now properly removed when the package is disabled (r1714)
 - Package lists can now be traversed with the keyboard (r1714)
 - Fixed bug that when enabling a package dynamically sometimes VisTrails
would say that it failed but if you just selected the version node again the
pipeline would be loaded without problems (r1711)
 - MAC and Qt4.6: VisTrails would fail to start when using MacBrushMetalStyle (r1711)
 - Mac and Qt4.6: There was not text anti-aliasing in modules and version
nodes (r1711)
 - Qt4.6: Moving a module in the pipeline view would not move the
connections attached to it (r1711)
 - Qt4.6: Legend Window in Visual Diff would not properly display the
colors (r1711)
 - Fixed a bug with opening .vtl files that embedded workflows (r1709)
 - Package vtlcreator: Fixed a bug that the version of the embedded
vistrail was not being set (r1709)
 - Fixed the Capitalization error in the VisTrails App Bundle name (r1709)
 - Properly track all modules in the hierarchy of a module loaded by a package for correct packing reloading (r1706)
 - Made reset query work immediately for the version search box (r1705)
 - Stop creating empty actions (r1704)
 - DBLocator: Removing object name from XML serialization.
This was causing inconsistencies with caching locators because we don't
know the name of the object before we load it  (r1702)
 - Ticket #345: db connection edit bug (r1700)
 - DBLocator: Serializing also db connection user so current
permissions are not overriden by the cached version (r1700)
 - Ticket #344: Ungroup failing (r1699)
 - Ensure correct modules after ungrouping (r1699)
 - Ticket #342: Method responses return None in Web Services Package (r1698)
 - Complex types were ignoring the new 'self' input port when
unwrapping contents (r1698)
 - Ticket #341: On Ubuntu, VisTrails doesn't try to install MySQLdb (if not present) when accessing the database (r1695)
 - Move Vistrail import into load_vistrail method to avoid
circular imports. (r1694)

From Release: v1.4.1 build 1693

Enhancements:
 - Code cleanup: removed unnecessary imports in a few files (r1687)

Bug fixes:
 - Using VisTrails as a library: added more imports to
 init_for_library.py file (r1687)
 - In the pipeline view, if you changed a module (moving it, for
 example) and deselected the current node in the PIP view, VisTrails
 would throw an error (r1687)
 - Ticket #338: The DB Connection Setup Dialog opens twice (r1686)
 - Package Web Services: expanded simple types map to include all
 simple types defined in http://www.w3.org/2001/XMLSchema (r1685)
 - Ticket #337: Web Services package fails to load a wsdl (r1684)
 - Web Services package: Expanded simple types map to include missing types (r1684)
 - Upgraded ZSI library in the binary releases to use trunk r1495
 - Ticket #336: VisTrails fails when opening files with an older schema (r1683)
 - Fix upgrades when module's version does not exist. (r1683)


From Release: v1.4 build 1682

Enhancements:
 - EXPERIMENTAL: Packages can handle workflow upgrade requests. Still very much
work-in-progress. If you want to enable this, set 'automaticallyUpgradeWorkflows'
to True in the Expert Configuration tab in the Preferences menu.   (r1665)
 - Module Packages tab in Preferences menu now shows package version. (r1665)
 - Initial revision of a sql scripting package (r1664)
 - Improve error messages when sql statements fail (r1660)
 - Ticket #318: Add support for generating a .vtl file within a workflow (r1657)
 - Allow persistence package to search for persistent entities
in multiple stores (r1654)
 - Added script that generates nightly source releases. (r1648)
 - Better delete buttons on the parameters. (r1646)
 - Add data provenance support for persistent files. (r1644)
 - Removed "Tag" entry in the method palette (r1643)
 - Ticket #276: Make method deletion more visible (r1642)
 - Ticket #287: Allow parameters to be named (r1642)
 - Ticket #291: Allow functions to be populated with default values (r1642)
 - Can delete functions/methods by clicking the check box next to the name (r1642)
 - Can define default values for parameters (r1642)
 - Can define labels for parameters (r1642)
 - Added script for (re)starting vistrails in server mode with Xvfb.
 - Visual Diff now shows matches in white; modules shared by history are colored
gray while modules shared by matching are colored white. (r1634)
 - Added better default descriptions to version tree. (r1634)
 - Enabled the 'SetInputArrayToProcess' method of vtkAlgorithm class to use
for the InfoVis package. This port was disallowed earlier for some reason, so
we have to watch if this will cause any issue. (r1632)
 - Added support for storing logs and thumbnails on the database. (r1625)
 - Add a new module that allows the user to control the order of execution of
two sinks. (r1618)
 - Use the module descriptor to do hashing instead of the module since the
descriptor used may be a different version. (r1615)
 - Fix so core and gui controllers both use the same change_selected_version
logic. (r1614)
 - Streamline error handling for workflow materialization. (r1614)
 - Added Path and Directory constants and updated File constant
along with configuration widgets. (r1611)
 - Updated persistence package to support persistent directories
and compression. (r1611)
 - Initial version of a persistence package that aims to cache
files across VisTrails sessions. (r1598)
 - Adds support for viewing web documents in a WebViewCell using
Qt's QWebView which is based on WebKit (r1596)
 - Moved the controlflow package from packages to vistrails/packages. (r1588)
 - Moved doc folder to root. (r1581)
 - First version of source tree documentation. (r1580)
 - Added the InfoVis example using the new VTKViewCell. (r1564)
 - Enable more intuitive command-line interactions with
pipelines (r1563)
 - Added VTKViewCell for displaying vtkRenderView compatible with the current VTK trunk. Just connect vtkRenderView to VTKViewCell. First attempt, only tested on Linux. (r1562)

Bug fixes:
 - Ticket #334: Programmatic change_parameter problem (r1679)
 - Add translation to new ids back after input/output remap. (r1663)
 - Ticket #328: Backslashes in SQL Problem (r1662)
 - Use prepared statements for the relational database
persistence. (r1662)
 - Ticket #330: Ungroup and save to db fails (r1661)
 - Make sure that new objects are saved to the database. (r1661)
 - Ticket #328: Backslashes in SQL Problem (r1660)
 - Added prepared statement support for db version 1.0.1 (r1660)
 - Ticket #329: Analogy port remap needs to check input/output remaps (r1659)
 - Check the correct remap when changing ports. (r1659)
 - Check for __init__.py in userpackages on startup. (r1656)
 - Improve feedback for undo/redo (r1655)
 - Ticket #327: Bug in exporting registry to DB (r1653)
 - Removed global setting on package ids from sql spec. (r1653)
 - Fixed exporting Log, Workflow and Registry to XML (r1652)
 - Fixed exporting Log and Workflow to DB (r1652)
 - tag "tag" was being ignored when "version" was empty in .vtl file (r1651)
 - Copying DBLog objects was not working (r1650)
 - DBVistrail.do_copy doesn't fail when log is None (r1649)
 - Add copy methods to enhanced DBVistrail (r1645)
 - Don't disable entire vistrails when they contain **unused**
invalid port specs (r1641)
 - Ticket #323: Subworkflows with version mismatches in underlying pipelines don't fail gracefully (r1640)
 - Subworkflows that fail to load fail gracefully and print the
exception (r1640)
 - Ticket #321: Save As... doesn't save log (r1639)
 - Save As and Export now save log data from files to files or
files to db. (r1639)
 - Ticket #259: Undo not available (r1636)
 - Undo and redo are now available when the should be. (r1636)
 - Execute Version Difference menu item is enabled at the correct
times and functions correctly. (r1636)
 - Ticket #326: Visual difference not considering namespace (r1634)
 - Modules from different packages or namespaces no longer
match (r1634)
 - Groups try to match on their tag during heuristic
matches (r1634)
 - Ticket #325: DB version translation loses deleted entities (r1633)
 - Translating to different database versions now transfers
deleted entites from the old object to new object. (r1633)
 -  wiki vistrails tags containing "tag" attributes were not executed on the wiki  (r1627)
 - Ticket #320: Version Tree Display Inconsistent Across Serializations (r1617)
 - Fix to make version tree layout consistent across
serializations. (r1617)
 - Ticket #319: Database copy/pastes saves not working correctly (r1616)
 - Version updates now update the id scope to avoid strange
errors when using VisTrails with an older database schema. (r1616)
 - Copy and paste operations reset the id of a group's pipeline
to None in order to allow the database to assign the correct
id. (r1616)
 - Unserialization now sets the unserialized object's is_new flag
to True instead of allowing it to default to False. (r1616)
 - Add version support into module signatures so that persistent
files will be recomputed when upstream modules are updated. (r1615)
 - Analogies now replace annotations of the same key and
parameter values instead of adding new copies. (r1614)
 - Bring unit tests up-to-date. (r1614)
 - Ensure that debug messages are written in core controller. (r1614)
 - Make code that adds parameters after executions work again. (r1614)
 - core.system.executable_in_path now checks the correct error code from core.system.execute_cmdline() (r1613)
 - Ticket #314: Visual Diff Broken when PythonSource loses/gains a connection (r1612)
 - Fix issue with dynamic modules and the visual diff when ports
have been re-typed. (r1612)
 - Update documentation on create_action. (r1611)
 - Ticket #311: Method palette doesn't obey port overloading (r1610)
 - Ensure that ports are only displayed once in method palette
and obey port overriding. (r1610)
 - Ticket #309: Subworkflows crash on package version mismatch (r1607)
 - Run ensure_modules, ensure_connection_specs on subworkflows
during loading to try to avoid package version mismatch
errors. (r1607)
 - Ticket #308: Analogies fail on changed location (r1606)
 - Fix bug with analogies where module's locations were added
instead of changed causing problems when that module was
deleted. (r1606)
 - Fixed issue with deletes in sql persistence for versions 0.9.5
and 1.0.0 (r1603)
 - Ticket #307: Error messages when executing a workflow more than once (r1602)
 - This fixes bug where error messages would be printed to the terminal when executing a pipeline with cached modules more than once (r1602)
 - Fixed a typo in create_port, we don't need to call the vistrails_port
object that was created. (r1601)
 - Fixes some of the shell interaction methods. (r1600)
 - Remove ternary operator for python 2.4 compatibility (r1599)
 - Ticket #305: vistrails.sql script in schema v1.0.0 is broken (r1595)
 - Fixed issues with versions 0.9.5 and 1.0.0 of the relational schema. (r1595)
 - Ticket #304: VisTrails does not check if the connection to the database is still alive before performing an sql command (r1594)
 -  This fixes bug where the MySQL has gone away error would show up when connected to a database and VisTrails was not being used for a while (r1594)
 - Ticket #303: Thumbnail error when saving a vistrail (r1593)
 -  Fixes bug that prevented a vistrail to be saved because of an error related with thumbnails. (r1593)
 - Ticket #301: Double-clicking .vt and .vtl files does not cause them to be open by an already running VisTrails (Mac only) (r1592)
 - Moving condition check to the right place so FileOpen events are captured correctly on a Mac (r1592)
 - Ticket #299: Delete ops in analogies broken (r1591)
 - Add some checks to make analogies better behaved. (r1591)
 - Ticket #300: Null actions being added to the tree (r1590)
 - Parameter selections don't generate null actions. (r1590)
 - Ticket #297: MissingPort exception not raised (r1589)
 - Fixes bug where user is never notified if a module on the
registry is missing the requested port. (r1589)
 - Updated VisTrails Server code in the trunk to be consistent with the server
running in vistrails.sci.utah.edu (r1583)
 - Fixed small bug that prevented load a vistrail from the database
using the GUI. (r1582)
 - Partial fix to deprecation messages. Not closing the ticket because it's
not fixed on Windows. (r1576)
 - Ticket #283: Fold Type Mismatch Error (r1575)
 - Fix the type mismatch error message. (r1575)
 - Update current list of ignored classes in vtk package. (r1573)
 - Ticket #279: Analogies broken with namespaces (r1572)
 - Use module's _get_module_descriptor call to get the descriptor to fix
namespace issues with analogies. (r1572)
 - Fixes a bug that shouldn't currently be exposed to an end-user.
Specifically, the registry's udpate_id_scope method didn't add 1 to
the begin id. (r1571)
 - Fixed the pipeline execution mechanism in the spreadsheet that didn't work
with the new interpreter interface. (r1567)

From Release v1.3 build 1561

Bug Fixes:
 - Fixed bug that was preventing files from being saved on Windows


From Release v1.3 build 1559

Changes:
 - Schema upgrade. Current version: 1.0.0.
 - Updated VTK libs to use 5.4.2 release
 - Removes conditional expression constructs, so that code runs on Python < 2.5.
 - Including Gridfields python module
 - Using only application single instance behavior if Qt 4.4 or later is
   available
 - Added support for SubWorkflows (with no database support yet)
 - Added a Control Flow Package (see user's guide to see how to use it) and
   related example files
 - Added support for basic package repository
 - Introduced a major reorg of the registry and related classes.  Specifically,
   it adds serialization capabilities, and unifies the
   core.modules.module_registry.PortSpec and
   core.vistrail.port_spec.PortSpec classes.  In addition, all configuration and
   drawing is done using PortSpecs (not Ports). It also includes revisions to
   the PythonSource, and Tuple configuration dialogs, and adds controller code
   to better support resulting updates. You can serialize the registry via the
   "File -> Export -> Registry To ..." menu items.
 - Added support for "registry quickstart" which allows VisTrails to boot
   significantly faster.  It also further changes registry behavior to allow
   VisTrails to function without having access to the actual python modules
   behind the ModuleDescriptors.  Everything can be done by tracing the
   descriptor hierarchy instead of the mro, but we still use the mro when we
   have it.  Try the quickstart by starting VisTrails normally and selecting
   "File -> Export -> Registry To XML..." and saving the resulting file.
   Then restart VisTrails with the -q flag followed by the registry file:
   (ie "./vistrails -q <registry_filename>")
 - Use solid colors instead of textured backgrounds on graphics views,
   since Qt (or pyqt) redraws much slower when these are enabled.
 - Improved layout of modules in visual diff and analogy
 - Added support for displaying thumbnails below the notes panel and/or as a
   version node tooltip. See Thumbnails Preference tab for changing specific
   options
 - Improved menu File organization
 - Added translate* methods for versions 0.9.3 and up, and updated code to use
   them.  This should ensure that xml vistrails, workflows, logs, and
   registries, can be updated when schemas change.  The idea is that you open a
   vistrail, and if it is not in the current schema, it is translated to the
   current schema, no matter if you're using an xml-based file or relational
   database.  When saving the vistrail, the db code will attempt to translate
   the vistrail to the schema of the database (even if it is an older version)
   before saving.  For xml-based files, you may optionally specify to save the
   file as an older version.  Currently, you are only able to translate back
   to 0.9.3 (See menu "File -> Export -> Stable Version").
 - Added initial support for workflow debugging
 - Added the progress functionality allowing modules to show their progress
   during the compute() by calling self.logging.update_progress(self, progress).
 - The VisTrails Console is now a dockable window. Also fixed a long-standing
   bug that hitting enter when cursor is not at EOL will carry garbage to next
   line. Fixed also a bug where if user types fast enough in the shell, the
   input fails.
 - Added support for constants to generate custom hashes. The main current
   usecase is File constants, which hash against filename and last-modified
   times. The biggest consequence is that pipelines that use File objects will
   now be smarter when it comes to files that change upstream, reducing the
   number of times one has to clear the cache.
 - Improved the initialization of packages: if package fails during call to
   initialize(), we report failure, disable the package, and continue
   initialization. This allows startup process to continue. Also in preferences
   pane, when package fails to load, we now display the error message;
   previously, it just said "error". (There's still the problem of reporting
   packages that load ok but fail to initialize)
 - Changed view behavior so that the initial pipeline view upon opening a
   vistrail is reset.
 - Added support for importing workflows that have been saved as xml.
 - Added a function to change parameters from the api along with a function to
   find modules by name (and package/namespace if specified). Note that the
   param_list in change_parameter requires a list of strings---the serialized
   representations of the parameters!
 - Updated the gen_vtk_examples scripts to create better pipeline
   specifications.
 - Added pc3 package for the Third Provenance Challenge.
 - VTK package:
   + Added support for Picking in a VisTrails cell. By default, the
     vtkRenderWindow contains a picker. The 'p' key activates the pick test in
     the render window.  A new vtkPicker can be attached to the VTKCell to
     modify the picking behavior according to the mechanism provided by VTK.
   + All VTK Filters are registered to show their progress while executing
   + Added support of InfoVis to VTKCell. Notice that the saving camera feature
     does not working with InfoVis (because there are no direct SetCamera port
     for InfoVis classes).
   + Added support for changing the backgorund color of a vtkRenderer using
     color widget
 - Spreadsheet:
   + Added exporting images and echo mode feature

Bug Fixes:
 - Fixed bug where queries with multiple sources would fail in query by example
 - Spreadsheet:
   + Jpg/gif/png images can be correctly displayed on the spreadsheet
   + Fixed many interaction bugs
   + temp files were not being correctly removed
 - VTK state changes with statically overloaded parameters are now handled
   correctly. Typical example is vtkTreeMapView::SetLayoutStrategy
 - Fixes a  bug where the configuration wouldn't be setup properly for a new
   .vistrails directory.
 - Fixed plot.vt example to work with matplotlib version >= 0.98.5.2
 - Catch exceptions when writing file to raise dialog box if there is an error.
   This fixes bug that nothing was being shown to the user in case of a bad
   write (ie, file permissions insufficient).
 - Fixed PythonSource syntax highlighter error and (yes!) there's a line number
   for debugging now.
 - Fixed startup "bug" when package with dependencies fails to load
 - Copy/paste is relative to the current canvas
 - Shipping the GPL License in the distributions
 - ImageMagick package:
   + Added CombineRGBA class, configuration object, and fixed GaussianBlur bug
   + Removed requirement check that prevented the package from loading if
     ImageMagick was not found in the path
 - Bug fixes in Windows installer:
   + Installer always creates desktop shortcut and uninstaller did not remove
     all pyc files
 - Other minor fixes

From Release v1.2.1 build 1336
Changes:
 - Schema upgrade. Current version: 0.9.3. If you keep vt files in a database,
   you have to upgrade the database as well
 - VisTrails now requires Qt 4.4 or later to run
 - Adopted application single instance behavior (only one version of the
   VisTrails application can be executing).
 - Added Interactive expansion and collapsing in the version tree: the three
   lines on edges in the version tree that used to represent multple
   versions has been replaced by a plus symbol. Clicking this symbol
   expands the link to show all the versions in betweeen (though this may
   change to only a limited number later).  A minus sign appears on the
   top of a list of untagged, non-branching, non-selected versions that
   will collapse that list.
 - Added descriptions to the version tree.  They show up in place of
   a tag if one hasn't been set, but with a thinner italicized font.
   Double-clicking on the node allows it to be changed and turned into a tag.
   Showing a description for each action that is now displayed in the
   properties overlay. This description is still very simple (eg.,
   Added module), though in the future it might make sense to save off
    more detailed descriptions for each action in the db (eg., Added
    vtkRenderer module)
 - Added new items to the View Menu to show and hide branches and nodes
 - Restored the "Clear Recent Searches" in the search box in the version
   properties
 - Added command line options to execute workflows and show only
   the spreadsheet when opening
 - Logging information is now stored in .vt file

 Bug fixes:
 - Copying and Pasting dynamic modules, such as PythonSource threw an error
 - File version was not set correctly
 - Fixed a bug in analogies that sometimes corrupted vistrails files.
 - Fixed some bugs and annoying behavior with autosave.  A dialog
   now prompts the user if they want to load autosaved data.  This
   dialog appears when opening a file or starting up vistrails.
   Autosave data no longer is loaded when the user creates a new
   vistrail by pressing the new button.
 - Dragging versions to the spreadsheet is working again
 - Dragging a spreadsheet tab created a window that couldn't be closed
   or put back. A floating sheet can be docked back by simply closing it or
   dragging it back the spreadsheet tab bar (if exists) or just the window
   itself.
 - There was no obvious way to exit full screen mode in spreadsheet. The
   fullscreen mode can be closed either by:
    * Pressing 'ESC', 'Ctrl-F', 'F11' or 'Alt-Enter'
    * Right click on the fullscreen mode and unselect 'Fullscreen'
  - Border color of selected cells in the spreadsheet is now consistent

From Release: v1.2 build 1263
Changes:
 - Version tags can be edited directly by double-clicking the tree nodes
 - Added basic support for package management on Fedora Core through YUM
 - Added compatibility with Qt4.4
 - Added support for dynamic addition of modules in packages
 - Pipeline, Query and History views are now reset with Ctrl+R
  (Command+R, on a Mac) so that it does not interfere with version text
  items
 - Add a transparent overlay to the version viewer that shows the
   selected version's properties.  By default this is turned off, but
   can be enabled under the view menu.
 - Added standalone functions that help third-party applications that
   need an API into VisTrails, located on vistrails/api directory.
 - Improvements in the command-line for both non-interactive and interactive mode:
   + Added support for executing more than one workflow at a time
   + Included support for opening a vistrails from the database
     Now a version (tag or id) can be specified in the command-line
     together with the filename (or vistrails id when opening from the
     database).
 - Added support for opening special vistrails files (.vtl files) on
   the web (wiki integration)
 - WebServices package: added support for loading wsdl urls automatically
   when opening a pipeline using them


Bug fixes:
 - Improved handling of faulty packages
 - Vistrails having groups with annotations or functions did not open
   correctly
 - Query display didn't ghost module fill
 - Query execution and reset didn't update pipeline view
 - Connection line was drawn twice in query canvas
 - Editing parameters in query mode was cumbersome because of
   bad focus management
 - Fixed database support to pipelines with groups
 - Fixed "Add Database" dialog confusing behavior
 - Fixed a long-standing bug on PythonCalc where ModuleError was
   being called without the self parameter
 - HTTP Package: slightly better error handling with malformed URLs
 - Improved general GUI performance when changing versions, including
   Undo/Redo
 - Removed obsolete command-line options
 - Refine in the search box was not working
 - Spreadsheet: Saving a spreadsheet also included cleared cells.


From release: v1.1 build 1143

Changes:
 - Added "Set Module Label" feature (through the configuration pop-up
    menu of the GUI)
 - Improved error messages
 - Added vistrails files for many of the vtk examples
 - Added support for packages to create menus in the builder window
   (see spreadsheet package for an example)
 - Modules and input ports can be automatically registered by
   setting per-module _input_ports and _output_ports fields and
   per-package _modules field (see teem package at www.vistrails.org)
 - Removed graphviz dependency
 - Ability to export workflow and history views to PDF
 - In WevServices Package: Improved support to web services using
   complex types
 - Added a BooleanWidget, so Booleans are now given by a checkbox
 - In VTK Package:
   + Added Transfer Function Widget
   + Added dataset inspectors, special vtk modules that allow users
     to easily query bounds and scalar range of an object.
   + Added support for vtkTIFFReader to allow volumetric (slice-based)
     reads.
 - Added support for grouping modules in pipelines
 - Incorporated many optimizations in the code
 - Added namespace support to packages

Bug fixes:
 - Fixed analogies
 - Version tree was not refreshed when analogy was applied on the spreadsheet
 - Fixed double drawing of module names and version node names on the mac
 - Added support for running Visual Diff for pipelines with
   PythonSources and other modules with a local registry that
   have different input and output ports
 - Changed the behavior of selecting new cell locations on the
   spreadsheet when it is full (cycling vs. using always the first
   cell)
 - Fixed bug where options passed through the command line were
   written to the startup.xml file

----------------------------------------
From Release v1.0.1 build 1063
Changes:
 - In VTK Package: Exporters now take a VTKCell as input when exporting
   the scene

Bug fixes:
 - Caching mechanism: VTK modules didn't take the connections into account
   when deciding whether to cache or not. This is related with the error
   message "function expects 1 argument, got 0 instead".
 - Fixed Parameter Exploration bugs where parameter widgets did not update
   correctly when changes are made to the pipeline.


From Release 1.0 build 1024
Changes:
 - Added a preference option to enable/disable Brushed Metal Style on Mac

Bug fixes:
 - Opening/Saving a .vt file on a path with spaces was not working on Unix
   systems
 - Creating/Applying analogies  on the spreadsheet
 - Opening/Saving spreadsheets


From Release 1.0 beta rev954:
Changes:
 - Added module VTKRenderOffscreen to vtk package

Bug fixes:
 - Version tags couldn't be reused
 - Some vtk writers couldn't be dragged to the pipeline canvas
 - Vistrails crashed when trying to copy and paste something other than
   a serialized pipeline
 - Modules lose focus when dragging to the pipeline canvas
 - Modules downstream of a error module were green (as if they were executed)
 - Select All button on the spreadsheet was not working
 - Creating a version from the spreadsheet didn't work
 - Tags weren't deleted when pruning the tree
 - Booleans weren't supported in parameter exploration
 - Fixed double-clicking on a vt file when opening vistrails on Windows

From Release rev921:

Changes:
 - Interface was improved and it is now more consistent
 - General configuration and package management accessible through menu Edit->Preferences
 - Using a more efficient file format (*.vt)
 - Auto saving feature

--------------------------------------------------------------------



<|MERGE_RESOLUTION|>--- conflicted
+++ resolved
@@ -1,15 +1,11 @@
 RELEASE NOTES
 -------------
-<<<<<<< HEAD
 Release Name: v2.2.x build XXXXXXXXXXXX from master branch
 
 Bug fixes:
    Add bug fixes here
 
-From Release: ???NOT YET RELEASED??? from v2.2 branch
-=======
-Release Name: v2.2.3 build 02ad04a622c4 from v2.2 branch
->>>>>>> ebd598ab
+From Release: v2.2.3 build 02ad04a622c4 from v2.2 branch
 
 Bug fixes:
  - Fixed showing "invalid pipeline" instead of failure from auto-enabled package
