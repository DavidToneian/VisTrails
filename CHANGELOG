--- conflicted
+++ resolved
@@ -1,12 +1,14 @@
 RELEASE NOTES
 -------------
-<<<<<<< HEAD
 Release Name: v2.x build XXXXXXXXXXXX from master branch
 
 Bug fixes:
-   Add bug fixes here
-=======
-Release Name: v2.2.4 build 000000000000 from v2.2 branch
+ - XXXX
+
+Enhancements:
+ - XXXX
+
+From Release: v2.2.4 build 000000000000 from v2.2 branch
 
 Bug fixes:
  - Fix module with optional connected port having the wrong size
@@ -22,7 +24,6 @@
    latest working one
  - If loading a file with an unknown extension, assume .vt format
  - API: allow constructing vistrails.Vistrail() without argument
->>>>>>> 0c0e0bcd
 
 From Release: v2.2.3 build 02ad04a622c4 from v2.2 branch
 
