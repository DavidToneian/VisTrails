###############################################################################
##
## Copyright (C) 2011-2013, NYU-Poly.
## Copyright (C) 2006-2011, University of Utah. 
## All rights reserved.
## Contact: contact@vistrails.org
##
## This file is part of VisTrails.
##
## "Redistribution and use in source and binary forms, with or without 
## modification, are permitted provided that the following conditions are met:
##
##  - Redistributions of source code must retain the above copyright notice, 
##    this list of conditions and the following disclaimer.
##  - Redistributions in binary form must reproduce the above copyright 
##    notice, this list of conditions and the following disclaimer in the 
##    documentation and/or other materials provided with the distribution.
##  - Neither the name of the University of Utah nor the names of its 
##    contributors may be used to endorse or promote products derived from 
##    this software without specific prior written permission.
##
## THIS SOFTWARE IS PROVIDED BY THE COPYRIGHT HOLDERS AND CONTRIBUTORS "AS IS" 
## AND ANY EXPRESS OR IMPLIED WARRANTIES, INCLUDING, BUT NOT LIMITED TO, 
## THE IMPLIED WARRANTIES OF MERCHANTABILITY AND FITNESS FOR A PARTICULAR 
## PURPOSE ARE DISCLAIMED. IN NO EVENT SHALL THE COPYRIGHT HOLDER OR 
## CONTRIBUTORS BE LIABLE FOR ANY DIRECT, INDIRECT, INCIDENTAL, SPECIAL, 
## EXEMPLARY, OR CONSEQUENTIAL DAMAGES (INCLUDING, BUT NOT LIMITED TO, 
## PROCUREMENT OF SUBSTITUTE GOODS OR SERVICES; LOSS OF USE, DATA, OR PROFITS; 
## OR BUSINESS INTERRUPTION) HOWEVER CAUSED AND ON ANY THEORY OF LIABILITY, 
## WHETHER IN CONTRACT, STRICT LIABILITY, OR TORT (INCLUDING NEGLIGENCE OR 
## OTHERWISE) ARISING IN ANY WAY OUT OF THE USE OF THIS SOFTWARE, EVEN IF 
## ADVISED OF THE POSSIBILITY OF SUCH DAMAGE."
##
###############################################################################
from vistrails.core.modules.vistrails_module import Module

##############################################################################
## Order Operator

class ExecuteInOrder(Module):
    """
    Controls the execution order of a set of sinks.
    """

    def __update_one_port(self, connectors):
        connectors = self.__to_update.pop(0)
        if self.__to_update:
            callback = self.__update_one_port
        else:
            callback = self.on_upstream_ready
        self.updateUpstream(callback, targets=connectors)

<<<<<<< HEAD
    def update(self):
        self.logging.begin_update(self)
        self.__to_update = [connectors
                            for name, connectors in sorted(
                                    self.inputPorts.iteritems(),
                                    key=lambda (name, connectors): name)]
        self.__update_one_port(None)
=======
    def compute(self):
        # do updateUpstream as compute, but sort by key
        for _, connectorList in sorted(self.inputPorts.iteritems()):
            for connector in connectorList:
                connector.obj.update()
        for iport, connectorList in copy.copy(self.inputPorts.items()):
            for connector in connectorList:
                if connector.obj.get_output(connector.port) is InvalidOutput:
                    self.removeInputConnector(iport, connector)


###############################################################################

import unittest

from vistrails.tests.utils import capture_stdout, execute


class TestOrder(unittest.TestCase):
    def test_1(self):
        with capture_stdout() as output:
            self.assertFalse(execute([
                    ('StandardOutput', 'org.vistrails.vistrails.basic', [
                        ('value', [('String', 'one')]),
                    ]),
                    ('StandardOutput', 'org.vistrails.vistrails.basic', [
                        ('value', [('String', 'two')]),
                    ]),
                    ('ExecuteInOrder', 'org.vistrails.vistrails.control_flow', []),
                ],
                [
                    (0, 'self', 2, 'module1'),
                    (1, 'self', 2, 'module2'),
                ]))
        self.assertEqual(output, ['one', 'two'])

    def test_2(self):
        with capture_stdout() as output:
            self.assertFalse(execute([
                    ('StandardOutput', 'org.vistrails.vistrails.basic', [
                        ('value', [('String', 'two')]),
                    ]),
                    ('StandardOutput', 'org.vistrails.vistrails.basic', [
                        ('value', [('String', 'one')]),
                    ]),
                    ('ExecuteInOrder', 'org.vistrails.vistrails.control_flow', []),
                ],
                [
                    (1, 'self', 2, 'module1'),
                    (0, 'self', 2, 'module2'),
                ]))
        self.assertEqual(output, ['one', 'two'])
>>>>>>> 322acdd1
<|MERGE_RESOLUTION|>--- conflicted
+++ resolved
@@ -50,7 +50,6 @@
             callback = self.on_upstream_ready
         self.updateUpstream(callback, targets=connectors)
 
-<<<<<<< HEAD
     def update(self):
         self.logging.begin_update(self)
         self.__to_update = [connectors
@@ -58,16 +57,6 @@
                                     self.inputPorts.iteritems(),
                                     key=lambda (name, connectors): name)]
         self.__update_one_port(None)
-=======
-    def compute(self):
-        # do updateUpstream as compute, but sort by key
-        for _, connectorList in sorted(self.inputPorts.iteritems()):
-            for connector in connectorList:
-                connector.obj.update()
-        for iport, connectorList in copy.copy(self.inputPorts.items()):
-            for connector in connectorList:
-                if connector.obj.get_output(connector.port) is InvalidOutput:
-                    self.removeInputConnector(iport, connector)
 
 
 ###############################################################################
@@ -110,5 +99,4 @@
                     (1, 'self', 2, 'module1'),
                     (0, 'self', 2, 'module2'),
                 ]))
-        self.assertEqual(output, ['one', 'two'])
->>>>>>> 322acdd1
+        self.assertEqual(output, ['one', 'two'])