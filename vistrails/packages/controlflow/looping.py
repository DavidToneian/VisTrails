###############################################################################
##
## Copyright (C) 2014-2016, New York University.
## Copyright (C) 2011-2014, NYU-Poly.
## Copyright (C) 2006-2011, University of Utah.
## All rights reserved.
## Contact: contact@vistrails.org
##
## This file is part of VisTrails.
##
## "Redistribution and use in source and binary forms, with or without
## modification, are permitted provided that the following conditions are met:
##
##  - Redistributions of source code must retain the above copyright notice,
##    this list of conditions and the following disclaimer.
##  - Redistributions in binary form must reproduce the above copyright
##    notice, this list of conditions and the following disclaimer in the
##    documentation and/or other materials provided with the distribution.
##  - Neither the name of the New York University nor the names of its
##    contributors may be used to endorse or promote products derived from
##    this software without specific prior written permission.
##
## THIS SOFTWARE IS PROVIDED BY THE COPYRIGHT HOLDERS AND CONTRIBUTORS "AS IS"
## AND ANY EXPRESS OR IMPLIED WARRANTIES, INCLUDING, BUT NOT LIMITED TO,
## THE IMPLIED WARRANTIES OF MERCHANTABILITY AND FITNESS FOR A PARTICULAR
## PURPOSE ARE DISCLAIMED. IN NO EVENT SHALL THE COPYRIGHT HOLDER OR
## CONTRIBUTORS BE LIABLE FOR ANY DIRECT, INDIRECT, INCIDENTAL, SPECIAL,
## EXEMPLARY, OR CONSEQUENTIAL DAMAGES (INCLUDING, BUT NOT LIMITED TO,
## PROCUREMENT OF SUBSTITUTE GOODS OR SERVICES; LOSS OF USE, DATA, OR PROFITS;
## OR BUSINESS INTERRUPTION) HOWEVER CAUSED AND ON ANY THEORY OF LIABILITY,
## WHETHER IN CONTRACT, STRICT LIABILITY, OR TORT (INCLUDING NEGLIGENCE OR
## OTHERWISE) ARISING IN ANY WAY OUT OF THE USE OF THIS SOFTWARE, EVEN IF
## ADVISED OF THE POSSIBILITY OF SUCH DAMAGE."
##
###############################################################################


from base64 import b16encode, b16decode
import copy

import time

from vistrails.core.modules.basic_modules import create_constant
from vistrails.core.modules.vistrails_module import Module, InvalidOutput, \
    ModuleError, ModuleConnector, ModuleSuspended, ModuleWasSuspended
from vistrails.core.utils import xor, long2bytes

<<<<<<< HEAD
from .fold import create_constant

=======
>>>>>>> b267f19a
try:
    import hashlib
    sha1_hash = hashlib.sha1
except ImportError:
    import sha
    sha1_hash = sha.new


class While(Module):
    """
    The While Module runs a module over and over until the condition port
    is false. Then, it returns the result.
    """

    def update_upstream(self):
        """A modified version of the update_upstream method."""

        # everything is the same except that we don't update the module on
        # FunctionPort
        suspended = []
        was_suspended = None
        for port_name, connector_list in self.inputPorts.items():
            if port_name == 'FunctionPort':
                for connector in connector_list:
                    try:
                        connector.obj.update_upstream()
                    except ModuleWasSuspended as e:
                        was_suspended = e
                    except ModuleSuspended as e:
                        suspended.append(e)
            else:
                for connector in connector_list:
                    try:
                        connector.obj.update()
                    except ModuleWasSuspended as e:
                        was_suspended = e
                    except ModuleSuspended as e:
                        suspended.append(e)
        if len(suspended) == 1:
            raise suspended[0]
        elif suspended:
            raise ModuleSuspended(
                    self,
                    "multiple suspended upstream modules",
                    children=suspended)
        elif was_suspended is not None:
            raise was_suspended
        for port_name, connectorList in list(self.inputPorts.items()):
            if port_name != 'FunctionPort':
                for connector in connectorList:
                    if connector.obj.get_output(connector.port) is \
                            InvalidOutput: # pragma: no cover
                        self.remove_input_connector(port_name, connector)

    def compute(self):
        name_output = self.get_input('OutputPort')
        name_condition = self.force_get_input('ConditionPort')
        name_state_input = self.force_get_input('StateInputPorts')
        name_state_output = self.force_get_input('StateOutputPorts')
        max_iterations = self.get_input('MaxIterations')
        delay = self.force_get_input('Delay')

        if (name_condition is None and
                not self.has_input('MaxIterations')):
            raise ModuleError(self,
                              "Please set MaxIterations or use ConditionPort")

        if name_state_input or name_state_output:
            if not name_state_input or not name_state_output:
                raise ModuleError(self,
                                  "Passing state between iterations requires "
                                  "BOTH StateInputPorts and StateOutputPorts "
                                  "to be set")
            if len(name_state_input) != len(name_state_output):
                raise ModuleError(self,
                                  "StateInputPorts and StateOutputPorts need "
                                  "to have the same number of ports "
                                  "(got %d and %d)" % (len(name_state_input),
                                                       len(name_state_output)))

        connectors = self.inputPorts.get('FunctionPort')
        if len(connectors) != 1:
            raise ModuleError(self,
                              "Multiple modules connected on FunctionPort")
        module = copy.copy(connectors[0].obj)

        state = None

        loop = self.logging.begin_loop_execution(self, max_iterations)
        for i in range(max_iterations):
            if not self.upToDate:
                module.upToDate = False
                module.computed = False

                # Set state on input ports
                if i > 0 and name_state_input:
                    for value, input_port, output_port \
                    in zip(state, name_state_input, name_state_output):
                        if input_port in module.inputPorts:
                            del module.inputPorts[input_port]
                        new_connector = ModuleConnector(
                                           create_constant(value), 'value',
                                           module.output_specs.get(output_port, None))
                        module.set_input_port(input_port, new_connector)
                        # Affix a fake signature on the module
                        inputPort_hash = sha1_hash()
                        inputPort_hash.update(input_port.encode())
                        module.signature = b16encode(xor(
                                b16decode(self.signature.upper()),
                                inputPort_hash.digest()))

            loop.begin_iteration(module, i)

            module.update() # might raise ModuleError, ModuleSuspended,
                            # ModuleHadError, ModuleWasSuspended

            loop.end_iteration(module)

            if name_condition is not None:
                if name_condition not in module.outputPorts:
                    raise ModuleError(
                            module,
                            "Invalid output port: %s" % name_condition)
                if not module.get_output(name_condition):
                    break

            if delay and i+1 != max_iterations:
                time.sleep(delay)

            # Get state on output ports
            if name_state_output:
                state = [module.get_output(port) for port in name_state_output]

            self.logging.update_progress(self, i * 1.0 / max_iterations)

        loop.end_loop_execution()

        if name_output not in module.outputPorts:
            raise ModuleError(module,
                              "Invalid output port: %s" % name_output)
        result = module.get_output(name_output)
        self.set_output('Result', result)

class For(Module):
    """
    The For Module runs a module with input from a range.
    """

    def update_upstream(self):
        """A modified version of the update_upstream method."""

        # everything is the same except that we don't update the module on
        # FunctionPort
        suspended = []
        was_suspended = None
        for port_name, connector_list in self.inputPorts.items():
            if port_name == 'FunctionPort':
                for connector in connector_list:
                    try:
                        connector.obj.update_upstream()
                    except ModuleWasSuspended as e:
                        was_suspended = e
                    except ModuleSuspended as e:
                        suspended.append(e)
            else:
                for connector in connector_list:
                    try:
                        connector.obj.update()
                    except ModuleWasSuspended as e:
                        was_suspended = e
                    except ModuleSuspended as e:
                        suspended.append(e)
        if len(suspended) == 1:
            raise suspended[0]
        elif suspended:
            raise ModuleSuspended(
                    self,
                    "multiple suspended upstream modules",
                    children=suspended)
        elif was_suspended is not None:
            raise was_suspended
        for port_name, connectorList in list(self.inputPorts.items()):
            if port_name != 'FunctionPort':
                for connector in connectorList:
                    if connector.obj.get_output(connector.port) is \
                            InvalidOutput: # pragma: no cover
                        self.removeInputConnector(port_name, connector)

    def compute(self):
        name_output = self.get_input('OutputPort') # or 'self'
        name_input = self.force_get_input('InputPort') # or None
        lower_bound = self.get_input('LowerBound') # or 0
        higher_bound = self.get_input('HigherBound') # required

        connectors = self.inputPorts.get('FunctionPort')
        if len(connectors) != 1:
            raise ModuleError(self,
                              "Multiple modules connected on FunctionPort")

        outputs = []
        suspended = []
        loop = self.logging.begin_loop_execution(self,
                                                 higher_bound - lower_bound)
        for i in range(lower_bound, higher_bound):
            module = copy.copy(connectors[0].obj)

            if not self.upToDate:
                module.upToDate = False
                module.computed = False

                # Pass iteration number on input port
                if name_input is not None:
                    if name_input in module.inputPorts:
                        del module.inputPorts[name_input]
                    new_connector = ModuleConnector(create_constant(i),
                                                    'value')
                    module.set_input_port(name_input, new_connector)
                    # Affix a fake signature on the module
                    inputPort_hash = sha1_hash()
                    inputPort_hash.update(name_input)
                    module.signature = b16encode(xor(
                            b16decode(self.signature.upper()),
                            long2bytes(i, 20),
                            inputPort_hash.digest()))

            loop.begin_iteration(module, i)

            try:
                module.update()
            except ModuleSuspended as e:
                suspended.append(e)
                loop.end_iteration(module)
                continue

            loop.end_iteration(module)

            if name_output not in module.outputPorts:
                raise ModuleError(module,
                                  "Invalid output port: %s" % name_output)
            outputs.append(module.get_output(name_output))

        if suspended:
            raise ModuleSuspended(
                    self,
                    "function module suspended in %d/%d iterations" % (
                            len(suspended), higher_bound - lower_bound),
                        children=suspended)
        loop.end_loop_execution()

        self.set_output('Result', outputs)

###############################################################################

import unittest

class TestWhile(unittest.TestCase):
    def test_pythonsource(self):
        import urllib.request, urllib.error, urllib.parse
        source = ('o = i * 2\n'
                  "r = \"it's %d!!!\" % o\n"
                  'go_on = o < 100')
        source = urllib.parse.quote(source)
        from vistrails.tests.utils import execute, intercept_result
        with intercept_result(While, 'Result') as results:
            self.assertFalse(execute([
                    ('PythonSource', 'org.vistrails.vistrails.basic', [
                        ('source', [('String', source)]),
                        ('i', [('Integer', '5')]),
                    ]),
                    ('While', 'org.vistrails.vistrails.control_flow', [
                        ('ConditionPort', [('String', 'go_on')]),
                        ('OutputPort', [('String', 'r')]),
                        ('StateInputPorts', [('List', "['i']")]),
                        ('StateOutputPorts', [('List', "['o']")]),
                    ]),
                ],
                [
                    (0, 'self', 1, 'FunctionPort'),
                ],
                add_port_specs=[
                    (0, 'input', 'i',
                     'org.vistrails.vistrails.basic:Integer'),
                    (0, 'output', 'o',
                     'org.vistrails.vistrails.basic:Integer'),
                    (0, 'output', 'r',
                     'org.vistrails.vistrails.basic:String'),
                    (0, 'output', 'go_on',
                     'org.vistrails.vistrails.basic:Boolean'),
                ]))
        self.assertEqual(results, ["it's 160!!!"])<|MERGE_RESOLUTION|>--- conflicted
+++ resolved
@@ -34,10 +34,8 @@
 ##
 ###############################################################################
 
-
 from base64 import b16encode, b16decode
 import copy
-
 import time
 
 from vistrails.core.modules.basic_modules import create_constant
@@ -45,11 +43,7 @@
     ModuleError, ModuleConnector, ModuleSuspended, ModuleWasSuspended
 from vistrails.core.utils import xor, long2bytes
 
-<<<<<<< HEAD
-from .fold import create_constant
-
-=======
->>>>>>> b267f19a
+
 try:
     import hashlib
     sha1_hash = hashlib.sha1
