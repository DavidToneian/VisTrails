###############################################################################
##
## Copyright (C) 2011-2013, NYU-Poly.
## Copyright (C) 2006-2011, University of Utah. 
## All rights reserved.
## Contact: contact@vistrails.org
##
## This file is part of VisTrails.
##
## "Redistribution and use in source and binary forms, with or without 
## modification, are permitted provided that the following conditions are met:
##
##  - Redistributions of source code must retain the above copyright notice, 
##    this list of conditions and the following disclaimer.
##  - Redistributions in binary form must reproduce the above copyright 
##    notice, this list of conditions and the following disclaimer in the 
##    documentation and/or other materials provided with the distribution.
##  - Neither the name of the University of Utah nor the names of its 
##    contributors may be used to endorse or promote products derived from 
##    this software without specific prior written permission.
##
## THIS SOFTWARE IS PROVIDED BY THE COPYRIGHT HOLDERS AND CONTRIBUTORS "AS IS" 
## AND ANY EXPRESS OR IMPLIED WARRANTIES, INCLUDING, BUT NOT LIMITED TO, 
## THE IMPLIED WARRANTIES OF MERCHANTABILITY AND FITNESS FOR A PARTICULAR 
## PURPOSE ARE DISCLAIMED. IN NO EVENT SHALL THE COPYRIGHT HOLDER OR 
## CONTRIBUTORS BE LIABLE FOR ANY DIRECT, INDIRECT, INCIDENTAL, SPECIAL, 
## EXEMPLARY, OR CONSEQUENTIAL DAMAGES (INCLUDING, BUT NOT LIMITED TO, 
## PROCUREMENT OF SUBSTITUTE GOODS OR SERVICES; LOSS OF USE, DATA, OR PROFITS; 
## OR BUSINESS INTERRUPTION) HOWEVER CAUSED AND ON ANY THEORY OF LIABILITY, 
## WHETHER IN CONTRACT, STRICT LIABILITY, OR TORT (INCLUDING NEGLIGENCE OR 
## OTHERWISE) ARISING IN ANY WAY OUT OF THE USE OF THIS SOFTWARE, EVEN IF 
## ADVISED OF THE POSSIBILITY OF SUCH DAMAGE."
##
###############################################################################
from vistrails.core import debug
from vistrails.core.modules.vistrails_module import Module, ModuleError, \
    ModuleConnector, InvalidOutput, ModuleSuspended
from vistrails.core.modules.basic_modules import Boolean, String, Integer, \
<<<<<<< HEAD
    Float, File, NotCacheable, Constant, List
=======
    Float, NotCacheable, Constant, List
>>>>>>> f54ce0e6
from vistrails.core.modules.module_registry import get_module_registry
from vistrails.core.vistrail.port_spec import PortSpec

import copy
from itertools import izip

###############################################################################
## Fold Operator

class Fold(Module):
    """Fold is the base class for List-reducing modules.

    It can be used to easily implement a module that takes a List and
    aggregates its element one by one to get the final result, such as Sum.

    To use it, create a subclass and override the setInitialValue() and
    operation() methods.
    """

    def __init__(self):
        Module.__init__(self)

    def compute(self):
        """The compute method for the Fold."""

        self.setInitialValue()
        self.partialResult = self.initialValue
        self.elementResult = None

        for element in self.getInputFromPort('InputList'):
            self.element = element
            self.operation()

        if self.suspended:
            raise ModuleSuspended(
                    self,
                    self.suspended,
                    children=self._module_suspended)
        self.setResult('Result', self.partialResult)

    def setInitialValue(self):
        """This method defines the initial value of the Fold structure. It must
        be defined before the operation() method."""

        pass

    def operation(self):
        """This method defines the interaction between the current element of
        the list and the previous iterations' result."""

        pass

###############################################################################

class FoldWithModule(Fold, NotCacheable):
    """Implementation of Fold that uses another module as its operation.

    This can be used to create structures like Map or Filter, where another
    module will be called with each element of the list to retrieve something
    that this module will use.
    """

    def __init__(self):
        Fold.__init__(self)
        self.is_fold_module = True

    def updateUpstream(self):
        """A modified version of the updateUpstream method."""

        # everything is the same except that we don't update anything
        # upstream of FunctionPort
        for port_name, connector_list in self.inputPorts.iteritems():
            if port_name == 'FunctionPort':
                for connector in connector_list:
                    connector.obj.updateUpstream()
            else:
                for connector in connector_list:
                    connector.obj.update()
        for port_name, connectorList in copy.copy(self.inputPorts.items()):
            if port_name != 'FunctionPort':
                for connector in connectorList:
                    if connector.obj.get_output(connector.port) is \
                            InvalidOutput:
                        self.removeInputConnector(port_name, connector)

    def updateFunctionPort(self):
        """
        Function to be used inside the updateUsptream method of the
        FoldWithModule module. It updates the modules connected to the
        FunctionPort port.
        """
        nameInput = self.getInputFromPort('InputPort')
        nameOutput = self.getInputFromPort('OutputPort')
        rawInputList = self.getInputFromPort('InputList')

        # Create inputList to always have iterable elements
        # to simplify code
        if len(nameInput) == 1:
            element_is_iter = False
            inputList = [[element] for element in rawInputList]
        else:
            element_is_iter = True
            inputList = rawInputList
        suspended = []
        ## Update everything for each value inside the list
        for i, element in enumerate(inputList):
            if element_is_iter:
                self.element = element
            else:
                self.element = element[0]
            for connector in self.inputPorts.get('FunctionPort'):
                module = connector.obj

                if not self.upToDate:
                    ## Type checking
                    if i == 0:
                        self.typeChecking(module, nameInput, inputList)

                    module.upToDate = False
                    module.already_computed = False

                    ## Setting information for logging stuff
                    module.is_fold_operator = True
                    module.first_iteration = i == 0
                    module.last_iteration = i == len(inputList) - 1
                    module.fold_iteration = i

                    self.setInputValues(module, nameInput, element)

                module.update()
                if hasattr(module, 'suspended') and module.suspended:
                    suspended.append(module._module_suspended)
                    module.suspended = False
                    continue
                ## Getting the result from the output port
                if nameOutput not in module.outputPorts:
                    raise ModuleError(module,
                                      'Invalid output port: %s' % nameOutput)
                self.elementResult = copy.copy(module.get_output(nameOutput))
            self.operation()
        if suspended:
            self.suspended = "%d module(s) suspended: %s" % (
                    len(suspended), suspended[0].msg)
            self._module_suspended = suspended

    def setInputValues(self, module, inputPorts, elementList):
        """
        Function used to set a value inside 'module', given the input port(s).
        """
        for element, inputPort in izip(elementList, inputPorts):
            ## Cleaning the previous connector...
            if inputPort in module.inputPorts:
                del module.inputPorts[inputPort]
            new_connector = ModuleConnector(create_constant(element), 'value')
            module.set_input_port(inputPort, new_connector)

    def typeChecking(self, module, inputPorts, inputList):
        """
        Function used to check if the types of the input list element and of the
        inputPort of 'module' match.
        """
        for elementList in inputList:
            if len(elementList) != len(inputPorts):
                raise ModuleError(self,
                                  'The number of input values and input ports '
                                  'are not the same.')
            for element, inputPort in izip(elementList, inputPorts):
                p_modules = module.moduleInfo['pipeline'].modules
                p_module = p_modules[module.moduleInfo['moduleId']]
                port_spec = p_module.get_port_spec(inputPort, 'input')
                v_module = get_module(element, port_spec.signature)
                if v_module is not None:
                    if not self.compare(port_spec, v_module, inputPort):
                        raise ModuleError(self,
                                          'The type of a list element does '
                                          'not match with the type of the '
                                          'port %s.' % inputPort)

                    del v_module
                else:
                    break

    def createSignature(self, v_module):
        """
    `   Function used to create a signature, given v_module, for a port spec.
        """
        if isinstance(v_module, tuple):
            v_module_class = []
            for module_ in v_module:
                v_module_class.append(self.createSignature(module_))
            return v_module_class
        else:
            return v_module

    def compare(self, port_spec, v_module, port):
        """
        Function used to compare two port specs.
        """
        port_spec1 = port_spec

        reg = get_module_registry()

        v_module = self.createSignature(v_module)
        port_spec2 = PortSpec(**{'signature': v_module})
        matched = reg.are_specs_matched(port_spec2, port_spec1)

        return matched

    def compute(self):
        """The compute method for the Fold."""

        self.setInitialValue()
        self.partialResult = self.initialValue
        self.elementResult = None

        self.updateFunctionPort()

        if self.suspended:
            raise ModuleSuspended(
                    self,
                    self.suspended,
                    children=self._module_suspended)
        self.setResult('Result', self.partialResult)

###############################################################################

class NewConstant(Constant):
    """
    A new Constant module to be used inside the FoldWithModule module.
    """
    def setValue(self, v):
        self.setResult("value", v)
        self.upToDate = True

def create_constant(value):
    """
    Creates a NewConstant module, to be used for the ModuleConnector.
    """
    constant = NewConstant()
    constant.setValue(value)
    return constant

def get_module(value, signature):
    """
    Creates a module for value, in order to do the type checking.
    """
<<<<<<< HEAD
    if type(value)==bool:
        v_module = Boolean()
        return v_module
    elif type(value)==str:
        v_module = String()
        return v_module
    elif type(value)==int:
        if type(signature)==list:
            signature = signature[0]
        if signature[0]==Float().__class__:
            v_module = Float()
        else:
            v_module = Integer()
        return v_module
    elif type(value)==float:
        v_module = Float()
        return v_module
    elif type(value)==list:
        v_module = List()
        return v_module
    elif type(value)==file:
        v_module = File()
        return v_module
    elif type(value)==tuple:
=======
    if isinstance(value, Constant):
        return type(value)
    elif isinstance(value, bool):
        return Boolean
    elif isinstance(value, str):
        return String
    elif isinstance(value, int):
        return Integer
    elif isinstance(value, float):
        return Float
    elif isinstance(value, list):
        return List
    elif isinstance(value, tuple):
>>>>>>> f54ce0e6
        v_modules = ()
        for element in xrange(len(value)):
            v_modules += (get_module(value[element], signature[element]))
        return v_modules
    else:
        debug.warning("Could not identify the type of the list element.")
        debug.warning("Type checking is not going to be done inside"
                      "FoldWithModule module.")
<<<<<<< HEAD
        return None
=======
        return None
>>>>>>> f54ce0e6
<|MERGE_RESOLUTION|>--- conflicted
+++ resolved
@@ -36,11 +36,7 @@
 from vistrails.core.modules.vistrails_module import Module, ModuleError, \
     ModuleConnector, InvalidOutput, ModuleSuspended
 from vistrails.core.modules.basic_modules import Boolean, String, Integer, \
-<<<<<<< HEAD
-    Float, File, NotCacheable, Constant, List
-=======
     Float, NotCacheable, Constant, List
->>>>>>> f54ce0e6
 from vistrails.core.modules.module_registry import get_module_registry
 from vistrails.core.vistrail.port_spec import PortSpec
 
@@ -287,32 +283,6 @@
     """
     Creates a module for value, in order to do the type checking.
     """
-<<<<<<< HEAD
-    if type(value)==bool:
-        v_module = Boolean()
-        return v_module
-    elif type(value)==str:
-        v_module = String()
-        return v_module
-    elif type(value)==int:
-        if type(signature)==list:
-            signature = signature[0]
-        if signature[0]==Float().__class__:
-            v_module = Float()
-        else:
-            v_module = Integer()
-        return v_module
-    elif type(value)==float:
-        v_module = Float()
-        return v_module
-    elif type(value)==list:
-        v_module = List()
-        return v_module
-    elif type(value)==file:
-        v_module = File()
-        return v_module
-    elif type(value)==tuple:
-=======
     if isinstance(value, Constant):
         return type(value)
     elif isinstance(value, bool):
@@ -326,7 +296,6 @@
     elif isinstance(value, list):
         return List
     elif isinstance(value, tuple):
->>>>>>> f54ce0e6
         v_modules = ()
         for element in xrange(len(value)):
             v_modules += (get_module(value[element], signature[element]))
@@ -335,8 +304,4 @@
         debug.warning("Could not identify the type of the list element.")
         debug.warning("Type checking is not going to be done inside"
                       "FoldWithModule module.")
-<<<<<<< HEAD
-        return None
-=======
-        return None
->>>>>>> f54ce0e6
+        return None