--- conflicted
+++ resolved
@@ -116,7 +116,6 @@
                         suspended.append(e)
             else:
                 for connector in connector_list:
-<<<<<<< HEAD
                     try:
                         connector.obj.update()
                     except ModuleWasSuspended, e:
@@ -132,11 +131,7 @@
                     children=suspended)
         elif was_suspended is not None:
             raise was_suspended
-        for port_name, connectorList in copy.copy(self.inputPorts.items()):
-=======
-                    connector.obj.update()
         for port_name, connectorList in list(self.inputPorts.items()):
->>>>>>> 95b7d67a
             if port_name != 'FunctionPort':
                 for connector in connectorList:
                     if connector.obj.get_output(connector.port) is \
