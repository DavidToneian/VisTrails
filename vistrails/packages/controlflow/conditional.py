###############################################################################
##
## Copyright (C) 2011-2014, NYU-Poly.
## Copyright (C) 2006-2011, University of Utah. 
## All rights reserved.
## Contact: contact@vistrails.org
##
## This file is part of VisTrails.
##
## "Redistribution and use in source and binary forms, with or without 
## modification, are permitted provided that the following conditions are met:
##
##  - Redistributions of source code must retain the above copyright notice, 
##    this list of conditions and the following disclaimer.
##  - Redistributions in binary form must reproduce the above copyright 
##    notice, this list of conditions and the following disclaimer in the 
##    documentation and/or other materials provided with the distribution.
##  - Neither the name of the University of Utah nor the names of its 
##    contributors may be used to endorse or promote products derived from 
##    this software without specific prior written permission.
##
## THIS SOFTWARE IS PROVIDED BY THE COPYRIGHT HOLDERS AND CONTRIBUTORS "AS IS" 
## AND ANY EXPRESS OR IMPLIED WARRANTIES, INCLUDING, BUT NOT LIMITED TO, 
## THE IMPLIED WARRANTIES OF MERCHANTABILITY AND FITNESS FOR A PARTICULAR 
## PURPOSE ARE DISCLAIMED. IN NO EVENT SHALL THE COPYRIGHT HOLDER OR 
## CONTRIBUTORS BE LIABLE FOR ANY DIRECT, INDIRECT, INCIDENTAL, SPECIAL, 
## EXEMPLARY, OR CONSEQUENTIAL DAMAGES (INCLUDING, BUT NOT LIMITED TO, 
## PROCUREMENT OF SUBSTITUTE GOODS OR SERVICES; LOSS OF USE, DATA, OR PROFITS; 
## OR BUSINESS INTERRUPTION) HOWEVER CAUSED AND ON ANY THEORY OF LIABILITY, 
## WHETHER IN CONTRACT, STRICT LIABILITY, OR TORT (INCLUDING NEGLIGENCE OR 
## OTHERWISE) ARISING IN ANY WAY OUT OF THE USE OF THIS SOFTWARE, EVEN IF 
## ADVISED OF THE POSSIBILITY OF SUCH DAMAGE."
##
###############################################################################
from vistrails.core.modules.vistrails_module import Module

#################################################################################
## If Operator

class If(Module):
    """
<<<<<<< HEAD
    Return one of two values depending on a boolean condition.
=======
    The If Module alows the user to choose the part of the workflow to be
    executed through the use of a condition.
    """

    def update_upstream(self):
        """A modified version of the update_upstream method."""

        # everything is the same except that we don't update anything
        # upstream of TruePort or FalsePort
        excluded_ports = set(['TruePort', 'FalsePort', 'TrueOutputPorts',
                              'FalseOutputPorts'])
        for port_name, connector_list in self.inputPorts.iteritems():
            if port_name not in excluded_ports:
                for connector in connector_list:
                    connector.obj.update()
        for port_name, connectorList in copy.copy(self.inputPorts.items()):
            if port_name not in excluded_ports:
                for connector in connectorList:
                    if connector.obj.get_output(connector.port) is \
                            InvalidOutput:
                        self.remove_input_connector(port_name, connector)
>>>>>>> 3d63f1a7

    Note that the modules upstream of the port that is not chosen won't get
    executed (short-circuit).
    """

<<<<<<< HEAD
    def update(self):
        self.logging.begin_update(self)
        self.updateUpstream(
                self.condition_ready,
                [self.getInputConnector('Condition')])
=======
        if not self.has_input('Condition'):
            raise ModuleError(self, 'Must set condition')
        cond = self.get_input('Condition')
>>>>>>> 3d63f1a7

    def condition_ready(self, connectors):
        if self.getInputFromPort('Condition'):
            mod_port_name = 'TruePort'
            self.__ports_port_name = 'TrueOutputPorts'
        else:
<<<<<<< HEAD
            mod_port_name = 'FalsePort'
            self.__ports_port_name = 'FalseOutputPorts'
        self.updateUpstream(
                self.input_ready,
                [self.getInputConnector(mod_port_name)],
                priority=50)
        # This module does nothing, it just forwards the value we get from
        # upstream, so we might as well give it a higher priority

    def input_ready(self, connectors):
        self.done()
        self.logging.begin_compute(self)
        module, = connectors
        module = module.obj
        if self.hasInputFromPort(self.__ports_port_name):
            output_ports = self.getInputFromPort(self.__ports_port_name)
            result = []
            for output_port in output_ports:
                result.append(module.get_output(output_port))
            if len(output_ports) == 1:
                self.setResult('Result', result[0])
            else:
                self.setResult('Result', result)
        self.upToDate = True
        self.logging.end_update(self)
        self.logging.signalSuccess(self)
=======
            port_name = 'FalsePort'
            output_ports_name = 'FalseOutputPorts'

        if self.has_input(output_ports_name):
            for connector in self.inputPorts.get(output_ports_name):
                connector.obj.update()

        if not self.has_input(port_name):
            raise ModuleError(self, 'Must set ' + port_name)

        for connector in self.inputPorts.get(port_name):
            connector.obj.update()

            if self.has_input(output_ports_name):
                output_ports = self.get_input(output_ports_name)
                result = []
                for output_port in output_ports:
                    result.append(connector.obj.get_output(output_port))

                # FIXME can we just make this a list?
                if len(output_ports) == 1:
                    self.set_output('Result', result[0])
                else:
                    self.set_output('Result', result)
>>>>>>> 3d63f1a7

#################################################################################
## Default module

class Default(Module):
    """
    The Default module allows the user to provide a default value.

    This module can be put in the middle of a connection to provide a default
    value from the Default port in case nothing is set on the Input port. This
    is particularly useful when using subworkflows, with InputPort modules with
    optional set to True.

    Note that if a value is set on the Input port, the modules upstream of the
    Default port won't be executed (short-circuit).
    """

    def updateUpstream(self, targets=None):
        super(Default, self).updateUpstream(
                None,
                ['Input'],
                priority=self.UPDATE_UPSTREAM_PRIORITY)

    def on_upstream_ready(self, connectors):
        if self.hasInputFromPort('Input'):
            # Normally we should change priority to COMPUTE_PRIORITY but there
            # is no need here since we don't actually perform computations
            super(Default, self).on_upstream_ready(connectors)
        else:
            super(Default, self).updateUpstream(
                    targets=['Default'],
                    callback=super(Default, self).on_upstream_ready)

    def compute(self):
        if self.has_input('Input'):
            self.set_output('Result', self.get_input('Input'))
        else:
            self.set_output('Result', self.get_input('Default'))


###############################################################################

import unittest
import urllib2

from vistrails.tests.utils import intercept_result, execute

class TestIf(unittest.TestCase):
    def do_if(self, val):
        with intercept_result(If, 'Result') as results:
            interp_dict = execute([
                    ('If', 'org.vistrails.vistrails.control_flow', [
                        ('FalseOutputPorts', [('List', "['value']")]),
                        ('TrueOutputPorts', [('List', "['value']")]),
                        ('Condition', [('Boolean', str(val))]),
                    ]),
                    ('Integer', 'org.vistrails.vistrails.basic', [
                        ('value', [('Integer', '42')]),
                    ]),
                    ('Integer', 'org.vistrails.vistrails.basic', [
                        ('value', [('Integer', '28')]),
                    ]),
                ],
                [
                    (1, 'self', 0, 'TruePort'),
                    (2, 'self', 0, 'FalsePort'),
                ],
                full_results=True)
            self.assertFalse(interp_dict.errors)
        if val:
            self.assertEqual(results, [42])
        else:
            self.assertEqual(results, [28])
        self.assertEqual(interp_dict.executed, {0: True, 1: val, 2: not val})

    def test_if_true(self):
        self.do_if(True)

    def test_if_false(self):
        self.do_if(False)


class TestDefault(unittest.TestCase):
    def do_default(self, val):
        if val:
            src = 'o = 42'
        else:
            src = ('from vistrails.core.modules.vistrails_module import '
                   'InvalidOutput\n'
                   'o = InvalidOutput')
        src = urllib2.quote(src)
        with intercept_result(Default, 'Result') as results:
            self.assertFalse(execute([
                    ('Default', 'org.vistrails.vistrails.control_flow', [
                        ('Default', [('Integer', '28')]),
                    ]),
                    ('PythonSource', 'org.vistrails.vistrails.basic', [
                        ('source', [('String', src)]),
                    ]),
                ],
                [
                    (1, 'o', 0, 'Input'),
                ],
                add_port_specs=[
                    (1, 'output', 'o',
                     'org.vistrails.vistrails.basic:Integer'),
                ]))
        if val:
            self.assertEqual(results, [42])
        else:
            self.assertEqual(results, [28])

    def test_default_set(self):
        self.do_default(True)

    def test_default_unset(self):
        self.do_default(False)<|MERGE_RESOLUTION|>--- conflicted
+++ resolved
@@ -39,59 +39,28 @@
 
 class If(Module):
     """
-<<<<<<< HEAD
     Return one of two values depending on a boolean condition.
-=======
-    The If Module alows the user to choose the part of the workflow to be
-    executed through the use of a condition.
-    """
-
-    def update_upstream(self):
-        """A modified version of the update_upstream method."""
-
-        # everything is the same except that we don't update anything
-        # upstream of TruePort or FalsePort
-        excluded_ports = set(['TruePort', 'FalsePort', 'TrueOutputPorts',
-                              'FalseOutputPorts'])
-        for port_name, connector_list in self.inputPorts.iteritems():
-            if port_name not in excluded_ports:
-                for connector in connector_list:
-                    connector.obj.update()
-        for port_name, connectorList in copy.copy(self.inputPorts.items()):
-            if port_name not in excluded_ports:
-                for connector in connectorList:
-                    if connector.obj.get_output(connector.port) is \
-                            InvalidOutput:
-                        self.remove_input_connector(port_name, connector)
->>>>>>> 3d63f1a7
 
     Note that the modules upstream of the port that is not chosen won't get
     executed (short-circuit).
     """
 
-<<<<<<< HEAD
     def update(self):
         self.logging.begin_update(self)
-        self.updateUpstream(
+        self.update_upstream(
                 self.condition_ready,
-                [self.getInputConnector('Condition')])
-=======
-        if not self.has_input('Condition'):
-            raise ModuleError(self, 'Must set condition')
-        cond = self.get_input('Condition')
->>>>>>> 3d63f1a7
+                [self.get_input_connector('Condition')])
 
     def condition_ready(self, connectors):
-        if self.getInputFromPort('Condition'):
+        if self.get_input('Condition'):
             mod_port_name = 'TruePort'
             self.__ports_port_name = 'TrueOutputPorts'
         else:
-<<<<<<< HEAD
             mod_port_name = 'FalsePort'
             self.__ports_port_name = 'FalseOutputPorts'
-        self.updateUpstream(
+        self.update_upstream(
                 self.input_ready,
-                [self.getInputConnector(mod_port_name)],
+                [self.get_input_connector(mod_port_name)],
                 priority=50)
         # This module does nothing, it just forwards the value we get from
         # upstream, so we might as well give it a higher priority
@@ -101,44 +70,18 @@
         self.logging.begin_compute(self)
         module, = connectors
         module = module.obj
-        if self.hasInputFromPort(self.__ports_port_name):
-            output_ports = self.getInputFromPort(self.__ports_port_name)
+        if self.has_input(self.__ports_port_name):
+            output_ports = self.get_input(self.__ports_port_name)
             result = []
             for output_port in output_ports:
                 result.append(module.get_output(output_port))
             if len(output_ports) == 1:
-                self.setResult('Result', result[0])
+                self.set_output('Result', result[0])
             else:
-                self.setResult('Result', result)
+                self.set_output('Result', result)
         self.upToDate = True
         self.logging.end_update(self)
         self.logging.signalSuccess(self)
-=======
-            port_name = 'FalsePort'
-            output_ports_name = 'FalseOutputPorts'
-
-        if self.has_input(output_ports_name):
-            for connector in self.inputPorts.get(output_ports_name):
-                connector.obj.update()
-
-        if not self.has_input(port_name):
-            raise ModuleError(self, 'Must set ' + port_name)
-
-        for connector in self.inputPorts.get(port_name):
-            connector.obj.update()
-
-            if self.has_input(output_ports_name):
-                output_ports = self.get_input(output_ports_name)
-                result = []
-                for output_port in output_ports:
-                    result.append(connector.obj.get_output(output_port))
-
-                # FIXME can we just make this a list?
-                if len(output_ports) == 1:
-                    self.set_output('Result', result[0])
-                else:
-                    self.set_output('Result', result)
->>>>>>> 3d63f1a7
 
 #################################################################################
 ## Default module
@@ -156,19 +99,19 @@
     Default port won't be executed (short-circuit).
     """
 
-    def updateUpstream(self, targets=None):
-        super(Default, self).updateUpstream(
+    def update_upstream(self, targets=None):
+        super(Default, self).update_upstream(
                 None,
                 ['Input'],
                 priority=self.UPDATE_UPSTREAM_PRIORITY)
 
     def on_upstream_ready(self, connectors):
-        if self.hasInputFromPort('Input'):
+        if self.has_input('Input'):
             # Normally we should change priority to COMPUTE_PRIORITY but there
             # is no need here since we don't actually perform computations
             super(Default, self).on_upstream_ready(connectors)
         else:
-            super(Default, self).updateUpstream(
+            super(Default, self).update_upstream(
                     targets=['Default'],
                     callback=super(Default, self).on_upstream_ready)
 
