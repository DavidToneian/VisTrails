###############################################################################
##
## Copyright (C) 2011-2014, NYU-Poly.
## Copyright (C) 2006-2011, University of Utah. 
## All rights reserved.
## Contact: contact@vistrails.org
##
## This file is part of VisTrails.
##
## "Redistribution and use in source and binary forms, with or without 
## modification, are permitted provided that the following conditions are met:
##
##  - Redistributions of source code must retain the above copyright notice, 
##    this list of conditions and the following disclaimer.
##  - Redistributions in binary form must reproduce the above copyright 
##    notice, this list of conditions and the following disclaimer in the 
##    documentation and/or other materials provided with the distribution.
##  - Neither the name of the University of Utah nor the names of its 
##    contributors may be used to endorse or promote products derived from 
##    this software without specific prior written permission.
##
## THIS SOFTWARE IS PROVIDED BY THE COPYRIGHT HOLDERS AND CONTRIBUTORS "AS IS" 
## AND ANY EXPRESS OR IMPLIED WARRANTIES, INCLUDING, BUT NOT LIMITED TO, 
## THE IMPLIED WARRANTIES OF MERCHANTABILITY AND FITNESS FOR A PARTICULAR 
## PURPOSE ARE DISCLAIMED. IN NO EVENT SHALL THE COPYRIGHT HOLDER OR 
## CONTRIBUTORS BE LIABLE FOR ANY DIRECT, INDIRECT, INCIDENTAL, SPECIAL, 
## EXEMPLARY, OR CONSEQUENTIAL DAMAGES (INCLUDING, BUT NOT LIMITED TO, 
## PROCUREMENT OF SUBSTITUTE GOODS OR SERVICES; LOSS OF USE, DATA, OR PROFITS; 
## OR BUSINESS INTERRUPTION) HOWEVER CAUSED AND ON ANY THEORY OF LIABILITY, 
## WHETHER IN CONTRACT, STRICT LIABILITY, OR TORT (INCLUDING NEGLIGENCE OR 
## OTHERWISE) ARISING IN ANY WAY OUT OF THE USE OF THIS SOFTWARE, EVEN IF 
## ADVISED OF THE POSSIBILITY OF SUCH DAMAGE."
##
###############################################################################
<<<<<<< HEAD
################################################################################
# This file contains a set of internal Spreadsheet basic classes used
# by others:
#   StandardWidgetHeaderView
#   StandardWidgetItemDelegate
#   StandardWidgetSheet
################################################################################
=======

"""This file contains a set of internal Spreadsheet basic classes used by
others:
  StandardWidgetHeaderView
  StandardWidgetItemDelegate
  StandardWidgetSheet
"""

>>>>>>> 56cdf89b
from __future__ import division

from PyQt4 import QtCore, QtGui

from .spreadsheet_helpers import CellHelpers, CellResizer


class StandardWidgetHeaderView(QtGui.QHeaderView):
    """
    StandardWidgetHeaderView is the standard header view (containing
    column/row labels) inheriting from QHeaderView. The main
    difference between this class and the original one is that it
    allows resizing and stretching at the same time

    """
    THICKNESS = 30
    MINIMUM_SIZE = 50

    fitToWindow = True

    def __init__(self, orientation, parent=None):
        """ StandardWidgetHeaderView(orientation: QtCore.Qt.Align...,
                                     parent: QWidget)
                                     -> StandardWidgetHeaderView
        Initialize the header view to be like the one in the spreadsheet table

        """
        QtGui.QHeaderView.__init__(self, orientation, parent)
        self.setMovable(True)
        self.setFont(QtGui.QFont("Helvetica",12,QtGui.QFont.Bold))
        self.resizeSections(QtGui.QHeaderView.Stretch)
        self.setClickable(True)
        self.setHighlightSections(True)
        if orientation==QtCore.Qt.Vertical:
            self.setDefaultAlignment(QtCore.Qt.AlignHCenter |
                                     QtCore.Qt.AlignVCenter)

        self.connect(self, QtCore.SIGNAL('sectionResized(int, int, int)'),
                     self.section_resized)
        self._target_size = None

    section_sizes = None
    def read_section_sizes(self):
        if (self.section_sizes is None or
                len(self.section_sizes) != self.count()):
            self.section_sizes = [float(self.sectionSize(self.logicalIndex(i)))
                                  for i in xrange(self.count())]

    _resizing = False

    def section_resized(self, log_index, old_size, new_size):
        if self._resizing:
            return
        else:
            self._resizing = True
            try:
                self._section_resized(log_index, old_size, new_size)
            finally:
                self._resizing = False

    def resize_right_rows(self, vis_index):
        if self._resizing:
            return
        else:
            self._resizing = True
            try:
                self._resize_right_rows(vis_index)
            finally:
                self._resizing = False

    def _section_resized(self, log_index, old_size, new_size):
        """ section_resized(horizontal: bool, log_index: int,
                old_size: int, new_size: int) -> None
        Called when a section of of the header is resized
        """
        if not self.fitToWindow or self._target_size is None:
            return

        vis_index = self.visualIndex(log_index)
        if vis_index == self.count() - 1:
            self.resizeSection(log_index, old_size)
            return

        orig_new_size = new_size

        # Can't shrink below minimum size
        if new_size < old_size and new_size < self.MINIMUM_SIZE:
            new_size = self.MINIMUM_SIZE

        if self._target_size is None:
            return

        # Can't take other cells below minimum size
        if new_size > old_size:
            min_right = 0
            for i in xrange(vis_index + 1, self.count()):
                if not self.isSectionHidden(self.logicalIndex(i)):
                    min_right += self.MINIMUM_SIZE
            pos = self.sectionPosition(log_index)
            total_right = self._target_size - pos - new_size
            if total_right < min_right:
                new_size = self._target_size - pos - min_right

        if new_size != orig_new_size:
            self.resizeSection(log_index, new_size)

        # Resize the rows to the right
        self.read_section_sizes()
        self.section_sizes[vis_index] = float(new_size)
        self._resize_right_rows(vis_index + 1)

    def _resize_right_rows(self, vis_index):
        self.read_section_sizes()

        previous_space = sum(self.section_sizes[vis_index:])
        new_space = self._target_size - sum(self.section_sizes[:vis_index])

        # If we are growing the sections
        if new_space > previous_space:
            allocated_space = new_space - previous_space
            for i, size in enumerate(self.section_sizes[vis_index:], vis_index):
                size += allocated_space * (size / previous_space)
                self.section_sizes[i] = size
                self.resizeSection(self.logicalIndex(i), size)
        # If we are shrinking the sections
        else:
            reclaimed_space = previous_space - new_space
            for i, size in enumerate(self.section_sizes[vis_index:], vis_index):
                size -= reclaimed_space * (
                        (size - self.MINIMUM_SIZE)/previous_space)
                self.section_sizes[i] = size
                self.resizeSection(self.logicalIndex(i), size)

    def sizeHint(self):
        """ sizeHint() -> QSize
        Set a default thickness of the bar to 30

        """
        size = QtGui.QHeaderView.sizeHint(self)
        if self.orientation()==QtCore.Qt.Vertical:
            size.setWidth(self.THICKNESS)
        else:
            size.setHeight(self.THICKNESS)
        return size


class StandardWidgetItemDelegate(QtGui.QItemDelegate):
    """
    StandardWidgetItemDelegate will replace the QTableWidget default
    display to have a padding around every cell widget

    """
    def __init__(self, table):
        """ StandardWidgetItemDelegate(table: QTableWidget)
                                       -> StandardWidgetItemDelegate
        Initialize to store a table and padding

        """
        self.table = table
        self.padding = 4
        QtGui.QItemDelegate.__init__(self, None)

    def setPadding(self, padding):
        """ setPadding(padding: int) -> None
        Re-set padding to a different value

        """
        if self.padding!=padding:
            self.padding = padding

    def updateEditorGeometry(self, editor, option, index):
        """ updateEditorGeometry(editor: QWidget,
                                 option: QStyleOptionViewItem,
                                 index: QModelIndex) -> None
        Make sure the widget only occupied inside the padded area

        """
        rect = self.table.visualRect(index)
        rect.adjust(self.padding,self.padding,-self.padding,-self.padding)
        editor.setGeometry(rect)
        editor.setFixedSize(rect.width(), rect.height())

    def paint(self, painter, option, index):
        """ paint(painter: QPainter, option: QStyleOptionViewItem,
                  index: QModelIndex) -> None
        Paint the current cell with a ring outside

        """
        QtGui.QItemDelegate.paint(self, painter, option, index)
        if ((index.row(), index.column())==self.table.activeCell):
            painter.save()
            painter.setPen(QtGui.QPen(QtGui.QBrush(
                QtGui.QColor(0.8549*255, 0.6971*255, 0.2255*255)), self.padding))
            r = self.table.visualRect(index)
            painter.setClipRegion(QtGui.QRegion(r))
            r.adjust(self.padding//2, self.padding//2,
                     -self.padding//2, -self.padding//2)
            painter.drawRoundedRect(r, self.padding, self.padding)
            painter.restore()


class StandardWidgetSheet(QtGui.QTableWidget):
    """
    StandardWidgetSheet is a standard sheet that can contain any type
    of cell widget. Each of them will be put into a separate cell. In
    the case of vtkRenderWindow, where creating each sheet separately
    can end up with a large number of GL contexts, a special type of
    VTK sheet need to be derived from this one

    """
    def __init__(self, rows=0, cols=0, parent=None):
        """ StandardWidgetSheet(rows: int, cols: int, parent: QWidget)
                                -> StandardWidgetSheet
        Construct a sheet with rows x cols cells

        """
        QtGui.QTableWidget.__init__(self, 0, 0, parent)
        self.setSelectionMode(QtGui.QAbstractItemView.NoSelection)
        self.fitToWindow = False
        self.setEditTriggers(QtGui.QAbstractItemView.NoEditTriggers)
        self.setHorizontalHeader(StandardWidgetHeaderView(QtCore.Qt.Horizontal,
                                                          self))
        self.horizontalHeader().setSelectionModel(self.selectionModel())
        self.connect(self.horizontalHeader(),
                     QtCore.SIGNAL('sectionCountChanged(int, int)'),
                     self.updateColumnLabels)
        self.connect(self.horizontalHeader(),
                     QtCore.SIGNAL('sectionMoved(int,int,int)'),
                     self.columnMoved)
        self.connect(self.horizontalHeader(),
                     QtCore.SIGNAL('sectionPressed(int)'),
                     self.forceColumnMultiSelect)
        self.setVerticalHeader(StandardWidgetHeaderView(QtCore.Qt.Vertical,
                                                        self))
        self.verticalHeader().setSelectionModel(self.selectionModel())
        self.connect(self.verticalHeader(),
                     QtCore.SIGNAL('sectionCountChanged(int, int)'),
                     self.updateRowLabels)
        self.connect(self.verticalHeader(),
                     QtCore.SIGNAL('sectionMoved(int,int,int)'),
                     self.rowMoved)
        self.connect(self.verticalHeader(),
                     QtCore.SIGNAL('sectionPressed(int)'),
                     self.forceRowMultiSelect)

        # A hack to force the select all button in single click mode
        cornerButton = self.findChild(QtGui.QAbstractButton)
        if cornerButton:
            self.connect(cornerButton,
                         QtCore.SIGNAL('clicked()'),
                         self.forceSheetSelect)

        self.delegate = StandardWidgetItemDelegate(self)
        self.setItemDelegate(self.delegate)
        self.helpers = CellHelpers(parent, CellResizer(self))
        self.setRowCount(rows)
        self.setColumnCount(cols)
        self.setFitToWindow(True)
        self.connect(self,
                     QtCore.SIGNAL('cellActivated(int, int, bool)'),
                     self.selectCell)
        self.activeCell = (-1,-1)

    def forceColumnMultiSelect(self, logicalIndex):
        """ forceColumnMultiSelect(logicalIndex: int) -> None
        Make sure we always toggle the headerview in the right way
        NOTE: the MultiSelection type of SelectionMode does not work
        correctly for overlapping columns and rows selection

        """
        if (self.selectionModel().isColumnSelected(logicalIndex, QtCore.QModelIndex())):
            self.selectionModel().select(self.model().index(0, logicalIndex),
                                         QtGui.QItemSelectionModel.Deselect |
                                         QtGui.QItemSelectionModel.Columns)
        else:
            self.selectionModel().select(self.model().index(0, logicalIndex),
                                         QtGui.QItemSelectionModel.Select |
                                         QtGui.QItemSelectionModel.Columns)

    def forceRowMultiSelect(self, logicalIndex):
        """ forceRowMultiSelect(logicalIndex: int) -> None
        Make sure we always toggle the headerview in the right way
        NOTE: the MultiSelection type of SelectionMode does not work
        correctly for overlapping columns and rows selection

        """
        if (self.selectionModel().isRowSelected(logicalIndex, QtCore.QModelIndex())):
            self.selectionModel().select(self.model().index(logicalIndex, 0),
                                         QtGui.QItemSelectionModel.Deselect |
                                         QtGui.QItemSelectionModel.Rows)
        else:
            self.selectionModel().select(self.model().index(logicalIndex, 0),
                                         QtGui.QItemSelectionModel.Select |
                                         QtGui.QItemSelectionModel.Rows)

    def forceSheetSelect(self):
        """ forceSheetSelect() -> None
        Make sure we can toggle the whole sheet selection

        """
        totalCells = self.rowCount()*self.columnCount()
        if (len(self.selectionModel().selectedIndexes())<totalCells):
            self.selectionModel().select(
                QtGui.QItemSelection(self.model().index(0,0),
                                     self.model().index(self.rowCount()-1,
                                                        self.columnCount()-1)),
                QtGui.QItemSelectionModel.Select)
        else:
            self.selectionModel().clearSelection()

    def updateHeaderStatus(self):
        """ updateHeaderStatus() -> None
        Update the visibility of the row and column header

        """
        return
        self.horizontalHeader().setVisible(self.columnCount() > 1 or
                                           self.rowCount() > 1)
        self.verticalHeader().setVisible(self.columnCount() > 1 or
                                         self.rowCount() > 1)

    def updateRowLabels(self, oldCount, newCount):
        """ updateRowLabels(oldCount: int, newCount: int) -> None
        Update vertical labels when the number of row changed

        """
        vLabels = []
        vIdx = self.verticalHeader().visualIndex
        for i in xrange(newCount):
            vLabels.append(unicode(vIdx(i)+1))
        self.setVerticalHeaderLabels(vLabels)
        self.updateHeaderStatus()

    def rowMoved(self, row, old, new):
        """ rowMove(row: int, old: int, new: int) -> None
        Renumber the vertical header labels when rows moved

        """
        self.updateRowLabels(self.rowCount(), self.rowCount())

    def updateColumnLabels(self, oldCount, newCount):
        """ updateColumnLabels(oldCount: int, newCount: int) -> None
        Update horizontal labels when the number of column changed

        """
        hLabels = []
        vIdx = self.horizontalHeader().visualIndex
        for i in xrange(newCount):
            hLabels.append(chr(vIdx(i)+ord('A')))
        self.setHorizontalHeaderLabels(hLabels)
        self.updateHeaderStatus()

    def columnMoved(self, row, old, new):
        """ columnMoved(row: int, old: int, new: int) -> None
        Renumber the horizontal header labels when columns moved

        """
        self.updateColumnLabels(self.columnCount(), self.columnCount())

    def setFitToWindow(self, fit=True):
        """ setFitToWindow(fit: boolean) -> None
        Force to fit all cells into the visible area. Set fit=False
        for the scroll mode where hidden cell can be viewed by scrolling
        the scrollbars.

        """
        if fit!=self.fitToWindow:
            self.fitToWindow = fit
            self.horizontalHeader().fitToWindow = fit
            self.horizontalHeader()._target_size = None
            self.verticalHeader().fitToWindow = fit
            self.verticalHeader()._target_size = None
            if not fit:
                width = self.columnWidth(self.columnCount()-1)
                height = self.rowHeight(self.rowCount()-1)

                self.setColumnWidth(self.columnCount()-1, width)
                self.setRowHeight(self.rowCount()-1, height)
            self.stretchCells()
            policy = (QtCore.Qt.ScrollBarAlwaysOff if fit
                      else QtCore.Qt.ScrollBarAlwaysOn)
            self.setHorizontalScrollBarPolicy(policy)
            self.setVerticalScrollBarPolicy(policy)

    def showEvent(self, event):
        """ showEvent(event: QShowEvent) -> None
        Make sure to stretch the sheet on the first appearance

        """
        self.stretchCells()

    def stretchCells(self):
        """ stretchCells() -> None
        Stretch all the cells with equally spaces to fit in the viewport

        """
        if self.fitToWindow:
            self.horizontalHeader().resizeSections(QtGui.QHeaderView.Stretch)
            self.verticalHeader().resizeSections(QtGui.QHeaderView.Stretch)

    def showHelpers(self, show, row, col):
        """ showHelpers(show: boolean, row: int, col: int) -> None
        Show/hide the helpers (resizer, toolbar) on the current cell
        depending on the value of show

        """
        if self.helpers.isInteracting():
            return
        if show:
            if row>=0 and col>=0:
                self.helpers.snapTo(row, col)
                self.helpers.adjustPosition()
                self.helpers.show()
            else:
                self.helpers.hide()
        else:
            self.helpers.hide()

    def resizeEvent(self, e):
        if not self.fitToWindow:
            return

        thickness = StandardWidgetHeaderView.THICKNESS
        self.horizontalHeader()._target_size = self.size().width() - thickness
        self.horizontalHeader().resize_right_rows(0)
        self.verticalHeader()._target_size = self.size().height() - thickness
        self.verticalHeader().resize_right_rows(0)

    def getRealLocation(self, vRow, vCol, visual=False):
        """ getRealLocation(vRow: int, vCol: int, visual: bool) -> (int, int)
        Return the actual location even if there is spanning at (vRow, vCol)

        """
        # Qt doesn't provide a mechanism to map from a cell to its
        # span region, so we have to scan the whole spreadsheet N^2
        # for now, but our spreadsheet is usuallly small enough.
        if visual:
            (row, col) = (vRow, vCol)
        else:
            row = self.verticalHeader().logicalIndex(vRow)
            col = self.horizontalHeader().logicalIndex(vCol)
        cellSet = set()
        for r in xrange(self.rowCount()):
            for c in xrange(self.columnCount()):
                cellSet.add((r, c))
        for r in xrange(self.rowCount()):
            for c in xrange(self.columnCount()):
                if (r, c) not in cellSet:
                    continue
                rect = self.visualRect(self.model().index(r, c))
                rSpan = self.rowSpan(r, c)
                cSpan = self.columnSpan(r, c)
                for rs in xrange(rSpan):
                    for cs in xrange(cSpan):
                        if (row==r+rs) and (col==c+cs):
                            return (r, c)
                        if (r+rs, c+cs) in cellSet:
                            cellSet.remove((r+rs, c+cs))
        return (-1, -1)

    def getCell(self, row, col):
        """ getCell(row: int, col: int) -> QWidget
        Get cell at a specific row and column

        """
        return self.cellWidget(*self.getRealLocation(row, col))

    def getCellRect(self, row, col):
        """ getCellRect(row: int, col: int) -> QRect
        Return the rectangle surrounding the cell at location (row, col)
        in parent coordinates

        """
        idx = self.model().index(*self.getRealLocation(row, col))
        return self.visualRect(idx)

    def getCellGlobalRect(self, row, col):
        """ getCellGlobalRect(row: int, col: int) -> QRect
        Return the rectangle surrounding the cell at location (row, col)
        in global coordinates

        """
        rect = self.getCellRect(row, col)
        rect.moveTo(self.viewport().mapToGlobal(rect.topLeft()))
        return rect

    def setCellByWidget(self, row, col, cellWidget):
        """ setCellByWidget(row: int,
                            col: int,
                            cellWidget: QWidget) -> None
        Replace the current location (row, col) with a cell widget

        """
        if cellWidget:
            # Relax the size constraint of the widget
            cellWidget.setMinimumSize(QtCore.QSize(0, 0))
            cellWidget.setMaximumSize(QtCore.QSize(16777215, 16777215))
            cellWidget.setParent(self)
        (row, col) = self.getRealLocation(row, col)
        index = self.model().index(row, col)
        self.setCellWidget(row, col, cellWidget)
        if cellWidget:
            self.delegate.updateEditorGeometry(cellWidget, None, index)

    def selectCell(self, row, col, toggling):
        """ selectCell(row: int, col: int, toggling: bool) -> None
        Select a cell based on its current selection

        """
        (row, col) = self.getRealLocation(row, col, visual=True)
        if toggling:
            self.selectionModel().setCurrentIndex(self.model().index(row, col),
                                                  QtGui.QItemSelectionModel.Toggle)
            if (self.selectionModel().isSelected(self.model().index(row, col))):
                self.setActiveCell(row, col)
            else:
                self.setActiveCell(-1, -1)
        else:
            if len(self.selectionModel().selectedIndexes())<=1:
                self.selectionModel().setCurrentIndex(
                    self.model().index(row, col),
                    QtGui.QItemSelectionModel.ClearAndSelect)
            self.setActiveCell(row, col)
        self.viewport().repaint()

    def setActiveCell(self, row, col):
        """ setActiveCell(row: int, col: int) -> None
        Set the location of an active cell also bring up the
        corresponding toolbar

        """
        self.activeCell = (row, col)
        toolBar = self.parent().getCellToolBar(row, col)
        if toolBar:
            toolBar.snapTo(row, col)
        self.parent().toolBar.setCellToolBar(toolBar)

    def adjustWidgetGeometry(self, row, col):
        """ setActiveCell(row: int, col: int) -> None
        Adjust the widget at cell (row, col) to fit inside the cell

        """
        cellWidget = self.getCell(row, col)
        if cellWidget:
            index = self.model().index(*self.getRealLocation(row, col))
            self.delegate.updateEditorGeometry(cellWidget, None, index)<|MERGE_RESOLUTION|>--- conflicted
+++ resolved
@@ -32,15 +32,6 @@
 ## ADVISED OF THE POSSIBILITY OF SUCH DAMAGE."
 ##
 ###############################################################################
-<<<<<<< HEAD
-################################################################################
-# This file contains a set of internal Spreadsheet basic classes used
-# by others:
-#   StandardWidgetHeaderView
-#   StandardWidgetItemDelegate
-#   StandardWidgetSheet
-################################################################################
-=======
 
 """This file contains a set of internal Spreadsheet basic classes used by
 others:
@@ -49,7 +40,6 @@
   StandardWidgetSheet
 """
 
->>>>>>> 56cdf89b
 from __future__ import division
 
 from PyQt4 import QtCore, QtGui
