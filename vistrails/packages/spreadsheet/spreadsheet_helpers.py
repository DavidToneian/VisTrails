###############################################################################
##
## Copyright (C) 2011-2014, NYU-Poly.
## Copyright (C) 2006-2011, University of Utah. 
## All rights reserved.
## Contact: contact@vistrails.org
##
## This file is part of VisTrails.
##
## "Redistribution and use in source and binary forms, with or without 
## modification, are permitted provided that the following conditions are met:
##
##  - Redistributions of source code must retain the above copyright notice, 
##    this list of conditions and the following disclaimer.
##  - Redistributions in binary form must reproduce the above copyright 
##    notice, this list of conditions and the following disclaimer in the 
##    documentation and/or other materials provided with the distribution.
##  - Neither the name of the University of Utah nor the names of its 
##    contributors may be used to endorse or promote products derived from 
##    this software without specific prior written permission.
##
## THIS SOFTWARE IS PROVIDED BY THE COPYRIGHT HOLDERS AND CONTRIBUTORS "AS IS" 
## AND ANY EXPRESS OR IMPLIED WARRANTIES, INCLUDING, BUT NOT LIMITED TO, 
## THE IMPLIED WARRANTIES OF MERCHANTABILITY AND FITNESS FOR A PARTICULAR 
## PURPOSE ARE DISCLAIMED. IN NO EVENT SHALL THE COPYRIGHT HOLDER OR 
## CONTRIBUTORS BE LIABLE FOR ANY DIRECT, INDIRECT, INCIDENTAL, SPECIAL, 
## EXEMPLARY, OR CONSEQUENTIAL DAMAGES (INCLUDING, BUT NOT LIMITED TO, 
## PROCUREMENT OF SUBSTITUTE GOODS OR SERVICES; LOSS OF USE, DATA, OR PROFITS; 
## OR BUSINESS INTERRUPTION) HOWEVER CAUSED AND ON ANY THEORY OF LIABILITY, 
## WHETHER IN CONTRACT, STRICT LIABILITY, OR TORT (INCLUDING NEGLIGENCE OR 
## OTHERWISE) ARISING IN ANY WAY OUT OF THE USE OF THIS SOFTWARE, EVEN IF 
## ADVISED OF THE POSSIBILITY OF SUCH DAMAGE."
##
###############################################################################
<<<<<<< HEAD
################################################################################
# This file contains classes working with cell helper widgets, i.e. toolbar,
# resizer, etc.:
#   CellHelpers
#   CellResizer
#   CellResizerConfig
################################################################################
=======

"""This file contains classes working with cell helper widgets, i.e. toolbar,
resizer, etc.:
  CellHelpers
  CellResizer
  CellResizerConfig
"""

>>>>>>> 56cdf89b
from __future__ import division

from PyQt4 import QtCore, QtGui


class CellResizerConfig(object):
    """
    CellResizerConfig can be used to config different parameters of
    the CellResizer widget such as shape, mask, pixmap, color, size,
    and cursor. By default, it has a black, triangular shape of size
    25x25. In order to change the shape, we have to override this
    class

    """
    def __init__(self, size=25, color=QtGui.QColor(0,0,0)):
        """ CellResizerConfig(size: int, color: QColor) -> CellResizerConfig
        Create mask and pixmap of a triangular shape with the specifc size
        and color

        """
        self.size = size
        self.transparentColor = QtGui.QColor(QtCore.Qt.blue)
        self.image = QtGui.QImage(size,size,QtGui.QImage.Format_RGB32)
        for i in xrange(size):
            for j in xrange(size):
                if i+j<size-1:
                    self.image.setPixel(i, j, self.transparentColor.rgb())
                else:
                    if i+j==size-1 or i==size-1 or j==size-1:
                        self.image.setPixel(i, j,
                                            QtGui.QColor(QtCore.Qt.white).rgb())
                    else:
                        self.image.setPixel(i, j, color.rgb())
        self.pixmapVar = self.maskVar = self.cursorVar = None

    def pixmap(self):
        """ pixmap() -> QPixmap
        Return the pixmap of the resizer shape

        """
        if not self.pixmapVar:
            self.pixmapVar = QtGui.QPixmap.fromImage(self.image)
        return self.pixmapVar

    def mask(self):
        """ mask() -> QRegion
        Return only the region of the resizer that will be shown on screen

        """
        if not self.maskVar:
            mask = self.pixmap().createMaskFromColor(self.transparentColor)
            self.maskVar = QtGui.QRegion(mask)
        return self.maskVar

    def cursor(self):
        """ cursor() -> QCursor
        Return the cursor that will be shown inside the resizer

        """
        return QtGui.QCursor(QtCore.Qt.SizeFDiagCursor)


class CellResizer(QtGui.QLabel):
    """
    CellResizer is a customized shape SizeGrip that stays on top of
    the widget, moving this size grip will end up resizing the
    corresponding cell in the table. This is different from QSizeGrip
    because it allows overlapping on top of the widget

    """
    def __init__(self, sheet, config=CellResizerConfig(), parent=None):
        """ CellResizer(sheet: SpreadsheetSheet,
                        config: subclass of CellResizerConfig,
                        parent: QWidget) -> CellResizer
        Initialize the size grip with the default triangular shape

        """
        QtGui.QLabel.__init__(self,sheet)
        self.setFixedSize(config.size, config.size)
        self.setPixmap(config.pixmap())
        self.setMask(config.mask())
        self.setCursor(config.cursor())
        self.setStatusTip("Left/Right-click drag to resize the underlying"
                          "cell or the whole spreadsheet ")
        self.setFocusPolicy(QtCore.Qt.NoFocus)
        self.sheet = sheet
        self.config = config
        self.resizeAll = False
        self.dragging = False
        self.lastPos = None
        self.row = -1
        self.col = -1
        self.hide()

    def setDragging(self,b):
        """ setDragging(b: boolean) -> None
        Set the resizer state to busy dragging

        """
        self.dragging = b

    def snapTo(self,row,col):
        """ snapTo(row, col) -> None
        Assign which row and column the resizer should be controlling

        """
        self.row = row
        self.col = col

    def adjustPosition(self, rect):
        """ adjustPosition(rect: QRect) -> None
        Adjust resizer position to be on the bottom-right corner of the cell

        """
        p = self.parent().mapFromGlobal(rect.topLeft())
        self.move(p.x()+rect.width()-self.width(),
                  p.y()+rect.height()-self.height())

    def mousePressEvent(self,e):
        """ mousePressEvent(e: QMouseEvent) -> None
        Handle Qt mouse press event to track if we need to resize
        either left or right mouse button is clicked

        """
        if self.col>=0:
            if e.button()==QtCore.Qt.LeftButton:
                self.resizeAll = False
                self.dragging = True
            if e.button()==QtCore.Qt.RightButton and not self.sheet.fitToWindow:
                self.resizeAll = True
                self.dragging = True
            self.lastPos = (e.globalX()-self.sheet.columnWidth(self.col),
                            e.globalY()-self.sheet.rowHeight(self.row))

    def mouseReleaseEvent(self,e):
        """ mouseReleaseEvent(e: QMouseEvent) -> None
        Handle Qt mouse release event to clean up all state

        """
        if (e.button()==QtCore.Qt.LeftButton or
            e.button()==QtCore.Qt.RightButton):
            self.dragging = False

    def mouseMoveEvent(self,e):
        """ mouseMoveEvent(e: QMouseEvent) -> None
        Interactively resize the corresponding column and row when the
        mouse moves

        """
        if self.dragging:
            hSize = self.sheet.columnWidth(self.col)
            vSize = self.sheet.rowHeight(self.row)
            hd = e.globalX() - self.lastPos[0] - hSize
            vd = e.globalY() - self.lastPos[1] - vSize

            # All sections should have the same size (Right-Click)
            if self.resizeAll:
                # Resize the columns first
                dS = int(hd // (self.col+1))
                mS = hd % (self.col+1)
                for i in xrange(self.sheet.columnCount()):
                    if i>self.col:
                        newValue = hSize+dS
                    else:
                        newValue = self.sheet.columnWidth(i)+dS+(i<mS)
                    self.sheet.setColumnWidth(i, newValue)
                # Then resize the rows
                dS = int(vd // (self.row+1))
                mS = vd % (self.row+1)
                for i in xrange(self.sheet.rowCount()):
                    if i>self.row:
                        newValue = vSize+dS
                    else:
                        newValue = self.sheet.rowHeight(i)+dS+(i<mS)
                    self.sheet.setRowHeight(i, newValue)

            # Only resize the corresponding column and row (Left-Click)
            else:
                self.sheet.setColumnWidth(self.col, hSize+hd)
                self.sheet.setRowHeight(self.row, vSize+vd)
            rect = self.sheet.getCellRect(self.row, self.col)
            rect.moveTo(self.sheet.viewport().mapToGlobal(rect.topLeft()))
            self.adjustPosition(rect)


class CellHelpers(object):
    """
    CellHelpers is a container include CellResizer that will shows up
    whenever the Ctrl key is hold down and the mouse hovers the cell.

    """
    def __init__(self, sheet, resizerInstance=None):
        """ CellHelpers(sheet: SpreadsheetSheet,
                        resizerInstance: CellResizer) -> CellHelpers
        Initialize with  a cell resizer

        """
        self.sheet = sheet
        self.resizer = resizerInstance
        self.row = -1
        self.col = -1

    def snapTo(self, row, col):
        """ snapTo(row: int, col: int) -> None
        Assign the resizer to the correct cell

        """
        if row>=0 and ((row!=self.row) or (col!=self.col)):
            self.hide()
            self.row = row
            self.col = col
            if self.resizer:
                self.resizer.snapTo(row,col)
            self.adjustPosition()

    def adjustPosition(self):
        """ adjustPosition() -> None
        Adjust the resizer

        """
        rect = self.sheet.getCellGlobalRect(self.row, self.col)
        if self.resizer:
            self.resizer.adjustPosition(rect)

    def show(self):
        """ show() -> None
        An helper function derived from setVisible

        """
        self.setVisible(True)

    def hide(self):
        """ hide() -> None
        An helper function derived from setVisible

        """
        self.setVisible(False)

    def setVisible(self,b):
        """ setVisible(b: boolean) -> None
        Show/hide the cell helpers
        """
        if self.resizer:
            self.resizer.setVisible(b)
        if not b and self.resizer:
            self.resizer.setDragging(False)

    def isInteracting(self):
        """ isInteracting() -> boolean
        Check to see if the helper is in action with the resizer

        """
        if self.resizer:
            return self.resizer.dragging
        else:
            return False<|MERGE_RESOLUTION|>--- conflicted
+++ resolved
@@ -32,15 +32,6 @@
 ## ADVISED OF THE POSSIBILITY OF SUCH DAMAGE."
 ##
 ###############################################################################
-<<<<<<< HEAD
-################################################################################
-# This file contains classes working with cell helper widgets, i.e. toolbar,
-# resizer, etc.:
-#   CellHelpers
-#   CellResizer
-#   CellResizerConfig
-################################################################################
-=======
 
 """This file contains classes working with cell helper widgets, i.e. toolbar,
 resizer, etc.:
@@ -49,7 +40,6 @@
   CellResizerConfig
 """
 
->>>>>>> 56cdf89b
 from __future__ import division
 
 from PyQt4 import QtCore, QtGui
