--- conflicted
+++ resolved
@@ -32,16 +32,6 @@
 ## ADVISED OF THE POSSIBILITY OF SUCH DAMAGE."
 ##
 ###############################################################################
-<<<<<<< HEAD
-################################################################################
-# This file contains classes working with cell helper widgets, i.e. toolbar,
-# resizer, etc.:
-#   CellHelpers
-#   CellResizer
-#   CellResizerConfig
-################################################################################
-from __future__ import division
-=======
 
 """This file contains classes working with cell helper widgets, i.e. toolbar,
 resizer, etc.:
@@ -49,7 +39,8 @@
   CellResizer
   CellResizerConfig
 """
->>>>>>> 524b27b6
+
+from __future__ import division
 
 from PyQt4 import QtCore, QtGui
 
