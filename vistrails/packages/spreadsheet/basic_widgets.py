###############################################################################
##
## Copyright (C) 2011-2014, NYU-Poly.
## Copyright (C) 2006-2011, University of Utah. 
## All rights reserved.
## Contact: contact@vistrails.org
##
## This file is part of VisTrails.
##
## "Redistribution and use in source and binary forms, with or without 
## modification, are permitted provided that the following conditions are met:
##
##  - Redistributions of source code must retain the above copyright notice, 
##    this list of conditions and the following disclaimer.
##  - Redistributions in binary form must reproduce the above copyright 
##    notice, this list of conditions and the following disclaimer in the 
##    documentation and/or other materials provided with the distribution.
##  - Neither the name of the University of Utah nor the names of its 
##    contributors may be used to endorse or promote products derived from 
##    this software without specific prior written permission.
##
## THIS SOFTWARE IS PROVIDED BY THE COPYRIGHT HOLDERS AND CONTRIBUTORS "AS IS" 
## AND ANY EXPRESS OR IMPLIED WARRANTIES, INCLUDING, BUT NOT LIMITED TO, 
## THE IMPLIED WARRANTIES OF MERCHANTABILITY AND FITNESS FOR A PARTICULAR 
## PURPOSE ARE DISCLAIMED. IN NO EVENT SHALL THE COPYRIGHT HOLDER OR 
## CONTRIBUTORS BE LIABLE FOR ANY DIRECT, INDIRECT, INCIDENTAL, SPECIAL, 
## EXEMPLARY, OR CONSEQUENTIAL DAMAGES (INCLUDING, BUT NOT LIMITED TO, 
## PROCUREMENT OF SUBSTITUTE GOODS OR SERVICES; LOSS OF USE, DATA, OR PROFITS; 
## OR BUSINESS INTERRUPTION) HOWEVER CAUSED AND ON ANY THEORY OF LIABILITY, 
## WHETHER IN CONTRACT, STRICT LIABILITY, OR TORT (INCLUDING NEGLIGENCE OR 
## OTHERWISE) ARISING IN ANY WAY OUT OF THE USE OF THIS SOFTWARE, EVEN IF 
## ADVISED OF THE POSSIBILITY OF SUCH DAMAGE."
##
###############################################################################
<<<<<<< HEAD
################################################################################
# This file describes basic VisTrails Modules of the Spreadsheet package:
#   CellLocation
#   SheetReference
#   SingleCellSheetReference
#   SpreadsheetCell
################################################################################
from __future__ import division

=======

"""This file describes basic VisTrails Modules of the Spreadsheet package:
  CellLocation
  SheetReference
  SingleCellSheetReference
  SpreadsheetCell
"""

from __future__ import division

from PyQt4 import QtCore

>>>>>>> 56cdf89b
from vistrails.core.configuration import ConfigField, \
    get_vistrails_configuration
from vistrails.core.modules.output_modules import OutputMode, OutputModeConfig
from vistrails.core.modules.vistrails_module import Module, NotCacheable, \
    ModuleError

from .spreadsheet_base import StandardSheetReference, \
    StandardSingleCellSheetReference
from .spreadsheet_controller import spreadsheetController
from .spreadsheet_event import DisplayCellEvent


def widgetName():
    """ widgetName() -> str
    Identify the name of the package

    """
    return 'Basic Widgets'


def registerWidget(reg, basicModules, basicWidgets):
    """ registerWidget(reg: module_registry, basicModules: package,
                       basicWidgets:package) -> None
    Register widgets with VisTrails registry

    """
    reg.add_module(SheetReference)
    reg.add_input_port(SheetReference, "MinRowCount", basicModules.Integer, True)
    reg.add_input_port(SheetReference, "MinColumnCount",
                       basicModules.Integer, True)
    reg.add_input_port(SheetReference, "SheetName", basicModules.String, True)
    reg.add_output_port(SheetReference, "value", SheetReference)

    reg.add_module(CellLocation)
    reg.add_input_port(CellLocation, "ColumnRowAddress",
                       basicModules.String, True)
    reg.add_input_port(CellLocation, "Row", basicModules.Integer, True)
    reg.add_input_port(CellLocation, "Column", basicModules.Integer, True)
    reg.add_input_port(CellLocation, "RowSpan", basicModules.Integer, True)
    reg.add_input_port(CellLocation, "ColumnSpan", basicModules.Integer, True)
    reg.add_input_port(CellLocation, "SheetReference", SheetReference)
    reg.add_output_port(CellLocation, "value", CellLocation)

    reg.add_module(SpreadsheetCell)
    reg.add_input_port(SpreadsheetCell, "Location", CellLocation)
    reg.add_output_port(SpreadsheetCell, "Widget", SpreadsheetCell)

    reg.add_module(SingleCellSheetReference)
    reg.add_input_port(SingleCellSheetReference, "SheetName",
                       basicModules.String, True)
    reg.add_output_port(SingleCellSheetReference, "value",
                        SingleCellSheetReference)


class SheetReference(Module):
    """
    SheetReference is a VisTrail Module that allows users to specify
    which sheet (page) to put the visualiation on. This is as
    well a wrapper to simply contain real sheet reference classes

    """
    def compute(self):
        """ compute() -> None
        Store information on input ports and ready to be passed on to whoever
        needs it

        """
        ref = StandardSheetReference()
        ref.minimumRowCount = self.force_get_input("MinRowCount", 1)
        ref.minimumColumnCount = self.force_get_input("MinColumnCount", 1)
        ref.sheetName = self.force_get_input("SheetName")

        self.set_output('value', ref)


class CellLocation(Module):
    """
    CellLocation is a Vistrail Module that allow users to specify
    where to put a visualization on a sheet, i.e. row, column
    location

    """
    class Location(object):
        def __init__(self):
            self.row = -1
            self.col = -1
            self.rowSpan = -1
            self.colSpan = -1
            self.sheetReference = None

    def compute(self):
        """ compute() -> None
        Translate input ports into (row, column) location

        """
        loc = CellLocation.Location()

        def set_row_col(row, col):
            try:
                loc.col = ord(col) - ord('A')
                loc.row = int(row) - 1
            except (TypeError, ValueError):
                raise ModuleError(self, 'ColumnRowAddress format error')

        ref = self.force_get_input("SheetReference")
        if ref:
            loc.sheetReference = ref

        loc.rowSpan = self.force_get_input("RowSpan", -1)
        loc.colSpan = self.force_get_input("ColumnSpan", -1)
        if self.has_input("Row") and self.has_input("Column"):
            loc.row = self.get_input("Row")-1
            loc.col = self.get_input("Column")-1
        elif self.has_input("ColumnRowAddress"):
            address = self.get_input("ColumnRowAddress")
            address = address.replace(' ', '').upper()
            if len(address) > 1:
                if address[0] >= 'A' and address[0] <= 'Z':
                    set_row_col(address[1:], address[0])
                else:
                    set_row_col(address[:-1], address[-1])

        self.set_output('value', loc)


class SpreadsheetCell(NotCacheable, Module):
    """
    SpreadsheetCell is a base class to other widget types. It provides
    a simple protocol to dispatch information to the spreadsheet
    cells. But it doesn't know how to display the information
    itself. That should be done by the specific widget type.

    """
    def __init__(self):
        """ SpreadsheetCell() -> SpreadsheetCell
        Initialize attributes

        """
        Module.__init__(self)
        self.location = None

    def overrideLocation(self, location):
        """ overrideLocation(location: CellLocation) -> None
        Make the cell always use this location instead of reading from
        the port

        """
        self.location = location

    def createDisplayEvent(self, cellType, inputPorts):
        """ display(cellType: python type, iputPorts: tuple) -> None
        Create a DisplayEvent with all the parameters from the cell
        locations and inputs

        """
        e = DisplayCellEvent()
        e.vistrail = self.moduleInfo
        if self.location:
            location = self.location
        else:
            location = self.force_get_input("Location")
        if location:
            e.row = location.row
            e.col = location.col
            e.rowSpan = location.rowSpan
            e.colSpan = location.colSpan
            e.sheetReference = location.sheetReference
        e.cellType = cellType
        e.inputPorts = inputPorts
        return e

    def displayAndWait(self, cellType, inputPorts):
        """ displayAndWait(cellType: python type, iputPorts: tuple)
        Send the message and wait for the cell to complete its movement
        constructed to return it

        Keyword arguments:
        cellType   --- widget type, this is truely a python type
        inputPorts --- a tuple of input data that cellType() will understand

        """
        e = self.createDisplayEvent(cellType, inputPorts)
        QtCore.QCoreApplication.processEvents()
        spreadsheetWindow = spreadsheetController.findSpreadsheetWindow()
        if spreadsheetWindow.echoMode == False:
            spreadsheetWindow.configShow(show=True)
        self.cellWidget = spreadsheetWindow.displayCellEvent(e)
        self.set_output('Widget', self.cellWidget)
        return self.cellWidget

    display = displayAndWait


class SpreadsheetModeConfig(OutputModeConfig):
    mode_type = "spreadsheet"
    _fields = [ConfigField('row', None, int),
               ConfigField('col', None, int),
               ConfigField('sheetName', None, str),
               ConfigField('sheetRowCount', None, int),
               ConfigField('sheetColCount', None, int),
               ConfigField('rowSpan', None, int),
               ConfigField('colSpan', None, int)]


class SpreadsheetMode(OutputMode):
    mode_type = "spreadsheet"
    priority = 3
    config_cls = SpreadsheetModeConfig

    @classmethod
    def can_compute(cls):
        if get_vistrails_configuration().batch:
            return False
        return True

    def create_display_event(self, output_module, configuration,
                             cell_cls, input_ports):
        """create_display_event(output_module: Module,
                                configuration: OutputModeConfig,
                                cell_cls: class,
                                input_ports: tuple) -> None
        Create a DisplayEvent with all the parameters from the cell
        locations and inputs

        """
        e = DisplayCellEvent()
        if configuration is not None:
            e.row = configuration['row']
            e.col = configuration['col']
            if (configuration['sheetName'] or configuration['sheetRowCount'] or
                configuration['sheetColCount']):
                ref = StandardSheetReference()
                if configuration['sheetName']:
                    ref.sheetName = configuration['sheetName']
                if configuration['sheetRowCount']:
                    ref.minimumRowCount = configuration['sheetRowCount']
                if configuration['sheetColCount']:
                    ref.minimumColumnCount = configuration['sheetColCount']
                e.sheetReference = ref
            e.rowSpan = configuration['rowSpan']
            e.colSpan = configuration['colSpan']
        e.vistrail = output_module.moduleInfo
        e.cellType = cell_cls
        e.inputPorts = input_ports
        return e

    def display(self, output_module, configuration, cell_type, input_ports):
        """display(output_module: Module,
                   configuration: OutputModeConfig,
                   cell_cls: class,
                   input_ports: tuple) -> None
        Dispatch the cellType to the spreadsheet with appropriate input data
        to display it

        """
        if spreadsheetController.echoMode():
            return self.display_and_wait(output_module, configuration,
                                         cell_type, input_ports)
        e = self.create_display_event(cell_type, input_ports)
        spreadsheetController.postEventToSpreadsheet(e)

    def display_and_wait(self, output_module, configuration, cell_type,
                         input_ports):
        """display_and_wait(output_module: Module,
                            configuration: OutputModeConfig,
                            cell_cls: class,
                            input_ports: tuple) -> None
        Send the message and wait for the cell to complete its movement
        constructed to return it

        """
        e = self.create_display_event(output_module, configuration,
                                      cell_type, input_ports)
        QtCore.QCoreApplication.processEvents()
        spreadsheetWindow = spreadsheetController.findSpreadsheetWindow()
        if spreadsheetWindow.echoMode == False:
            spreadsheetWindow.configShow(show=True)
        cell = spreadsheetWindow.displayCellEvent(e)
        if cell is not None:
            cell.set_output_module(output_module, configuration)
        return cell


class SingleCellSheetReference(SheetReference):
    """
    SingleCellSheetReference is a wrapper of StandardSingleCellSheetReference
    that will allow users to dedicate a whole sheet to view a single
    visualization by pass all other sheet control widgets.

    """
    def compute(self):
        """ compute() -> None
        Store information from input ports into internal structure

        """
        ref = StandardSingleCellSheetReference()
        ref.sheetName = self.force_get_input("SheetName")

        self.set_output('value', ref)<|MERGE_RESOLUTION|>--- conflicted
+++ resolved
@@ -32,17 +32,6 @@
 ## ADVISED OF THE POSSIBILITY OF SUCH DAMAGE."
 ##
 ###############################################################################
-<<<<<<< HEAD
-################################################################################
-# This file describes basic VisTrails Modules of the Spreadsheet package:
-#   CellLocation
-#   SheetReference
-#   SingleCellSheetReference
-#   SpreadsheetCell
-################################################################################
-from __future__ import division
-
-=======
 
 """This file describes basic VisTrails Modules of the Spreadsheet package:
   CellLocation
@@ -55,7 +44,6 @@
 
 from PyQt4 import QtCore
 
->>>>>>> 56cdf89b
 from vistrails.core.configuration import ConfigField, \
     get_vistrails_configuration
 from vistrails.core.modules.output_modules import OutputMode, OutputModeConfig
