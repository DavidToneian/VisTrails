###############################################################################
##
## Copyright (C) 2011-2014, NYU-Poly.
## Copyright (C) 2006-2011, University of Utah. 
## All rights reserved.
## Contact: contact@vistrails.org
##
## This file is part of VisTrails.
##
## "Redistribution and use in source and binary forms, with or without 
## modification, are permitted provided that the following conditions are met:
##
##  - Redistributions of source code must retain the above copyright notice, 
##    this list of conditions and the following disclaimer.
##  - Redistributions in binary form must reproduce the above copyright 
##    notice, this list of conditions and the following disclaimer in the 
##    documentation and/or other materials provided with the distribution.
##  - Neither the name of the University of Utah nor the names of its 
##    contributors may be used to endorse or promote products derived from 
##    this software without specific prior written permission.
##
## THIS SOFTWARE IS PROVIDED BY THE COPYRIGHT HOLDERS AND CONTRIBUTORS "AS IS" 
## AND ANY EXPRESS OR IMPLIED WARRANTIES, INCLUDING, BUT NOT LIMITED TO, 
## THE IMPLIED WARRANTIES OF MERCHANTABILITY AND FITNESS FOR A PARTICULAR 
## PURPOSE ARE DISCLAIMED. IN NO EVENT SHALL THE COPYRIGHT HOLDER OR 
## CONTRIBUTORS BE LIABLE FOR ANY DIRECT, INDIRECT, INCIDENTAL, SPECIAL, 
## EXEMPLARY, OR CONSEQUENTIAL DAMAGES (INCLUDING, BUT NOT LIMITED TO, 
## PROCUREMENT OF SUBSTITUTE GOODS OR SERVICES; LOSS OF USE, DATA, OR PROFITS; 
## OR BUSINESS INTERRUPTION) HOWEVER CAUSED AND ON ANY THEORY OF LIABILITY, 
## WHETHER IN CONTRACT, STRICT LIABILITY, OR TORT (INCLUDING NEGLIGENCE OR 
## OTHERWISE) ARISING IN ANY WAY OUT OF THE USE OF THIS SOFTWARE, EVEN IF 
## ADVISED OF THE POSSIBILITY OF SUCH DAMAGE."
##
###############################################################################
<<<<<<< HEAD
################################################################################
# This file describes basic VisTrails Modules of the Spreadsheet package:
#   CellLocation
#   SheetReference
#   SingleCellSheetReference
#   SpreadsheetCell
################################################################################
from __future__ import division
=======

"""This file describes basic VisTrails Modules of the Spreadsheet package:
  CellLocation
  SheetReference
  SingleCellSheetReference
  SpreadsheetCell
"""

from PyQt4 import QtCore
>>>>>>> 524b27b6

from vistrails.core.configuration import ConfigField, \
    get_vistrails_configuration
from vistrails.core.modules.output_modules import OutputMode, OutputModeConfig
from vistrails.core.modules.vistrails_module import Module, NotCacheable, \
    ModuleError

from .spreadsheet_base import StandardSheetReference, \
    StandardSingleCellSheetReference
from .spreadsheet_controller import spreadsheetController
from .spreadsheet_event import DisplayCellEvent


def widgetName():
    """ widgetName() -> str
    Identify the name of the package

    """
    return 'Basic Widgets'


def registerWidget(reg, basicModules, basicWidgets):
    """ registerWidget(reg: module_registry, basicModules: package,
                       basicWidgets:package) -> None
    Register widgets with VisTrails registry

    """
    reg.add_module(SheetReference)
    reg.add_input_port(SheetReference, "MinRowCount", basicModules.Integer, True)
    reg.add_input_port(SheetReference, "MinColumnCount",
                       basicModules.Integer, True)
    reg.add_input_port(SheetReference, "SheetName", basicModules.String, True)
    reg.add_output_port(SheetReference, "value", SheetReference)

    reg.add_module(CellLocation)
    reg.add_input_port(CellLocation, "ColumnRowAddress",
                       basicModules.String, True)
    reg.add_input_port(CellLocation, "Row", basicModules.Integer, True)
    reg.add_input_port(CellLocation, "Column", basicModules.Integer, True)
    reg.add_input_port(CellLocation, "RowSpan", basicModules.Integer, True)
    reg.add_input_port(CellLocation, "ColumnSpan", basicModules.Integer, True)
    reg.add_input_port(CellLocation, "SheetReference", SheetReference)
    reg.add_output_port(CellLocation, "value", CellLocation)

    reg.add_module(SpreadsheetCell)
    reg.add_input_port(SpreadsheetCell, "Location", CellLocation)
    reg.add_output_port(SpreadsheetCell, "Widget", SpreadsheetCell)

    reg.add_module(SingleCellSheetReference)
    reg.add_input_port(SingleCellSheetReference, "SheetName",
                       basicModules.String, True)
    reg.add_output_port(SingleCellSheetReference, "value",
                        SingleCellSheetReference)


class SheetReference(Module):
    """
    SheetReference is a VisTrail Module that allows users to specify
    which sheet (page) to put the visualiation on. This is as
    well a wrapper to simply contain real sheet reference classes

    """
    def compute(self):
        """ compute() -> None
        Store information on input ports and ready to be passed on to whoever
        needs it

        """
        ref = StandardSheetReference()
        ref.minimumRowCount = self.force_get_input("MinRowCount", 1)
        ref.minimumColumnCount = self.force_get_input("MinColumnCount", 1)
        ref.sheetName = self.force_get_input("SheetName")

        self.set_output('value', ref)


class CellLocation(Module):
    """
    CellLocation is a Vistrail Module that allow users to specify
    where to put a visualization on a sheet, i.e. row, column
    location

    """
    class Location(object):
        def __init__(self):
            self.row = -1
            self.col = -1
            self.rowSpan = -1
            self.colSpan = -1
            self.sheetReference = None

    def compute(self):
        """ compute() -> None
        Translate input ports into (row, column) location

        """
        loc = CellLocation.Location()

        def set_row_col(row, col):
            try:
                loc.col = ord(col) - ord('A')
                loc.row = int(row) - 1
            except (TypeError, ValueError):
                raise ModuleError(self, 'ColumnRowAddress format error')

        ref = self.force_get_input("SheetReference")
        if ref:
            loc.sheetReference = ref

        loc.rowSpan = self.force_get_input("RowSpan", -1)
        loc.colSpan = self.force_get_input("ColumnSpan", -1)
        if self.has_input("Row") and self.has_input("Column"):
            loc.row = self.get_input("Row")-1
            loc.col = self.get_input("Column")-1
        elif self.has_input("ColumnRowAddress"):
            address = self.get_input("ColumnRowAddress")
            address = address.replace(' ', '').upper()
            if len(address) > 1:
                if address[0] >= 'A' and address[0] <= 'Z':
                    set_row_col(address[1:], address[0])
                else:
                    set_row_col(address[:-1], address[-1])

        self.set_output('value', loc)


class SpreadsheetCell(NotCacheable, Module):
    """
    SpreadsheetCell is a base class to other widget types. It provides
    a simple protocol to dispatch information to the spreadsheet
    cells. But it doesn't know how to display the information
    itself. That should be done by the specific widget type.

    """
    def __init__(self):
        """ SpreadsheetCell() -> SpreadsheetCell
        Initialize attributes

        """
        Module.__init__(self)
        self.location = None

    def overrideLocation(self, location):
        """ overrideLocation(location: CellLocation) -> None
        Make the cell always use this location instead of reading from
        the port

        """
        self.location = location

    def createDisplayEvent(self, cellType, inputPorts):
        """ display(cellType: python type, iputPorts: tuple) -> None
        Create a DisplayEvent with all the parameters from the cell
        locations and inputs

        """
        e = DisplayCellEvent()
        e.vistrail = self.moduleInfo
        if self.location:
            location = self.location
        else:
            location = self.force_get_input("Location")
        if location:
            e.row = location.row
            e.col = location.col
            e.rowSpan = location.rowSpan
            e.colSpan = location.colSpan
            e.sheetReference = location.sheetReference
        e.cellType = cellType
        e.inputPorts = inputPorts
        return e

    def displayAndWait(self, cellType, inputPorts):
        """ displayAndWait(cellType: python type, iputPorts: tuple)
        Send the message and wait for the cell to complete its movement
        constructed to return it

        Keyword arguments:
        cellType   --- widget type, this is truely a python type
        inputPorts --- a tuple of input data that cellType() will understand

        """
        e = self.createDisplayEvent(cellType, inputPorts)
        QtCore.QCoreApplication.processEvents()
        spreadsheetWindow = spreadsheetController.findSpreadsheetWindow()
        if spreadsheetWindow.echoMode == False:
            spreadsheetWindow.configShow(show=True)
        self.cellWidget = spreadsheetWindow.displayCellEvent(e)
        self.set_output('Widget', self.cellWidget)
        return self.cellWidget

    display = displayAndWait


class SpreadsheetModeConfig(OutputModeConfig):
    mode_type = "spreadsheet"
    _fields = [ConfigField('row', None, int),
               ConfigField('col', None, int),
               ConfigField('sheetName', None, str),
               ConfigField('sheetRowCount', None, int),
               ConfigField('sheetColCount', None, int),
               ConfigField('rowSpan', None, int),
               ConfigField('colSpan', None, int)]


class SpreadsheetMode(OutputMode):
    mode_type = "spreadsheet"
    priority = 3
    config_cls = SpreadsheetModeConfig

    @classmethod
    def can_compute(cls):
        if get_vistrails_configuration().batch:
            return False
        return True

    def create_display_event(self, output_module, configuration,
                             cell_cls, input_ports):
        """create_display_event(output_module: Module,
                                configuration: OutputModeConfig,
                                cell_cls: class,
                                input_ports: tuple) -> None
        Create a DisplayEvent with all the parameters from the cell
        locations and inputs

        """
        e = DisplayCellEvent()
        if configuration is not None:
            e.row = configuration['row']
            e.col = configuration['col']
            if (configuration['sheetName'] or configuration['sheetRowCount'] or
                configuration['sheetColCount']):
                ref = StandardSheetReference()
                if configuration['sheetName']:
                    ref.sheetName = configuration['sheetName']
                if configuration['sheetRowCount']:
                    ref.minimumRowCount = configuration['sheetRowCount']
                if configuration['sheetColCount']:
                    ref.minimumColumnCount = configuration['sheetColCount']
                e.sheetReference = ref
            e.rowSpan = configuration['rowSpan']
            e.colSpan = configuration['colSpan']
        e.vistrail = output_module.moduleInfo
        e.cellType = cell_cls
        e.inputPorts = input_ports
        return e

    def display(self, output_module, configuration, cell_type, input_ports):
        """display(output_module: Module,
                   configuration: OutputModeConfig,
                   cell_cls: class,
                   input_ports: tuple) -> None
        Dispatch the cellType to the spreadsheet with appropriate input data
        to display it

        """
        if spreadsheetController.echoMode():
            return self.display_and_wait(output_module, configuration,
                                         cell_type, input_ports)
        e = self.create_display_event(cell_type, input_ports)
        spreadsheetController.postEventToSpreadsheet(e)

    def display_and_wait(self, output_module, configuration, cell_type,
                         input_ports):
        """display_and_wait(output_module: Module,
                            configuration: OutputModeConfig,
                            cell_cls: class,
                            input_ports: tuple) -> None
        Send the message and wait for the cell to complete its movement
        constructed to return it

        """
        e = self.create_display_event(output_module, configuration,
                                      cell_type, input_ports)
        QtCore.QCoreApplication.processEvents()
        spreadsheetWindow = spreadsheetController.findSpreadsheetWindow()
        if spreadsheetWindow.echoMode == False:
            spreadsheetWindow.configShow(show=True)
        cell = spreadsheetWindow.displayCellEvent(e)
        if cell is not None:
            cell.set_output_module(output_module, configuration)
        return cell


class SingleCellSheetReference(SheetReference):
    """
    SingleCellSheetReference is a wrapper of StandardSingleCellSheetReference
    that will allow users to dedicate a whole sheet to view a single
    visualization by pass all other sheet control widgets.

    """
    def compute(self):
        """ compute() -> None
        Store information from input ports into internal structure

        """
        ref = StandardSingleCellSheetReference()
        ref.sheetName = self.force_get_input("SheetName")

        self.set_output('value', ref)<|MERGE_RESOLUTION|>--- conflicted
+++ resolved
@@ -32,16 +32,6 @@
 ## ADVISED OF THE POSSIBILITY OF SUCH DAMAGE."
 ##
 ###############################################################################
-<<<<<<< HEAD
-################################################################################
-# This file describes basic VisTrails Modules of the Spreadsheet package:
-#   CellLocation
-#   SheetReference
-#   SingleCellSheetReference
-#   SpreadsheetCell
-################################################################################
-from __future__ import division
-=======
 
 """This file describes basic VisTrails Modules of the Spreadsheet package:
   CellLocation
@@ -50,8 +40,9 @@
   SpreadsheetCell
 """
 
+from __future__ import division
+
 from PyQt4 import QtCore
->>>>>>> 524b27b6
 
 from vistrails.core.configuration import ConfigField, \
     get_vistrails_configuration
