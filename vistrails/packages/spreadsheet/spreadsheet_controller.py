--- conflicted
+++ resolved
@@ -32,20 +32,12 @@
 ## ADVISED OF THE POSSIBILITY OF SUCH DAMAGE."
 ##
 ###############################################################################
-<<<<<<< HEAD
-################################################################################
-# This file contains the spreadsheet controller to take care of
-# interactions to the spreadsheet:
-#   SpreadsheetController
-################################################################################
-=======
 
 """This file contains the spreadsheet controller to take care of interactions
 to the spreadsheet:
   SpreadsheetController
 """
 
->>>>>>> 56cdf89b
 from __future__ import division
 
 from PyQt4 import QtCore, QtGui
