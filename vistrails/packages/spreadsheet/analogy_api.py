--- conflicted
+++ resolved
@@ -32,16 +32,6 @@
 ## ADVISED OF THE POSSIBILITY OF SUCH DAMAGE."
 ##
 ###############################################################################
-<<<<<<< HEAD
-################################################################################
-# This file describes the analogy structure the spreadsheet holding
-# and it should be reimplemented to integrate between the spreadsheet
-# and the analogy
-################################################################################
-from __future__ import division
-
-import os
-=======
 
 """This file describes the analogy structure the spreadsheet holding and it
 should be reimplemented to integrate between the spreadsheet and the analogy
@@ -49,7 +39,6 @@
 
 from __future__ import division
 
->>>>>>> 56cdf89b
 import vistrails.core.analogy
 import vistrails.gui
 
