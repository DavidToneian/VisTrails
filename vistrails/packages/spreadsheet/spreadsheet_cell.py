###############################################################################
##
## Copyright (C) 2011-2014, NYU-Poly.
## Copyright (C) 2006-2011, University of Utah. 
## All rights reserved.
## Contact: contact@vistrails.org
##
## This file is part of VisTrails.
##
## "Redistribution and use in source and binary forms, with or without 
## modification, are permitted provided that the following conditions are met:
##
##  - Redistributions of source code must retain the above copyright notice, 
##    this list of conditions and the following disclaimer.
##  - Redistributions in binary form must reproduce the above copyright 
##    notice, this list of conditions and the following disclaimer in the 
##    documentation and/or other materials provided with the distribution.
##  - Neither the name of the University of Utah nor the names of its 
##    contributors may be used to endorse or promote products derived from 
##    this software without specific prior written permission.
##
## THIS SOFTWARE IS PROVIDED BY THE COPYRIGHT HOLDERS AND CONTRIBUTORS "AS IS" 
## AND ANY EXPRESS OR IMPLIED WARRANTIES, INCLUDING, BUT NOT LIMITED TO, 
## THE IMPLIED WARRANTIES OF MERCHANTABILITY AND FITNESS FOR A PARTICULAR 
## PURPOSE ARE DISCLAIMED. IN NO EVENT SHALL THE COPYRIGHT HOLDER OR 
## CONTRIBUTORS BE LIABLE FOR ANY DIRECT, INDIRECT, INCIDENTAL, SPECIAL, 
## EXEMPLARY, OR CONSEQUENTIAL DAMAGES (INCLUDING, BUT NOT LIMITED TO, 
## PROCUREMENT OF SUBSTITUTE GOODS OR SERVICES; LOSS OF USE, DATA, OR PROFITS; 
## OR BUSINESS INTERRUPTION) HOWEVER CAUSED AND ON ANY THEORY OF LIABILITY, 
## WHETHER IN CONTRACT, STRICT LIABILITY, OR TORT (INCLUDING NEGLIGENCE OR 
## OTHERWISE) ARISING IN ANY WAY OUT OF THE USE OF THIS SOFTWARE, EVEN IF 
## ADVISED OF THE POSSIBILITY OF SUCH DAMAGE."
##
###############################################################################
<<<<<<< HEAD
################################################################################
# This file contains classes working with cell helper widgets, i.e. toolbar,
# resizer, etc.:
#   QCellWidget
#   QCellToolBar
################################################################################
from __future__ import division

from PyQt4 import QtCore, QtGui
=======

"""This file contains classes working with cell helper widgets, i.e. toolbar,
esizer, etc.:
  QCellWidget
  QCellToolBar
"""

>>>>>>> 524b27b6
import datetime
import os
from PyQt4 import QtCore, QtGui
import tempfile

from vistrails.core import debug
from vistrails.core.modules.output_modules import FileMode
from vistrails.core.system import strftime

from .analogy_api import SpreadsheetAnalogy
from .spreadsheet_config import configuration
import cell_rc
import celltoolbar_rc


class QCellWidget(QtGui.QWidget):
    """
    QCellWidget is the base cell class. All types of spreadsheet cells
    should inherit from this.

    """
    save_formats = ["Images (*.png *.xpm *.jpg)",
                    "Portable Document Format (*.pdf)"]

    def __init__(self, parent=None, flags=QtCore.Qt.WindowFlags()):
        """ QCellWidget(parent: QWidget) -> QCellWidget
        Instantiate the cell and helper properties

        """
        QtGui.QWidget.__init__(self, parent, flags)
        self._historyImages = []
        self._player = QtGui.QLabel(self.parent())
        self._player.setAutoFillBackground(True)
        self._player.setFocusPolicy(QtCore.Qt.NoFocus)
        self._player.setScaledContents(True)
        self._playerTimer = QtCore.QTimer()
        self._playerTimer.setSingleShot(True)
        self._currentFrame = 0
        self._playing = False
        # cell can be captured if it re-implements saveToPNG
        self._capturingEnabled = (not isinstance(self, QCellWidget) and
                                  hasattr(self, 'saveToPNG'))
        self._output_module = None
        self._output_configuration = None
        self.connect(self._playerTimer,
                     QtCore.SIGNAL('timeout()'),
                     self.playNextFrame)
        if configuration.fixedCellSize:
            self.setSizePolicy(QtGui.QSizePolicy.Fixed, QtGui.QSizePolicy.Fixed)
            self.setFixedSize(200, 180)

    def setAnimationEnabled(self, enabled):
        """ setAnimationEnabled(enabled: bool) -> None

        """
        self._capturingEnabled = enabled
        if not enabled:
            self.clearHistory()

    def saveToPNG(self, filename):
        """ saveToPNG(filename: str) -> Bool
        Abtract function for saving the current widget contents to an
        image file
        Returns True when succesful

        """
        debug.critical('saveToPNG() is unimplemented by the inherited cell')

    def saveToHistory(self):
        """ saveToHistory() -> None
        Save the current contents to the history

        """
        # Generate filename
        current = datetime.datetime.now()
        tmpDir = tempfile.gettempdir()
        fn = ( "hist_" + strftime(current, "%Y_%m_%d__%H_%M_%S") +
               "_" + str(current.microsecond)+".png")
        fn = os.path.join(tmpDir, fn)
        if self.saveToPNG(fn):
            self._historyImages.append(fn)

    def clearHistory(self):
        """ clearHistory() -> None
        Clear all history files

        """
        for fn in self._historyImages:
            os.remove(fn)
        self._historyImages = []

    def deleteLater(self):
        """ deleteLater() -> None
        Make sure to clear history and delete the widget

        """
        self.clearHistory()
        QtGui.QWidget.deleteLater(self)

    def updateContents(self, inputPorts):
        """ updateContents(inputPorts: tuple)
        Make sure to capture to history

        """
        # Capture window into history for playback
        if self._capturingEnabled:
            self.saveToHistory()

    def resizeEvent(self, e):
        """ resizeEvent(e: QEvent) -> None
        Re-adjust the player widget

        """
        QtGui.QWidget.resizeEvent(self, e)

        if self._player.isVisible():
            self._player.setGeometry(self.geometry())

    def setPlayerFrame(self, frame):
        """ setPlayerFrame(frame: int) -> None
        Set the player to display a particular frame number

        """
        if (len(self._historyImages)==0):
            return
        if frame>=len(self._historyImages):
            frame = frame % len(self._historyImages)
        if frame>=len(self._historyImages):
            return
        self._player.setPixmap(QtGui.QPixmap(self._historyImages[frame]))

    def startPlayer(self):
        """ startPlayer() -> None
        Adjust the size of the player to the cell and show it

        """
        if not self._capturingEnabled:
            return
        self._player.setParent(self.parent())
        self._player.setGeometry(self.geometry())
        self._player.raise_()
        self._currentFrame = -1
        self.playNextFrame()
        self._player.show()
        self.hide()
        self._playing = True

    def stopPlayer(self):
        """ startPlayer() -> None
        Adjust the size of the player to the cell and show it

        """
        if not self._capturingEnabled:
            return
        self._playerTimer.stop()
        self._player.hide()
        self.show()
        self._playing = False

    def showNextFrame(self):
        """ showNextFrame() -> None
        Display the next frame in the history

        """
        self._currentFrame += 1
        if self._currentFrame>=len(self._historyImages):
            self._currentFrame = 0
        self.setPlayerFrame(self._currentFrame)

    def playNextFrame(self):
        """ playNextFrame() -> None
        Display the next frame in the history and start the timer for
        the frame after

        """
        self.showNextFrame()
        self._playerTimer.start(100)

    def grabWindowPixmap(self):
        """ grabWindowPixmap() -> QPixmap
        Widget special grabbing function

        """
        return QtGui.QPixmap.grabWidget(self)

    def dumpToFile(self, filename):
        """ dumpToFile(filename: str, dump_as_pdf: bool) -> None
        Dumps itself as an image to a file, calling grabWindowPixmap """
        pixmap = self.grabWindowPixmap()
        ext = os.path.splitext(filename)[1].lower()
        if not ext:
            pixmap.save(filename, 'PNG')
        elif ext == '.pdf':
            self.saveToPDF(filename)
        else:
            pixmap.save(filename)

    def saveToPDF(self, filename):
        printer = QtGui.QPrinter()

        printer.setOutputFormat(QtGui.QPrinter.PdfFormat)
        printer.setOutputFileName(filename)
        pixmap = self.grabWindowPixmap()
        size = pixmap.size()
        printer.setPaperSize(QtCore.QSizeF(size.width(), size.height()),
                             QtGui.QPrinter.Point)
        painter = QtGui.QPainter()
        painter.begin(printer)
        rect = painter.viewport()
        size.scale(rect.size(), QtCore.Qt.KeepAspectRatio)
        painter.setViewport(rect.x(), rect.y(), size.width(), size.height())
        painter.setWindow(pixmap.rect())
        painter.drawPixmap(0, 0, pixmap)
        painter.end()

    def set_output_module(self, output_module, configuration=None):
        self._output_module = output_module
        self._output_configuration = configuration

    def has_file_output_mode(self):
        # from vistrails.core.modules.output_modules import FileMode
        if self._output_module is None:
            return False
        for mode in self._output_module.get_sorted_mode_list():
            if issubclass(mode, FileMode):
                return True
        return False

    def get_file_output_modes(self):
        modes = []
        if self._output_module is not None:
            for mode_cls in self._output_module.get_sorted_mode_list():
                if issubclass(mode_cls, FileMode):
                    modes.append(mode_cls)
        return modes

    def get_conf_file_format(self):
        if (self._output_configuration is not None and
            'format' in self._output_configuration):
            return self._output_configuration['format']
        return None

    def save_via_file_output(self, filename, mode_cls, save_format=None):
        mode_config = self._output_module.get_mode_config(mode_cls)
        mode_config['file'] = filename
        if save_format is not None:
            mode_config['format'] = save_format
        mode = mode_cls()
        mode.compute_output(self._output_module, mode_config)


class QCellToolBar(QtGui.QToolBar):
    """
    CellToolBar is inherited from QToolBar with some functionalities
    for interacting with CellHelpers

    """
    def __init__(self, sheet):
        """ CellToolBar(sheet: SpreadsheetSheet) -> CellToolBar
        Initialize the cell toolbar by calling the user-defined
        toolbar construction function

        """
        QtGui.QToolBar.__init__(self,sheet)
        self.setOrientation(QtCore.Qt.Horizontal)
        self.sheet = sheet
        self.row = -1
        self.col = -1
        self.layout().setMargin(0)
        self.setSizePolicy(QtGui.QSizePolicy.Expanding, QtGui.QSizePolicy.Preferred)
        pixmap = self.style().standardPixmap(QtGui.QStyle.SP_DialogCloseButton)
        self.addSaveCellAction()
        self.addExecuteCellAction()
        self.appendAction(QCellToolBarRemoveCell(QtGui.QIcon(pixmap), self))
        self.appendAction(QCellToolBarMergeCells(QtGui.QIcon(':celltoolbar/mergecells.png'), self))
        self.createToolBar()

    def addAnimationButtons(self):
        """ addAnimationButtons() -> None

        """
        self.appendAction(QCellToolBarCaptureToHistory(self))
        self.appendAction(QCellToolBarPlayHistory(self))
        self.appendAction(QCellToolBarClearHistory(self))

    def addSaveCellAction(self):
        if not hasattr(self, 'saveActionVar'):
            self.saveActionVar = QCellToolBarSelectedCell(
                    QtGui.QIcon(":/images/camera.png"),
                    "Save cell",
                    self)
            self.saveActionVar.setStatusTip("Export this cell only")

            self.connect(self.saveActionVar, QtCore.SIGNAL('triggered(bool)'),
                         self.exportCell)
        self.appendAction(self.saveActionVar)

    def exportCell(self, checked=False):
        cell = self.sheet.getCell(self.row, self.col)
        if cell.has_file_output_mode():
            modes = cell.get_file_output_modes()
            formats = []
            format_map = {}
            for mode in modes:
                for m_format in mode.get_formats():
                    if m_format not in format_map:
                        formats.append(m_format)
                        format_map[m_format] = mode
            selected_filter = None
            if cell.get_conf_file_format() is not None:
                selected_filter = '(*.%s)' % cell.get_conf_file_format()
            (filename, save_format) = \
                    QtGui.QFileDialog.getSaveFileNameAndFilter(
                        self, "Select a File to Export the Cell",
                        ".", ';;'.join(['(*.%s)' % f for f in formats]),
                        selected_filter)
            if filename:
                save_mode = format_map[save_format[3:-1]]
                cell.save_via_file_output(filename, save_mode)
        else:
            if not cell.save_formats:
                QtGui.QMessageBox.information(
                        self, "Export cell",
                        "This cell type doesn't provide any export option")
                return
            filename = QtGui.QFileDialog.getSaveFileName(
                self, "Select a File to Export the Cell",
                ".", ';;'.join(cell.save_formats))
            if filename:
                cell.dumpToFile(filename)

    def addExecuteCellAction(self):
        if not hasattr(self, 'executeActionVar'):
            self.executeActionVar = QCellToolBarSelectedCell(
                    QtGui.QIcon(":/images/view-refresh.png"),
                    "Re-execute cell",
                    self)
            self.executeActionVar.setStatusTip("Re-execute this cell")

            self.connect(self.executeActionVar, QtCore.SIGNAL('triggered(bool)'),
                         self.executeCell)
        self.appendAction(self.executeActionVar)

    def executeCell(self, checked=False):
        from spreadsheet_execute import executePipelineWithProgress
        #cell = self.sheet.getCell(self.row, self.col)
        info = self.sheet.getCellPipelineInfo(self.row, self.col)
        if info:
            info = info[0]
            mId = info['moduleId']
            pipeline = self.sheet.setPipelineToLocateAt(self.row, self.col,
                                                        info['pipeline'],
                                                        [mId])
            executePipelineWithProgress(pipeline, 'Re-execute Cell',
                                        current_version=info['version'],
                                        actions=info['actions'],
                                        reason=info['reason'],
                                        locator=info['locator'],
                                        controller=info['controller'],
                                        sinks=[mId])



    def createToolBar(self):
        """ createToolBar() -> None
        A user-defined method for customizing the toolbar. This is
        going to be an empty method here for inherited classes to
        override.

        """
        self.addAnimationButtons()

    def snapTo(self, row, col):
        """ snapTo(row, col) -> None
        Assign which row and column the toolbar should be snapped to

        """
        self.row = row
        self.col = col
        self.updateToolBar()

    def updateToolBar(self):
        """ updateToolBar() -> None
        This will get called when the toolbar widgets need to have
        their status updated. It sends out needUpdateStatus signal
        to let the widget have a change to update their own status

        """
        cellWidget = self.sheet.getCell(self.row, self.col)
        for action in self.actions():
            action.emit(QtCore.SIGNAL('needUpdateStatus'),
                        (self.sheet, self.row, self.col, cellWidget))

    def connectAction(self, action, widget):
        """ connectAction(action: QAction, widget: QWidget) -> None
        Connect actions to special slots of a widget

        """
        if hasattr(widget, 'updateStatus'):
            self.connect(action, QtCore.SIGNAL('needUpdateStatus'),
                         widget.updateStatus)
        if hasattr(widget, 'triggeredSlot'):
            self.connect(action, QtCore.SIGNAL('triggered()'),
                         widget.triggeredSlot)
        if hasattr(widget, 'toggledSlot'):
            self.connect(action, QtCore.SIGNAL('toggled(bool)'),
                         widget.toggledSlot)

    def appendAction(self, action):
        """ appendAction(action: QAction) -> QAction
        Setup and add action to the tool bar

        """
        action.toolBar = self
        self.addAction(action)
        self.connectAction(action, action)
        return action

    def appendWidget(self, widget):
        """ appendWidget(widget: QWidget) -> QAction
        Setup the widget as an action and add it to the tool bar

        """
        action = self.addWidget(widget)
        widget.toolBar = self
        action.toolBar = self
        self.connectAction(action, widget)
        return action

    def getSnappedWidget(self):
        """ getSnappedWidget() -> QWidget
        Return the widget being snapped by the toolbar

        """
        if self.row>=0 and self.col>=0:
            return self.sheet.getCell(self.row, self.col)
        else:
            return None


class QCellToolBarSelectedCell(QtGui.QAction):
    """
    QCellToolBarSelectedCell is an action only visible if the cell isn't empty.
    """
    def updateStatus(self, info):
        """ updateStatus(info: tuple) -> None
        Updates the status of the button based on the input info

        """
        (sheet, row, col, cellWidget) = info
        self.setVisible(cellWidget is not None)


class QCellToolBarRemoveCell(QCellToolBarSelectedCell):
    """
    QCellToolBarRemoveCell is the action to clear the current cell

    """
    def __init__(self, icon, parent=None):
        """ QCellToolBarRemoveCell(icon: QIcon, parent: QWidget)
                                   -> QCellToolBarRemoveCell
        Setup the image, status tip, etc. of the action

        """
        QCellToolBarSelectedCell.__init__(self,
                                          icon,
                                          "&Clear the current cell",
                                          parent)
        self.setStatusTip("Clear the current cell")

    def triggeredSlot(self, checked=False):
        """ toggledSlot(checked: boolean) -> None
        Execute the action when the button is clicked

        """
        cellWidget = self.toolBar.getSnappedWidget()
        r = QtGui.QMessageBox.question(cellWidget, 'Clear cell',
                                       'Are you sure to clear the cell?',
                                       QtGui.QMessageBox.Yes |
                                       QtGui.QMessageBox.No,
                                       QtGui.QMessageBox.No)
        if (r==QtGui.QMessageBox.Yes):
            self.toolBar.sheet.deleteCell(self.toolBar.row, self.toolBar.col)


class QCellToolBarMergeCells(QtGui.QAction):
    """
    QCellToolBarMergeCells is the action to merge selected cells to a
    single cell if they are in consecutive poisitions

    """
    def __init__(self, icon, parent=None):
        """ QCellToolBarMergeCells(icon: QIcon, parent: QWidget)
                                   -> QCellToolBarMergeCells
        Setup the image, status tip, etc. of the action

        """
        QtGui.QAction.__init__(self,
                               icon,
                               "&Merge cells",
                               parent)
        self.setStatusTip("Merge selected cells to a single cell if "
                          "they are in consecutive poisitions")
        self.setCheckable(True)

    def triggeredSlot(self):
        """ toggledSlot() -> None
        Execute the action when the button is clicked

        """
        # Merge
        if self.isChecked():
            sheet = self.toolBar.sheet
            selectedCells = sorted(sheet.getSelectedLocations())
            topLeft = selectedCells[0]
            bottomRight = selectedCells[-1]
            sheet.setSpan(topLeft[0], topLeft[1],
                          bottomRight[0]-topLeft[0]+1,
                          bottomRight[1]-topLeft[1]+1)
        else:
            sheet = self.toolBar.sheet
            selectedCells = sorted(sheet.getSelectedLocations())
            for (row, col) in selectedCells:
                sheet.setSpan(row, col, 1, 1)
        sheet.clearSelection()
        self.toolBar.updateToolBar()

    def updateStatus(self, info):
        """ updateStatus(info: tuple) -> None
        Updates the status of the button based on the input info

        """
        (sheet, row, col, cellWidget) = info
        selectedCells = sorted(sheet.getSelectedLocations())

        # Will not show up if there is no cell selected
        if len(selectedCells)==0:
            self.setVisible(False)

        # If there is a single cell selected, only show up if it has
        # been merged before so that user can un-merge cells
        elif len(selectedCells)==1:
            showUp = False
            if selectedCells[0]==(row, col):
                span = sheet.getSpan(row, col)
                if span[0]>1 or span[1]>1:
                    showUp = True
            if showUp:
                self.setChecked(True)
                self.setVisible(True)
            else:
                self.setVisible(False)

        # If there are multiple cells selected, only show up if they
        # can be merged, i.e. cells are in consecutive position and
        # none of them is already merged
        else:
            showUp = False
            validRange = False
            topLeft = selectedCells[0]
            bottomRight = selectedCells[-1]
            fullCount = (bottomRight[0]-topLeft[0]+1)*(bottomRight[1]-topLeft[1]+1)
            validRange = len(selectedCells)==fullCount
            if validRange:
                showUp = True
                for (r, c) in selectedCells:
                    span = sheet.getSpan(r, c)
                    if span[0]>1 or span[1]>1:
                        showUp = False
                        break
            if showUp:
                self.setChecked(False)
                self.setVisible(True)
            else:
                self.setVisible(False)


class QCellToolBarCaptureToHistory(QtGui.QAction):
    """
    QCellToolBarCaptureToHistory is the action to capture the
    underlying widget to history for play back. The cell type must
    support function saveToPNG(filename)

    """
    def __init__(self, parent=None):
        """ QCellToolBarCaptureToHistory(parent: QWidget)
                                         -> QCellToolBarCaptureToHistory
        Setup the image, status tip, etc. of the action

        """
        QtGui.QAction.__init__(self,
                               QtGui.QIcon(":/images/camera_mount.png"),
                               "&Capture image to history",
                               parent)
        self.setStatusTip("Capture the cell contents to the history for "
                          "playback later")

    def triggeredSlot(self, checked=False):
        """ toggledSlot(checked: boolean) -> None
        Execute the action when the button is clicked

        """
        cellWidget = self.toolBar.getSnappedWidget()
        self.toolBar.hide()
        cellWidget.saveToHistory()
        self.toolBar.updateToolBar()
        self.toolBar.show()

    def updateStatus(self, info):
        """ updateStatus(info: tuple) -> None
        Updates the status of the button based on the input info

        """
        (sheet, row, col, cellWidget) = info
        if cellWidget:
            self.setVisible(cellWidget._capturingEnabled)
        else:
            self.setVisible(False)


class QCellToolBarPlayHistory(QtGui.QAction):
    """
    QCellToolBarPlayHistory is the action to play the history as an
    animation

    """
    def __init__(self, parent=None):
        """ QCellToolBarPlayHistory(parent: QWidget)
                                    -> QCellToolBarPlayHistory
        Setup the image, status tip, etc. of the action

        """
        self.icons = [QtGui.QIcon(":/images/player_play.png"),
                      QtGui.QIcon(":/images/player_pause.png")]
        self.toolTips = ["&Play the history",
                         "Pa&use the history playback"]
        self.statusTips = ["Playback all image files kept in the history",
                           "Pause the playback"]
        QtGui.QAction.__init__(self, self.icons[0], self.toolTips[0], parent)
        self.setStatusTip(self.statusTips[0])
        self.status = 0

    def triggeredSlot(self, checked=False):
        """ toggledSlot(checked: boolean) -> None
        Execute the action when the button is clicked

        """
        cellWidget = self.toolBar.getSnappedWidget()
        if self.status==0:
            cellWidget.startPlayer()
        else:
            cellWidget.stopPlayer()
        self.toolBar.updateToolBar()

    def updateStatus(self, info):
        """ updateStatus(info: tuple) -> None
        Updates the status of the button based on the input info

        """
        (sheet, row, col, cellWidget) = info
        if cellWidget:
            self.setVisible(cellWidget._capturingEnabled)
            newStatus = int(cellWidget._playing)
            if newStatus!=self.status:
                self.status = newStatus
                self.setIcon(self.icons[self.status])
                self.setToolTip(self.toolTips[self.status])
                self.setStatusTip(self.statusTips[self.status])
            self.setEnabled(len(cellWidget._historyImages)>0)
        else:
            self.setVisible(False)


class QCellToolBarClearHistory(QtGui.QAction):
    """
    QCellToolBarClearHistory is the action to reset cell history

    """
    def __init__(self, parent=None):
        """ QCellToolBarClearHistory(parent: QWidget)
                                     -> QCellToolBarClearHistory
        Setup the image, status tip, etc. of the action

        """
        QtGui.QAction.__init__(self,
                               QtGui.QIcon(":/images/noatunloopsong.png"),
                               "&Clear this cell history",
                               parent)
        self.setStatusTip("Clear the cell history and its temporary "
                          "image files on disk")

    def triggeredSlot(self, checked=False):
        """ toggledSlot(checked: boolean) -> None
        Execute the action when the button is clicked

        """
        cellWidget = self.toolBar.getSnappedWidget()
        cellWidget.clearHistory()
        self.toolBar.updateToolBar()

    def updateStatus(self, info):
        """ updateStatus(info: tuple) -> None
        Updates the status of the button based on the input info

        """
        (sheet, row, col, cellWidget) = info
        if cellWidget:
            self.setVisible(cellWidget._capturingEnabled)
            self.setEnabled((len(cellWidget._historyImages)>0
                             and cellWidget._playing==False))
        else:
            self.setVisible(False)


class QCellContainer(QtGui.QWidget):
    """ QCellContainer is a simple QWidget containing the actual cell
    widget as a child. This also acts as a sentinel protecting the
    actual cell widget from being destroyed by sheet widgets
    (e.g. QTableWidget) where they take control of the cell widget.

    """
    def __init__(self, widget=None, parent=None):
        """ QCellContainer(parent: QWidget) -> QCellContainer
        Create an empty container

        """
        QtGui.QWidget.__init__(self, parent)
        layout = QtGui.QVBoxLayout()
        layout.setSpacing(0)
        layout.setMargin(0)
        self.setLayout(layout)
        self.containedWidget = None
        self.setWidget(widget)
        self.toolBar = None

    def setWidget(self, widget):
        """ setWidget(widget: QWidget) -> None
        Set the contained widget of this container

        """
        if widget!=self.containedWidget:
            if self.containedWidget:
                self.layout().removeWidget(self.containedWidget)
                self.containedWidget.deleteLater()
                self.toolBar = None
            if widget:
                widget.setParent(self)
                self.layout().addWidget(widget)
                widget.show()
            self.containedWidget = widget

    def widget(self):
        """ widget() -> QWidget
        Return the contained widget

        """
        return self.containedWidget

    def takeWidget(self):
        """ widget() -> QWidget
        Take the contained widget out without deleting

        """
        widget = self.containedWidget
        if self.containedWidget:
            self.layout().removeWidget(self.containedWidget)
            self.containedWidget.setParent(None)
            self.containedWidget = None
        self.toolBar = None
        return widget


class QCellPresenter(QtGui.QLabel):
    """
    QCellPresenter represents a cell in the Editing Mode. It has an
    info bar on top and control dragable icons on the bottom

    """
    def __init__(self, parent=None):
        """ QCellPresenter(parent: QWidget) -> QCellPresenter
        Create the layout of the widget

        """
        QtGui.QLabel.__init__(self, parent)
        self.setAutoFillBackground(True)
        self.setScaledContents(True)
        self.setMargin(0)
        self.setFocusPolicy(QtCore.Qt.ClickFocus)
        self.cellWidget = None

        layout = QtGui.QGridLayout(self)
        layout.setSpacing(2)
        layout.setMargin(self.margin())
        layout.setRowStretch(1, 1)
        self.setLayout(layout)

        self.info = QPipelineInfo()
        layout.addWidget(self.info, 0, 0, 1, 2)

        self.manipulator = QCellManipulator()
        layout.addWidget(self.manipulator, 1, 0, 1, 2)

    def assignCellWidget(self, cellWidget):
        """ updateFromCellWidget(cellWidget: QWidget) -> None
        Assign a cell widget to this presenter

        """
        self.cellWidget = cellWidget
        if cellWidget:
            if hasattr(cellWidget, 'grabWindowPixmap'):
                bgPixmap = cellWidget.grabWindowPixmap()
            else:
                bgPixmap = QtGui.QPixmap.grabWidget(cellWidget)
            self.info.show()
        else:
            self.info.hide()
            bgPixmap = QtGui.QPixmap.grabWidget(self)
        self.thumbnail = QtGui.QPixmap(bgPixmap)
        painter = QtGui.QPainter(bgPixmap)
        painter.fillRect(bgPixmap.rect(),
                         QtGui.QBrush(QtGui.QColor(175, 198, 229, 196)))
        painter.end()
        self.setPixmap(bgPixmap)

    def assignCell(self, sheet, row, col):
        """ assignCell(sheet: Sheet, row: int, col: int) -> None
        Assign a sheet cell to the presenter

        """
        self.manipulator.assignCell(sheet, row, col)
        self.assignCellWidget(sheet.getCell(row, col))
        info = sheet.getCellPipelineInfo(row, col)
        self.info.updateInfo(info)

    def releaseCellWidget(self):
        """ releaseCellWidget() -> QWidget
        Return the ownership of self.cellWidget to the caller

        """
        cellWidget = self.cellWidget
        self.assignCellWidget(None)
        self.manipulator.assignCell(None, -1, -1)
        if cellWidget:
            cellWidget.setParent(None)
        return cellWidget

    def deleteLater(self):
        """ deleteLater() -> None
        Make sure to delete the cell widget if it exists

        """
        if (self.cellWidget):
            self.cellWidget.deleteLater()
        QtGui.QLabel.deleteLater(self)


class QInfoLineEdit(QtGui.QLineEdit):
    """
    QInfoLineEdit is wrapper for a transparent, un-frame, read-only
    line edit

    """
    def __init__(self, parent=None):
        """ QInfoLineEdit(parent: QWidget) -> QInfoLineEdit
        Initialize the line edit

        """
        QtGui.QLineEdit.__init__(self, parent)
        self.setReadOnly(True)
        self.setFrame(False)
        pal = QtGui.QPalette(self.palette())
        pal.setBrush(QtGui.QPalette.Base,
                     QtGui.QBrush(QtCore.Qt.NoBrush))
        self.setPalette(pal)


class QInfoLabel(QtGui.QLabel):
    """
    QInfoLabel is wrapper for a transparent, bolded label

    """
    def __init__(self, text='', parent=None):
        """ QInfoLabel(text: str, parent: QWidget) -> QInfoLabel
        Initialize the line edit

        """
        QtGui.QLabel.__init__(self, text, parent)
        font = QtGui.QFont(self.font())
        font.setBold(True)
        self.setFont(font)


class QPipelineInfo(QtGui.QFrame):
    """
    QPipelineInfo displays information about the executed pipeline of
    a cell. It has 3 static lines: Vistrail name, (pipeline name,
    pipeline id) and the cell type

    """
    def __init__(self, parent=None):
        """ QPipelineInfo(parent: QWidget) -> None
        Create the 3 information lines

        """
        QtGui.QFrame.__init__(self, parent)
        self.setAutoFillBackground(True)
        self.setFrameStyle(QtGui.QFrame.NoFrame)
        self.setSizePolicy(QtGui.QSizePolicy.Expanding, QtGui.QSizePolicy.Maximum)

        pal = QtGui.QPalette(self.palette())
        color = QtGui.QColor(pal.brush(QtGui.QPalette.Base).color())
        color.setAlpha(196)
        pal.setBrush(QtGui.QPalette.Base, QtGui.QBrush(color))
        self.setPalette(pal)

        topLayout = QtGui.QVBoxLayout(self)
        topLayout.setSpacing(0)
        topLayout.setMargin(0)
        self.setLayout(topLayout)

        hLine = QtGui.QFrame()
        hLine.setFrameStyle(QtGui.QFrame.HLine | QtGui.QFrame.Plain)
        hLine.setFixedHeight(1)
        topLayout.addWidget(hLine)

        layout = QtGui.QGridLayout()
        layout.setSpacing(2)
        layout.setMargin(2)
        topLayout.addLayout(layout)

        self.edits = []
        texts = ['Vistrail', 'Index', 'Created by']
        for i in xrange(len(texts)):
            label = QInfoLabel(texts[i])
            layout.addWidget(label, i, 0, 1, 1)
            edit = QInfoLineEdit()
            self.edits.append(edit)
            layout.addWidget(edit, i, 1, 1, 1)

        topLayout.addStretch()
        hLine = QtGui.QFrame()
        hLine.setFrameStyle(QtGui.QFrame.HLine | QtGui.QFrame.Plain)
        hLine.setFixedHeight(1)
        topLayout.addWidget(hLine)

    def updateInfo(self, info):
        """ updateInfo(info: (dict, pid)) -> None
        Update the information of a pipeline info

        """
        if info!=None and info[0]['locator']!=None:
            self.edits[0].setText(str(info[0]['locator'].name))
            self.edits[1].setText('(Pipeline: %d, Module: %d)'
                                  % (info[0]['version'], info[0]['moduleId']))
            self.edits[2].setText(str(info[0]['reason']))
        else:
            for edit in self.edits:
                edit.setText('N/A')


class QCellManipulator(QtGui.QFrame):
    """
    QCellManipulator contains several dragable icons that allow users
    to move/copy or perform some operation from one cell to
    another. It also inclues a button for update the pipeline under
    the cell to be a new version on the pipeline. It is useful for the
    parameter exploration talks back to the builder

    """
    def __init__(self, parent=None):
        """ QPipelineInfo(parent: QWidget) -> None
        Create the 3 information lines

        """
        QtGui.QFrame.__init__(self, parent)
        self.setAcceptDrops(True)
        self.setFrameStyle(QtGui.QFrame.NoFrame)
        self.setSizePolicy(QtGui.QSizePolicy.Expanding, QtGui.QSizePolicy.Expanding)

        layout = QtGui.QVBoxLayout(self)
        layout.setSpacing(0)
        layout.setMargin(0)
        self.setLayout(layout)

        layout.addStretch()

        bLayout = QtGui.QHBoxLayout()
        layout.addLayout(bLayout)

        bInfo = [(':/images/copy_cell.png',
                  'Drag to copy this cell to another place',
                  'copy', 'Copy'),
                 (':/images/move_cell.png',
                  'Drag to move this cell to another place',
                  'move', 'Move'),
                 (':/images/create_analogy.png',
                  'Drag to create an analogy between this cell and another one',
                  'create_analogy', 'Create\nAnalogy'),
                 (':/images/apply_analogy.png',
                  'Drag to apply the current analogy to this cell and put it '
                  'at another place', 'apply_analogy', 'Apply\nAnalogy')]

        self.buttons = []

        bLayout.addStretch()
        for b in bInfo:
            button = QCellDragLabel(QtGui.QPixmap(b[0]))
            button.setToolTip(b[1])
            button.setStatusTip(b[1])
            button.action = b[2]
            vLayout = QtGui.QVBoxLayout()
            vLayout.addWidget(button)
            label = QtGui.QLabel(b[3])
            label.setAlignment(QtCore.Qt.AlignCenter)
            vLayout.addWidget(label)
            bLayout.addLayout(vLayout)
            self.buttons.append(button)
            self.buttons.append(label)

        self.updateButton = QtGui.QToolButton()
        self.updateButton.setIconSize(QtCore.QSize(64, 64))
        self.updateButton.setIcon(QtGui.QIcon(QtGui.QPixmap(
            ':/images/update.png')))
        self.updateButton.setAutoRaise(True)
        self.updateButton.setToolTip('Add this cell as a new version')
        self.updateButton.setStatusTip(self.updateButton.toolTip())
        self.updateButton.setText('Create Version')
        self.updateButton.setToolButtonStyle(QtCore.Qt.ToolButtonTextUnderIcon)
        self.connect(self.updateButton, QtCore.SIGNAL('clicked(bool)'),
                     self.updateVersion)
        self.buttons.append(self.updateButton)

        self.locateButton = QtGui.QToolButton()
        self.locateButton.setIconSize(QtCore.QSize(64, 64))
        self.locateButton.setIcon(QtGui.QIcon(QtGui.QPixmap(
            ':/images/locate.png')))
        self.locateButton.setAutoRaise(True)
        self.locateButton.setToolTip('Select this pipeline in the version tree ')
        self.locateButton.setStatusTip(self.locateButton.toolTip())
        self.locateButton.setText('Locate Version')
        self.locateButton.setToolButtonStyle(QtCore.Qt.ToolButtonTextUnderIcon)
        self.connect(self.locateButton, QtCore.SIGNAL('clicked(bool)'),
                     self.locateVersion)
        self.buttons.append(self.locateButton)


        uLayout = QtGui.QHBoxLayout()
        uLayout.addStretch()
        uLayout.addWidget(self.locateButton)
        uLayout.addWidget(self.updateButton)
        uLayout.addStretch()
        layout.addLayout(uLayout)

        bLayout.addStretch()

        layout.addStretch()

        self.innerRubberBand = QtGui.QRubberBand(QtGui.QRubberBand.Rectangle,
                                                 self)

    def assignCell(self, sheet, row, col):
        """ assignCell(sheet: Sheet, row: int, col: int) -> None
        Assign a cell to the manipulator, so it knows where to drag
        and drop

        """
        self.cellInfo = (sheet, row, col)
        for b in self.buttons:
            if hasattr(b, 'updateCellInfo'):
                b.updateCellInfo(self.cellInfo)
            if sheet and sheet.getCell(row, col)!=None:
                widget = sheet.getCell(row, col)
                b.setVisible(not isinstance(widget, QCellPresenter) or
                             widget.cellWidget is not None)
            else:
                b.setVisible(False)
        self.updateButton.setVisible(False)
        if sheet:
            info = sheet.getCellPipelineInfo(row, col)
            if info:
                self.updateButton.setVisible(len(info[0]['actions'])>0)

    def dragEnterEvent(self, event):
        """ dragEnterEvent(event: QDragEnterEvent) -> None
        Set to accept drops from the other cell info

        """
        mimeData = event.mimeData()
        if hasattr(mimeData, 'cellInfo'):
            if (mimeData.cellInfo==self.cellInfo or
                mimeData.cellInfo[0]==None or
                self.cellInfo[0]==None):
                event.ignore()
            else:
                event.setDropAction(QtCore.Qt.MoveAction)
                event.accept()
                self.highlight()
        else:
            event.ignore()

    def dragLeaveEvent(self, event):
        """ dragLeaveEvent(event: QDragLeaveEvent) -> None
        Unhighlight when the cursor leaves

        """
        self.highlight(False)

    def dropEvent(self, event):
        """ dragLeaveEvent(event: QDragLeaveEvent) -> None
        Unhighlight when the cursor leaves

        """
        self.highlight(False)
        mimeData = event.mimeData()
        action = mimeData.action
        cellInfo = mimeData.cellInfo
        manipulator = mimeData.manipulator
        if action in ['move', 'copy', 'create_analogy', 'apply_analogy']:
            event.setDropAction(QtCore.Qt.MoveAction)
            event.accept()

            if action=='move':
                self.cellInfo[0].swapCell(self.cellInfo[1], self.cellInfo[2],
                                          cellInfo[0], cellInfo[1], cellInfo[2])
                manipulator.assignCell(*self.cellInfo)
                self.assignCell(*cellInfo)

            if action=='copy':
                cellInfo[0].copyCell(cellInfo[1], cellInfo[2],
                                     self.cellInfo[0], self.cellInfo[1],
                                     self.cellInfo[2])

            if action=='create_analogy':
                p1Info = cellInfo[0].getPipelineInfo(cellInfo[1], cellInfo[2])
                p2Info = self.cellInfo[0].getPipelineInfo(self.cellInfo[1],
                                                          self.cellInfo[2])
                if p1Info!=None and p2Info!=None:
                    analogy = SpreadsheetAnalogy()
                    analogy.createAnalogy(p1Info, p2Info)

            if action=='apply_analogy':
                p1Info = cellInfo[0].getPipelineInfo(cellInfo[1], cellInfo[2])
                analogy = SpreadsheetAnalogy()
                newPipeline = analogy.applyAnalogy(p1Info)
                if newPipeline:
                    self.cellInfo[0].executePipelineToCell(newPipeline,
                                                           self.cellInfo[1],
                                                           self.cellInfo[2],
                                                           'Apply Analogy')

        else:
            event.ignore()


    def highlight(self, on=True):
        """ highlight(on: bool) -> None
        Highlight the cell as if being selected

        """
        if on:
            self.innerRubberBand.setGeometry(self.rect())
            self.innerRubberBand.show()
        else:
            self.innerRubberBand.hide()

    def updateVersion(self):
        """ updateVersion() -> None
        Use the performed action of this cell to add back a new
        version to the version tree

        """
        from .spreadsheet_controller import spreadsheetController
        builderWindow = spreadsheetController.getBuilderWindow()
        if builderWindow:
            info = self.cellInfo[0].getCellPipelineInfo(self.cellInfo[1],
                                                        self.cellInfo[2])
            if info:
                info = info[0]
                view = builderWindow.ensureVistrail(info['locator'])
                if view:
                    controller = view.controller
                    controller.change_selected_version(info['version'])
                    controller.perform_param_changes(info['actions'])
                    # controller.performBulkActions(info['actions'])

    def locateVersion(self):
        """ locateVersion() -> None
        Select the version node on the version that has generated this cell

        """
        from .spreadsheet_controller import spreadsheetController
        builderWindow = spreadsheetController.getBuilderWindow()
        if builderWindow:
            info = self.cellInfo[0].getCellPipelineInfo(self.cellInfo[1],
                                                        self.cellInfo[2])
            if info:
                info = info[0]
                view = builderWindow.ensureVistrail(info['locator'])
                if view:
                    view.version_selected(info['version'], True)
                    view.version_view.select_current_version()
                    builderWindow.view_changed(view)
                    w = view.window()
                    # this has no effect
                    w.qactions['history'].trigger()
                    # so we need to use this one
                    view.history_selected()
                    view.activateWindow()


class QCellDragLabel(QtGui.QLabel):
    """
    QCellDragLabel is a pixmap label allowing users to drag it to
    another cell manipulator

    """
    def __init__(self, pixmap, parent=None):
        """ QCellDragLabel(pixmap: QPixmap, parent: QWidget) -> QCellDragLabel
        Construct the pixmap label

        """
        QtGui.QLabel.__init__(self, parent)
        self.setMargin(0)
        self.setSizePolicy(QtGui.QSizePolicy.Maximum, QtGui.QSizePolicy.Maximum)
        self.setPixmap(pixmap)
        self.setScaledContents(True)
        self.setFixedSize(64, 64)
        self.cursorPixmap = pixmap.scaled(self.size())

        self.startPos = None
        self.cellInfo = (None, -1, -1)
        self.action = None

    def updateCellInfo(self, cellInfo):
        """ updateCellInfo(cellInfo: tuple) -> None
        Update cellInfo for mime data while dragging

        """
        self.cellInfo = cellInfo

    def mousePressEvent(self, event):
        """ mousePressEvent(event: QMouseEvent) -> None
        Store the start position for drag event

        """
        self.startPos = QtCore.QPoint(event.pos())
        QtGui.QLabel.mousePressEvent(self, event)

    def mouseMoveEvent(self, event):
        """ mouseMoveEvent(event: QMouseEvent) -> None
        Prepare to drag

        """
        p = event.pos() - self.startPos
        if p.manhattanLength()>=QtGui.QApplication.startDragDistance():
            drag = QtGui.QDrag(self)
            data = QtCore.QMimeData()
            data.cellInfo = self.cellInfo
            data.action = self.action
            data.manipulator = self.parent()
            drag.setMimeData(data)
            drag.setHotSpot(self.cursorPixmap.rect().center())
            drag.setPixmap(self.cursorPixmap)
            drag.start(QtCore.Qt.MoveAction)<|MERGE_RESOLUTION|>--- conflicted
+++ resolved
@@ -32,17 +32,6 @@
 ## ADVISED OF THE POSSIBILITY OF SUCH DAMAGE."
 ##
 ###############################################################################
-<<<<<<< HEAD
-################################################################################
-# This file contains classes working with cell helper widgets, i.e. toolbar,
-# resizer, etc.:
-#   QCellWidget
-#   QCellToolBar
-################################################################################
-from __future__ import division
-
-from PyQt4 import QtCore, QtGui
-=======
 
 """This file contains classes working with cell helper widgets, i.e. toolbar,
 esizer, etc.:
@@ -50,7 +39,8 @@
   QCellToolBar
 """
 
->>>>>>> 524b27b6
+from __future__ import division
+
 import datetime
 import os
 from PyQt4 import QtCore, QtGui
