--- conflicted
+++ resolved
@@ -32,17 +32,6 @@
 ## ADVISED OF THE POSSIBILITY OF SUCH DAMAGE."
 ##
 ###############################################################################
-<<<<<<< HEAD
-################################################################################
-# This file contains classes working with cell helper widgets, i.e. toolbar,
-# resizer, etc.:
-#   QCellWidget
-#   QCellToolBar
-################################################################################
-from __future__ import division
-
-from PyQt4 import QtCore, QtGui
-=======
 
 """This file contains classes working with cell helper widgets, i.e. toolbar,
 esizer, etc.:
@@ -52,7 +41,6 @@
 
 from __future__ import division
 
->>>>>>> 56cdf89b
 import datetime
 import os
 from PyQt4 import QtCore, QtGui
