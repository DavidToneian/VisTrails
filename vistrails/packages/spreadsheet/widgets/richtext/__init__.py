###############################################################################
##
## Copyright (C) 2011-2013, NYU-Poly.
## Copyright (C) 2006-2011, University of Utah. 
## All rights reserved.
## Contact: contact@vistrails.org
##
## This file is part of VisTrails.
##
## "Redistribution and use in source and binary forms, with or without 
## modification, are permitted provided that the following conditions are met:
##
##  - Redistributions of source code must retain the above copyright notice, 
##    this list of conditions and the following disclaimer.
##  - Redistributions in binary form must reproduce the above copyright 
##    notice, this list of conditions and the following disclaimer in the 
##    documentation and/or other materials provided with the distribution.
##  - Neither the name of the University of Utah nor the names of its 
##    contributors may be used to endorse or promote products derived from 
##    this software without specific prior written permission.
##
## THIS SOFTWARE IS PROVIDED BY THE COPYRIGHT HOLDERS AND CONTRIBUTORS "AS IS" 
## AND ANY EXPRESS OR IMPLIED WARRANTIES, INCLUDING, BUT NOT LIMITED TO, 
## THE IMPLIED WARRANTIES OF MERCHANTABILITY AND FITNESS FOR A PARTICULAR 
## PURPOSE ARE DISCLAIMED. IN NO EVENT SHALL THE COPYRIGHT HOLDER OR 
## CONTRIBUTORS BE LIABLE FOR ANY DIRECT, INDIRECT, INCIDENTAL, SPECIAL, 
## EXEMPLARY, OR CONSEQUENTIAL DAMAGES (INCLUDING, BUT NOT LIMITED TO, 
## PROCUREMENT OF SUBSTITUTE GOODS OR SERVICES; LOSS OF USE, DATA, OR PROFITS; 
## OR BUSINESS INTERRUPTION) HOWEVER CAUSED AND ON ANY THEORY OF LIABILITY, 
## WHETHER IN CONTRACT, STRICT LIABILITY, OR TORT (INCLUDING NEGLIGENCE OR 
## OTHERWISE) ARISING IN ANY WAY OUT OF THE USE OF THIS SOFTWARE, EVEN IF 
## ADVISED OF THE POSSIBILITY OF SUCH DAMAGE."
##
###############################################################################
################################################################################
# RichText plugin for VisTrails Spreadsheet
################################################################################
from richtext import RichTextCell, XSLCell

################################################################################

def widgetName():
    """ widgetName() -> str
    Return the name of this widget plugin
    
    """
    return 'HTML Viewer'

def registerWidget(reg, basicModules, basicWidgets):    
    """ registerWidget(reg: module_registry,
                       basicModules: python package,
                       basicWidgets: python package) -> None
    Register all widgets in this package to VisTrails module_registry
    
    """
    reg.add_module(RichTextCell)
    reg.add_input_port(RichTextCell, "Location", basicWidgets.CellLocation)
    reg.add_input_port(RichTextCell, "File", basicModules.File)
    reg.add_input_port(RichTextCell, "Format", basicModules.String,
                       entry_types=['enum'], values=["['html', 'rtf']"],
<<<<<<< HEAD
                       optional=True, defaults="['html']")
=======
                       optional=True, defaults="['html']")

    reg.add_module(XSLCell)
    reg.add_input_port(XSLCell, "Location", basicWidgets.CellLocation)
    reg.add_input_port(XSLCell, "XML", basicModules.File)
    reg.add_input_port(XSLCell, "XSL", basicModules.File)
>>>>>>> 27d7aa48
<|MERGE_RESOLUTION|>--- conflicted
+++ resolved
@@ -58,13 +58,9 @@
     reg.add_input_port(RichTextCell, "File", basicModules.File)
     reg.add_input_port(RichTextCell, "Format", basicModules.String,
                        entry_types=['enum'], values=["['html', 'rtf']"],
-<<<<<<< HEAD
-                       optional=True, defaults="['html']")
-=======
                        optional=True, defaults="['html']")
 
     reg.add_module(XSLCell)
     reg.add_input_port(XSLCell, "Location", basicWidgets.CellLocation)
     reg.add_input_port(XSLCell, "XML", basicModules.File)
-    reg.add_input_port(XSLCell, "XSL", basicModules.File)
->>>>>>> 27d7aa48
+    reg.add_input_port(XSLCell, "XSL", basicModules.File)