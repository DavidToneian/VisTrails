###############################################################################
##
## Copyright (C) 2011-2013, NYU-Poly.
## Copyright (C) 2006-2011, University of Utah. 
## All rights reserved.
## Contact: contact@vistrails.org
##
## This file is part of VisTrails.
##
## "Redistribution and use in source and binary forms, with or without 
## modification, are permitted provided that the following conditions are met:
##
##  - Redistributions of source code must retain the above copyright notice, 
##    this list of conditions and the following disclaimer.
##  - Redistributions in binary form must reproduce the above copyright 
##    notice, this list of conditions and the following disclaimer in the 
##    documentation and/or other materials provided with the distribution.
##  - Neither the name of the University of Utah nor the names of its 
##    contributors may be used to endorse or promote products derived from 
##    this software without specific prior written permission.
##
## THIS SOFTWARE IS PROVIDED BY THE COPYRIGHT HOLDERS AND CONTRIBUTORS "AS IS" 
## AND ANY EXPRESS OR IMPLIED WARRANTIES, INCLUDING, BUT NOT LIMITED TO, 
## THE IMPLIED WARRANTIES OF MERCHANTABILITY AND FITNESS FOR A PARTICULAR 
## PURPOSE ARE DISCLAIMED. IN NO EVENT SHALL THE COPYRIGHT HOLDER OR 
## CONTRIBUTORS BE LIABLE FOR ANY DIRECT, INDIRECT, INCIDENTAL, SPECIAL, 
## EXEMPLARY, OR CONSEQUENTIAL DAMAGES (INCLUDING, BUT NOT LIMITED TO, 
## PROCUREMENT OF SUBSTITUTE GOODS OR SERVICES; LOSS OF USE, DATA, OR PROFITS; 
## OR BUSINESS INTERRUPTION) HOWEVER CAUSED AND ON ANY THEORY OF LIABILITY, 
## WHETHER IN CONTRACT, STRICT LIABILITY, OR TORT (INCLUDING NEGLIGENCE OR 
## OTHERWISE) ARISING IN ANY WAY OUT OF THE USE OF THIS SOFTWARE, EVEN IF 
## ADVISED OF THE POSSIBILITY OF SUCH DAMAGE."
##
###############################################################################
################################################################################
# Richtext widgets implementation
################################################################################
import os
from PyQt4 import QtGui
<<<<<<< HEAD
=======
from PyQt4.QtCore import QUrl
from PyQt4.QtXmlPatterns import QXmlQuery

>>>>>>> 27d7aa48
from vistrails.core.bundles.pyimport import py_import
from vistrails.core.modules.vistrails_module import ModuleError
from vistrails.packages.spreadsheet.basic_widgets import SpreadsheetCell
from vistrails.packages.spreadsheet.spreadsheet_cell import QCellWidget
################################################################################

class RichTextCell(SpreadsheetCell):
    """
    RichTextCell is a custom Module to view HTML files

    """
    def compute(self):
        """ compute() -> None
        Dispatch the HTML contents to the spreadsheet
        """
        filename = self.getInputFromPort("File").name

        text_format = self.getInputFromPort("Format")
        with open(filename, 'rb') as fp:
            if text_format == 'html':
                html = fp.read()
            elif text_format == 'rtf':
                try:
                    py_import('pyth', {'pip': 'pyth'})
                except ImportError:
                    raise ModuleError(self, "'rtf' format requires the pyth "
                                      "Python library")
                else:
                    from pyth.plugins.rtf15.reader import Rtf15Reader
                    from pyth.plugins.xhtml.writer import XHTMLWriter
                    doc = Rtf15Reader.read(fp)
                    html = XHTMLWriter.write(doc).read().decode('utf-8')
            else:
                raise ModuleError(self, "'%s' format is unknown" % text_format)

        self.cellWidget = self.displayAndWait(RichTextCellWidget, (html,))

<<<<<<< HEAD
=======

class XSLCell(SpreadsheetCell):
    """
    XSLCell is a custom Module to render an XML file via an XSL stylesheet

    """
    def compute(self):
        """ compute() -> None
        Render the XML tree and display it on the spreadsheet
        """
        xml = self.getInputFromPort('XML').name
        xsl = self.getInputFromPort('XSL').name

        query = QXmlQuery(QXmlQuery.XSLT20)
        query.setFocus(QUrl.fromLocalFile(os.path.join(os.getcwd(), xml)))
        query.setQuery(QUrl.fromLocalFile(os.path.join(os.getcwd(), xsl)))
        html = query.evaluateToString()

        self.cellWidget = self.displayAndWait(RichTextCellWidget, (html,))

>>>>>>> 27d7aa48

class RichTextCellWidget(QCellWidget):
    """
    RichTextCellWidget has a QTextBrowser to display HTML files

    """
    def __init__(self, parent=None):
        """ RichTextCellWidget(parent: QWidget) -> RichTextCellWidget
        Create a rich text cell without a toolbar

        """
        QCellWidget.__init__(self, parent)
        self.setLayout(QtGui.QVBoxLayout(self))
        self.browser = QtGui.QTextBrowser()
        self.layout().addWidget(self.browser)
        self.browser.setMouseTracking(True)
        self.browser.controlBarType = None
        self.html = None

    def updateContents(self, inputPorts):
        """ updateContents(inputPorts: tuple) -> None
        Updates the contents with a new HTML document

        """
        (self.html,) = inputPorts
        self.browser.setHtml(self.html)

    def dumpToFile(self, filename):
        """ dumpToFile(filename) -> None
        It will generate a screenshot of the cell contents and dump to filename.
        It will also create a copy of the original text file used with
        filename's basename and the original extension.
        """
        if self.html is not None:
            basename, ext = os.path.splitext(filename)
            with open(basename + '.html', 'wb') as fp:
                fp.write(self.html.encode('utf-8'))
        QCellWidget.dumpToFile(self,filename)

    def saveToPDF(self, filename):
        printer = QtGui.QPrinter()
        printer.setOutputFormat(QtGui.QPrinter.PdfFormat)
        printer.setOutputFileName(filename)
        self.browser.print_(printer)<|MERGE_RESOLUTION|>--- conflicted
+++ resolved
@@ -37,12 +37,9 @@
 ################################################################################
 import os
 from PyQt4 import QtGui
-<<<<<<< HEAD
-=======
 from PyQt4.QtCore import QUrl
 from PyQt4.QtXmlPatterns import QXmlQuery
 
->>>>>>> 27d7aa48
 from vistrails.core.bundles.pyimport import py_import
 from vistrails.core.modules.vistrails_module import ModuleError
 from vistrails.packages.spreadsheet.basic_widgets import SpreadsheetCell
@@ -80,8 +77,6 @@
 
         self.cellWidget = self.displayAndWait(RichTextCellWidget, (html,))
 
-<<<<<<< HEAD
-=======
 
 class XSLCell(SpreadsheetCell):
     """
@@ -102,7 +97,6 @@
 
         self.cellWidget = self.displayAndWait(RichTextCellWidget, (html,))
 
->>>>>>> 27d7aa48
 
 class RichTextCellWidget(QCellWidget):
     """
