--- conflicted
+++ resolved
@@ -60,11 +60,7 @@
         text_format = self.get_input("Format")
         with open(filename, 'rb') as fp:
             if text_format == 'html':
-<<<<<<< HEAD
-                html = fp.read().decode('utf-8')
-=======
                 html = fp.read() # reads bytes
->>>>>>> 51c67646
             elif text_format == 'rtf':
                 try:
                     py_import('pyth', {'pip': 'pyth'})
