from __future__ import absolute_import, division

import contextlib
import io
import logging
import os
import shutil
import urllib
import sys

from vistrails.core import debug
from vistrails.core.bundles import py_import
from vistrails.core.modules.basic_modules import PathObject
from vistrails.core.modules.config import ModuleSettings
from vistrails.core.modules.vistrails_module import Module, ModuleError, \
    ModuleSuspended
from vistrails.core.vistrail.job import JobMixin


tej = py_import('tej', {'pip': 'tej'})


assert __name__.endswith('.init')
this_pkg = __name__[:-5]


class ServerLogger(tej.ServerLogger):
    """Subclass of tej server logger that can be toggled on and off.

    This is used to hide server messages from the VisTrails console when
    running tej commands.
    """
    def __init__(self):
        self.hidden = False
        tej.ServerLogger.__init__(self)

    @contextlib.contextmanager
    def hide_output(self):
        self.hidden = True
        try:
            yield
        finally:
            self.hidden = False

    def message(self, data):
        if self.hidden:
            debug.debug("tej server: %s" % data)
        else:
            debug.warning("tej server: %s" % data)

ServerLogger = ServerLogger()


class RemoteQueue(tej.RemoteQueue):
    """Subclass of tej's RemoteQueue that uses our `ServerLogger`.
    """
    def server_logger(self):
        return ServerLogger


class QueueCache(object):
    """A global cache of RemoteQueue objects.
    """
    def __init__(self):
        self._cache = {}

    def get(self, destination, queue, setup_runtime, need_runtime):
        key = (destination,
               queue,
               setup_runtime or None,
               tuple(sorted(need_runtime)) if need_runtime else None)
        if key in self._cache:
            return self._cache[key]
        else:
            queue = RemoteQueue(destination, queue,
                                setup_runtime=setup_runtime,
                                need_runtime=need_runtime)
            self._cache[key] = queue
            return queue

QueueCache = QueueCache()


class Queue(Module):
    """A connection to a queue on a remote server.

    `hostname` can be a hostname or a full destination in the format:
    ``[ssh://][user@]server[:port]``, e.g. ``vistrails@nyu.edu``.

    If `setup_runtime` is set, it should be the name of the runtime to deploy
    on the server if the queue doesn't already exist. If None (the default),
    tej will select what is appropriate automatically. If `need_runtime` is
    set, this should be one of the accepted values.

    If `need_runtime` is set, it is a comma-separated list of runtime names
    that are acceptable. If the queue already exists on the server and this
    argument is not None, the installed runtime will be matched against it, and
    execution will fail if it is not one of the provided values.
    """
    _input_ports = [('hostname', '(basic:String)'),
                    ('username', '(basic:String)',
                     {'optional': True}),
                    ('port', '(basic:Integer)',
                     {'optional': True, 'defaults': "['22']"}),
                    ('queue', '(basic:String)',
                     {'optional': True, 'defaults': "['~/.tej']"}),
                    ('setup_runtime', '(basic:String)',
                     {'optional': True}),
                    ('need_runtime', '(basic:String)',
                     {'optional': True})]
    _output_ports = [('queue', '(org.vistrails.extra.tej:Queue)')]

    def compute(self):
        destination_str = self.get_input('hostname')
        if self.has_input('username') or self.has_input('port'):
            destination = {'hostname': destination_str,
                           'username': self.get_input('username'),
                           'port': self.get_input('port')}
            destination_str = tej.destination_as_string(destination)

        if self.has_input('setup_runtime'):
            setup_runtime = self.get_input('setup_runtime')
        else:
            setup_runtime = None

        if self.has_input('need_runtime'):
            need_runtime = set(
                e.strip()
                for e in self.get_input('need_runtime').split(','))
        else:
            need_runtime = None

        queue = self.get_input('queue')
        self.set_output('queue', QueueCache.get(destination_str, queue,
                                                setup_runtime, need_runtime))


class AssembleDirectoryMixin(object):
    """A mixin for assembling a directory from paths passed on port specs.

    Modules using this mixin should use the DirectoryConfigurationWidget
    configuration widget to setup the input port specs.
    :meth:`assemble_directory` returns a PathObject for the temporary directory
    with the paths copied into it.
    """
    def __init__(self):
        self.input_ports_order = []

    def transfer_attrs(self, module):
        super(AssembleDirectoryMixin, self).transfer_attrs(module)
        self.input_ports_order = [p.name for p in module.input_port_specs]

    def assemble_directory(self, base=None, do_copy=False):
        """Create the directory using the optional `base` and the port specs.

        :type base: PathObject

        This creates a directory that contains all the contents of `base` (if
        provided, else start empty), and all the additional files and
        directories provided as input port specs (configured using the
        `DirectoryConfigurationWidget`).

        If there are no input port specs and `do_copy` is False, this method
        will just return the currect location of `base` without copying it to a
        temporary directory.
        """
        if self.input_ports_order or do_copy:
            directory = self.interpreter.filePool.create_directory(
                    prefix='vt_tmp_makedirectory_')

            # Copy everything in base
            if base is not None:
                for name in os.listdir(base.name):
                    src = os.path.join(base.name, name)
                    dst = os.path.join(directory.name, name)
                    if os.path.isdir(src):
                        shutil.copytree(src, dst)
                    else:
                        shutil.copy2(src, dst)
            # Copy from port specs
            for name in self.input_ports_order:
                shutil.copy(self.get_input(name).name,
                            os.path.join(directory.name, name))
            return directory
        else:
            return base


class MakeDirectory(AssembleDirectoryMixin, Module):
    """Creates a temporary directory and puts the given files in it.
    """
    _settings = ModuleSettings(configure_widget=(
            '%s.widgets' % this_pkg, 'DirectoryConfigurationWidget'))
    _output_ports = [('directory', '(basic:Directory)')]

    def __init__(self):
        AssembleDirectoryMixin.__init__(self)
        Module.__init__(self)

    def compute(self):
        directory = self.assemble_directory()
        self.set_output('directory', directory)


class AssembleDirectoryMixin(object):
    """A mixin for assembling a directory from paths passed on port specs.

    Modules using this mixin should use the DirectoryConfigurationWidget
    configuration widget to setup the input port specs.
    :meth:`assemble_directory` returns a PathObject for the temporary directory
    with the paths copied into it.
    """
    def __init__(self):
        self.input_ports_order = []

    def transfer_attrs(self, module):
        super(AssembleDirectoryMixin, self).transfer_attrs(module)
        self.input_ports_order = [p.name for p in module.input_port_specs]

    def assemble_directory(self, base=None, do_copy=False):
        """Create the directory using the optional `base` and the port specs.

        :type base: PathObject

        This creates a directory that contains all the contents of `base` (if
        provided, else start empty), and all the additional files and
        directories provided as input port specs (configured using the
        `DirectoryConfigurationWidget`).

        If there are no input port specs and `do_copy` is False, this method
        will just return the currect location of `base` without copying it to a
        temporary directory.
        """
        if self.input_ports_order or do_copy:
            directory = self.interpreter.filePool.create_directory(
                    prefix='vt_tmp_makedirectory_')

            # Copy everything in base
            if base is not None:
                for name in os.listdir(base.name):
                    src = os.path.join(base.name, name)
                    dst = os.path.join(directory.name, name)
                    if os.path.isdir(src):
                        shutil.copytree(src, dst)
                    else:
                        shutil.copy2(src, dst)
            # Copy from port specs
            for name in self.input_ports_order:
                shutil.copy(self.get_input(name).name,
                            os.path.join(directory.name, name))
            return directory
        else:
            return base


class MakeDirectory(AssembleDirectoryMixin, Module):
    """Creates a temporary directory and puts the given files in it.
    """
    _settings = ModuleSettings(configure_widget=(
            '%s.widgets' % this_pkg, 'DirectoryConfigurationWidget'))
    _output_ports = [('directory', '(basic:Directory)')]

    def __init__(self):
        AssembleDirectoryMixin.__init__(self)
        Module.__init__(self)

    def compute(self):
        directory = self.assemble_directory()
        self.set_output('directory', directory)


class RemoteJob(object):
    """This implements the JobMonitor's JobHandle interface.

    These objects are returned to the JobMonitor via the ModuleSuspended
    exceptions; they are used by the JobMonitor to figure out the status of the
    submitted job.
    """
    def __init__(self, queue, job_id):
        self.queue = queue
        self.job_id = job_id

    def finished(self):
        try:
            with ServerLogger.hide_output():
                status, target, arg = self.queue.status(self.job_id)
        except tej.JobNotFound:
            # We signal that we are done
            # The Module will raise an error on resume, as intended
            return True
        return status == tej.RemoteQueue.JOB_DONE


class Job(Module):
    """A reference to a job in a queue.

    Objects represented by this type only represent completed jobs, since else,
    the creating module would have failed/suspended.

    You probably won't use this module directly since it references a
    pre-existing job by name; just use one of the SubmitJob modules that
    compute the upstream's signature.
    """
    _input_ports = [('id', '(basic:String)'),
                    ('queue', Queue)]
    _output_ports = [('job', '(org.vistrails.extra.tej:Job)'),
                     ('exitcode', '(basic:Integer)')]

    def compute(self):
        queue = self.get_input('queue')
        job_id = self.get_input('id')

        # Check job status
        try:
            with ServerLogger.hide_output():
                status, target, arg = queue.status(job_id)
        except tej.JobNotFound:
            raise ModuleError(self, "Job not found")

        # Create job object
        job = RemoteJob(queue=queue, job_id=job_id)

        if status == tej.RemoteQueue.JOB_DONE:
            self.set_output('job', job)
            self.set_output('exitcode', int(arg))
        elif status == tej.RemoteQueue.JOB_RUNNING:
            raise ModuleSuspended(self, "Remote job is running",
                                  handle=job)
        else:
            raise ModuleError(self, "Invalid job status %r" % status)


class BaseSubmitJob(JobMixin, Module):
    """Starts a job on a server.

    Thanks to the suspension/job tracking mechanism, this module does much more
    than start a job. If the job is running, it will suspend again. If the job
    is finished, you can obtain files from it.
    """
    _settings = ModuleSettings(abstract=True)
    _input_ports = [('queue', Queue),
                    ('print_error', '(basic:Boolean)',
                     {'optional': True, 'defaults': "['False']"})]
    _output_ports = [('job', '(org.vistrails.extra.tej:Job)'),
                     ('exitcode', '(basic:Integer)')]

    def make_id(self):
        """Makes a default identifier, using the pipeline signature.

        Unused if we have an explicit identifier.
        """
        if not hasattr(self, 'signature'):
            raise ModuleError(self,
                              "No explicit job ID and module has no signature")
        return "vistrails_module_%s" % self.signature

    def job_read_inputs(self):
        """Reads the input ports.
        """
        queue = self.get_input('queue')
        return {'destination': queue.destination_string,
                'queue': str(queue.queue),
                'setup_runtime': queue.setup_runtime or '',
                'need_runtime': (','.join(queue.need_runtime)
                                 if queue.need_runtime is not None else ''),
                'job_id': self.make_id()}

    def job_start(self, params):
        """Submits a job.

        Reimplement in subclasses to actually submit a job.
        """
        raise NotImplementedError

    def job_get_handle(self, params):
        """Gets a RemoteJob object to monitor a runnning job.
        """
        queue = QueueCache.get(params['destination'], params['queue'],
                               params.get('setup_runtime') or None,
                               params.get('need_runtime') or None)
        return RemoteJob(queue, params['job_id'])

    def job_finish(self, params):
        """Finishes job.

        Gets the exit code from the server.
        """
<<<<<<< HEAD
        queue = QueueCache.get(params['destination'], params['queue'])
=======
        queue = QueueCache.get(params['destination'], params['queue'],
                               params.get('setup_runtime') or None,
                               params.get('need_runtime') or None)
>>>>>>> 386841c3
        with ServerLogger.hide_output():
            status, target, arg = queue.status(params['job_id'])
        assert status == tej.RemoteQueue.JOB_DONE
        params['exitcode'] = int(arg)
        return params

    def job_set_results(self, params):
        """Sets the output ports once the job is finished.
        """
        queue = QueueCache.get(params['destination'], params['queue'],
                               params.get('setup_runtime') or None,
                               params.get('need_runtime') or None)
        self.set_output('exitcode', params['exitcode'])
        self.set_output('job', RemoteJob(queue, params['job_id']))

        if self.get_input('print_error') and params['exitcode'] != 0:
            # If it failed and 'print_error' is set, download and print stderr
            # then fail
            destination = self.interpreter.filePool.create_file(
                    prefix='vt_tmp_job_err_').name
            with ServerLogger.hide_output():
                queue.download(params['job_id'],
                               '_stderr',
                               destination=destination,
                               recursive=False)
            with open(destination, 'r') as fin:
                chunk = fin.read(4096)
                sys.stderr.write(chunk)
                while len(chunk) == 4096:
                    chunk = fin.read(4096)
                    if chunk:
                        sys.stderr.write(chunk)
            raise ModuleError(self,
                              "Job failed with status %d" % params['exitcode'])


class SubmitJob(AssembleDirectoryMixin, BaseSubmitJob):
    """Submits a generic job (a directory).
    """
    _settings = ModuleSettings(configure_widget=(
            '%s.widgets' % this_pkg, 'DirectoryConfigurationWidget'))
    _input_ports = [('job', '(basic:Directory)',
                     {'optional': True}),
                    ('script', '(basic:String)',
                     {'optional': True, 'defaults': "['start.sh']"})]

    def __init__(self):
        AssembleDirectoryMixin.__init__(self)
        Module.__init__(self)

    def job_start(self, params):
        """Sends the directory and submits the job.
        """
        queue = QueueCache.get(params['destination'], params['queue'],
                               params.get('setup_runtime') or None,
                               params.get('need_runtime') or None)

        # First, check if job already exists
        try:
            with ServerLogger.hide_output():
                queue.status(params['job_id'])
        except (tej.JobNotFound, tej.QueueDoesntExist):
            pass
        else:
            return params

        if self.has_input('job'):
            job_dir = self.get_input('job')
            if not os.path.exists(job_dir.name):
                raise ModuleError(self, "Directory doesn't exist")
        else:
            job_dir = None

        # Use AssembleDirectoryMixin to get additional files from port specs
        job_dir = self.assemble_directory(job_dir, False)

        # Check that the script exists
        script = self.get_input('script')
        if not os.path.exists(os.path.join(job_dir.name, script)):
            raise ModuleError(self, "Script does not exist")

        # Alright, submit a new job
        queue.submit(params['job_id'],
                     job_dir.name,
                     script)
        return params


class SubmitShellJob(BaseSubmitJob):
    """Submits a shell script.
    """
    _settings = ModuleSettings(configure_widget=(
            '%s.widgets' % this_pkg, 'ShellSourceConfigurationWidget'))
    _input_ports = [('source', '(basic:String)')]
    _output_ports = [('stderr', '(basic:File)'),
                     ('stdout', '(basic:File)')]

    def job_start(self, params):
        """Creates a temporary job with the given source, upload and submit it.
        """
        queue = QueueCache.get(params['destination'], params['queue'],
                               params.get('setup_runtime') or None,
                               params.get('need_runtime') or None)

        # First, check if job already exists
        try:
            with ServerLogger.hide_output():
                queue.status(params['job_id'])
        except (tej.JobNotFound, tej.QueueDoesntExist):
            pass
        else:
            return params

        # Alright, submit a new job
        directory = self.interpreter.filePool.create_directory(
                prefix='vt_tmp_shelljob_').name
        # We use io.open() here because we could be writing scripts on Windows
        # before uploading them to a POSIX server
        source = urllib.unquote(self.get_input('source'))
        if isinstance(source, bytes):
            kwargs = {'mode': 'wb'}
        else:
            kwargs = {'mode': 'w', 'newline': '\n'}
        with io.open(os.path.join(directory, 'start.sh'),
                     **kwargs) as fp:
            fp.write(source)

        queue.submit(params['job_id'], directory)

        return params

    def job_set_results(self, params):
        """Gets stderr and stdout.
        """
        super(SubmitShellJob, self).job_set_results(params)

        temp_dir = self.interpreter.filePool.create_directory(
                prefix='vt_tmp_shelljobout_').name
<<<<<<< HEAD
        queue = QueueCache.get(params['destination'], params['queue'])
=======
        queue = QueueCache.get(params['destination'], params['queue'],
                               params.get('setup_runtime') or None,
                               params.get('need_runtime') or None)
>>>>>>> 386841c3
        queue.download(params['job_id'], ['_stderr', '_stdout'],
                       directory=temp_dir)
        self.set_output('stderr',
                        PathObject(os.path.join(temp_dir, '_stderr')))
        self.set_output('stdout',
                        PathObject(os.path.join(temp_dir, '_stdout')))


class DownloadFile(Module):
    """Downloads a file from a remote job.
    """
    _input_ports = [('job', Job),
                    ('filename', '(basic:String)')]
    _output_ports = [('file', '(basic:File)')]

    def compute(self):
        job = self.get_input('job')
        assert isinstance(job, RemoteJob)

        destination = self.interpreter.filePool.create_file(
                prefix='vt_tmp_shelljobout_')
        with ServerLogger.hide_output():
            job.queue.download(job.job_id,
                               self.get_input('filename'),
                               destination=destination.name,
                               recursive=False)

        self.set_output('file', destination)


class DownloadDirectory(Module):
    """Downloads a directory from a remote job.
    """
    _input_ports = [('job', Job),
                    ('pathname', '(basic:String)')]
    _output_ports = [('directory', '(basic:Directory)')]

    def compute(self):
        job = self.get_input('job')
        assert isinstance(job, RemoteJob)

        destination = self.interpreter.filePool.create_directory(
                prefix='vt_tmp_shelljobout_').name
        target = os.path.join(destination, 'dir')
        with ServerLogger.hide_output():
            job.queue.download(job.job_id,
                               self.get_input('pathname'),
                               destination=target,
                               recursive=True)

        self.set_output('directory', PathObject(target))


_tej_log_handler = None


class _VisTrailsTejLogHandler(logging.Handler):
    """Custom handler for the 'tej' logger that re-logs to VisTrails.
    """
    def emit(self, record):
        msg = "tej: %s" % self.format(record)
        if record.levelno >= logging.CRITICAL:
            debug.critical(msg)
        elif record.levelno >= logging.WARNING:
            debug.warning(msg)
        elif record.levelno >= logging.INFO:
            debug.log(msg)
        else:
            debug.debug(msg)


def initialize():
    # Route tej log messages to VisTrails
    global _tej_log_handler
    _tej_log_handler = _VisTrailsTejLogHandler()
    tej_logger = logging.getLogger('tej')
    tej_logger.propagate = False
    tej_logger.addHandler(_tej_log_handler)
    tej_logger.setLevel(logging.DEBUG)


def finalize():
    # Unregister logging handler; useful for reloading support
    global _tej_log_handler
    tej_logger = logging.getLogger('tej')
    if _tej_log_handler is not None:
        tej_logger.removeHandler(_tej_log_handler)
        _tej_log_handler = None
    tej_logger.propagate = True


_modules = [Queue,
            Job, BaseSubmitJob, SubmitJob, SubmitShellJob,
            DownloadFile, DownloadDirectory,
            MakeDirectory]<|MERGE_RESOLUTION|>--- conflicted
+++ resolved
@@ -202,73 +202,6 @@
         self.set_output('directory', directory)
 
 
-class AssembleDirectoryMixin(object):
-    """A mixin for assembling a directory from paths passed on port specs.
-
-    Modules using this mixin should use the DirectoryConfigurationWidget
-    configuration widget to setup the input port specs.
-    :meth:`assemble_directory` returns a PathObject for the temporary directory
-    with the paths copied into it.
-    """
-    def __init__(self):
-        self.input_ports_order = []
-
-    def transfer_attrs(self, module):
-        super(AssembleDirectoryMixin, self).transfer_attrs(module)
-        self.input_ports_order = [p.name for p in module.input_port_specs]
-
-    def assemble_directory(self, base=None, do_copy=False):
-        """Create the directory using the optional `base` and the port specs.
-
-        :type base: PathObject
-
-        This creates a directory that contains all the contents of `base` (if
-        provided, else start empty), and all the additional files and
-        directories provided as input port specs (configured using the
-        `DirectoryConfigurationWidget`).
-
-        If there are no input port specs and `do_copy` is False, this method
-        will just return the currect location of `base` without copying it to a
-        temporary directory.
-        """
-        if self.input_ports_order or do_copy:
-            directory = self.interpreter.filePool.create_directory(
-                    prefix='vt_tmp_makedirectory_')
-
-            # Copy everything in base
-            if base is not None:
-                for name in os.listdir(base.name):
-                    src = os.path.join(base.name, name)
-                    dst = os.path.join(directory.name, name)
-                    if os.path.isdir(src):
-                        shutil.copytree(src, dst)
-                    else:
-                        shutil.copy2(src, dst)
-            # Copy from port specs
-            for name in self.input_ports_order:
-                shutil.copy(self.get_input(name).name,
-                            os.path.join(directory.name, name))
-            return directory
-        else:
-            return base
-
-
-class MakeDirectory(AssembleDirectoryMixin, Module):
-    """Creates a temporary directory and puts the given files in it.
-    """
-    _settings = ModuleSettings(configure_widget=(
-            '%s.widgets' % this_pkg, 'DirectoryConfigurationWidget'))
-    _output_ports = [('directory', '(basic:Directory)')]
-
-    def __init__(self):
-        AssembleDirectoryMixin.__init__(self)
-        Module.__init__(self)
-
-    def compute(self):
-        directory = self.assemble_directory()
-        self.set_output('directory', directory)
-
-
 class RemoteJob(object):
     """This implements the JobMonitor's JobHandle interface.
 
@@ -385,13 +318,9 @@
 
         Gets the exit code from the server.
         """
-<<<<<<< HEAD
-        queue = QueueCache.get(params['destination'], params['queue'])
-=======
         queue = QueueCache.get(params['destination'], params['queue'],
                                params.get('setup_runtime') or None,
                                params.get('need_runtime') or None)
->>>>>>> 386841c3
         with ServerLogger.hide_output():
             status, target, arg = queue.status(params['job_id'])
         assert status == tej.RemoteQueue.JOB_DONE
@@ -530,13 +459,9 @@
 
         temp_dir = self.interpreter.filePool.create_directory(
                 prefix='vt_tmp_shelljobout_').name
-<<<<<<< HEAD
-        queue = QueueCache.get(params['destination'], params['queue'])
-=======
         queue = QueueCache.get(params['destination'], params['queue'],
                                params.get('setup_runtime') or None,
                                params.get('need_runtime') or None)
->>>>>>> 386841c3
         queue.download(params['job_id'], ['_stderr', '_stdout'],
                        directory=temp_dir)
         self.set_output('stderr',
