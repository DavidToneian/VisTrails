--- conflicted
+++ resolved
@@ -805,30 +805,23 @@
         return "Remove this Web Service"
     return None
 
-<<<<<<< HEAD
 def saveVistrailFileHook(controller, bundle):
     """ This is called when a vistrail is saved
-        We should copy all used Web Services in temp_dir to .vistrails
-        """
-    for package in controller.vistrail.get_used_packages():
-=======
-def saveVistrailFileHook(vistrail, temp_dir):
-    """ This is called when a vistrail is saved
-        We should copy all cached Web Services in vistrail to temp_dir
-        if they do not exist
+        We should copy all cached Web Services in controller.vistrail to
+        bundle if they do not exist
 
     """
+
     # Skip if this is a DBVistrail
-    if not hasattr(vistrail, 'get_used_packages'):
+    if not hasattr(controller.vistrail, 'get_used_packages'):
         return
-    packages = vistrail.get_used_packages()
+    packages = controller.vistrail.get_used_packages()
     # clear old files
-    for name in os.listdir(temp_dir):
-        if name.endswith("-wsdl.px"):
-            os.remove(os.path.join(temp_dir, name))
+    for bundle_obj in list(bundle.values("data")):
+        if bundle_obj.id.endswith("-wsdl.px"):
+            bundle.remove_entry(bundle_obj)
 
     for package in packages:
->>>>>>> 61877d78
         if package.startswith("SUDS#"):
             address = toAddress(package)
             name = "suds-%s-wsdl.px" % hashlib.md5(address).hexdigest()
@@ -838,10 +831,9 @@
                 if not bundle.has_entry('data', name):
                     bundle.add_object(BundleObj(cached, 'data', name))
 
-<<<<<<< HEAD
 def loadVistrailFileHook(controller, bundle):
-    """ This is called when a vistrail is loaded
-        We should add all cached Web Services in vistrail
+    """ This is called when a vistrail is saved
+        We should copy all used Web Services in bundle to .vistrails
         if they do not exist
     """
     for obj in bundle.datas:
@@ -849,19 +841,7 @@
             dest = os.path.join(package_cache.location, obj.id)
             if not os.path.exists(dest):
                 shutil.copyfile(obj.obj, dest)
-=======
-def loadVistrailFileHook(vistrail, temp_dir):
-    """ This is called when a vistrail is loaded
-        We should copy all used Web Services in temp_dir to .vistrails
-
-        """
-    for name in os.listdir(temp_dir):
-        src = os.path.join(temp_dir, name)
-        dest = os.path.join(package_cache.location, name)
-        if name.endswith("-wsdl.px") and not os.path.exists(dest):
-            shutil.copyfile(src, dest)
->>>>>>> 61877d78
-    
+
 def callContextMenu(signature):
     global webServicesDict
     if signature == name:
