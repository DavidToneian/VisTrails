--- conflicted
+++ resolved
@@ -34,15 +34,11 @@
 ###############################################################################
 """ Wrapper for Hadoop DFS operations """
 
-<<<<<<< HEAD
 from __future__ import division
 
-from vistrails.core.interpreter.job import JobMonitor
-=======
 import os
 import shutil
 
->>>>>>> 43bd2673
 from vistrails.core.modules.basic_modules import File, Boolean, String, \
                                                  PathObject, Path
 from vistrails.core.modules.config import IPort, OPort, ModuleSettings
