--- conflicted
+++ resolved
@@ -42,67 +42,6 @@
     # Save the workflow in a temporary file
     temp_wf_fd, temp_wf = tempfile.mkstemp()
 
-<<<<<<< HEAD
-    f = open(temp_wf, 'w')
-    f.write(wf)
-    f.close()
-    os.close(temp_wf_fd)
-
-    # Clean the cache
-    interpreter = get_default_interpreter()
-    interpreter.flush()
-
-    # Load the Pipeline from the temporary file
-    vistrail = Vistrail()
-    locator = XMLFileLocator(temp_wf)
-    workflow = locator.load(Pipeline)
-
-    # Build a Vistrail from this single Pipeline
-    action_list = []
-    for module in workflow.module_list:
-        action_list.append(('add', module))
-    for connection in workflow.connection_list:
-        action_list.append(('add', connection))
-    action = vistrails.core.db.action.create_action(action_list)
-
-    vistrail.add_action(action, 0L)
-    vistrail.update_id_scope()
-    tag = 'parallel flow'
-    vistrail.addTag(tag, action.id)
-
-    # Build a controller and execute
-    controller = VistrailController(vistrail, None)
-    controller.change_selected_version(vistrail.get_version_number(tag))
-    execution = controller.execute_current_workflow(
-            custom_aliases=None,
-            custom_params=None,
-            extra_info=None,
-            reason='API Pipeline Execution')
-
-    # Build a list of errors
-    errors = []
-    pipeline = vistrail.getPipeline(tag)
-    execution_errors = execution[0][0].errors
-    if execution_errors:
-        for key in execution_errors:
-            module = pipeline.modules[key]
-            msg = '%s: %s' %(module.name, execution_errors[key])
-            errors.append(msg)
-
-    # Get the execution log from the controller
-    module_log = controller.log.workflow_execs[0].item_execs[0]
-    machine = controller.log.machine_list[0]
-    xml_log = serialize(module_log)
-    machine_log = serialize(machine)
-
-    # Get the requested output values
-    module_outputs = []
-    annotations = module_log.annotations
-    for annotation in annotations:
-        if annotation.key == 'output':
-            module_outputs = annotation.value
-            break
-=======
     try:
         f = open(temp_wf, 'w')
         f.write(wf)
@@ -150,7 +89,6 @@
                 module = pipeline.modules[key]
                 msg = '%s: %s' %(module.name, execution_errors[key])
                 errors.append(msg)
->>>>>>> fc278024
 
         # Get the execution log from the controller
         module_log = controller.log.workflow_execs[0].item_execs[0]
