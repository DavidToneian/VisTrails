--- conflicted
+++ resolved
@@ -107,33 +107,12 @@
             errors.append("Output port not found: %s" % output_port)
             return dict(errors=errors)
         reg = vistrails.core.modules.module_registry.get_module_registry()
-<<<<<<< HEAD
-        output = None
-        serializable = None
-        found = False
-        for m_output in module_outputs:
-            if m_output[0] == output_port:
-                # checking if output port needs to be serialized
-                base_classes = inspect.getmro(type(m_output[1]))
-                if Module in base_classes:
-                    output = m_output[1].serialize()
-                    serializable = reg.get_descriptor(type(m_output[1])).sigstring
-                else:
-                    output = m_output[1]
-                    serializable = None
-                found = True
-                break
-
-        if not found:
-            errors.append("Output port not found: %s" % output_port)
-=======
         base_classes = inspect.getmro(type(output))
         if Module in base_classes:
             serializable = reg.get_descriptor(type(output)).sigstring
             output = output.serialize()
         else:
             serializable = None
->>>>>>> f54ce0e6
 
         # Return the dictionary, that will be sent back to the client
         return dict(errors=errors,
@@ -192,8 +171,6 @@
                              infos['engine_id'], infos['engine_uuid']))
             sys.stderr.write("%s\n" % strip_ansi_codes(formatted_tb))
 
-<<<<<<< HEAD
-=======
     @staticmethod
     def list_exceptions(e):
         return '\n'.join(
@@ -202,7 +179,6 @@
                                   e_msg)
                 for e_type, e_msg, tb, infos in e.elist)
 
->>>>>>> f54ce0e6
     def updateFunctionPort(self):
         """
         Function to be used inside the updateUsptream method of the Map module. It
@@ -352,15 +328,9 @@
                                   block=True)
             except CompositeError, e:
                 self.print_compositeerror(e)
-<<<<<<< HEAD
-                raise ModuleError(self, "Error running imports on IPython "
-                                  "engines (see terminal):\n"
-                                  "%s" % ', '.join([ce[0] for ce in e.elist]))
-=======
                 raise ModuleError(self, "Error initializing application on "
                                   "IPython engines:\n"
                                   "%s" % self.list_exceptions(e))
->>>>>>> f54ce0e6
 
             init_view['init'] = True
 
@@ -374,14 +344,8 @@
             map_result = ldview.map_sync(execute_wf, workflows, [nameOutput]*len(workflows))
         except CompositeError, e:
             self.print_compositeerror(e)
-<<<<<<< HEAD
-            raise ModuleError(self, "Error initializing application on "
-                              "IPython engines:\n"
-                              "%r" % e.elist)
-=======
             raise ModuleError(self, "Error from IPython engines:\n"
                               "%s" % self.list_exceptions(e))
->>>>>>> f54ce0e6
 
         # verifying errors
         errors = []
@@ -573,34 +537,6 @@
     Creates a module for value, in order to do the type checking.
     """
 
-<<<<<<< HEAD
-    from vistrails.core.modules.basic_modules import Boolean, String, Integer, Float, File, List
-
-    if type(value)==bool:
-        v_module = Boolean()
-        return v_module
-    elif type(value)==str:
-        v_module = String()
-        return v_module
-    elif type(value)==int:
-        if type(signature)==list:
-            signature = signature[0]
-        if signature[0]==Float().__class__:
-            v_module = Float()
-        else:
-            v_module = Integer()
-        return v_module
-    elif type(value)==float:
-        v_module = Float()
-        return v_module
-    elif type(value)==list:
-        v_module = List()
-        return v_module
-    elif type(value)==file:
-        v_module = File()
-        return v_module
-    elif type(value)==tuple:
-=======
     from vistrails.core.modules.basic_modules import Boolean, String, Integer, Float, List
 
     if isinstance(value, Constant):
@@ -616,7 +552,6 @@
     elif isinstance(value, list):
         return List
     elif isinstance(value, tuple):
->>>>>>> f54ce0e6
         v_modules = ()
         for element in xrange(len(value)):
             v_modules += (get_module(value[element], signature[element]))
