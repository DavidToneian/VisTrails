import vistrails.core
import vistrails.core.db.action
import vistrails.core.application
import vistrails.db.versions
import vistrails.core.modules.module_registry
import vistrails.core.modules.utils
from vistrails.core.modules.vistrails_module import Module, ModuleError, ModuleErrors, \
    ModuleConnector, InvalidOutput
from vistrails.core.modules.basic_modules import NotCacheable, Constant
from vistrails.core.vistrail.pipeline import Pipeline
from vistrails.core.vistrail.annotation import Annotation
from vistrails.core.vistrail.group import Group
from vistrails.core.vistrail.module_function import ModuleFunction
from vistrails.core.vistrail.module_param import ModuleParam
from vistrails.core.db.io import serialize
from vistrails.core.vistrail.vistrail import Vistrail
from vistrails.core.db.locator import XMLFileLocator
from vistrails.core.vistrail.controller import VistrailController
from vistrails.core.interpreter.default import get_default_interpreter
from vistrails.core.db.io import serialize, unserialize
from vistrails.core.log.module_exec import ModuleExec
from vistrails.core.log.group_exec import GroupExec
from vistrails.core.log.machine import Machine
from vistrails.db.domain import IdScope

import os
import copy
import tempfile
import inspect
from itertools import izip

from IPython.parallel import Client

#################################################################################
# function to be executed in the IPython engines
# returns the outputs and the execution log
def execute_wf(wf, output_ports):
    temp_wf_obj = tempfile.mkstemp()
    temp_wf = temp_wf_obj[1]
    
    f = open(temp_wf, 'w')
    f.write(wf)
    f.close()
    
    # cleaning cache
    interpreter = get_default_interpreter()
    interpreter.flush()

    # using VisTrails API
    vistrail = Vistrail()
    locator = XMLFileLocator(temp_wf)
    workflow = locator.load(Pipeline)
    
    action_list = []
    for module in workflow.module_list:
        action_list.append(('add', module))
    for connection in workflow.connection_list:
        action_list.append(('add', connection))
    action = vistrails.core.db.action.create_action(action_list)
    
    vistrail.add_action(action, 0L)
    vistrail.update_id_scope()
    tag = 'parallel flow'
    vistrail.addTag(tag, action.id)

    controller = VistrailController()
    controller.set_vistrail(vistrail, None)
    controller.change_selected_version(vistrail.get_version_number(tag))
    execution = controller.execute_current_workflow(custom_aliases=None,
                                                    custom_params=None,
                                                    extra_info=None,
                                                    reason='API Pipeline Execution')
    
    # verifying errors
    errors = []
    pipeline = vistrail.getPipeline(tag)
    execution_errors = execution[0][0].errors
    if execution_errors:
        for key in execution_errors:
            module = pipeline.modules[key]
            msg = '%s: %s' %(module.name, execution_errors[key])
            errors.append(msg)
    
    # execution log
    module_log = controller.log.workflow_execs[0].item_execs[0]
    machine = controller.log.machine_list[0]
    xml_log = serialize(module_log)
    machine_log = serialize(machine)
    
    # getting the outputs
    module_outputs = []
    annotations = module_log.annotations
    for annotation in annotations:
        if annotation.key == 'output':
            module_outputs = annotation.value
            break
        
    # storing the output values
    # making sure that the order is the same as in output_ports
    reg = vistrails.core.modules.module_registry.get_module_registry()
    ports = []
    outputs = []
    serializable = []
    for port in output_ports:
        for output in module_outputs:
            if output[0] == port:
                # checking if output port needs to be serialized
                base_classes = inspect.getmro(type(output[1]))
                if eval('vistrails.core.modules.vistrails_module.Module') in base_classes:
                    ports.append(output[0])
                    outputs.append(output[1].serialize())
                    serializable.append(reg.get_descriptor(type(output[1])).sigstring)
                else:
                    ports.append(output[0])
                    outputs.append(output[1])
                    serializable.append(None)
                break
    
    return dict(errors=errors,
                ports=ports,
                outputs=outputs,
                serializable=serializable,
                xml_log=xml_log,
                machine_log=machine_log)

#################################################################################
## Map Operator

class Map(Module, NotCacheable):
    """The Map Module executes a map operator in parallel, using
    IPython engines."""
    
    def __init__(self):
        Module.__init__(self)

    def updateUpstream(self):
        """A modified version of the updateUpstream method."""
        
        # everything is the same except that we don't update anything
        # upstream of FunctionPort
        for port_name, connector_list in self.inputPorts.iteritems():
            if port_name == 'FunctionPort':
                for connector in connector_list:
                    connector.obj.updateUpstream()
            else:
                for connector in connector_list:
                    connector.obj.update()
        for port_name, connectorList in copy.copy(self.inputPorts.items()):
            if port_name != 'FunctionPort':
                for connector in connectorList:
                    if connector.obj.get_output(connector.port) is \
                            InvalidOutput:
                        self.removeInputConnector(port_name, connector)
        
    def updateFunctionPort(self):
        """
        Function to be used inside the updateUsptream method of the Map module. It
        updates the module connected to the FunctionPort port, executing it in
        parallel.
        """
        nameInput = self.getInputFromPort('InputPort')
        nameOutput = self.getInputFromPort('OutputPort')
        rawInputList = self.getInputFromPort('InputList')

        # create inputList to always have iterable elements
        # to simplify code
        if len(nameInput) == 1:
            element_is_iter = False
        else:
            element_is_iter = True
        inputList = []
        for element in rawInputList:
            if not element_is_iter:
                inputList.append([element])
            else:
                inputList.append(element)
                
        workflows = []
        module = None
        vtType = None
            
        # iterating through the connectors    
        for connector in self.inputPorts.get('FunctionPort'):
            module = connector.obj
            
            # pipeline
            original_pipeline = connector.obj.moduleInfo['pipeline']
            
            # module
            module_id = connector.obj.moduleInfo['moduleId']
            vtType = original_pipeline.modules[module_id].vtType
            
            # serialize the module for each value in the list
            for i in xrange(len(inputList)): 
                element = inputList[i]
                if element_is_iter:
                    self.element = element
                else:
                    self.element = element[0]
                    
                pipeline_modules = dict([(k,m.do_copy()) for k, m in original_pipeline.modules.iteritems()])
                    
                # checking type and setting input in the module
                self.typeChecking(connector.obj, nameInput, inputList)
                self.setInputValues(connector.obj, nameInput, element)
                
                pipeline_db_module = pipeline_modules[module_id]
                
                # transforming a subworkflow in a group
                # TODO: should we also transform inner subworkflows?
                if pipeline_db_module.is_abstraction():
                    group = Group(id=pipeline_db_module.id,
                                  cache=pipeline_db_module.cache,
                                  location=pipeline_db_module.location,
                                  functions=pipeline_db_module.functions,
                                  annotations=pipeline_db_module.annotations)
                    
                    source_port_specs = pipeline_db_module.sourcePorts()
                    dest_port_specs = pipeline_db_module.destinationPorts()
                    for source_port_spec in source_port_specs:
                        group.add_port_spec(source_port_spec)
                    for dest_port_spec in dest_port_specs:
                        group.add_port_spec(dest_port_spec)
                    
                    group.pipeline = pipeline_db_module.pipeline
                    pipeline_db_module = group
                
                # getting highest id between functions to guarantee unique ids
                # TODO: can get current IdScope here?
                high_id = 0
                module_functions = pipeline_db_module.functions
                for function in module_functions:
                    if int(function.id) > high_id:
                        high_id = int(function.id)
                
                # adding function and parameter to module in pipeline
                # TODO: 'pos' should not be always 0 here
                id_scope = IdScope(beginId=long(high_id+1))
                for elementValue, inputPort in izip(element, nameInput):
                    
                    p_spec = pipeline_db_module.get_port_spec(inputPort, 'input')
                    type = p_spec.sigstring[1:-1]
                    
                    mod_function = ModuleFunction(id=id_scope.getNewId(ModuleFunction.vtType),
                                                  pos=0,
                                                  name=inputPort)
                    mod_param = ModuleParam(id=0L,
                                            pos=0,
                                            type=type,
                                            val=elementValue)
                    
                    mod_function.add_parameter(mod_param)
                    pipeline_db_module.add_function(mod_function)
                    
                # store output data
                annotation = Annotation(key='annotate_output', value=True)
                pipeline_db_module.add_annotation(annotation)
            
                # serializing module
                wf = self.serialize_module(pipeline_db_module)
                workflows.append(wf)
                
            # getting first connector, ignoring the rest
            break
                
        # IPython stuff
        from init import profile_dir, ipythonSet
        if not ipythonSet:
            msg = "Exception while loading IPython: No IPython engines detected!"
            raise ModuleError(self, msg)
        try:
            rc = Client(profile_dir + '/security/ipcontroller-client.json')
            engines = rc.ids
            dview = rc[:]
        except Exception, error:
            msg = "Exception while loading IPython: '%s'" %str(error)
            raise ModuleError(self, msg)
        
        # importing modules and initializing the VisTrails application
        # in the engines *only* in the first execution
        try:
            dview['init']
        except:
            # imports for the IPython engines
            # here, it is assumed that VisTrails code is already in PYTHONPATH
            # then, when the engines are started, they can see the VisTrails API
            with dview.sync_imports():
                import tempfile
                import inspect
        
                # VisTrails API
                import vistrails.core
                import vistrails.core.db.action
                import vistrails.core.application
                import vistrails.core.modules.module_registry
                from vistrails.core.db.io import serialize
                from vistrails.core.vistrail.vistrail import Vistrail
                from vistrails.core.vistrail.pipeline import Pipeline
                from vistrails.core.db.locator import XMLFileLocator
                from vistrails.core.vistrail.controller import VistrailController
                from vistrails.core.interpreter.default import get_default_interpreter
            
            # initializing a VisTrails application
            dview.execute('app = core.application.init(args=[])')
            
            dview['init'] = True
        
        # setting computing color
        module.logging.set_computing(module)
        
        # executing function in engines
        # each map returns a dictionary
        try:
            map_result = dview.map_sync(execute_wf, workflows, [nameOutput]*len(workflows))
        except Exception, error:
            msg = "Exception while executing in the IPython engines: '%s'" %str(error)
            raise ModuleError(self, msg)
        
        # verifying errors
        errors = []
        for engine in range(len(map_result)):
            if map_result[engine]['errors']:
                msg = "ModuleError in engine %d: '%s'" %(engine, ', '.join(map_result[engine]['errors']))
                errors.append(msg)
                
        if errors:
            raise ModuleError(self, '\n'.join(errors))
        
        # setting success color
        module.logging.signalSuccess(module)
        
        # getting the value of the output ports
        # here, we get the first map execution to check the name of the output
        # ports, as they are the same among the map executions
        first_map_execution = map_result[0]
        output_ports = first_map_execution['ports']
        
        # checking if the value of some output port was not obtained
        diff = list(set(nameOutput) - set(output_ports))
        
        if diff != []:
            ports = ', '.join(diff)
            raise ModuleError(self,
                              'Output ports not found: %s' %ports)
        
<<<<<<< HEAD
        reg = vistrails.core.modules.module_registry.get_module_registry()
=======
        import core.modules.module_registry
        reg = core.modules.module_registry.get_module_registry()
>>>>>>> a08fb0d6
        self.result = []
        for map_execution in map_result:
            execution_output = []
            serializable = map_execution['serializable']
            for i in range(len(map_execution['outputs'])):
                output = None
                if not serializable[i]:
                    output = map_execution['outputs'][i]
                else:
                    d_tuple = vistrails.core.modules.utils.parse_descriptor_string(serializable[i])
                    d = reg.get_descriptor_by_name(*d_tuple)
                    module_klass = d.module
                    output = module_klass().deserialize(map_execution['outputs'][i])
                execution_output.append(output)
            self.result.append(execution_output)
        
        # including execution logs
        for engine in range(len(map_result)):
            log = map_result[engine]['xml_log']
            exec_ = None
            if (vtType == 'abstraction') or (vtType == 'group'):
                exec_ = unserialize(log, GroupExec)
            elif (vtType == 'module'):
                exec_ = unserialize(log, ModuleExec)
            else:
                # something is wrong...
                continue
            
            # assigning new ids to existing annotations
            exec_annotations = exec_.annotations
            for i in range(len(exec_annotations)):
                exec_annotations[i].id = self.logging.log.log.id_scope.getNewId(Annotation.vtType)
            
            parallel_annotation = Annotation(key='parallel_execution', value=True)
            parallel_annotation.id = self.logging.log.log.id_scope.getNewId(Annotation.vtType)
            annotations = [parallel_annotation] + exec_annotations
            exec_.annotations = annotations
            
            # before adding the execution log, we need to get the machine information
            machine = unserialize(map_result[engine]['machine_log'], Machine)
            machine.id = self.logging.log.log.id_scope.getNewId(Machine.vtType) #assigning new id
            self.logging.log.log.add_machine(machine)
            
            # recursively add machine information to execution items
            def add_machine_recursive(exec_):
                for i in range(len(exec_.item_execs)):
                    if hasattr(exec_.item_execs[i], 'machine_id'):
                        exec_.item_execs[i].machine_id = machine.id
                        vt_type = exec_.item_execs[i].vtType
                        if (vt_type == 'abstraction') or (vt_type == 'group'):
                            add_machine_resursive(exec_.item_execs[i])
            
            exec_.machine_id = machine.id
            if (vtType == 'abstraction') or (vtType == 'group'):
                add_machine_recursive(exec_)
            
            self.logging.add_exec(exec_)


    def serialize_module(self, module):
        """
        Serializes a module to be executed in parallel.
        """
        
        def process_group(group):
            group.pipeline.id = None
            for module in group.pipeline.module_list:
                if module.is_group():
                    process_group(module)

        pipeline = Pipeline(version=vistrails.db.versions.currentVersion)

        if module.is_group():
            process_group(module)

        module = module.do_copy()
        pipeline.add_module(module)

        return serialize(pipeline)

    def setInputValues(self, module, inputPorts, elementList):
        """
        Function used to set a value inside 'module', given the input port(s).
        """
        for element, inputPort in izip(elementList, inputPorts):
            ## Cleaning the previous connector...
            if inputPort in module.inputPorts:
                del module.inputPorts[inputPort]
            new_connector = ModuleConnector(create_constant(element), 'value')
            module.set_input_port(inputPort, new_connector)
            
    def typeChecking(self, module, inputPorts, inputList):
        """
        Function used to check if the types of the input list element and of the
        inputPort of 'module' match.
        """
        for elementList in inputList:
            if len(elementList) != len(inputPorts):
                raise ModuleError(self,
                                  'The number of input values and input ports '
                                  'are not the same.')
            for element, inputPort in izip(elementList, inputPorts):
                p_modules = module.moduleInfo['pipeline'].modules
                p_module = p_modules[module.moduleInfo['moduleId']]
                port_spec = p_module.get_port_spec(inputPort, 'input')
                v_module = create_module(element, port_spec.signature)
                if v_module is not None:
                    if not self.compare(port_spec, v_module, inputPort):
                        raise ModuleError(self,
                                          'The type of a list element does '
                                          'not match with the type of the '
                                          'port %s.' % inputPort)

                    del v_module
                else:
                    break

    def createSignature(self, v_module):
        """
    `   Function used to create a signature, given v_module, for a port spec.
        """
        if type(v_module)==tuple:
            v_module_class = []
            for module_ in v_module:
                v_module_class.append(self.createSignature(module_))
            return v_module_class
        else:
            return v_module.__class__

    def compare(self, port_spec, v_module, port):
        """
        Function used to compare two port specs.
        """
        port_spec1 = port_spec

        from vistrails.core.modules.module_registry import get_module_registry
        reg = get_module_registry()

        from vistrails.core.vistrail.port_spec import PortSpec
        v_module = self.createSignature(v_module)
        port_spec2 = PortSpec(**{'signature': v_module})
        matched = reg.are_specs_matched(port_spec2, port_spec1)
                
        return matched
        
    def compute(self):
        """The compute method for Map."""

        self.result = None
        self.updateFunctionPort()

        self.setResult('Result', self.result)

#################################################################################

class NewConstant(Constant):
    """
    A new Constant module to be used inside the Map module.
    """
    def setValue(self, v):
        self.setResult("value", v)
        self.upToDate = True

def create_constant(value):
    """
    Creates a NewConstant module, to be used for the ModuleConnector.
    """
    constant = NewConstant()
    constant.setValue(value)
    return constant

def create_module(value, signature):
    """
    Creates a module for value, in order to do the type checking.
    """
    
    from vistrails.core.modules.basic_modules import Boolean, String, Integer, Float, Tuple, File, List
    
    if type(value)==bool:
        v_module = Boolean()
        return v_module
    elif type(value)==str:
        v_module = String()
        return v_module
    elif type(value)==int:
        if type(signature)==list:
            signature = signature[0]
        if signature[0]==Float().__class__:
            v_module = Float()
        else:
            v_module = Integer()
        return v_module
    elif type(value)==float:
        v_module = Float()
        return v_module
    elif type(value)==list:
        v_module = List()
        return v_module
    elif type(value)==file:
        v_module = File()
        return v_module
    elif type(value)==tuple:
        v_modules = ()
        for element in xrange(len(value)):
            v_modules += (create_module(value[element], signature[element]),)
        return v_modules
    else:
        from vistrails.core import debug
        debug.warning("Could not identify the type of the list element.")
        debug.warning("Type checking is not going to be done inside Map module.")
        return None
<|MERGE_RESOLUTION|>--- conflicted
+++ resolved
@@ -343,12 +343,8 @@
             raise ModuleError(self,
                               'Output ports not found: %s' %ports)
         
-<<<<<<< HEAD
+        import vistrails.core.modules.module_registry
         reg = vistrails.core.modules.module_registry.get_module_registry()
-=======
-        import core.modules.module_registry
-        reg = core.modules.module_registry.get_module_registry()
->>>>>>> a08fb0d6
         self.result = []
         for map_execution in map_result:
             execution_output = []
