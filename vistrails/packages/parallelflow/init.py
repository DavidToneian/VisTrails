--- conflicted
+++ resolved
@@ -2,16 +2,12 @@
 from vistrails.core.modules.module_registry import get_module_registry
 from vistrails.core.modules.basic_modules import String, Variant, List
 
-<<<<<<< HEAD
-from ipython_set import IPythonSet, QWarningDialog, QAddEnginesDialog, QIpDialog
+import socket
+
+from ipython_set import IPythonSet, QWarningDialog, QAddEnginesDialog
 
 from map import Map
 
-=======
-import socket
-
-from ipython_set import IPythonSet, QWarningDialog, QAddEnginesDialog
->>>>>>> ca13be5e
 ipythonSet = None
 profile_dir = None
 
