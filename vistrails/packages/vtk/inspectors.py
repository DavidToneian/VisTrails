###############################################################################
##
## Copyright (C) 2014-2015, New York University.
## Copyright (C) 2011-2014, NYU-Poly.
## Copyright (C) 2006-2011, University of Utah.
## All rights reserved.
## Contact: contact@vistrails.org
##
## This file is part of VisTrails.
##
## "Redistribution and use in source and binary forms, with or without
## modification, are permitted provided that the following conditions are met:
##
##  - Redistributions of source code must retain the above copyright notice,
##    this list of conditions and the following disclaimer.
##  - Redistributions in binary form must reproduce the above copyright
##    notice, this list of conditions and the following disclaimer in the
##    documentation and/or other materials provided with the distribution.
##  - Neither the name of the New York University nor the names of its
##    contributors may be used to endorse or promote products derived from
##    this software without specific prior written permission.
##
## THIS SOFTWARE IS PROVIDED BY THE COPYRIGHT HOLDERS AND CONTRIBUTORS "AS IS"
## AND ANY EXPRESS OR IMPLIED WARRANTIES, INCLUDING, BUT NOT LIMITED TO,
## THE IMPLIED WARRANTIES OF MERCHANTABILITY AND FITNESS FOR A PARTICULAR
## PURPOSE ARE DISCLAIMED. IN NO EVENT SHALL THE COPYRIGHT HOLDER OR
## CONTRIBUTORS BE LIABLE FOR ANY DIRECT, INDIRECT, INCIDENTAL, SPECIAL,
## EXEMPLARY, OR CONSEQUENTIAL DAMAGES (INCLUDING, BUT NOT LIMITED TO,
## PROCUREMENT OF SUBSTITUTE GOODS OR SERVICES; LOSS OF USE, DATA, OR PROFITS;
## OR BUSINESS INTERRUPTION) HOWEVER CAUSED AND ON ANY THEORY OF LIABILITY,
## WHETHER IN CONTRACT, STRICT LIABILITY, OR TORT (INCLUDING NEGLIGENCE OR
## OTHERWISE) ARISING IN ANY WAY OUT OF THE USE OF THIS SOFTWARE, EVEN IF
## ADVISED OF THE POSSIBILITY OF SUCH DAMAGE."
##
###############################################################################

##############################################################################
# Data inspectors for VTK
from __future__ import division

from vistrails.core.modules.vistrails_module import ModuleError
from vistrails.core.modules.basic_modules import Module, Float, Integer
from vistrails.core.modules.config import ModuleSettings
import vtk
from .hasher import vtk_hasher
from .vtk_wrapper.wrapper import VTKInstanceWrapper

class vtkBaseInspector(Module):

<<<<<<< HEAD
    @classmethod
    def register_self(cls, **kwargs):
        registry = get_module_registry()
        def resolve_type(t):
            if isinstance(t, tuple):
                return registry.get_descriptor_by_name(*t).module
            elif isinstance(t, type):
                return t
            else:
                assert False, ("Unknown type " + unicode(type(t)))

        registry.add_module(cls, **kwargs)
        try:
            ips = cls.input_ports
        except AttributeError:
            pass
        else:
            for (port_name, types) in ips:
                registry.add_input_port(cls,
                                        port_name,
                                        list(resolve_type(t) for t in types))

        try:
            ops = cls.output_ports
        except AttributeError:
            pass
        else:
            for (port_name, types) in ops:
                registry.add_output_port(cls,
                                         port_name,
                                         list(resolve_type(t) for t in types))

=======
    _settings = ModuleSettings(abstract=True)
>>>>>>> 49954d41
    def auto_set_results(self, vtk_object):
        mid = self.moduleInfo['moduleId']
        for function in self.outputPorts.keys():
            if hasattr(vtk_object, function):
                retValues = getattr(vtk_object, function)()
                if issubclass(retValues.__class__, vtk.vtkObject):
                    output  = VTKInstanceWrapper(retValues, mid)
                    self.set_output(function, output)
                elif isinstance(retValues, (tuple, list)):
                    result = list(retValues)
                    for i in xrange(len(result)):
                        if issubclass(result[i].__class__, vtk.vtkObject):
                            result[i] = VTKInstanceWrapper(result[i], mid)
                    self.set_output(function, type(retValues)(result))
                else:
                    self.set_output(function, retValues)

class vtkDataSetInspector(vtkBaseInspector):

    _settings = ModuleSettings(abstract=False, signature=vtk_hasher)
    _input_ports = [('SetInputConnection0', 'vtkAlgorithmOutput'),
                    ('SetInput', 'vtkDataSet'),
                    ]
    _output_ports = [('GetBounds', [Float] * 6),
                     ('GetScalarRange', [Float] * 2),
                     ('GetLength', [Float]),
                     ('GetCenter', [Float] * 3),
                     ('GetNumberOfPoints', [Integer]),
                     ('GetNumberOfCells', [Integer]),
                     ('GetPointData', 'vtkPointData'),
                     ('GetCellData', 'vtkCellData'),
                     ]

    def compute(self):
        port_object = None
        if self.has_input("SetInputConnection0"):
            ic = self.get_input("SetInputConnection0")
            if hasattr(ic, "vtkInstance"):
                ic = ic.vtkInstance
            producer = ic.GetProducer()
            try:
                port_object = producer.GetOutput()
            except AttributeError:
                raise ModuleError(self, 
                                  "expected a module that supports GetOutput")
        elif self.has_input("SetInput"):
            port_object = self.get_input("SetInput")
            if hasattr(port_object, "vtkInstance"):
                port_object = port_object.vtkInstance
        if port_object:
            self.auto_set_results(port_object)


class vtkDataSetAttributesInspector(vtkBaseInspector):
    
    _settings = ModuleSettings(abstract=False, signature=vtk_hasher)
    _input_ports = [('SetInput', 'vtkDataSetAttributes')]
    _output_ports = [('GetScalars', 'vtkDataArray'),
                     ('GetVectors', 'vtkDataArray'),
                     ('GetNormals', 'vtkDataArray'),
                     ('GetTCoords', 'vtkDataArray'),
                     ('GetTensors', 'vtkDataArray'),
                     ('GetGlobalIds', 'vtkDataArray'),
                     ('GetPedigreeIds', 'vtkAbstractArray'),
                     ]

    def compute(self):
        vtk_object = None
        if self.has_input("SetInput"):
            vtk_object = self.get_input("SetInput")
            if hasattr(vtk_object, "vtkInstance"):
                vtk_object = vtk_object.vtkInstance
        if vtk_object:
            self.auto_set_results(vtk_object)


class vtkDataArrayInspector(vtkBaseInspector):

    _settings = ModuleSettings(abstract=False, signature=vtk_hasher)
    _input_ports = [('SetInput', 'vtkDataArray')]
    _output_ports = [('GetMaxNorm', [Float]),
                    ('GetRange', [Float] * 2)]

    def compute(self):
        vtk_object = None
        if self.has_input("SetInput"):
            vtk_object = self.get_input("SetInput")
            if hasattr(vtk_object, "vtkInstance"):
                vtk_object = vtk_object.vtkInstance
        if vtk_object:
            self.auto_set_results(vtk_object)


class vtkPolyDataInspector(vtkDataSetInspector):

    _settings = ModuleSettings(abstract=False, signature=vtk_hasher)
    _input_ports = [('SetInputConnection0', 'vtkAlgorithmOutput'),
                    ('SetInput', 'vtkDataSet'),
                    ]
    _output_ports = [('GetVerts', 'vtkCellArray'),
                     ('GetLines', 'vtkCellArray'),
                     ('GetPolys', 'vtkCellArray'),
                     ('GetStrips', 'vtkCellArray'),
                     ('GetPoints', 'vtkPoints'),
                     ('GetNumberOfVerts', [Integer]),
                     ('GetNumberOfLines', [Integer]),
                     ('GetNumberOfPolys', [Integer]),
                     ('GetNumberOfStrips', [Integer]),
                     ]

    def compute(self):
        vtk_object = None
        if self.has_input("SetInputConnection0"):
            port_object = self.get_input("SetInputConnection0")
            if hasattr(port_object, "vtkInstance"):
                port_object = port_object.vtkInstance
            producer = port_object.GetProducer()
            try:
                vtk_object = producer.GetOutput()
            except AttributeError:
                raise ModuleError(self, 
                                  "expected a module that supports GetOutput")
        elif self.has_input("SetInput"):
            vtk_object = self.get_input("SetInput")
            if hasattr(vtk_object, "vtkInstance"):
                vtk_object = vtk_object.vtkInstance
        if vtk_object:
            self.auto_set_results(vtk_object)


_modules = [vtkBaseInspector,
            vtkDataSetInspector,
            vtkDataSetAttributesInspector,
            vtkDataArrayInspector,
            vtkPolyDataInspector]<|MERGE_RESOLUTION|>--- conflicted
+++ resolved
@@ -47,42 +47,7 @@
 
 class vtkBaseInspector(Module):
 
-<<<<<<< HEAD
-    @classmethod
-    def register_self(cls, **kwargs):
-        registry = get_module_registry()
-        def resolve_type(t):
-            if isinstance(t, tuple):
-                return registry.get_descriptor_by_name(*t).module
-            elif isinstance(t, type):
-                return t
-            else:
-                assert False, ("Unknown type " + unicode(type(t)))
-
-        registry.add_module(cls, **kwargs)
-        try:
-            ips = cls.input_ports
-        except AttributeError:
-            pass
-        else:
-            for (port_name, types) in ips:
-                registry.add_input_port(cls,
-                                        port_name,
-                                        list(resolve_type(t) for t in types))
-
-        try:
-            ops = cls.output_ports
-        except AttributeError:
-            pass
-        else:
-            for (port_name, types) in ops:
-                registry.add_output_port(cls,
-                                         port_name,
-                                         list(resolve_type(t) for t in types))
-
-=======
     _settings = ModuleSettings(abstract=True)
->>>>>>> 49954d41
     def auto_set_results(self, vtk_object):
         mid = self.moduleInfo['moduleId']
         for function in self.outputPorts.keys():
