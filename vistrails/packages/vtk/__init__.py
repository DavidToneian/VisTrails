--- conflicted
+++ resolved
@@ -50,19 +50,12 @@
 def package_dependencies():
     import vistrails.core.packagemanager
     manager = vistrails.core.packagemanager.get_package_manager()
-<<<<<<< HEAD
     deps = []
-    if manager.has_package('edu.utah.sci.vistrails.spreadsheet'):
-        deps += ['edu.utah.sci.vistrails.spreadsheet']
+    if manager.has_package('org.vistrails.vistrails.spreadsheet'):
+        deps += ['org.vistrails.vistrails.spreadsheet']
     if _is_dat_available():
-        deps += ['edu.utah.sci.vistrails.control_flow']
+        deps += ['org.vistrails.vistrails.control_flow']
     return deps
-=======
-    if manager.has_package('org.vistrails.vistrails.spreadsheet'):
-        return ['org.vistrails.vistrails.spreadsheet']
-    else:
-        return []
->>>>>>> b879d009
 
 def package_requirements():
     import vistrails.core.requirements
