###############################################################################
##
## Copyright (C) 2014-2016, New York University.
## Copyright (C) 2011-2014, NYU-Poly.
## Copyright (C) 2006-2011, University of Utah.
## All rights reserved.
## Contact: contact@vistrails.org
##
## This file is part of VisTrails.
##
## "Redistribution and use in source and binary forms, with or without
## modification, are permitted provided that the following conditions are met:
##
##  - Redistributions of source code must retain the above copyright notice,
##    this list of conditions and the following disclaimer.
##  - Redistributions in binary form must reproduce the above copyright
##    notice, this list of conditions and the following disclaimer in the
##    documentation and/or other materials provided with the distribution.
##  - Neither the name of the New York University nor the names of its
##    contributors may be used to endorse or promote products derived from
##    this software without specific prior written permission.
##
## THIS SOFTWARE IS PROVIDED BY THE COPYRIGHT HOLDERS AND CONTRIBUTORS "AS IS"
## AND ANY EXPRESS OR IMPLIED WARRANTIES, INCLUDING, BUT NOT LIMITED TO,
## THE IMPLIED WARRANTIES OF MERCHANTABILITY AND FITNESS FOR A PARTICULAR
## PURPOSE ARE DISCLAIMED. IN NO EVENT SHALL THE COPYRIGHT HOLDER OR
## CONTRIBUTORS BE LIABLE FOR ANY DIRECT, INDIRECT, INCIDENTAL, SPECIAL,
## EXEMPLARY, OR CONSEQUENTIAL DAMAGES (INCLUDING, BUT NOT LIMITED TO,
## PROCUREMENT OF SUBSTITUTE GOODS OR SERVICES; LOSS OF USE, DATA, OR PROFITS;
## OR BUSINESS INTERRUPTION) HOWEVER CAUSED AND ON ANY THEORY OF LIABILITY,
## WHETHER IN CONTRACT, STRICT LIABILITY, OR TORT (INCLUDING NEGLIGENCE OR
## OTHERWISE) ARISING IN ANY WAY OUT OF THE USE OF THIS SOFTWARE, EVEN IF
## ADVISED OF THE POSSIBILITY OF SUCH DAMAGE."
##
###############################################################################

# Author: Prabhu Ramachandran
# Copyright (c) 2004, Enthought, Inc.
# License: BSD Style.

# Modified for VisTrails by the VisTrails team.

"""This module parses the VTK methods, obtains the argument and return
type information, and organizes them.

"""
# Author: Prabhu Ramachandran
# Copyright (c) 2004-2007, Enthought, Inc.
# License: BSD Style.



import re

# Local imports (these are relative imports for a good reason).
from . import class_tree
from . import vtk_module as vtk
import collections


class VTKMethodParser:
    """This class provides useful methods for parsing methods of a VTK
    class or instance.

    The class allows one to categorize the methods of the VTK class
    and also obtain the method signatures in a form that is easy to
    use.  When the `parse` method is called, it in turn calls the
    `_organize_methods` method.  This method organizes the VTK methods
    into different instance variables described in the following.
    `self.toggle_meths` contains a dictionary of all the boolean
    methods of the form <Value>On/Off.  The dictionary keys are
    strings with the <Value>'s and the value of each item is the
    default value (0/1) of the item (the example below will clarify
    this).  `self.state_meths` contains a dictionary which collects
    the Set<Prop>To<Value> type of methods.  The key is the <Prop> and
    the value is a list containing the different string <Value>'s and
    their corresponding mapped value.  The first value in these is the
    default value of the <Prop>.  `self.get_set_meths` will contain a
    dictionary which collects all the methods of the form
    Set/Get<Prop> that are not already specified in
    `self.toggle_meths` or `self.state_meths`.  The default value of
    the Get<Prop> is stored.  If the value accepted by the method has
    a range (via the methods `Get<Prop>MinValue` and
    `Get<Prop>MaxValue`), then that range is computed and stored.
    `self.get_meths` stores the methods that are of the form
    `Get<Prop>`.  `self.other_meths` stores the remaining methods.
    The parsing is quite fast.  Parsing every class in the VTK API
    takes a couple of seconds (on a Pentium III @ 450Mhz).

    Here is an example::

       >>> import vtk
       >>> p = VTKMethodParser()
       >>> p.parse(vtk.vtkProperty)
       >>> print p.get_toggle_methods()
       {'EdgeVisibility': 0, 'BackfaceCulling': 0, 'FrontfaceCulling': 0}
       >>> print p.get_state_methods()['Representation']
       [['Surface', 2], ['Points', 0], ['Surface', 2], ['Wireframe', 1]]
       >>> print p.get_get_set_methods()['Opacity']
       (1.0, (0.0, 1.0))
       >>> print p.get_get_methods()
       ['GetClassName']
       >>> print p.get_other_methods()[:3]
       ['BackfaceRender', 'DeepCopy', 'IsA']


    The class also provides a method called `get_method_signature`
    that obtains the Python method signature given the VTK method
    object.  Here is an example::

       >>> import vtk
       >>> p = VTKMethodParser()
       >>> o = vtk.vtkProperty
       >>> print p.get_method_signature(o.GetClassName)
       [(['string'], None)]
       >>> print p.get_method_signature(o.GetColor)[0]
       ([('float', 'float', 'float')], None)
       >>> print p.get_method_signature(o.GetColor)[1]
       ([None], (('float', 'float', 'float'),))

    The `get_method_signature` is fairly efficient and obtaining the
    signature for every method in every class in the VTK API takes
    around 6 seconds (on a Pentium III @ 450Mhz).

    """

    def __init__(self, use_tree=True):
        """Initializes the object.

        Parameters
        ----------

        - use_tree : `bool`

          If True (default), use a ClassTree instance to obtain a
          concrete subclass for an abstract base class.  This is used
          only to find the range and default values for some of the
          methods.  If False, no ClassTree instance is created.

          This is optional because, creating a ClassTree is expensive.
          The parser functionality can be very useful even without the
          use of a ClassTree.  For example, if one wants to save the
          state of a VTK object one only needs to know the names of
          the methods and not their default values, ranges etc.  In
          that case using a parser should be cheap.

        """
        # The ClassTree is needed to find an instantiable child class
        # for an abstract VTK parent class.  This instance is used to
        # obtain the state values and the ranges of the arguments
        # accepted by the Get/Set methods that have a
        # Get<Prop>{MaxValue,MinValue} method.
        if use_tree:
            self._tree = class_tree.ClassTree(vtk)
            self._tree.create()
        else:
            self._tree = None
        self._state_patn = re.compile('To[A-Z0-9]')
        self._initialize()

    #################################################################
    # 'VTKMethodParser' interface.
    #################################################################

    def parse(self, obj, no_warn=True):
        """Parse the methods for a given VTK object/class.

        Given a VTK class or object, this method parses the methods
        and orgaizes them into useful categories.  The categories and
        their usage is documented in the documentation for the class.

        Parameters
        ----------

        - obj : VTK class or instance

        - no_warn : `bool` (default: True)

          If True (default), it suppresses any warnings generated by
          the VTK object when parsing the methods.  This is safe to
          use.

        """
        if not hasattr(obj, '__bases__'):
            klass = obj.__class__
        else:
            klass = obj

        methods = self.get_methods(klass)

        if no_warn:
            # Save warning setting and shut it off before parsing.
            warn = vtk.vtkObject.GetGlobalWarningDisplay()
            if klass.__name__ != 'vtkObject':
                vtk.vtkObject.GlobalWarningDisplayOff()

        self._organize_methods(klass, methods)

        if no_warn:
            # Reset warning status.
            vtk.vtkObject.SetGlobalWarningDisplay(warn)

    def _get_parent_methods(self, klass):
        """Returns all the methods of the classes parents."""
        methods = {}
        while len(klass.__bases__) > 0:
            klass = klass.__bases__[0]
            meths = dir(klass)
            d = methods.fromkeys(meths)
            methods.update(d)
        return list(methods.keys())

    def get_methods(self, klass):
        """Returns all the relevant methods of the given VTK class."""
        methods = dir(klass)[:]
        if hasattr(klass, '__members__'):
            # Only VTK versions < 4.5 have these.
            for m in klass.__members__:
                methods.remove(m)
        # Ignore the parent methods.
        ignore = self._get_parent_methods(klass)

        # Skip some of the ignores.
        skip = ['GetInput', 'SetInput']
        # Sometimes the child has only GetInput while the parent has
        # SetInput.
        if hasattr(klass, 'SetInput') and \
            'SetInput' not in methods and \
            'GetInput' in methods:
            methods.append('SetInput')

        # Get/set pairs that are overridden.  Basically, if a parent
        # class has a 'GetThing' and the child overrides/has a
        # 'SetThing' (or vice-versa), then the removal of the parent
        # methods is wrong since the child changes the trait definition
        # which breaks things.  We therefore do not remove any of the
        # Get/SetThings that are ignored due to them being in the
        # parent.  However one has to be careful about cases where these are
        # really Toggle (ThingOn) or State (SetThingToThong) etc. methods and
        # in those cases we really should ignore the method.  So in essence,
        # any Get/Set pair that is not a State or Toggle should be redefined.
        overrides = []
        for m in methods:
            check = False
            if m.startswith('Get'):
                m1 = 'Set' + m[3:]
                check = True
            elif m.startswith('Set'):
                m1 = 'Get' + m[3:]
                check = True
            if check:
                if m1 in methods and (m1 in ignore or m in ignore):
                    # Skips are stored as Set followed by Get.
                    skip.extend(['Set' +m[3:], 'Get'+m[3:]])

        for m in skip[:]:
            if m.startswith('Set'):
                base = m[3:]
                mg, ms = 'Get' + base, 'Set' + base
                m_st = 'Set' + base + 'To'
                m_t = base + 'Off'
                for method in methods:
                    if m_st in method or m_t == method:
                        skip.remove(ms)
                        skip.remove(mg)
                        break

        if 'GetViewProp' in methods and 'GetProp' in methods:
            ignore.extend(['GetProp', 'SetProp'])
        if 'GetViewProps' in methods and 'GetProps' in methods:
            ignore.extend(['GetProps', 'SetProps'])
        # Remove any deprecated traits.
        if 'GetScaledText' in methods and 'GetTextScaleMode' in methods:
            ignore.extend(['GetScaledText', 'SetScaledText',
                           'ScaledTextOn', 'ScaledTextOff'])

        # Now we can safely remove the methods.
        for m in methods[:]:
            if m in ignore and m not in skip:
                methods.remove(m)

        return methods

    def get_toggle_methods(self):
        """Returns a dictionary of the parsed <Value>On/Off methods
        along with the default value.

        """
        return self.toggle_meths

    def get_state_methods(self):
        """Returns a dict of the parsed Set<Prop>To<Value>.

        The keys are the <Prop> string with a list of the different
        <Value> strings along with their corresponding value (if
        obtainable).  The first value is the default value of the
        state.

        """
        return self.state_meths

    def get_get_set_methods(self):
        """Returns a dict of the parsed Get/Set<Value> methods.

        The keys of the dict are the <Value> strings and contain a
        two-tuple containing the default value (or None if it is not
        obtainable for some reason) and a pair of numbers specifying
        an acceptable range of values (or None if not obtainable).

        """
        return self.get_set_meths

    def get_get_methods(self):
        """Return a list of parsed Get<Value> methods.

        All of these methods do NOT have a corresponding Set<Value>.

        """
        return self.get_meths

    def get_other_methods(self):
        """Return list of all other methods, that are not
        categorizable.

        """
        return self.other_meths

    def get_method_signature(self, method):
        """Returns information on the Python method signature given
        the VTK method.

        The doc string of the given method object to get the method
        signature.  The method returns a list of tuples, each of which
        contains 2 items, the first is a list representing the return
        value the second represents the arguments to be passed to the
        function.  If the method supports different return values and
        arguments, this function returns all of their signatures.

        Parameters
        ----------

        - method : `method`

          A VTK method object.

        """
        # Remove all the C++ function signatures.
        doc = method.__doc__
        if not doc:
            print("Ignoring method %r, no __doc__" % method)
            return []
        doc = doc[:doc.find('\n\n')]
        sig = []
        c_sig = [] # The C++ signature
        in_sig = False
        in_c_sig = False
        counter = 0
        for line in doc.split('\n'):
            if line.startswith('V.'):
                in_sig = True
                in_c_sig = False
                sig.append(line.strip())
            elif line.startswith('C++:'):
                in_sig = False
                in_c_sig = True
                c_sig.append(line.strip())
                counter += 1
            elif in_sig:
                sig[counter] = sig[counter] + line.strip()
            elif in_c_sig:
                c_sig[counter-1] = c_sig[counter-1] + line.strip()


        # Remove the V.<method_name>
        sig = [x.replace('V.' + method.__name__, '') for x in sig]
        c_sig = [x[x.find('('):] for x in c_sig]

        pat = re.compile(r'\b')

        # Split into [return_value, arguments] after processing them.
        tmp = list(sig)
        sig = []
        for sig_idx, i in enumerate(tmp):
            # Split to get return values.
            x = i.split('->')
            # Strip each part.
            x = [y.strip() for y in x]

            if len(x) == 1: # No return value
                x = [None, x[0]]
            else:
                x.reverse()

            ret, arg = x

            # Remove leading and trailing parens for arguments.
            arg = arg[1:-1]
            if not arg:
                arg = None
            if arg and arg[-1] in [')', ']']:
                arg = arg + ','

            # Check if we are able to parse all the arguments -- some
            # unstable versions of VTK have problems generating the
            # docstring and in this case we will try to use the C++
            # docstring signature.

            n_arg = 0
            arg_map = {'unsigned int': 'int', 'unsigned char': 'int',
                    'unsigned long': 'long', 'unsigned short': 'int'}
            if arg is not None and c_sig:
                n_arg = arg.count(',') + 1
                # The carguments have parenthesis like: (int, int)
                carg = c_sig[sig_idx][1:-1].split(',')
                if n_arg > 0:
                    args = []
                    if len(carg) == n_arg:
                        for idx, x in enumerate(arg.split(',')):
                            if len(x.strip()) == 0:
                                carg_val = carg[idx].strip()
                                if 'unsigned' in carg_val and \
                                    carg_val in arg_map:
                                    args.append(arg_map[carg_val])
                                elif 'void' in carg_val:
                                    args.append("string")
                                else:
                                    args.append(x)
                            else:
                                args.append(x)
                        arg = ', '.join(args)

            if ret is not None and ret.startswith('(') and '...' in ret:
                # A tuple (new in VTK-5.7)
                ret = "tuple"

            if arg is not None:
                if '[float, ...]' in arg:
                    arg = arg.replace('[float, ...]', 'tuple')
                elif '(float, ...)' in arg:
                    arg = arg.replace('(float, ...)', 'tuple')

            if ret == '(, )':
                ret = None

            # Now quote the args and eval them.  Easy!
            try:
                if ret:
                    ret = eval(pat.sub('\"', ret))
                if arg:
                    arg = eval(pat.sub('\"', arg))
                    if type(arg) == type('str'):
                        arg = [arg]
            except SyntaxError:
                pass
            else:
                sig.append(([ret], arg))

        return sig

    def get_tree(self):
        """Return the ClassTree instance used by this class."""
        return self._tree

    #################################################################
    # Non-public interface.
    #################################################################

    def _initialize(self):
        """Initializes the method categories."""
        # Collects the <Value>On/Off methods.
        self.toggle_meths = {}
        # Collects the Set<Prop>To<Value> methods.
        self.state_meths = {}
        # Collects the Set/Get<Value> pairs.
        self.get_set_meths = {}
        # Collects the Get<Value> methods.
        self.get_meths = []
        # Collects all the remaining methods.
        self.other_meths = []

    def _organize_methods(self, klass, methods):
        """Organizes the given methods of a VTK class into different
        categories.

        Parameters
        ----------

        - klass : A VTK class

        - methods : `list` of `str`

          A list of the methods to be categorized.

        """
        self._initialize()
        meths = methods[:]
        meths = self._find_toggle_methods(klass, meths)
        meths = self._find_state_methods(klass, meths)
        meths = self._find_get_set_methods(klass, meths)
        meths = self._find_get_methods(klass, meths)
        self.other_meths = [x for x in meths \
                            if isinstance(getattr(klass, x), collections.Callable) and
                                '__' not in x and
                                not isinstance(getattr(klass, x), type)]

    def _remove_method(self, meths, method):
        try:
            meths.remove(method)
        except ValueError:
            pass

    def _find_toggle_methods(self, klass, methods):
        """Find/store methods of the form <Value>{On,Off} in the given
        `methods`.  Returns the remaining list of methods.

        """
        meths = methods[:]
        tm = self.toggle_meths
        klass_name = klass.__name__
        problem_methods = ['CopyVectors', 'CopyTensors',
                           'CopyTCoords', 'CopyScalars',
                           'CopyNormals', 'CopyGlobalIds',
                           'CopyPedigreeIds']
        for method in meths[:]:
            if klass_name == 'vtkDataSetAttributes' and \
               method[:-2] in problem_methods:
                continue
            elif method[:-2] == 'AlphaBitPlanes':
                continue
            if method[-2:] == 'On':
                key = method[:-2]
                if (key + 'Off') in meths and ('Get' + key) in meths:
                    tm[key] = None
                    meths.remove(method)
                    meths.remove(key + 'Off')
                    self._remove_method(meths, 'Set' + key)
                    self._remove_method(meths, 'Get' + key)
        # get defaults
        if tm:
            obj = self._get_instance(klass)
            if obj:
                for key in tm:
                    try:
                        tm[key] = getattr(obj, 'Get%s'%key)()
                    except (TypeError, AttributeError):
                        print(klass.__name__, key)
                        pass
        return meths

    def _find_state_methods(self, klass, methods):
        """Find/store methods of the form Set<Prop>To<Value> in the
        given `methods`.  Returns the remaining list of methods.  The
        method also computes the mapped value of the different
        <Values>.

        """
        # These ignored ones are really not state methods.
        ignore = ['SetUpdateExtentToWholeExtent',
                  'SetDataExtentToWholeExtent',
                  'SetOutputSpacingToDefault', # In vtkImageReslice.
                  'SetOutputOriginToDefault', # In vtkImageReslice
                  'SetOutputExtentToDefault' # In vtkImageReslice
                  ]
        meths = methods[:]
        sm = self.state_meths
        for method in meths[:]:
            if method not in ignore and method[:3] == 'Set':
                # Methods of form Set<Prop>To<Value>
                match = self._state_patn.search(method)
                # Second cond. ensures that this is not an accident.
                if match and (('Get'+method[3:]) not in meths):
                    key = method[3:match.start()] # The <Prop> part.
                    if (('Get' + key) in methods):
                        val = method[match.start()+2:] # <Value> part.
                        meths.remove(method)
                        if key in sm:
                            sm[key].append([val, None])
                        else:
                            sm[key] = [[val, None]]
                            meths.remove('Get'+ key)
                            self._remove_method(meths, 'Set'+ key)
                            if ('Get' + key + 'MaxValue') in meths:
                                meths.remove('Get' + key + 'MaxValue')
                                meths.remove('Get' + key + 'MinValue')
                            try:
                                meths.remove('Get' + key + 'AsString')
                            except ValueError:
                                pass
        # Find the values for each of the states, i.e. find that
        # vtkProperty.SetRepresentationToWireframe() corresponds to
        # vtkProperty.SetRepresentation(1).
        if sm:
            obj = self._get_instance(klass)
            klass_name = klass.__name__
            if obj and not klass_name.endswith('Viewer'):
                # We do not try to inspect viewers, because they'll
                # trigger segfaults during the inspection
                for key, values in list(sm.items()):
                    default = getattr(obj, 'Get%s'%key)()
                    for x in values[:]:
                        try:
                            getattr(obj, 'Set%sTo%s'%(key, x[0]))()
                        except TypeError:
                            # vtkRenderedGraphRepresentation has some of
                            # its SetIvarToState methods that have
                            # non-standard arguments, this throws off
                            # the parser and we ignore these.
                            #print klass.__name__, key
                            pass
                        else:
                            val = getattr(obj, 'Get%s'%key)()
                            x[1] = val
                            if val == default:
                                values.insert(0, [x[0], val])
        return meths

    def _find_get_set_methods(self, klass, methods):
        """Find/store methods of the form {Get,Set}Prop in the given
        `methods` and returns the remaining list of methods.

        Note that it makes sense to call this *after*
        `_find_state_methods` is called in order to avoid incorrect
        duplication.  This method also computes the default value and
        the ranges of the arguments (when possible) by using the
        Get<Prop>{MaxValue,MinValue} methods.

        """
        meths = methods[:]
        gsm = self.get_set_meths
        klass_name = klass.__name__

        for method in meths[:]:
            # Methods of the Set/Get form.
            if method in ['Get', 'Set']:
                # This occurs with the vtkInformation class.
                continue
            elif klass_name == 'vtkProp' and method[3:] == 'AllocatedRenderTime':
                # vtkProp.Get/SetAllocatedRenderTime is private and
                # SetAllocatedRenderTime takes two args, don't wrap it.
                continue
            elif klass_name == 'vtkGenericAttributeCollection' and \
                method[3:] == 'AttributesToInterpolate':
                continue
            elif klass_name == 'vtkOverlappingAMR' and method[3:] == 'Origin':
                continue
            elif (klass_name == 'vtkOrientationMarkerWidget'
                  and method[3:] in ['OutlineColor', 'Viewport']):
                continue
            elif (klass_name == 'vtkImageDataGeometryFilter'
                  and method[3:] == 'Extent'):
                continue
            elif (klass_name == 'vtkVolumeMapper'
                  and method[3:] == 'CroppingRegionPlanes'):
                continue
            elif (method[:3] == 'Set') and ('Get' + method[3:]) in methods:
                key = method[3:]
                meths.remove('Set' + key)
                meths.remove('Get' + key)
                if ('Get' + key + 'MaxValue') in meths:
                    meths.remove('Get' + key + 'MaxValue')
                    meths.remove('Get' + key + 'MinValue')
                    gsm[key] = 1
                else:
                    gsm[key] = None

        # Find the default and range of the values.
        if gsm:
            obj = self._get_instance(klass)
            if obj:
<<<<<<< HEAD
                for key, value in list(gsm.items()):
                    if klass_name in ['vtkPolyData', 'vtkContext2D']:
=======
                for key, value in gsm.items():
                    if klass_name in ['vtkPolyData', 'vtkContext2D'] or \
                            (klass_name == 'vtkLineIntegralConvolution2D' and
                             key == 'Communicator'):
>>>>>>> 8cfe4b67
                        # Evil hack, these classes segfault!
                        default = None
                    elif klass_name == 'vtkHyperOctree' and \
                            key == 'Dimension':
                        # This class breaks standard VTK conventions.
                        gsm[key] = (3, (1, 3))
                        continue
                    else:
                        try:
                            default = getattr(obj, 'Get%s'%key)()
                        except TypeError:
                            default = None
                    if value:
                        low = getattr(obj, 'Get%sMinValue'%key)()
                        high = getattr(obj, 'Get%sMaxValue'%key)()
                        gsm[key] = (default, (low, high))
                    else:
                        gsm[key] = (default, None)
            else:
                # We still might have methods that have a default range.
                for key, value in list(gsm.items()):
                    if value == 1:
                        gsm[key] = None

        return meths

    def _find_get_methods(self, klass, methods):
        """Find/store methods of the form Get<Value> in the given
        `methods` and returns the remaining list of methods.

        """
        meths = methods[:]
        gm = self.get_meths
        for method in meths[:]:
            if method == 'Get':
                # Occurs with vtkInformation
                continue
            elif method[:3] == 'Get':
                gm.append(method)
                meths.remove(method)
        return meths

    def _get_instance(self, klass):
        """Given a VTK class, `klass`, returns an instance of the
        class.

        If the class is abstract, it uses the class tree to return an
        instantiable subclass.  This is necessary to get the values of
        the 'state' methods and the ranges for the Get/Set methods.

        """
        obj = None
        try:
            obj = klass()
        except (TypeError, NotImplementedError):
            if self._tree:
                t = self._tree
                n = t.get_node_from_class(klass)
                for c in n.children:
                    obj = self._get_instance(t.get_class(c.name))
                    if obj:
                        break
        return obj<|MERGE_RESOLUTION|>--- conflicted
+++ resolved
@@ -47,7 +47,6 @@
 # Author: Prabhu Ramachandran
 # Copyright (c) 2004-2007, Enthought, Inc.
 # License: BSD Style.
-
 
 
 import re
@@ -667,15 +666,10 @@
         if gsm:
             obj = self._get_instance(klass)
             if obj:
-<<<<<<< HEAD
                 for key, value in list(gsm.items()):
-                    if klass_name in ['vtkPolyData', 'vtkContext2D']:
-=======
-                for key, value in gsm.items():
                     if klass_name in ['vtkPolyData', 'vtkContext2D'] or \
                             (klass_name == 'vtkLineIntegralConvolution2D' and
                              key == 'Communicator'):
->>>>>>> 8cfe4b67
                         # Evil hack, these classes segfault!
                         default = None
                     elif klass_name == 'vtkHyperOctree' and \
