###############################################################################
##
## Copyright (C) 2006-2011, University of Utah. 
## All rights reserved.
## Contact: contact@vistrails.org
##
## This file is part of VisTrails.
##
## "Redistribution and use in source and binary forms, with or without 
## modification, are permitted provided that the following conditions are met:
##
##  - Redistributions of source code must retain the above copyright notice, 
##    this list of conditions and the following disclaimer.
##  - Redistributions in binary form must reproduce the above copyright 
##    notice, this list of conditions and the following disclaimer in the 
##    documentation and/or other materials provided with the distribution.
##  - Neither the name of the University of Utah nor the names of its 
##    contributors may be used to endorse or promote products derived from 
##    this software without specific prior written permission.
##
## THIS SOFTWARE IS PROVIDED BY THE COPYRIGHT HOLDERS AND CONTRIBUTORS "AS IS" 
## AND ANY EXPRESS OR IMPLIED WARRANTIES, INCLUDING, BUT NOT LIMITED TO, 
## THE IMPLIED WARRANTIES OF MERCHANTABILITY AND FITNESS FOR A PARTICULAR 
## PURPOSE ARE DISCLAIMED. IN NO EVENT SHALL THE COPYRIGHT HOLDER OR 
## CONTRIBUTORS BE LIABLE FOR ANY DIRECT, INDIRECT, INCIDENTAL, SPECIAL, 
## EXEMPLARY, OR CONSEQUENTIAL DAMAGES (INCLUDING, BUT NOT LIMITED TO, 
## PROCUREMENT OF SUBSTITUTE GOODS OR SERVICES; LOSS OF USE, DATA, OR PROFITS; 
## OR BUSINESS INTERRUPTION) HOWEVER CAUSED AND ON ANY THEORY OF LIABILITY, 
## WHETHER IN CONTRACT, STRICT LIABILITY, OR TORT (INCLUDING NEGLIGENCE OR 
## OTHERWISE) ARISING IN ANY WAY OUT OF THE USE OF THIS SOFTWARE, EVEN IF 
## ADVISED OF THE POSSIBILITY OF SUCH DAMAGE."
##
###############################################################################

from __future__ import division

identifier = 'org.vistrails.vistrails.vtk'
old_identifiers = ['edu.utah.sci.vistrails.vtk']
name = 'VTK'
<<<<<<< HEAD
version = '1.0.0'
=======
version = '0.9.5'
>>>>>>> 4eaf96de
<|MERGE_RESOLUTION|>--- conflicted
+++ resolved
@@ -37,8 +37,4 @@
 identifier = 'org.vistrails.vistrails.vtk'
 old_identifiers = ['edu.utah.sci.vistrails.vtk']
 name = 'VTK'
-<<<<<<< HEAD
-version = '1.0.0'
-=======
-version = '0.9.5'
->>>>>>> 4eaf96de
+version = '1.0.0'