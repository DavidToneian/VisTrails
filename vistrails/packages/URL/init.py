--- conflicted
+++ resolved
@@ -45,7 +45,6 @@
 """
 
 
-
 from datetime import datetime
 import email.utils
 import hashlib
@@ -53,13 +52,6 @@
 import re
 import urllib.request, urllib.parse, urllib.error
 import urllib.request, urllib.error, urllib.parse
-
-try:
-    import hashlib
-    sha_hash = hashlib.sha1
-except ImportError:
-    import sha
-    sha_hash = sha.new
 
 from vistrails.core.bundles.pyimport import py_import
 from vistrails.core.configuration import get_vistrails_persistent_configuration
@@ -89,12 +81,12 @@
 ###############################################################################
 
 def cache_filename(url):
-    url = urllib.quote_plus(url)
+    url = urllib.parse.quote_plus(url)
     if len(url) <= MAX_CACHE_FILENAME:
         return url
     else:
-        hasher = sha_hash()
-        hasher.update(url)
+        hasher = hashlib.sha1()
+        hasher.update(url.encode())
         return url[:MAX_CACHE_FILENAME - 41] + "_" + hasher.hexdigest()
 
 
@@ -112,11 +104,7 @@
         Returns the path to the local file.
         """
         self.local_filename = os.path.join(package_directory,
-<<<<<<< HEAD
-                                           urllib.parse.quote_plus(self.url))
-=======
                                            cache_filename(self.url))
->>>>>>> 724e0236
 
         # Before download
         self.pre_download()
@@ -352,11 +340,7 @@
                 'pip': 'scp'})
 
         local_filename = os.path.join(package_directory,
-<<<<<<< HEAD
                                       urllib.parse.quote_plus(self.url))
-=======
-                                      cache_filename(self.url))
->>>>>>> 724e0236
 
         ssh = paramiko.SSHClient()
         ssh.load_system_host_keys()
@@ -553,13 +537,8 @@
                 # local file not present or out of date, download or use cache
                 self.url = "%s/datasets/download/%s" % (self.base_url,
                                                        self.checksum)
-<<<<<<< HEAD
-                local_filename = package_directory + '/' + \
-                        urllib.parse.quote_plus(self.url)
-=======
                 local_filename = os.path.join(package_directory,
                                               cache_filename(self.url))
->>>>>>> 724e0236
                 if not self._file_is_in_local_cache(local_filename):
                     # file not in cache, download.
                     try:
