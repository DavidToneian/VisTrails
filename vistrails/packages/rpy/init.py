--- conflicted
+++ resolved
@@ -31,10 +31,6 @@
 ## ADVISED OF THE POSSIBILITY OF SUCH DAMAGE."
 ##
 ###############################################################################
-<<<<<<< HEAD
-
-=======
->>>>>>> 47636de1
 import os
 import sys
 import tempfile
