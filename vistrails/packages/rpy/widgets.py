--- conflicted
+++ resolved
@@ -31,10 +31,6 @@
 ## ADVISED OF THE POSSIBILITY OF SUCH DAMAGE."
 ##
 ###############################################################################
-<<<<<<< HEAD
-
-=======
->>>>>>> 8ee949b5
 from core.modules.source_configure import SourceConfigurationWidget, \
     SourceEditor
 
