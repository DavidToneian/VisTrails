###############################################################################
##
## Copyright (C) 2006-2011, University of Utah. 
## All rights reserved.
## Contact: contact@vistrails.org
##
## This file is part of VisTrails.
##
## "Redistribution and use in source and binary forms, with or without 
## modification, are permitted provided that the following conditions are met:
##
##  - Redistributions of source code must retain the above copyright notice, 
##    this list of conditions and the following disclaimer.
##  - Redistributions in binary form must reproduce the above copyright 
##    notice, this list of conditions and the following disclaimer in the 
##    documentation and/or other materials provided with the distribution.
##  - Neither the name of the University of Utah nor the names of its 
##    contributors may be used to endorse or promote products derived from 
##    this software without specific prior written permission.
##
## THIS SOFTWARE IS PROVIDED BY THE COPYRIGHT HOLDERS AND CONTRIBUTORS "AS IS" 
## AND ANY EXPRESS OR IMPLIED WARRANTIES, INCLUDING, BUT NOT LIMITED TO, 
## THE IMPLIED WARRANTIES OF MERCHANTABILITY AND FITNESS FOR A PARTICULAR 
## PURPOSE ARE DISCLAIMED. IN NO EVENT SHALL THE COPYRIGHT HOLDER OR 
## CONTRIBUTORS BE LIABLE FOR ANY DIRECT, INDIRECT, INCIDENTAL, SPECIAL, 
## EXEMPLARY, OR CONSEQUENTIAL DAMAGES (INCLUDING, BUT NOT LIMITED TO, 
## PROCUREMENT OF SUBSTITUTE GOODS OR SERVICES; LOSS OF USE, DATA, OR PROFITS; 
## OR BUSINESS INTERRUPTION) HOWEVER CAUSED AND ON ANY THEORY OF LIABILITY, 
## WHETHER IN CONTRACT, STRICT LIABILITY, OR TORT (INCLUDING NEGLIGENCE OR 
## OTHERWISE) ARISING IN ANY WAY OUT OF THE USE OF THIS SOFTWARE, EVEN IF 
## ADVISED OF THE POSSIBILITY OF SUCH DAMAGE."
##
###############################################################################

<<<<<<< HEAD
import urllib

from vistrails.core.modules.basic_modules import CodeRunnerMixin
from vistrails.core import debug
from vistrails.core.modules.vistrails_module import Module, NotCacheable, ModuleError

from vistrails.core.bundles import py_import
try:
    mpl_dict = {'pip': 'matplotlib',
                'linux-debian': 'python-matplotlib',
                'linux-ubuntu': 'python-matplotlib',
                'linux-fedora': 'python-matplotlib'}
    matplotlib = py_import('matplotlib', mpl_dict)
    matplotlib.use('Qt4Agg', warn=False)
    pylab = py_import('pylab', mpl_dict)
except Exception, e:
    debug.critical("Exception: %s" % e)
=======
import matplotlib
import pylab
import urllib

from vistrails.core.modules.basic_modules import CodeRunnerMixin
from vistrails.core.modules.vistrails_module import Module, NotCacheable, ModuleError
>>>>>>> 322acdd1

################################################################################

class MplProperties(Module):
    _output_ports = [("self", "(MplProperties)")]
    
    def update_props(self, objs):
        # must implement in subclass
        pass
        

#base class for 2D plots
class MplPlot(NotCacheable, Module):
    # _input_ports = [("subfigRow", "(edu.utah.sci.vistrails.basic:Integer)",
    #                  {"defaults": ["1"]}),
    #                 ("subfigCol", "(edu.utah.sci.vistrails.basic:Integer)",
    #                  {"defaults": ["1"]})]
    _output_ports = [("self", "(MplPlot)")]

    def __init__(self):
        Module.__init__(self)
        self.figInstance = None

    def set_figure(self, fig):
        if self.figInstance is None:
            self.figInstance = fig
        else:
            raise ModuleError(self,
                              "matplotlib plots can only be in one figure")

    def compute(self):
        matplotlib.pyplot.figure(self.figInstance.number)

class MplSource(CodeRunnerMixin, MplPlot):
    """
    MplSource is a module similar to PythonSource. The user can enter
    Matplotlib code into this module. This will then get connected to
    MplFigure to draw the figure. Please note that, codes entered in
    this module should limit to subplot() scope only. Using
    Figure-level commands, e.g. figure() or show(), the result will be
    unknown
    
    """
    _input_ports = [('source', '(basic:String)')]

    def compute(self):
        """ compute() -> None
        """
        source = self.getInputFromPort('source')
        s = ('from pylab import *\n'
             'from numpy import *\n' +
<<<<<<< HEAD
             'figure(%d)' % self.figInstance.number +
=======
             'figure(%d)\n' % self.figInstance.number +
>>>>>>> 322acdd1
             urllib.unquote(source))

        self.run_code(s, use_input=True, use_output=True)

class MplFigure(Module):
    # _input_ports = [("addPlot", "(MplPlot)"),
    #                 ("numSubfigRows", "(edu.utah.sci.vistrails.basic:Integer)",
    #                  {"defaults": ["1"]}),
    #                 ("numSubfigCols", "(edu.utah.sci.vistrails.basic:Integer)",
    #                  {"defaults": ["1"]}),
    #                 ]
    _input_ports = [("addPlot", "(MplPlot)"),
                    ("axesProperties", "(MplAxesProperties)"),
                    ("figureProperties", "(MplFigureProperties)"),
                    ("setLegend", "(MplLegend)")]

    _output_ports = [("file", "(basic:File)"),
                     ("self", "(MplFigure)")]

    def __init__(self):
        Module.__init__(self)
        self.figInstance = None

    def updateUpstream(self):
        # Create a figure
        if self.figInstance is None:
            self.figInstance = pylab.figure()
        pylab.hold(True)

        # Set it on the plots
        for connectorList in self.inputPorts.itervalues():
            for connector in connectorList:
                connector.obj.set_figure(self.figInstance)

        # Now we can run upstream modules
        super(MplFigure, self).updateUpstream()

    def compute(self):
        plots = self.getInputListFromPort("addPlot")

        if self.hasInputFromPort("figureProperties"):
            figure_props = self.getInputFromPort("figureProperties")
            figure_props.update_props(self.figInstance)
        if self.hasInputFromPort("axesProperties"):
            axes_props = self.getInputFromPort("axesProperties")
            axes_props.update_props(self.figInstance.gca())
        if self.hasInputFromPort("setLegend"):
            legend = self.getInputFromPort("setLegend")
            self.figInstance.gca().legend()

        #FIXME write file out if File port is attached!

        self.setResult("self", self)

class MplContourSet(Module):
    pass

class MplQuadContourSet(MplContourSet):
    pass
        
_modules = [(MplProperties, {'abstract': True}),
            (MplPlot, {'abstract': True}), 
            (MplSource, {'configureWidgetType': \
                             ('vistrails.packages.matplotlib.widgets',
                              'MplSourceConfigurationWidget')}),
            MplFigure,
            MplContourSet,
            MplQuadContourSet]<|MERGE_RESOLUTION|>--- conflicted
+++ resolved
@@ -32,32 +32,12 @@
 ##
 ###############################################################################
 
-<<<<<<< HEAD
-import urllib
-
-from vistrails.core.modules.basic_modules import CodeRunnerMixin
-from vistrails.core import debug
-from vistrails.core.modules.vistrails_module import Module, NotCacheable, ModuleError
-
-from vistrails.core.bundles import py_import
-try:
-    mpl_dict = {'pip': 'matplotlib',
-                'linux-debian': 'python-matplotlib',
-                'linux-ubuntu': 'python-matplotlib',
-                'linux-fedora': 'python-matplotlib'}
-    matplotlib = py_import('matplotlib', mpl_dict)
-    matplotlib.use('Qt4Agg', warn=False)
-    pylab = py_import('pylab', mpl_dict)
-except Exception, e:
-    debug.critical("Exception: %s" % e)
-=======
 import matplotlib
 import pylab
 import urllib
 
 from vistrails.core.modules.basic_modules import CodeRunnerMixin
 from vistrails.core.modules.vistrails_module import Module, NotCacheable, ModuleError
->>>>>>> 322acdd1
 
 ################################################################################
 
@@ -109,11 +89,7 @@
         source = self.getInputFromPort('source')
         s = ('from pylab import *\n'
              'from numpy import *\n' +
-<<<<<<< HEAD
-             'figure(%d)' % self.figInstance.number +
-=======
              'figure(%d)\n' % self.figInstance.number +
->>>>>>> 322acdd1
              urllib.unquote(source))
 
         self.run_code(s, use_input=True, use_output=True)
