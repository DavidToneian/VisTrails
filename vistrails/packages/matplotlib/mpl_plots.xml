--- conflicted
+++ resolved
@@ -731,11 +731,7 @@
     <inputPortSpec arg="nchunk" name="nchunk" port_type="basic:Integer">
       <docstring>If 0, no subdivision of the domain. Specify a positive integer to divide the domain into subdomains of roughly nchunk by nchunk points. This may never actually be advantageous, so this option may be removed. Chunking introduces artifacts at the chunk boundaries unless antialiased is False.</docstring>
       <entry_types>['enum']</entry_types>
-<<<<<<< HEAD
       <values>[[0]]</values>
-=======
-      <values>[['0']]</values>
->>>>>>> 8d3749bc
     </inputPortSpec>
     <inputPortSpec arg="hatches" name="hatches" port_type="basic:List">
       <docstring>A list of cross hatch patterns to use on the filled areas. If None, no hatching will be added to the contour. Hatching is supported in the PostScript, PDF, SVG and Agg backends only.</docstring>
@@ -3104,11 +3100,7 @@
     </inputPortSpec>
     <inputPortSpec arg="ncol" name="ncol" port_type="basic:Integer">
       <docstring>number of columns. default is 1</docstring>
-<<<<<<< HEAD
       <defaults>[1]</defaults>
-=======
-      <defaults>['1']</defaults>
->>>>>>> 8d3749bc
     </inputPortSpec>
     <inputPortSpec arg="handletextpad" name="handletextpad">
       <docstring>the pad between the legend handle and text</docstring>
