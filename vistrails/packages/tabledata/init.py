from vistrails.core.bundles.pyimport import py_import
from vistrails.core.modules.utils import make_modules_dict
from vistrails.core.packagemanager import get_package_manager
from vistrails.core.upgradeworkflow import UpgradeWorkflowHandler

try:
    py_import('numpy', {
            'pip': 'numpy',
            'linux-debian': 'python-numpy',
            'linux-ubuntu': 'python-numpy',
            'linux-fedora': 'numpy'})
except ImportError:
    pass

from .common import _modules as common_modules
from .convert import _modules as convert_modules
from .read import _modules as read_modules


_modules = [common_modules,
            convert_modules,
            read_modules]

if get_package_manager().has_package('org.vistrails.vistrails.spreadsheet'):
    from .viewer import _modules as viewer_modules
    _modules.append(viewer_modules)

_modules = make_modules_dict(*_modules)


<<<<<<< HEAD
###############################################################################
# DAT stuff
#

try:
    import dat.packages
except ImportError:
    pass # DAT is not available
else:
    from .dat_integration import *
=======
def handle_module_upgrade_request(controller, module_id, pipeline):
    module_remap = {
            'read|csv|CSVFile': [
                (None, '0.1.1', 'read|CSVFile', {})
            ],
            'read|numpy|NumPyArray': [
                (None, '0.1.1', 'read|NumPyArray', {})
            ],
        }

    return UpgradeWorkflowHandler.remap_module(controller,
                                               module_id,
                                               pipeline,
                                               module_remap)
>>>>>>> 3b12544c
<|MERGE_RESOLUTION|>--- conflicted
+++ resolved
@@ -28,18 +28,6 @@
 _modules = make_modules_dict(*_modules)
 
 
-<<<<<<< HEAD
-###############################################################################
-# DAT stuff
-#
-
-try:
-    import dat.packages
-except ImportError:
-    pass # DAT is not available
-else:
-    from .dat_integration import *
-=======
 def handle_module_upgrade_request(controller, module_id, pipeline):
     module_remap = {
             'read|csv|CSVFile': [
@@ -54,4 +42,15 @@
                                                module_id,
                                                pipeline,
                                                module_remap)
->>>>>>> 3b12544c
+
+
+###############################################################################
+# DAT stuff
+#
+
+try:
+    import dat.packages
+except ImportError:
+    pass # DAT is not available
+else:
+    from .dat_integration import *