"""Table data package for VisTrails.

This package contains data extraction and manipulation facilities. It wraps
numpy and csv and allows the use of several file types from VisTrails, with
extraction and conversion routines.

"""

from vistrails.core.packagemanager import get_package_manager

from identifiers import *

<<<<<<< HEAD
def _is_dat_available():
    try:
        import dat.packages
        return True
    except ImportError:
        return False
=======

def package_dependencies():
    pm = get_package_manager()
    if pm.has_package('org.vistrails.vistrails.spreadsheet'):
        return ['org.vistrails.vistrails.spreadsheet']

>>>>>>> c10dc3a2

def package_requirements():
    import vistrails.core.requirements
    if not vistrails.core.requirements.python_module_exists('numpy'):
        raise vistrails.core.requirements.MissingRequirement('numpy')
    if not vistrails.core.requirements.python_module_exists('csv'):
        raise vistrails.core.requirements.MissingRequirement('csv')<|MERGE_RESOLUTION|>--- conflicted
+++ resolved
@@ -10,21 +10,20 @@
 
 from identifiers import *
 
-<<<<<<< HEAD
+
 def _is_dat_available():
     try:
         import dat.packages
         return True
     except ImportError:
         return False
-=======
+
 
 def package_dependencies():
     pm = get_package_manager()
     if pm.has_package('org.vistrails.vistrails.spreadsheet'):
         return ['org.vistrails.vistrails.spreadsheet']
 
->>>>>>> c10dc3a2
 
 def package_requirements():
     import vistrails.core.requirements
