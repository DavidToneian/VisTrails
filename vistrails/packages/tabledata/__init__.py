"""Table data package for VisTrails.

This package contains data extraction and manipulation facilities. It wraps
numpy and csv and allows the use of several file types from VisTrails, with
extraction and conversion routines.

"""

from vistrails.core.packagemanager import get_package_manager

from identifiers import *


def package_dependencies():
    pm = get_package_manager()
    if pm.has_package('org.vistrails.vistrails.spreadsheet'):
        return ['org.vistrails.vistrails.spreadsheet']
    else:
        return []


def package_requirements():
<<<<<<< HEAD
    import vistrails.core.requirements
    if not vistrails.core.requirements.python_module_exists('csv'):
        raise vistrails.core.requirements.MissingRequirement('csv')
=======
    from vistrails.core.requirements import require_python_module
    require_python_module('numpy', {
            'pip': 'numpy',
            'linux-debian': 'python-numpy',
            'linux-ubuntu': 'python-numpy',
            'linux-fedora': 'numpy'})
    require_python_module('csv')
>>>>>>> 32c46d2d
<|MERGE_RESOLUTION|>--- conflicted
+++ resolved
@@ -20,16 +20,5 @@
 
 
 def package_requirements():
-<<<<<<< HEAD
-    import vistrails.core.requirements
-    if not vistrails.core.requirements.python_module_exists('csv'):
-        raise vistrails.core.requirements.MissingRequirement('csv')
-=======
     from vistrails.core.requirements import require_python_module
-    require_python_module('numpy', {
-            'pip': 'numpy',
-            'linux-debian': 'python-numpy',
-            'linux-ubuntu': 'python-numpy',
-            'linux-fedora': 'numpy'})
-    require_python_module('csv')
->>>>>>> 32c46d2d
+    require_python_module('csv')