###############################################################################
##
## Copyright (C) 2014-2015, New York University.
## Copyright (C) 2013-2014, NYU-Poly.
## All rights reserved.
## Contact: contact@vistrails.org
##
## This file is part of VisTrails.
##
## "Redistribution and use in source and binary forms, with or without
## modification, are permitted provided that the following conditions are met:
##
##  - Redistributions of source code must retain the above copyright notice,
##    this list of conditions and the following disclaimer.
##  - Redistributions in binary form must reproduce the above copyright
##    notice, this list of conditions and the following disclaimer in the
##    documentation and/or other materials provided with the distribution.
##  - Neither the name of the New York University nor the names of its
##    contributors may be used to endorse or promote products derived from
##    this software without specific prior written permission.
##
## THIS SOFTWARE IS PROVIDED BY THE COPYRIGHT HOLDERS AND CONTRIBUTORS "AS IS"
## AND ANY EXPRESS OR IMPLIED WARRANTIES, INCLUDING, BUT NOT LIMITED TO,
## THE IMPLIED WARRANTIES OF MERCHANTABILITY AND FITNESS FOR A PARTICULAR
## PURPOSE ARE DISCLAIMED. IN NO EVENT SHALL THE COPYRIGHT HOLDER OR
## CONTRIBUTORS BE LIABLE FOR ANY DIRECT, INDIRECT, INCIDENTAL, SPECIAL,
## EXEMPLARY, OR CONSEQUENTIAL DAMAGES (INCLUDING, BUT NOT LIMITED TO,
## PROCUREMENT OF SUBSTITUTE GOODS OR SERVICES; LOSS OF USE, DATA, OR PROFITS;
## OR BUSINESS INTERRUPTION) HOWEVER CAUSED AND ON ANY THEORY OF LIABILITY,
## WHETHER IN CONTRACT, STRICT LIABILITY, OR TORT (INCLUDING NEGLIGENCE OR
## OTHERWISE) ARISING IN ANY WAY OUT OF THE USE OF THIS SOFTWARE, EVEN IF
## ADVISED OF THE POSSIBILITY OF SUCH DAMAGE."
##
###############################################################################

from __future__ import division

from itertools import izip

from vistrails.core import debug
from vistrails.core.modules.vistrails_module import Module, ModuleError

from ..common import Table


class WriteCSV(Module):
    """Writes a table to a CSV file.

    You can use the 'delimiter' and 'write_header' ports to choose the format
    you want. By default, the file will include a single-line header if the
    table has column names, and will use semicolon separators (';').
    """
    _input_ports = [
            ('table', Table),
            ('delimiter', '(org.vistrails.vistrails.basic:String',
             {'optional': True, 'defaults': "[';']"}),
            ('write_header', '(org.vistrails.vistrails.basic:Boolean)',
             {'optional': True})]
    _output_ports = [('file', '(org.vistrails.vistrails.basic:File)')]

    @staticmethod
    def write(fname, table, delimiter=';', write_header=True):
        cols = [table.get_column(i) for i in xrange(table.columns)]

        with open(fname, 'w') as fp:
            if write_header and table.names is not None:
                fp.write(delimiter.join(table.names) + '\n')

            line = 0
            for l in izip(*cols):
                fp.write(delimiter.join(str(e) for e in l) + '\n')
                line += 1

        return line

    def compute(self):
        table = self.get_input('table')
        delimiter = self.get_input('delimiter')
        fileobj = self.interpreter.filePool.create_file(suffix='.csv')
        fname = fileobj.name

        with open(fname, 'w') as fp:
            write_header = self.force_get_input('write_header')
            if write_header is not False:
                if table.names is None:
                    if write_header is True:  # pragma: no cover
                        raise ModuleError(
                                self,
                                "write_header is set but the table doesn't "
                                "have column names")

            if not table.columns:
                raise ModuleError(
                        self,
                        "Table has no columns")

<<<<<<< HEAD
            line = 0
            for l in izip(*cols):
                fp.write(delimiter.join(unicode(e) for e in l) + '\n')
                line += 1
=======
            nb_lines = self.write(fname, table, delimiter,
                                  write_header is not False)
>>>>>>> 49954d41

            rows = table.rows
            if nb_lines != rows:  # pragma: no cover
                debug.warning("WriteCSV wrote %d lines instead of expected "
                              "%d" % (nb_lines, rows))

        self.set_output('file', fileobj)


_modules = [WriteCSV]<|MERGE_RESOLUTION|>--- conflicted
+++ resolved
@@ -68,7 +68,7 @@
 
             line = 0
             for l in izip(*cols):
-                fp.write(delimiter.join(str(e) for e in l) + '\n')
+                fp.write(delimiter.join(unicode(e) for e in l) + '\n')
                 line += 1
 
         return line
@@ -94,15 +94,8 @@
                         self,
                         "Table has no columns")
 
-<<<<<<< HEAD
-            line = 0
-            for l in izip(*cols):
-                fp.write(delimiter.join(unicode(e) for e in l) + '\n')
-                line += 1
-=======
             nb_lines = self.write(fname, table, delimiter,
                                   write_header is not False)
->>>>>>> 49954d41
 
             rows = table.rows
             if nb_lines != rows:  # pragma: no cover
