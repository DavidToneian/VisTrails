import datetime
import re
import time

from vistrails.core.modules.vistrails_module import Module, ModuleError
from vistrails.core.bundles import py_import


class UTC(datetime.tzinfo):
    def utcoffset(self, dt):
        return datetime.timedelta(0)

    def tzname(self, dt):
        return "UTC"

    def dst(self, dt):
        return datetime.timedelta(0)

utc = UTC()


class FixedOffset(datetime.tzinfo):
    def __init__(self, offset, name):
        self.offset = offset
        self.name = name

    def utcoffset(self, dt):
        return self.offset

    def tzname(self, dt):
        return self.name

    def dst(self, dt):
        return datetime.timedelta(0)


class LocalTimezone(datetime.tzinfo):
    STDOFFSET = datetime.timedelta(seconds=time.timezone)
    if time.daylight:
        DSTOFFSET = datetime.timedelta(seconds=-time.altzone)
    else:
        DSTOFFSET = STDOFFSET

    DSTDIFF = DSTOFFSET - STDOFFSET

    def utcoffset(self, dt):
        if self._isdst(dt):
            return self.DSTOFFSET
        else:
            return self.STDOFFSET

    def dst(self, dt):
        if self._isdst(dt):
            return self.DSTDIFF
        else:
            return datetime.timedelta(0)

    def tzname(self, dt):
        return time.tzname[self._isdst(dt)]

    def _isdst(self, dt):
        tt = (dt.year, dt.month, dt.day,
              dt.hour, dt.minute, dt.second,
              dt.weekday(), 0, 0)
        timestamp = time.mktime(tt)
        tt = time.localtime(timestamp)
        return tt.tm_isdst > 0


_decimal_fmt = re.compile(
        r'^'
        '([-+]?)'           # + means we are advancing compared to UTC
        '([0-9]?[0-9])'     # hours
        '([0-9][0-9])?$')   # minutes

def make_timezone(s):
        if s == 'local':
            return LocalTimezone()

        match = _decimal_fmt.match(s)
        if match is not None:
            sign, hours, minutes = match.groups('')
            sign = -1 if sign == '-' else 1
            hours = int(hours)
            minutes = int(minutes) if minutes else 0
            offset = datetime.timedelta(
                    minutes=sign * (hours*60 + minutes))
            name = '%s%02d%02d' % (
                    '-' if sign == -1 else '+',
                    hours,
                    minutes)
            return FixedOffset(offset, name)

        try:
            pytz = py_import('pytz', {
                    'linux-debian': 'python-tz',
                    'linux-ubuntu': 'python-tz',
                    'linux-fedora': 'pytz'})
        except ImportError:
            raise ValueError("can't understand timezone %r (maybe you should "
                             "install pytz?)" % s)
        else:
            try:
                return pytz.timezone(s)
            except KeyError:
                raise ValueError("can't understand timezone %r (defaulted to "
                                 "pytz, which gave no answer)" % s)


class TimestampsToDates(Module):
    """
    Converts a List or numpy array of timestamps into datetime objects.

    A UNIX timestamp represents the number of seconds since Jan 1 1970 0:00,
    UTC. It represents a specific point in time that is not dependent on a
    timezone.
    The returned datetime objects are in the UTC timezone.
    """
    _input_ports = [
            ('timestamps', '(org.vistrails.vistrails.basic:List)')]
    _output_ports = [
            ('dates', '(org.vistrails.vistrails.basic:List)')]

    @staticmethod
<<<<<<< HEAD
    def convert_to_dates(timestamps):
=======
    def convert(timestamps):
>>>>>>> a2cdf755
        return [datetime.datetime.fromtimestamp(t, utc) for t in timestamps]

    def compute(self):
        timestamps = self.getInputFromPort('timestamps')

<<<<<<< HEAD
        result = self.convert_to_dates(timestamps)
=======
        result = self.convert(timestamps)
>>>>>>> a2cdf755
        self.setResult('dates', result)


class StringsToDates(Module):
    """
    Converts a List of dates (as strings) into datetime objects.

    If no format is given, the dateutil.parser module will be used to guess
    what each string refers to; else, it is passed to strptime() to read each
    date. For example: '%Y-%m-%d %H:%M:%S'.
    The 'timezone' parameter indicates which timezone these dates are expressed
    in. It can be either:
      * 'local', in which case each date is interpreted as being in whatever
        timezone the system is set to use;
      * an offset in hours/minutes from UTC, for instance '-0400' for DST
        (eastern America time, when daylight saving is in effect). Note that in
        this case, the same offset is used for every date, without regard for
        daylight saving (if a date falls in winter, '-0500' will not be used
        instead).
      * if pytz is available, anything else will be passed to pytz.timezone(),
        so you would be able to use strings such as 'US/Eastern' or
        'Europe/Amsterdam'.
    """
    _input_ports = [
            ('strings', '(org.vistrails.vistrails.basic:List)'),
            ('format', '(org.vistrails.vistrails.basic:String)',
             {'optional': True, 'defaults': "['']"}),
            ('timezone', '(org.vistrails.vistrails.basic:String)',
             {'optional': True, 'defaults': "['']"})]
    _output_ports = [
            ('dates', '(org.vistrails.vistrails.basic:List)')]

    @staticmethod
    def convert(strings, fmt, tz):
        if tz:
            try:
                tz = make_timezone(tz)
            except ValueError, e:
                raise ModuleError(self, e.message)
        else:
            tz = None

        if not fmt:
            try:
                py_import('dateutil', {
                    'linux-debian': 'python-dateutil',
                    'linux-ubuntu': 'python-dateutil',
                    'linux-fedora': 'python-dateutil'})
            except ImportError:
                raise ValueError("can't read dates without a format without "
                                 "the dateutil package")
            from dateutil import parser
            result = [parser.parse(s, ignoretz=tz is not None)
                      for s in strings]
        else:
            result = [datetime.datetime.strptime(s, fmt) for s in strings]

        if tz:
            result = [dt.replace(tzinfo=tz) for dt in result]

        return result

    def compute(self):
        tz = self.getInputFromPort('timezone')

        strings = self.getInputFromPort('strings')
        fmt = self.getInputFromPort('format')

        try:
            result = self.convert(strings, fmt, tz)
        except ValueError, e:
            raise ModuleError(self, e.message)
        self.setResult('dates', result)


class DatesToMatplotlib(Module):
    """
    Converts a List of Python's datetime objects to an array for matplotlib.
    """
    _input_ports = [('datetimes', '(org.vistrails.vistrails.basic:List)')]
    _output_ports = [('dates', '(org.vistrails.vistrails.basic:List)')]

    @staticmethod
    def convert(datetimes):
        from matplotlib.dates import date2num
        return date2num(datetimes)

    def compute(self):
        try:
            py_import('matplotlib', {
                    'linux-debian': 'python-matplotlib',
                    'linux-ubuntu': 'python-matplotlib',
                    'linux-fedora': 'python-matplotlib'})
        except ImportError:
            raise ModuleError(self, "matplotlib is not available")

        datetimes = self.getInputFromPort('datetimes')
        result = self.convert(datetimes)
        self.setResult('dates', result)


class TimestampsToMatplotlib(Module):
    """
    Converts a List or numpy array of timestamps into an array for matplotlib.
    """
    _input_ports = [
            ('timestamps', '(org.vistrails.vistrails.basic:List)')]
    _output_ports = [
            ('dates', '(org.vistrails.vistrails.basic:List)')]

    @staticmethod
    def convert(timestamps):
        from matplotlib.dates import date2num
        result = TimestampsToDates.convert(timestamps)
        return date2num(result)

    def compute(self):
        try:
            py_import('matplotlib', {
                    'linux-debian': 'python-matplotlib',
                    'linux-ubuntu': 'python-matplotlib',
                    'linux-fedora': 'python-matplotlib'})
        except ImportError:
            raise ModuleError(self, "matplotlib is not available")

        timestamps = self.getInputFromPort('timestamps')
        result = self.convert(timestamps)
        self.setResult('dates', result)


class StringsToMatplotlib(Module):
    """
    Converts a List of dates (as strings) to an array accepted by matplotlib.
    """
    _input_ports = [
            ('strings', '(org.vistrails.vistrails.basic:List)'),
            ('format', '(org.vistrails.vistrails.basic:String)',
             {'optional': True, 'defaults': "['']"}),
            ('timezone', '(org.vistrails.vistrails.basic:String)',
             {'optional': True, 'defaults': "['']"})]
    _output_ports = [
            ('dates', '(org.vistrails.vistrails.basic:List)')]

    @staticmethod
    def convert(strings, fmt, tz):
        from matplotlib.dates import date2num
        datetimes = StringsToDates.convert(strings, fmt, tz)
        return date2num(datetimes)

    def compute(self):
        try:
            py_import('matplotlib', {
                    'linux-debian': 'python-matplotlib',
                    'linux-ubuntu': 'python-matplotlib',
                    'linux-fedora': 'python-matplotlib'})
        except ImportError:
            raise ModuleError(self, "matplotlib is not available")

        tz = self.getInputFromPort('timezone')

        strings = self.getInputFromPort('strings')
        fmt = self.getInputFromPort('format')

        try:
            result = self.convert(strings, fmt, tz)
        except ValueError, e:
            raise ModuleError(self, e.message)
        self.setResult('dates', result)


_modules = {'dates': [
        TimestampsToDates, StringsToDates,
        DatesToMatplotlib, TimestampsToMatplotlib, StringsToMatplotlib]}


###############################################################################

import unittest
from vistrails.tests.utils import execute, intercept_result
from ..identifiers import identifier


class TestTimestampToDates(unittest.TestCase):
    def test_timestamps(self):
        """Test conversion to datetime objects.
        """
        timestamps = [1369041900, 1369042260, 1357153500]
        with intercept_result(TimestampsToDates, 'dates') as results:
            self.assertFalse(execute([
                    ('convert|dates|TimestampsToDates', identifier, [
                        ('timestamps', [('List', repr(timestamps))]),
                    ]),
                ]))
        self.assertEqual(len(results), 1)
        results = results[0]
        self.assertTrue(all(d.tzinfo is utc for d in results))
        fmt = '%Y-%m-%d %H:%M:%S %Z %z'
        self.assertEqual(
                [d.strftime(fmt) for d in results],
                ['2013-05-20 09:25:00 UTC +0000',
                 '2013-05-20 09:31:00 UTC +0000',
                 '2013-01-02 19:05:00 UTC +0000'])
        try:
            import pytz
        except ImportError:
            pass
        else:
            self.assertEqual(
                    [d.astimezone(pytz.timezone('US/Eastern')).strftime(fmt)
                     for d in results],
                    ['2013-05-20 05:25:00 EDT -0400',
                     '2013-05-20 05:31:00 EDT -0400',
                     '2013-01-02 14:05:00 EST -0500'])


class TestStringsToDates(unittest.TestCase):
    def test_naive(self):
        """Test reading non-timezone-aware dates.
        """
        dates = ['2013-05-20 9:25', '2013-05-20 09:31', '2013-01-02 19:05']
        in_fmt = '%Y-%m-%d %H:%M'
        with intercept_result(StringsToDates, 'dates') as results:
            self.assertFalse(execute([
                    ('convert|dates|StringsToDates', identifier, [
                        ('strings', [('List', repr(dates))]),
                        ('format', [('String', in_fmt)]),
                    ]),
                ]))
        self.assertEqual(len(results), 1)
        results = results[0]
        self.assertTrue(all(d.tzinfo is None for d in results))
        fmt = '%Y-%m-%d %H:%M:%S %Z %z'
        self.assertEqual(
                [d.strftime(fmt) for d in results],
                ['2013-05-20 09:25:00  ',
                 '2013-05-20 09:31:00  ',
                 '2013-01-02 19:05:00  '])

    def test_dateutil(self):
        """Test reading non-timezone-aware dates without providing the format.

        dateutil is required for this one.
        """
        try:
            import dateutil
        except ImportError:
            self.skipTest("dateutil is not available")

        dates = ['2013-05-20 9:25',
                 'Thu Sep 25 10:36:28 2003',
                 '2003 10:36:28 CET 25 Sep Thu'] # Timezone will be ignored
        with intercept_result(StringsToDates, 'dates') as results:
            self.assertFalse(execute([
                    ('convert|dates|StringsToDates', identifier, [
                        ('strings', [('List', repr(dates))]),
                    ]),
                ]))
        self.assertEqual(len(results), 1)
        results = results[0]
        fmt = '%Y-%m-%d %H:%M:%S %Z %z'
        self.assertEqual(
                [d.strftime(fmt) for d in results],
                ['2013-05-20 09:25:00  ',
                 '2003-09-25 10:36:28  ',
                 '2003-09-25 10:36:28  '])

    def test_timezone(self):
        """Test reading timezone-aware dates by supplying an offset.
        """
        dates = ['2013-05-20 9:25', '2013-05-20 09:31', '2013-01-02 19:05']
        in_fmt = '%Y-%m-%d %H:%M'
        with intercept_result(StringsToDates, 'dates') as results:
            self.assertFalse(execute([
                    ('convert|dates|StringsToDates', identifier, [
                        ('strings', [('List', repr(dates))]),
                        ('format', [('String', in_fmt)]),
                        ('timezone', [('String', '-0500')])
                    ]),
                ]))
        self.assertEqual(len(results), 1)
        results = results[0]
        self.assertTrue(all(d.tzinfo is not None for d in results))
        fmt = '%Y-%m-%d %H:%M:%S %z'
        self.assertEqual(
                [d.strftime(fmt) for d in results],
                ['2013-05-20 09:25:00 -0500',
                 '2013-05-20 09:31:00 -0500',
                 '2013-01-02 19:05:00 -0500'])

    def test_timezone_pytz(self):
        """Test reading timezone-aware dates through pytz.
        """
        try:
            import pytz
        except ImportError:
            self.skipTest("pytz is not available")

        dates = ['2013-01-20 9:25', '2013-01-20 09:31', '2013-06-02 19:05']
        in_fmt = '%Y-%m-%d %H:%M'
        with intercept_result(StringsToDates, 'dates') as results:
            self.assertFalse(execute([
                    ('convert|dates|StringsToDates', identifier, [
                        ('strings', [('List', repr(dates))]),
                        ('format', [('String', in_fmt)]),
                        ('timezone', [('String', 'America/New_York')])
                    ]),
                ]))
        self.assertEqual(len(results), 1)
        results = results[0]
        self.assertTrue(all(d.tzinfo is not None for d in results))
        fmt = '%Y-%m-%d %H:%M:%S %Z %z'
        self.assertEqual(
                [d.strftime(fmt) for d in results],
                ['2013-01-20 09:25:00 EST -0500',
                 '2013-01-20 09:31:00 EST -0500',
                 '2013-06-02 19:05:00 EDT -0400']) # FIXME: fails for some reason!


class TestDatesToMatplotlib(unittest.TestCase):
    def test_simple(self):
        """Test converting datetime objects into matplotlib's format.

        This uses a PythonSource module to emit the datetime objects.
        """
        try:
            import matplotlib
        except ImportError:
            self.skipTest("matplotlib is not available")

        from matplotlib.dates import date2num

        import urllib2
        source = (""
        "import datetime\n"
        "from vistrails.packages.tabledata.convert.convert_dates import \\\n"
        "    make_timezone\n"
        "datetimes = [\n"
        "        datetime.datetime(2013, 5, 29, 11, 18, 33),\n"
        "        datetime.datetime(2013, 5, 29, 8, 11, 47,\n"
        "                          tzinfo=make_timezone('-0700'))]\n")
        source = urllib2.quote(source)

        with intercept_result(DatesToMatplotlib, 'dates') as results:
            self.assertFalse(execute([
                    ('PythonSource', 'org.vistrails.vistrails.basic', [
                        ('source', [('String', source)]),
                    ]),
                    ('convert|dates|DatesToMatplotlib', identifier, []),
                ],
                [
                    (0, 'datetimes', 1, 'datetimes')
                ],
                add_port_specs=[
                    (0, 'output', 'datetimes',
                     'org.vistrails.vistrails.basic:List'),
                ]))
        self.assertEqual(len(results), 1)
        results = results[0]
        self.assertEqual(list(results), list(date2num([
                datetime.datetime(2013, 5, 29, 11, 18, 33),
                datetime.datetime(2013, 5, 29, 15, 11, 47)])))


class TestTimestampsToMatplotlib(unittest.TestCase):
    def test_simple(self):
        """Test converting timestamps into matplotlib's format.
        """
        try:
            import matplotlib
        except ImportError:
            self.skipTest("matplotlib is not available")

        from matplotlib.dates import date2num

        with intercept_result(TimestampsToMatplotlib, 'dates') as results:
            self.assertFalse(execute([
                    ('convert|dates|TimestampsToMatplotlib', identifier, [
                        ('timestamps', [('List', '[1324842375, 1369842877]')]),
                    ]),
                ]))
        self.assertEqual(len(results), 1)
        results = results[0]
        self.assertEqual(list(results), list(date2num([
                datetime.datetime.utcfromtimestamp(1324842375),
                datetime.datetime.utcfromtimestamp(1369842877)])))


class TestStringsToMatplotlib(unittest.TestCase):
    def test_timezone(self):
        """Test reading timezone-aware dates by supplying an offset.
        """
        try:
            import matplotlib
        except ImportError:
            self.skipTest("matplotlib is not available")

        from matplotlib.dates import date2num

        dates = ['2013-05-20 9:25', '2013-05-20 09:31', '2013-01-02 18:05']
        in_fmt = '%Y-%m-%d %H:%M'
        with intercept_result(StringsToMatplotlib, 'dates') as results:
            self.assertFalse(execute([
                    ('convert|dates|StringsToMatplotlib', identifier, [
                        ('strings', [('List', repr(dates))]),
                        ('format', [('String', in_fmt)]),
                        ('timezone', [('String', '-0500')])
                    ]),
                ]))
        self.assertEqual(len(results), 1)
        results = results[0]
        self.assertEqual(list(results), list(date2num([
                datetime.datetime(2013, 5, 20, 14, 25, 0),
                datetime.datetime(2013, 5, 20, 14, 31, 0),
                datetime.datetime(2013, 1, 2, 23, 5, 0)])))<|MERGE_RESOLUTION|>--- conflicted
+++ resolved
@@ -122,21 +122,13 @@
             ('dates', '(org.vistrails.vistrails.basic:List)')]
 
     @staticmethod
-<<<<<<< HEAD
-    def convert_to_dates(timestamps):
-=======
     def convert(timestamps):
->>>>>>> a2cdf755
         return [datetime.datetime.fromtimestamp(t, utc) for t in timestamps]
 
     def compute(self):
         timestamps = self.getInputFromPort('timestamps')
 
-<<<<<<< HEAD
-        result = self.convert_to_dates(timestamps)
-=======
         result = self.convert(timestamps)
->>>>>>> a2cdf755
         self.setResult('dates', result)
 
 
