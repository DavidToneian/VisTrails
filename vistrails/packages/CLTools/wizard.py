###############################################################################
##
## Copyright (C) 2011-2013, NYU-Poly.
## Copyright (C) 2006-2011, University of Utah. 
## All rights reserved.
## Contact: contact@vistrails.org
##
## This file is part of VisTrails.
##
## "Redistribution and use in source and binary forms, with or without 
## modification, are permitted provided that the following conditions are met:
##
##  - Redistributions of source code must retain the above copyright notice, 
##    this list of conditions and the following disclaimer.
##  - Redistributions in binary form must reproduce the above copyright 
##    notice, this list of conditions and the following disclaimer in the 
##    documentation and/or other materials provided with the distribution.
##  - Neither the name of the University of Utah nor the names of its 
##    contributors may be used to endorse or promote products derived from 
##    this software without specific prior written permission.
##
## THIS SOFTWARE IS PROVIDED BY THE COPYRIGHT HOLDERS AND CONTRIBUTORS "AS IS" 
## AND ANY EXPRESS OR IMPLIED WARRANTIES, INCLUDING, BUT NOT LIMITED TO, 
## THE IMPLIED WARRANTIES OF MERCHANTABILITY AND FITNESS FOR A PARTICULAR 
## PURPOSE ARE DISCLAIMED. IN NO EVENT SHALL THE COPYRIGHT HOLDER OR 
## CONTRIBUTORS BE LIABLE FOR ANY DIRECT, INDIRECT, INCIDENTAL, SPECIAL, 
## EXEMPLARY, OR CONSEQUENTIAL DAMAGES (INCLUDING, BUT NOT LIMITED TO, 
## PROCUREMENT OF SUBSTITUTE GOODS OR SERVICES; LOSS OF USE, DATA, OR PROFITS; 
## OR BUSINESS INTERRUPTION) HOWEVER CAUSED AND ON ANY THEORY OF LIABILITY, 
## WHETHER IN CONTRACT, STRICT LIABILITY, OR TORT (INCLUDING NEGLIGENCE OR 
## OTHERWISE) ARISING IN ANY WAY OUT OF THE USE OF THIS SOFTWARE, EVEN IF 
## ADVISED OF THE POSSIBILITY OF SUCH DAMAGE."
##
###############################################################################

if __name__ == '__main__':
    import sip
    sip.setapi('QString', 2)
    sip.setapi('QVariant', 2)

import json
import os
import platform
<<<<<<< HEAD
from vistrails.gui.QtWrapper import QtCore, QtGui
=======
import string
import subprocess
import sys
import threading
from PyQt4 import QtCore, QtGui
>>>>>>> de15c1fb

encode_list = [['\xe2\x80\x90', '-'],
               ['\xe2\x80\x9d', '"'],
               ['\xe2\x80\x9c', '"']]

SUFFIX = '.clt'

def default_dir():
    systemType = platform.system()
    if systemType in ['Windows', 'Microsoft']:
        if len(os.environ['HOMEPATH']) == 0:
            root = '\\'
        else:
            root = os.environ['HOMEDRIVE'] + os.environ['HOMEPATH']
    else:
        root = os.getenv('HOME')
    default_dir = os.path.join(root, '.vistrails', 'CLTools')
    if not os.path.exists(default_dir):
        os.mkdir(default_dir)
    return default_dir

def quote_arg(arg):
    arg = arg.replace('\\', '\\\\')
    if '"' in arg or any(c in arg for c in string.whitespace):
        return '"%s"' % arg.replace('"', '\\"')
    else:
        return arg

# From: https://gist.github.com/kirpit/1306188
class Command(object):
    """
    Enables to run subprocess commands in a different thread with TIMEOUT option.
 
    Based on jcollado's solution:
    http://stackoverflow.com/questions/1191374/subprocess-with-timeout/4825933#4825933
    """
    command = None
    process = None
    status = None
    output, error = '', ''
 
    def __init__(self, command):
        self.command = command
 
    def run(self, timeout=5, **kwargs):
        """ Run a command then return: (status, output, error). """
        def target(**kwargs):
            try:
                self.process = subprocess.Popen(self.command, **kwargs)
                self.output, self.error = self.process.communicate()
                self.status = self.process.returncode
            except:
                import traceback
                self.error = traceback.format_exc()
                self.status = -1
        # default stdout and stderr
        if 'stdout' not in kwargs:
            kwargs['stdout'] = subprocess.PIPE
        if 'stderr' not in kwargs:
            kwargs['stderr'] = subprocess.PIPE
        # thread
        print "calling with kwargs", target, kwargs
        thread = threading.Thread(target=target, kwargs=kwargs)
        thread.start()
        thread.join(timeout)
        if thread.is_alive():
            self.process.terminate()
            thread.join()
        return self.status, self.output, self.error

class QCLToolsWizard(QtGui.QWidget):
    def __init__(self, parent, reload_scripts=None):
        QtGui.QWidget.__init__(self, parent)

        self.vbox = QtGui.QVBoxLayout()
        self.vbox.setContentsMargins(5,5,5,5)

        self.setLayout(self.vbox)
        self.setTitle()
        self.file = None
        self.conf = None
        self.reload_scripts = reload_scripts

        self.toolBar = QtGui.QToolBar()
        self.layout().addWidget(self.toolBar)
        self.newFileAction = QtGui.QAction(
            self.get_icon('document-new'), 'New', self)
        self.newFileAction.setToolTip('Start on a new Wrapper')
        self.connect(self.newFileAction, QtCore.SIGNAL('triggered()'),
                     self.newFile)
        self.toolBar.addAction(self.newFileAction)
        self.openFileAction = QtGui.QAction(
            self.get_icon('document-open'), 'Open', self)
        self.openFileAction.setToolTip('Open an existing wrapper')
        self.connect(self.openFileAction, QtCore.SIGNAL('triggered()'),
                     self.openFile)
        self.toolBar.addAction(self.openFileAction)
        self.saveFileAction = QtGui.QAction(
            self.get_icon('document-save'), 'Save', self)
        self.saveFileAction.setToolTip('Save wrapper')
        self.connect(self.saveFileAction, QtCore.SIGNAL('triggered()'),
                     self.save)
        self.toolBar.addAction(self.saveFileAction)
        self.saveFileAsAction = QtGui.QAction(
            self.get_icon('document-save-as'), 'Save As', self)
        self.saveFileAsAction.setToolTip('Save wrapper as a new file')
        self.connect(self.saveFileAsAction, QtCore.SIGNAL('triggered()'),
                     self.saveAs)
        self.toolBar.addAction(self.saveFileAsAction)

        if self.reload_scripts:
            self.reloadAction = QtGui.QAction(
                self.get_icon('view-refresh'), 'Refresh', self)
            self.reloadAction.setToolTip('Save and Reload CLTools Modules in VisTrails')
            self.connect(self.reloadAction, QtCore.SIGNAL('triggered()'),
                         self.refresh)
            self.toolBar.addAction(self.reloadAction)
        
        self.toolBar.addSeparator()
        self.addAction = QtGui.QAction(
            self.get_icon('list-add'), 'Add', self)
        self.addAction.setToolTip('Add a new argument')
        self.connect(self.addAction, QtCore.SIGNAL('triggered()'),
                     self.addArgument)
        self.toolBar.addAction(self.addAction)
        self.removeAction = QtGui.QAction(
            self.get_icon('list-remove'), 'Remove', self)
        self.removeAction.setToolTip('Remove the selected argument')
        self.connect(self.removeAction, QtCore.SIGNAL('triggered()'),
                     self.removeArgument)
        self.toolBar.addAction(self.removeAction)
        self.upAction = QtGui.QAction(
            self.get_icon('go-up'), 'Move up', self)
        self.upAction.setToolTip('Move argument up one position')
        self.connect(self.upAction, QtCore.SIGNAL('triggered()'),
                     self.moveUp)
        self.toolBar.addAction(self.upAction)
        self.downAction = QtGui.QAction(
            self.get_icon('go-down'), 'Move down', self)
        self.downAction.setToolTip('Move argument down one position')
        self.connect(self.downAction, QtCore.SIGNAL('triggered()'),
                     self.moveDown)
        self.toolBar.addAction(self.downAction)
        
        self.toolBar.addSeparator()

        self.showStdin = QtGui.QAction('stdin', self)
        self.showStdin.setToolTip('Check to use standard input as an input port')
        self.showStdin.setCheckable(True)
        self.toolBar.addAction(self.showStdin)
        self.showStdout = QtGui.QAction("stdout", self)
        self.showStdout.setToolTip('Check to use standard output as an output port')
        self.showStdout.setCheckable(True)
        self.toolBar.addAction(self.showStdout)
        self.showStderr = QtGui.QAction("stderr", self)
        self.showStderr.setToolTip('Check to use standard error as an output port')
        self.showStderr.setCheckable(True)
        self.toolBar.addAction(self.showStderr)
        self.envPort = QtGui.QAction("env", self)
        self.envPort.setToolTip('Check to add the "env" input port for specifying environment variables')
        self.envPort.setCheckable(True)
        self.toolBar.addAction(self.envPort)
        
        self.toolBar.addSeparator()

        self.stdAsFiles = QtGui.QAction('std file processing', self)
        self.stdAsFiles.setToolTip('Check to make pipes communicate using files instead of strings\nOnly useful when processing large files')
        self.stdAsFiles.setCheckable(True)
        self.toolBar.addAction(self.stdAsFiles)

        self.toolBar.addSeparator()

        self.previewPorts = QtGui.QAction('preview', self)
        self.previewPorts.setToolTip('Check which ports will be available for this module')
        self.connect(self.previewPorts, QtCore.SIGNAL('triggered()'),
                     self.preview_ports)
        self.toolBar.addAction(self.previewPorts)

        
        self.envOption = None
        
        self.commandLayout = QtGui.QHBoxLayout()
        self.commandLayout.setContentsMargins(5,5,5,5)
        tooltip = 'The command to execute'
        label = QtGui.QLabel("Command:")
        label.setFixedWidth(80)
        label.setToolTip(tooltip)
        self.commandLayout.addWidget(label)
        self.command = QtGui.QLineEdit()
        self.command.setToolTip(tooltip)
        self.commandLayout.addWidget(self.command)
        tooltip = 'Sets directory to execute from. Leave blank to ignore.'
        label = QtGui.QLabel("Directory:")
        label.setToolTip(tooltip)
        self.commandLayout.addWidget(label)
        self.dir = QtGui.QLineEdit()
        self.dir.setFixedWidth(140)
        self.dir.setToolTip(tooltip)
        self.commandLayout.addWidget(self.dir)
        self.vbox.addLayout(self.commandLayout)

        self.previewLayout = QtGui.QHBoxLayout()
        self.previewLayout.setContentsMargins(5,5,5,5)
        self.previewLayout.setAlignment(QtCore.Qt.AlignLeft)
        tooltip = 'Shows what the command will look like when executed in the command line'
        label = QtGui.QLabel("Preview:")
        label.setToolTip(tooltip)
        label.setFixedWidth(80)
        self.previewLayout.addWidget(label)
        self.preview = QtGui.QLabel()
        self.preview.setToolTip(tooltip)
        self.preview.setMaximumWidth(600)
        self.previewLayout.addWidget(self.preview)
        self.vbox.addLayout(self.previewLayout)

        self.importLayout = QtGui.QHBoxLayout()
        self.importLayout.setContentsMargins(5,5,5,5)
        self.importLayout.setAlignment(QtCore.Qt.AlignLeft)
        self.importLayout.addWidget(QtGui.QLabel("Man page:"))
        self.viewManButton = QtGui.QPushButton("view")
        self.viewManButton.setToolTip('View the man page for the current command')
        self.connect(self.viewManButton, QtCore.SIGNAL('clicked()'),
                     self.viewManPage)
        self.importLayout.addWidget(self.viewManButton)
        self.importManButton = QtGui.QPushButton("import")
        self.importManButton.setToolTip('Import arguments from the man page for the current command')
        self.connect(self.importManButton, QtCore.SIGNAL('clicked()'),
                     self.generateFromManPage)
        self.importLayout.addWidget(self.importManButton)

        self.importLayout.addWidget(QtGui.QLabel("help page (-h):"))
        self.viewHelpButton = QtGui.QPushButton("view")
        self.viewHelpButton.setToolTip('View the help (-h) page for the current command')
        self.connect(self.viewHelpButton, QtCore.SIGNAL('clicked()'),
                     self.viewHelpPage)
        self.importLayout.addWidget(self.viewHelpButton)
        self.importHelpButton = QtGui.QPushButton("import")
        self.importHelpButton.setToolTip('Import arguments from the help (-h) page for the current command')
        self.connect(self.importHelpButton, QtCore.SIGNAL('clicked()'),
                     self.generateFromHelpPage)
        self.importLayout.addWidget(self.importHelpButton)

        self.importLayout.addWidget(QtGui.QLabel("help page (--help):"))
        self.viewHelpButton2 = QtGui.QPushButton("view")
        self.viewHelpButton2.setToolTip('View the help (--help) page for the current command')
        self.connect(self.viewHelpButton2, QtCore.SIGNAL('clicked()'),
                     self.viewHelpPage2)
        self.importLayout.addWidget(self.viewHelpButton2)
        self.importHelpButton2 = QtGui.QPushButton("import")
        self.importHelpButton2.setToolTip('Import arguments from the help (--help) page for the current command')
        self.connect(self.importHelpButton2, QtCore.SIGNAL('clicked()'),
                     self.generateFromHelpPage2)
        self.importLayout.addWidget(self.importHelpButton2)
        self.vbox.addLayout(self.importLayout)

        self.stdinWidget = QArgWidget('stdin')
        self.stdinGroup = QtGui.QGroupBox('Standard input')
        self.stdinGroup.setLayout(QtGui.QHBoxLayout())
        self.stdinGroup.layout().addWidget(self.stdinWidget)
        self.layout().addWidget(self.stdinGroup)
        self.stdinGroup.setVisible(False)
        self.stdoutWidget = QArgWidget('stdout')
        self.stdoutGroup = QtGui.QGroupBox('Standard output')
        self.stdoutGroup.setLayout(QtGui.QHBoxLayout())
        self.stdoutGroup.layout().addWidget(self.stdoutWidget)
        self.layout().addWidget(self.stdoutGroup)
        self.stdoutGroup.setVisible(False)
        self.stderrWidget = QArgWidget('stderr')
        self.stderrGroup = QtGui.QGroupBox('Standard error')
        self.stderrGroup.setLayout(QtGui.QHBoxLayout())
        self.stderrGroup.layout().addWidget(self.stderrWidget)
        self.layout().addWidget(self.stderrGroup)
        self.stderrGroup.setVisible(False)

        self.connect(self.showStdin, QtCore.SIGNAL('toggled(bool)'),
                     self.stdinGroup.setVisible)
        self.connect(self.showStdout, QtCore.SIGNAL('toggled(bool)'),
                     self.stdoutGroup.setVisible)
        self.connect(self.showStderr, QtCore.SIGNAL('toggled(bool)'),
                     self.stderrGroup.setVisible)
        
        self.argList = QtGui.QListWidget()
        self.layout().addWidget(self.argList)

    def get_icon(self, name):
        return QtGui.QIcon(os.path.join(os.path.dirname(__file__),
                                        "icons",
                                        "%s.png" % name))
    def setTitle(self, file=None):
        self.parent().setWindowTitle("CLTools Wizard - " + (file if file else "untitled"))

    def newFile(self):
        self.conf = None
        self.file = None
        self.command.clear()
        self.dir.clear()
        self.showStdin.setChecked(False)
        self.showStdout.setChecked(False)
        self.showStderr.setChecked(False)
        self.envPort.setChecked(False)
        self.envOption = None
        while self.argList.count():
            item = self.argList.item(0)
            itemWidget = self.argList.itemWidget(item)
            itemWidget.setVisible(False)
            itemWidget.setParent(None)
            self.argList.removeItemWidget(item)
            item.setHidden(True)
            self.argList.takeItem(0)
        self.argList.hide()
        self.layout().takeAt(self.layout().indexOf(self.argList))
        self.argList = QtGui.QListWidget()
        self.layout().addWidget(self.argList)
        self.stdAsFiles.setChecked(False)
        self.setTitle()
        self.generate_preview()
    
    def openFile(self):
        fileName = QtGui.QFileDialog.getOpenFileName(self,
                "Open Wrapper",
                self.file if self.file else default_dir(),
                "Wrappers (*%s)" % SUFFIX)
        if not fileName:
            return
        try:
            conf = json.load(open(fileName))
        except  ValueError as exc:
            print "Error opening Wrapper '%s': %s" % (fileName, exc)
            return
        self.newFile()
        self.file = fileName
        self.setTitle(self.file)
        self.command.setText(conf.get('command', ''))
        self.dir.setText(conf.get('dir', ''))
        if 'stdin' in conf:
            self.stdinWidget.fromList(conf['stdin'])
        self.stdinGroup.setVisible('stdin' in conf)
        self.showStdin.setChecked('stdin' in conf)
        if 'stdout' in conf:
            self.stdoutWidget.fromList(conf['stdout'])
        self.stdoutGroup.setVisible('stdout' in conf)
        self.showStdout.setChecked('stdout' in conf)
        if 'stderr' in conf:
            self.stderrWidget.fromList(conf['stderr'])
        self.stderrGroup.setVisible('stderr' in conf)
        self.showStderr.setChecked('stderr' in conf)
        for argConf in conf.get('args', []):
            arg = QArgWidget()
            arg.fromList(argConf)
            item = QtGui.QListWidgetItem()
            item.setSizeHint(arg.sizeHint())
            self.argList.addItem(item)
            self.argList.setItemWidget(item, arg)
        self.envPort.setChecked('options' in conf and
                                'env_port' in conf['options'])
        self.stdAsFiles.setChecked('options' in conf and
                                   'std_using_files' in conf['options'])
        self.envOption = conf['options']['env'] \
                 if ('options' in conf and 'env' in conf['options']) else None
        self.conf = conf
        self.generate_preview()
            
    def get_current_conf(self):
        conf = {}
        conf['command'] = self.command.text()
        dir = self.dir.text()
        if dir:
            conf['dir'] = dir
            
        if self.stdinGroup.isVisible():
            conf['stdin'] = self.stdinWidget.toList()
        if self.stdoutGroup.isVisible():
            conf['stdout'] = self.stdoutWidget.toList()
        if self.stderrGroup.isVisible():
            conf['stderr'] = self.stderrWidget.toList()
        args = []
        for row in xrange(self.argList.count()):
            arg = self.argList.itemWidget(self.argList.item(row))
            args.append(arg.toList())
        conf['args'] = args

        options = {}
        if self.stdAsFiles.isChecked():
            options['std_using_files'] = ''
        if self.envPort.isChecked():
            options['env_port'] = ''
        if self.envOption:
            options['env'] = self.envOption
        if options:
            conf['options'] = options
        return conf
    
    def save(self):
        if not self.file:
            self.saveAs()
            if not self.file:
                return
        self.conf = self.get_current_conf()
        f = open(self.file, "w")
        json.dump(self.conf, f, sort_keys=True, indent=4)
        f.close()
        self.generate_preview()

    def saveAs(self):
        fileName = QtGui.QFileDialog.getSaveFileName(self,
                            "Save Wrapper as",
                            self.file if self.file else default_dir(),
                            "Wrappers (*%s)" % SUFFIX)
        if fileName:
            self.file = fileName
            if not self.file.endswith(SUFFIX):
                self.file += SUFFIX
            self.save()
            self.setTitle(self.file)

    def refresh(self):
        self.save()
        self.reload_scripts()
    
    def generate_preview(self):
        # generate preview from self.conf
        c = self.get_current_conf()
        if not c:
            self.preview.setText('')
            self.preview.setToolTip('')
            return
        
        text = ''

        # show env as bash-style prefix
        if 'options' in c:
            o = c['options']
            # env_port
            if 'env_port' in o:
                text += '<env_port>'
            # env
            if 'env' in o:
                if text:
                    text += ' '
                text += c['options']['env']
            if text:
                text += ' '

        # command
        text += c['command']

        # args
        if 'args' in c:
            for type, name, klass, opts in c['args']:
                type = type.lower()
                klass = klass.lower()
                text += ' '
                if type == 'constant':
                    if 'flag' in opts:
                        text += opts['flag'] + ' '
                    text += quote_arg(name)
                    continue
                if 'required' not in opts:
                    text += '['
                if klass in 'list':
                    text += '{'
                if 'flag' in opts:
                    text += opts['flag']
                    if klass != 'flag':
                        text += ' '
                if 'prefix' in opts:
                    text += opts['prefix']
                if type!='input' or klass != 'flag':
                    text += '<'
                if klass == 'list':
                    text += opts['type'].lower() \
                            if ('type' in opts and opts['type']) else 'string'
                elif type=='input' and klass == 'flag':
                    if 'flag' not in opts:
                        text += quote_arg(name)
                elif type in ['output', 'inputoutput']:
                    text += 'file'
                else:
                    text += klass
                if type!='input' or klass != 'flag':
                    text += '>'
                if klass == 'list':
                    text += '}'
                if 'required' not in opts:
                    text += ']' 
                
        self.preview.setText(text)
        self.preview.setToolTip(text)

    def preview_ports(self):
        # show dialog with the ports that this module will have
        self.generate_preview()
        conf = self.get_current_conf()
        if not conf:
            return

        intext = []
        outtext = []

        if 'stdin' in conf:
            name, type, options = conf['stdin']
            optional = " (visible)" if "required" in options else ""
            intext.append("%s: %s%s" % (name, type, optional))
        if 'stdout' in conf:
            name, type, options = conf['stdout']
            optional = " (visible)" if "required" in options else ""
            outtext.append("%s: %s%s" % (name, type, optional))
        if 'stderr' in conf:
            name, type, options = conf['stderr']
            optional = " (visible)" if "required" in options else ""
            outtext.append("%s: %s%s" % (name, type, optional))
        if 'options' in conf and 'env_port' in conf['options']:
            intext.append('env: String')
        for type, name, klass, options in conf['args']:
            optional = " (visible)" if "required" in options else ""
            if 'input' == type.lower():
                intext.append("%s: %s%s" % (name, klass, optional))
            elif 'output' == type.lower():
                outtext.append("%s: %s%s" % (name, klass, optional))
            elif 'inputoutput' == type.lower():
                intext.append("%s: %s%s" % (name, 'File', optional))
                outtext.append("%s: %s%s" % (name, 'File', optional))
        
        intext = ''.join(['Input %s. %s\n' % (i+1, t)
                          for i, t in zip(xrange(len(intext)), intext)])
        outtext = ''.join(['Output %s. %s\n' % (i+1, t)
                            for i, t in zip(xrange(len(outtext)), outtext)])
        
        self.helppageView = QManpageDialog("Module Ports for this Wrapper",
                                     intext + "\n" + outtext, self)
        self.helppageView.show()
    
    def loadFromCommand(self, argv):
        self.command.setText(argv[0])
        pos = 0
        for argName in argv[1:]:
            arg = QArgWidget()
            arg.guess(argName, pos)
            pos += 1
            item = QtGui.QListWidgetItem()
            item.setSizeHint(arg.sizeHint())
            self.argList.addItem(item)
            self.argList.setItemWidget(item, arg)

    def addArgument(self):
        arg = QArgWidget()
        item = QtGui.QListWidgetItem()
        item.setSizeHint(arg.sizeHint())
        self.argList.addItem(item)
        self.argList.setItemWidget(item, arg)

    def moveUp(self):
        currentRow = self.argList.currentRow()
        if currentRow < 1:
            return
        # moving widgets does not work so we just switch contents
        w0 = self.argList.itemWidget(self.argList.item(currentRow-1))
        w1 = self.argList.itemWidget(self.argList.item(currentRow))
        arg0 = w0.toList()
        arg1 = w1.toList()
        w0.fromList(arg1)
        w1.fromList(arg0)
        self.argList.setCurrentRow(currentRow - 1)

    def moveDown(self):
        currentRow = self.argList.currentRow()
        if currentRow<0 or currentRow>self.argList.count()-2:
            return
        # moving widgets does not work so we just switch contents
        w1 = self.argList.itemWidget(self.argList.item(currentRow))
        w2 = self.argList.itemWidget(self.argList.item(currentRow+1))
        arg1 = w1.toList()
        arg2 = w2.toList()
        w1.fromList(arg2)
        w2.fromList(arg1)
        self.argList.setCurrentRow(currentRow + 1)

    def removeArgument(self):
        currentRow = self.argList.currentRow()
        if currentRow<0:
            return
        self.argList.takeItem(currentRow)

    def keyPressEvent(self, event):
        if event.key() in [QtCore.Qt.Key_Delete, QtCore.Qt.Key_Backspace]:
            self.removeArgument()
        else:
            QtGui.QWidget.keyPressEvent(self, event)
    
    def parse(self, text):
        """ parse(self, text)
        parses the description of a command and extracts possible arguments
        works on both man pages and help (-h) pages
        """
        lines = text.split('\n')
        args = []
        arg = None
        for line in lines:
            line = line.strip()
            if len(line)>1 and line[0] == '-':
                # make sure description is removed
                flag = line.split('   ')[0].strip()
                # use the last in the list of equal flags
                #it is assumed to be most descriptive
                flag = flag.split(',')[-1].strip()
                # remove any special characters after flag
                for i in ['=', '[', ' ']:
                    flag = flag.split(i)[0].strip()
                # new arg (type, flag, description)
                arg = ['Flag', flag, line]
                if '=' in line: # assume string attribute with prefix 
                    arg[0] = 'String'
                args.append(arg)
            elif arg:
                if not line:
                    arg = None
                else:
                    arg[2] += ' %s' % line.strip()
        #print "args:"
        #for arg in args:
        #    print arg
        return args
        
    def runProcess(self, args):
        try:
            command = Command(args)
            status, text, stderr = command.run(stdout=subprocess.PIPE,
                                               stderr=subprocess.PIPE,
                                               shell=True)
            if not (text and len(text)):
                text = stderr
                if not (text and len(text)) or (text and text.startswith('No ')):
                    return None
            # fix weird formatting
            for a, b in encode_list:
                text = text.replace(a, b)
            return text
        except:
            return None
    
    def generateFromManPage(self):
        command = self.command.text()
        if command == '':
            return
        text = self.runProcess(['-c', 'man %s | col -b' % command])
        if not text:
            QtGui.QMessageBox.warning(self, "Man page not found",
                                      "For command '%s'" % command)
            return
        args = self.parse(text)
        title = "Import arguments from man page for '%s'" % command
        self.manpageImport = QManpageImport(title, args, self)
        self.manpageImport.importArgs.connect(self.importArgs)
        self.manpageImport.show()

    def generateFromHelpPage(self):
        command = self.command.text()
        if command == '':
            return
        text = self.runProcess(['-c', command + ' -h'])
        if not text:
            QtGui.QMessageBox.warning(self, "Help page (-h) not found",
                                      "For command '%s'" % command)
            return
        args = self.parse(text)

        title = "Import arguments from help page (-h) for '%s'" % command
        self.helppageImport = QManpageImport(title, args, self)
        self.helppageImport.importArgs.connect(self.importArgs)
        self.helppageImport.show()

    def generateFromHelpPage2(self):
        command = self.command.text()
        if command == '':
            return
        text = self.runProcess(['-c', command + ' --help'])
        if not text:
            QtGui.QMessageBox.warning(self, "Help page (--help) not found",
                                      "For command '%s'" % command)
            return
        args = self.parse(text)

        title = "Import arguments from help page (--help) for '%s'" % command
        self.helppageImport = QManpageImport(title, args, self)
        self.helppageImport.importArgs.connect(self.importArgs)
        self.helppageImport.show()

    def viewManPage(self):
        command = self.command.text()
        if command == '':
            return
        text = self.runProcess(['-c', 'man %s | col -b' % command])
        if not text:
            QtGui.QMessageBox.warning(self, "Man page not found",
                                      "For command '%s'" % command)
            return
        title = "man page for '%s'" % command
        self.manpageView = QManpageDialog(title, text, self)
        self.manpageView.show()

    def viewHelpPage(self):
        command = self.command.text()
        if command == '':
            return
        text = self.runProcess(['-c', command + ' -h'])
        if not text:
            QtGui.QMessageBox.warning(self, "Help page (-h) not found",
                                      "For command '%s'" % command)
            return
        title = "Help page for '%s'" % command
        self.helppageView = QManpageDialog(title, text, self)
        self.helppageView.show()

    def viewHelpPage2(self):
        command = self.command.text()
        if command == '':
            return
        text = self.runProcess(['-c', command + ' --help'])
        if not text:
            QtGui.QMessageBox.warning(self, "Help page (--help) not found",
                                      "For command '%s'" % command)
            return
        title = "Help page for '%s'" % command
        self.helppageView = QManpageDialog(title, text, self)
        self.helppageView.show()

    def importArgs(self, args):
        for arg in args:
            item = QtGui.QListWidgetItem()
            item.setSizeHint(arg.sizeHint())
            self.argList.insertItem(0, item)
            self.argList.setItemWidget(item, arg)

class QArgWidget(QtGui.QWidget):
    """ Widget for configuring an argument """
    KLASSES = {
            'input': ['flag', 'file', 'string', 'integer', 'float', 'list'],
            'output': ['file', 'string'],
            'inputoutput': ['file'],
            'stdin': ['file', 'string'],
            'stdout': ['file', 'string'],
            'stderr': ['file', 'string'],
        }
    KLASSNAMES = {
            'flag': 'Boolean flag',
            'string': 'String',
            'integer': 'Integer',
            'float': 'Float',
            'file': 'File',
            'list': 'List',
        }

    TYPES = ['input', 'output', 'inputoutput', 'constant']
    TYPENAMES = {
            'input': 'Input Port',
            'output': 'Output Port',
            'inputoutput': 'InputOutput Port',
            'constant': 'Constant',
        }

    def __init__(self, argtype='Input', name='untitled', klass='Flag', options={}, parent=None):
        QtGui.QWidget.__init__(self, parent)
        self.stdTypes = ['stdin', 'stdout', 'stderr']
        self.stdLabels = ['Standard input', 'Standard output', 'Standard error']
        self.stdDict = dict(zip(self.stdTypes, self.stdLabels))

        self.argtype = argtype.lower()
        self.name = name
        self.klass = klass.lower()
        self.options = options

        layout = QtGui.QVBoxLayout()
        self.setLayout(layout)

        self.buildWidget()

    def buildWidget(self):
        layout = self.layout()
        layout.setContentsMargins(2,2,2,2)
        # remove any previous layout
        layout1 = QtGui.QHBoxLayout()
        layout1.setContentsMargins(2,2,2,2)
        layout.addLayout(layout1)
        if self.argtype not in self.stdTypes:
            layout2 = QtGui.QHBoxLayout()
            layout2.setContentsMargins(2,2,2,2)
            layout.addLayout(layout2)
        else:
            layout2 = layout1
        # type of argument
        if self.argtype not in self.stdTypes:
            self.typeList = QtGui.QComboBox()
            self.typeDict = {}
            for i, n in enumerate(self.TYPES):
                self.typeList.addItem(self.TYPENAMES[n], n)
                self.typeDict[n] = i
            self.typeList.setCurrentIndex(self.typeDict.get(self.argtype, 0))
            #label = QtGui.QLabel('Type:')
            tt = "Select if argument will be an input port, output port, both, or a hidden constant. InputOutput's are always files."
            #label.setToolTip(tt)
            self.typeList.setToolTip(tt)
            #layout1.addWidget(label)
            layout1.addWidget(self.typeList)
        else:
            self.typeList = None
        # type of port
        self.klassList = QtGui.QComboBox()
        klasses = self.KLASSES[self.argtype]
        self.klassDict = {}
        for i, n in enumerate(klasses):
            self.klassList.addItem(self.KLASSNAMES[n], n)
            self.klassDict[n] = i
        self.klassList.setCurrentIndex(self.klassDict.get(self.klass, 0))
        #label = QtGui.QLabel('Class:')
        tt = 'Port Type. Can be String, Integer, Float, File or Boolean Flag. List means an input list of one of the other types. Only File and String should be used for output ports.'
        self.klassList.setToolTip(tt)
        #label.setToolTip(tt)
        #layout1.addWidget(label)
        layout1.addWidget(self.klassList)
        # name of port
        self.nameLine = QtGui.QLineEdit(self.name)
        label = QtGui.QLabel('Name:')
        tt = 'Name of the port, or the value for constants'
        label.setToolTip(tt)
        self.nameLine.setToolTip(tt)
        layout1.addWidget(label)
        layout1.addWidget(self.nameLine)
        # options are different for each widget
        if self.argtype not in self.stdTypes:
            # all args can have flag
            self.flag = QtGui.QLineEdit(self.options.get('flag', ''))
            label = QtGui.QLabel('Flag:')
            tt = 'a short-style flag before your input. Example: "-f" -> "-f yourinput"'
            label.setToolTip(tt)
            self.flag.setToolTip(tt)
            self.flag.setFixedWidth(100)
            layout1.addWidget(label)
            layout1.addWidget(self.flag)
        
            # all args can have prefix
            self.prefix = QtGui.QLineEdit(self.options.get('prefix', ''))
            label = QtGui.QLabel('Prefix:')
            tt = 'a long-style prefix to your input. Example: "--X=" -> "--X=yourinput"'
            label.setToolTip(tt)
            self.prefix.setToolTip(tt)
            layout1.addWidget(label)
            layout1.addWidget(self.prefix)

        # all can be required
        self.required = QtGui.QCheckBox()
        self.required.setChecked('required' in self.options)
        label = QtGui.QLabel('Visible:')
        tt = 'Check to make port always visible in VisTrails'
        label.setToolTip(tt)
        self.required.setToolTip(tt)
        layout2.addWidget(label)
        layout2.addWidget(self.required)
        
        # subtype
        self.subList = ['String', 'Integer', 'Float', 'File']
        self.subDict = dict(zip(self.subList, xrange(len(self.subList))))
        self.subDict.update(dict(zip([s.lower() for s in self.subList], xrange(len(self.subList)))))
        self.subtype = QtGui.QComboBox()
        self.subtype.addItems(self.subList)
        self.subtype.setCurrentIndex(self.subDict.get(self.options.get('type', 'String'), 0))
        self.listLabel = QtGui.QLabel('List type:')
        self.subtype.setVisible(False)
        tt = 'Choose type of values in List'
        self.subtype.setToolTip(tt)
        self.listLabel.setToolTip(tt)
        layout2.addWidget(self.listLabel)
        layout2.addWidget(self.subtype)
        self.listLabel.setVisible(False)
        self.subtype.setVisible(False)
        
        # input files and inputoutput's can set file suffix
        self.suffix = QtGui.QLineEdit(self.options.get('suffix', ''))
        self.suffixLabel = QtGui.QLabel('File suffix:')
        tt = 'Sets the specified file ending on the created file, like for example: ".txt"'
        self.suffixLabel.setToolTip(tt)
        self.suffix.setToolTip(tt)
        self.suffix.setFixedWidth(50)
        layout2.addWidget(self.suffixLabel)
        layout2.addWidget(self.suffix)

        self.typeChanged()
        self.klassChanged()

        # description
        self.desc = QtGui.QLineEdit(self.options.get('desc', ''))
        label = QtGui.QLabel('Description:')
        tt = 'Add a helpful description of the port'
        label.setToolTip(tt)
        self.desc.setToolTip(tt)
        layout2.addWidget(label)
        layout2.addWidget(self.desc)
        
        if self.argtype not in self.stdTypes:
            self.connect(self.klassList, QtCore.SIGNAL('currentIndexChanged(int)'),
                     self.klassChanged)
            self.connect(self.typeList, QtCore.SIGNAL('currentIndexChanged(int)'),
                     self.typeChanged)

    def getValues(self):
        """ get the values from the widgets and store them """
        self.klass = self.klassList.itemData(self.klassList.currentIndex())
        self.name = self.nameLine.text()
        self.options = {}
        if self.argtype not in self.stdTypes:
            flag = self.flag.text()
            if flag:
                self.options['flag'] = flag
            prefix = self.prefix.text()
            if prefix:
                self.options['prefix'] = prefix
        desc = self.desc.text()
        if desc:
            self.options['desc'] = desc
        if self.required.isChecked():
            self.options['required'] = ''
        if self.klass == 'list':
            subtype = self.subtype.currentText()
            if subtype:
                self.options['type'] = subtype
        type = self.argtype.lower()
        suffix = self.suffix.text()
        if (type == 'output' or type == 'inputoutput') and suffix:
            self.options['suffix'] = suffix

    def setValues(self):
        if self.argtype not in self.stdTypes:
            self.typeList.setCurrentIndex(self.typeDict.get(self.argtype, 0))
        self.nameLine.setText(self.name)
        self.klassList.setCurrentIndex(self.klassDict[self.klass])
        if self.argtype not in self.stdTypes:
            self.flag.setText(self.options.get('flag', ''))
            self.prefix.setText(self.options.get('prefix', ''))
            self.subtype.setCurrentIndex(self.subDict.get(self.options.get('type', 'String')))
            self.subtype.setCurrentIndex(self.subDict.get(self.options.get('type', 'String'), 0))
        self.required.setChecked('required' in self.options)
        self.desc.setText(self.options.get('desc', ''))
        type = self.argtype.lower()
        if type == 'output' or type == 'inputoutput':
            self.suffix.setText(self.options.get('suffix', ''))
        self.typeChanged()
        self.klassChanged()
            
    def toList(self):
        self.getValues()
        if self.argtype not in self.stdTypes:
            return [self.argtype, self.name, self.klass, self.options]
        else:
            return [self.name, self.klass, self.options]
            
    def fromList(self, arg):
        if self.argtype not in self.stdTypes:
            self.argtype, self.name, self.klass, self.options = arg
        else:
            self.name, self.klass, self.options = arg
        self.setValues()

    def klassChanged(self, index=None):
        if self.argtype in self.stdTypes:
            return
        klass = self.klassList.itemData(self.klassList.currentIndex())
        self.listLabel.setVisible(klass == "list" and type == 'input')
        self.subtype.setVisible(klass == "list" and type == 'input')

    def typeChanged(self, index=None):
        if self.argtype in self.stdTypes:
            return
        type = self.typeList.itemData(self.typeList.currentIndex())
        if index is not None and type == self.argtype:
            return
        self.argtype = type
        if type in ('constant', 'inputoutput'):
            self.klassList.hide()
        else:
            self.klassList.show()
            self.klassList.clear()
            klasses = self.KLASSES[self.argtype]
            self.klassDict = {}
            for i, n in enumerate(klasses):
                self.klassList.addItem(self.KLASSNAMES[n], n)
                self.klassDict[n] = i
            self.klassList.setCurrentIndex(self.klassDict.get(self.klass, 0))
        self.suffixLabel.setVisible(type == 'output' or type == 'inputoutput')
        self.suffix.setVisible(type == 'output' or type == 'inputoutput')

    def guess(self, name, count=0):
        """ add argument by guessing what the arg might be """
        if '.' in name or '/' in name or '\\' in name: # guess file
            self.fromList(['Input', 'file%s' % count, 'File',
                           {'desc':'"%s" guessed to be an Input file' % name}])
        elif name.startswith('-'): # guess flag
            self.fromList(['Input', 'flag%s' % name, 'Flag',
                           {'desc':'"%s" guessed to be a flag' % name,
                            'flag':name}])
        else: # guess string
            self.fromList(['Input', 'input%s' % count, 'String',
                           {'desc':'"%s" guessed to be an input string' % name}])
            

class QManpageDialog(QtGui.QDialog):
    def __init__(self, title, text, parent=None):
        QtGui.QDialog.__init__(self, parent)
        self.setWindowTitle(title)
        text = "<pre>%s</pre>" % text
        self.textEdit = QtGui.QTextEdit(text)
        self.textEdit.setReadOnly(True)
        self.setLayout(QtGui.QHBoxLayout())
        self.layout().addWidget(self.textEdit)
        self.resize(800,600)

class QManpageImport(QtGui.QDialog):
    importArgs = QtCore.Signal(object)

    def __init__(self, title, args, parent=None):
        QtGui.QDialog.__init__(self, parent)
        self.setWindowTitle(title)
        self.argLayout = QtGui.QVBoxLayout()
        for arg in args:
            if arg[0] == 'Flag':
                w = QArgWidget(name=arg[1], options={'flag':arg[1],
                                                     'desc':arg[2]})
            else:
            #if arg[0] == 'String':
                w = QArgWidget(klass='String', name=arg[1],
                               options={'prefix':arg[1] + '=',
                                        'desc':arg[2]})
            widgetLayout = QtGui.QHBoxLayout()
            widgetLayout.addWidget(QtGui.QCheckBox())
            widgetLayout.addWidget(w)
            self.argLayout.addLayout(widgetLayout)
        scroll = QtGui.QScrollArea()
        w = QtGui.QWidget()
        w.setLayout(self.argLayout)
        scroll.setWidget(w)
        scroll.setHorizontalScrollBarPolicy(QtCore.Qt.ScrollBarAlwaysOff)
        scroll.setVerticalScrollBarPolicy(QtCore.Qt.ScrollBarAsNeeded)
        scroll.setWidgetResizable(True)
        self.setLayout(QtGui.QVBoxLayout())
        self.layout().addWidget(scroll)
        layout2 = QtGui.QHBoxLayout()
        self.layout().addLayout(layout2)
        self.closeButton = QtGui.QPushButton('Close')
        self.closeButton.setToolTip('Close this window')
        self.connect(self.closeButton, QtCore.SIGNAL('clicked()'),
                     self.close)
        layout2.addWidget(self.closeButton)
        self.selectAllButton = QtGui.QPushButton('Select All')
        self.selectAllButton.setToolTip('Select All arguments')
        self.connect(self.selectAllButton, QtCore.SIGNAL('clicked()'),
                     self.selectAll)
        layout2.addWidget(self.selectAllButton)
        self.selectNoneButton = QtGui.QPushButton('Select None')
        self.selectNoneButton.setToolTip('Unselect All arguments')
        self.connect(self.selectNoneButton, QtCore.SIGNAL('clicked()'),
                     self.selectNone)
        layout2.addWidget(self.selectNoneButton)
        self.addSelectedButton = QtGui.QPushButton('Import Selected')
        self.addSelectedButton.setToolTip('Import all selected arguments')
        self.connect(self.addSelectedButton, QtCore.SIGNAL('clicked()'),
                     self.addSelected)
        layout2.addWidget(self.addSelectedButton)
        self.resize(800,600)

    def selectAll(self):
        for i in xrange(self.argLayout.count()):
            w = self.argLayout.layout().itemAt(i)
            w.layout().itemAt(0).widget().setChecked(True)

    def selectNone(self):
        for i in xrange(self.argLayout.count()):
            w = self.argLayout.layout().itemAt(i)
            w.layout().itemAt(0).widget().setChecked(False)

    def addSelected(self):
        # collect selected arguments and send through signal
        args = []
        remove_list = []
        for i in xrange(self.argLayout.count()):
            w = self.argLayout.layout().itemAt(i)
            if w.layout().itemAt(0).widget().isChecked():
                remove_list.append(w)
                args.append(w.layout().itemAt(1).widget())
        for w in remove_list:
            w.layout().itemAt(0).widget().setChecked(False)
            w.layout().itemAt(0).widget().hide()
            w.layout().itemAt(1).widget().hide()
            self.argLayout.removeItem(w)

        self.importArgs.emit(args)

class QCLToolsWizardWindow(QtGui.QMainWindow):

    def __init__(self, parent=None, reload_scripts=None):
        QtGui.QMainWindow.__init__(self, parent)
        self.wizard = QCLToolsWizard(self, reload_scripts)
        self.setCentralWidget(self.wizard)
        self.setWindowTitle("CLTools Wizard")
        self.resize(1000,600)
        
if __name__ == "__main__":
    app = QtGui.QApplication(sys.argv)
    window = QCLToolsWizardWindow()
    if len(sys.argv)>2 and sys.argv[1] == '-c':
        # read command from command line
        window.wizard.loadFromCommand(sys.argv[2:])
    window.show()
    app.exec_()<|MERGE_RESOLUTION|>--- conflicted
+++ resolved
@@ -33,23 +33,14 @@
 ##
 ###############################################################################
 
-if __name__ == '__main__':
-    import sip
-    sip.setapi('QString', 2)
-    sip.setapi('QVariant', 2)
-
 import json
 import os
 import platform
-<<<<<<< HEAD
-from vistrails.gui.QtWrapper import QtCore, QtGui
-=======
 import string
 import subprocess
 import sys
 import threading
-from PyQt4 import QtCore, QtGui
->>>>>>> de15c1fb
+from vistrails.gui.QtWrapper import QtCore, QtGui
 
 encode_list = [['\xe2\x80\x90', '-'],
                ['\xe2\x80\x9d', '"'],
