###############################################################################
##
## Copyright (C) 2011-2013, NYU-Poly.
## Copyright (C) 2006-2011, University of Utah. 
## All rights reserved.
## Contact: contact@vistrails.org
##
## This file is part of VisTrails.
##
## "Redistribution and use in source and binary forms, with or without 
## modification, are permitted provided that the following conditions are met:
##
##  - Redistributions of source code must retain the above copyright notice, 
##    this list of conditions and the following disclaimer.
##  - Redistributions in binary form must reproduce the above copyright 
##    notice, this list of conditions and the following disclaimer in the 
##    documentation and/or other materials provided with the distribution.
##  - Neither the name of the University of Utah nor the names of its 
##    contributors may be used to endorse or promote products derived from 
##    this software without specific prior written permission.
##
## THIS SOFTWARE IS PROVIDED B Y THE COPYRIGHT HOLDERS AND CONTRIBUTORS "AS IS" 
## AND ANY EXPRESS OR IMPLIED WARRANTIES, INCLUDING, BUT NOT LIMITED TO, 
## THE IMPLIED WARRANTIES OF MERCHANTABILITY AND FITNESS FOR A PARTICULAR 
## PURPOSE ARE DISCLAIMED. IN NO EVENT SHALL THE COPYRIGHT HOLDER OR 
## CONTRIBUTORS BE LIABLE FOR ANY DIRECT, INDIRECT, INCIDENTAL, SPECIAL, 
## EXEMPLARY, OR CONSEQUENTIAL DAMAGES (INCLUDING, BUT NOT LIMITED TO, 
## PROCUREMENT OF SUBSTITUTE GOODS OR SERVICES; LOSS OF USE, DATA, OR PROFITS; 
## OR BUSINESS INTERRUPTION) HOWEVER CAUSED AND ON ANY THEORY OF LIABILITY, 
## WHETHER IN CONTRACT, STRICT LIABILITY, OR TORT (INCLUDING NEGLIGENCE OR 
## OTHERWISE) ARISING IN ANY WAY OUT OF THE USE OF THIS SOFTWARE, EVEN IF 
## ADVISED OF THE POSSIBILITY OF SUCH DAMAGE."
##
###############################################################################

import errno
import json
import os
import shutil
import subprocess
import sys

from vistrails.core.modules.vistrails_module import Module, ModuleError, IncompleteImplementation, new_module
import vistrails.core.modules.module_registry
from vistrails.core import debug
from vistrails.core.packagemanager import get_package_manager
<<<<<<< HEAD
=======
import vistrails.core.system
>>>>>>> b1210c5d
from vistrails.core.system import packages_directory, vistrails_root_directory

import identifiers
from vistrails.core.modules.vistrails_module.parallel import parallelizable


cl_tools = {}


@parallelizable(thread=True)
class CLTools(Module):
    """ CLTools is the base Module.
     We will create a SUDSWebService Module for each method published by 
     the web service.

    """
    def compute(self):
        raise IncompleteImplementation


SUFFIX = '.clt'
DEFAULTFILESUFFIX = '.cld'


def _eintr_retry_call(func, *args):
    """Fixes OSErrors and IOErrors

    From: http://code.google.com/p/seascope/source/detail?spec=svn8dbe5e23d41db673727ce90fd338e9a43f8877e8&name=8dbe5e23d41d&r=8dbe5e23d41db673727ce90fd338e9a43f8877e8
    IOError added
    """
    while True:
        try:
            return func(*args)
        except (OSError, IOError), e:
            if e.errno == errno.EINTR:
                continue
            raise


def add_tool(path):
    # first create classes
    tool_name = os.path.basename(path)
    if not tool_name.endswith(SUFFIX):
        return
    (tool_name, _) = os.path.splitext(tool_name)

    if tool_name in cl_tools:
        debug.critical("Package CLTools already added: '%s'" % tool_name)
    try:
        conf = json.load(open(path))
    except ValueError as exc:
        debug.critical("Package CLTools could not parse '%s'" % path, exc)
        return

    def compute(self):
        """ 1. read inputs
            2. call with inputs
            3. set outputs
        """
        # add all arguments as an unordered list
        args = [self.conf['command']]
        file_std = 'options' in self.conf and 'std_using_files' in self.conf['options']
        setOutput = [] # (name, File) - set File contents as output for name
        open_files = []
        stdin = None
        kwargs = {}
        for type, name, klass, options in self.conf['args']:
            type = type.lower()
            klass = klass.lower()
            if "constant" == type:
                flag = 'flag' in options and options['flag']
                if flag:
                    args.append(flag)
                if name:
                    # if flag==name we assume user tried to name a constant
                    if not name == flag:
                        args.append('%s%s' % (options.get('prefix', ''), name))
            elif "input" == type:
                # handle multiple inputs
                values = self.forceGetInputListFromPort(name)
                if values and 'list' == klass:
                    values = values[0]
                    klass = options['type'].lower() \
                      if 'type' in options else 'string'
                for value in values:
                    if 'flag' == klass:
                        if not value:
                            continue
                        if 'flag' in options and options['flag']:
                            value = options['flag']
                        else:
                            # use name as flag
                            value = name
                    elif 'file' == klass:
                        value = value.name
                    # check for flag and append file name
                    if not 'flag' == klass and 'flag' in options:
                        args.append(options['flag'])
                    value = '%s%s' % (options.get('prefix', ''),
                                      value)
                    args.append(value)
            elif "output" == type:
                # output must be a filename but we may convert the result to a string
                # create new file
                file = self.interpreter.filePool.create_file(
                        suffix=options.get('suffix', DEFAULTFILESUFFIX))
                fname = file.name
                if 'prefix' in options:
                    fname = options['prefix'] + fname
                if 'flag' in options:
                    args.append(options['flag'])
                args.append(fname)
                if "file" == klass:
                    self.setResult(name, file)
                elif "string" == klass:
                    setOutput.append((name, file))
                else:
                    raise ValueError
            elif "inputoutput" == type:
                # handle single file that is both input and output
                value = self.getInputFromPort(name)

                # create copy of infile to operate on
                outfile = self.interpreter.filePool.create_file(
                        suffix=options.get('suffix', DEFAULTFILESUFFIX))
                try:
                    shutil.copyfile(value.name, outfile.name)
                except IOError, e:
                    raise ModuleError("Error copying file '%s': %s" %
                                      (value.name, e))
                value = '%s%s' % (options.get('prefix', ''), outfile.name)
                # check for flag and append file name
                if 'flag' in options:
                    args.append(options['flag'])
                args.append(value)
                self.setResult(name, outfile)
        if "stdin" in self.conf:
            name, type, options = self.conf["stdin"]
            type = type.lower()
            if self.hasInputFromPort(name):
                value = self.getInputFromPort(name)
                if "file" == type:
                    if file_std:
                        f = open(value.name, 'rb')
                    else:
                        f = open(value.name, 'rb')
                        stdin = f.read()
                        f.close()
                elif "string" == type:
                    if file_std:
                        file = self.interpreter.filePool.create_file()
                        f = open(file.name, 'wb')
                        f.write(value)
                        f.close()
                        f = open(file.name, 'rb')
                    else:
                        stdin = value
                else:
                    raise ValueError
                if file_std:
                    open_files.append(f)
                    kwargs['stdin'] = f.fileno()
                else:
                    kwargs['stdin'] = subprocess.PIPE
        if "stdout" in self.conf:
            if file_std:
                name, type, options = self.conf["stdout"]
                type = type.lower()
                file = self.interpreter.filePool.create_file(
                        suffix=DEFAULTFILESUFFIX)
                if "file" == type:
                    self.setResult(name, file)
                elif "string" == type:
                    setOutput.append((name, file))
                else:
                    raise ValueError
                f = open(file.name, 'wb')
                open_files.append(f)
                kwargs['stdout'] = f.fileno()
            else:
                kwargs['stdout'] = subprocess.PIPE
        if "stderr" in self.conf:
            if file_std:
                name, type, options = self.conf["stderr"]
                type = type.lower()
                file = self.interpreter.filePool.create_file(
                        suffix=DEFAULTFILESUFFIX)
                if "file" == type:
                    self.setResult(name, file)
                elif "string" == type:
                    setOutput.append((name, file))
                else:
                    raise ValueError
                f = open(file.name, 'wb')
                open_files.append(f)
                kwargs['stderr'] = f.fileno()
            else:
                kwargs['stderr'] = subprocess.PIPE

        if "return_code" in self.conf:
            return_code = self.forceGetInputFromPort(name)
        else:
            return_code = None

        env = {}
        # 0. add defaults
        # 1. add from configuration
        # 2. add from module env
        # 3. add from env port
        if configuration.check('env'):
            try:
                for var in configuration.env.split(";"):
                    key, value = var.split('=')
                    key = key.strip()
                    value = value.strip()
                    if key:
                        env[key] = value
            except Exception, e:
                raise ModuleError('Error parsing configuration env: %s' % e)

        if 'options' in self.conf and 'env' in self.conf['options']:
            try:
                for var in self.conf['options']['env'].split(";"):
                    key, value = var.split('=')
                    key = key.strip()
                    value = value.strip()
                    if key:
                        env[key] = value
            except Exception, e:
                raise ModuleError('Error parsing module env: %s' % e)
            
        if 'options' in self.conf and 'env_port' in self.conf['options']:
            for e in self.forceGetInputListFromPort('env'):
                try:
                    for var in e.split(';'):
                        if not var:
                            continue
                        key, value = var.split('=')
                        key = key.strip()
                        value = value.strip()
                        if key:
                            env[key] = value
                except Exception, e:
                    raise ModuleError('Error parsing env port: %s' % e)

        if env:
            kwargs['env'] = dict(os.environ)
            kwargs['env'].update(env)
            # write to execution provenance
            env = ';'.join(['%s=%s'%(k,v) for k,v in env.iteritems()])
            self.annotate({'execution_env': env})

        if 'dir' in self.conf:
            kwargs['cwd'] = self.conf['dir']

        process = subprocess.Popen(args, **kwargs)
        if file_std:
            process.wait()
        else:
            #if stdin:
            #    print "stdin:", len(stdin), stdin[:30]
            stdout, stderr = _eintr_retry_call(process.communicate, stdin)
            #stdout, stderr = process.communicate(stdin)
            #if stdout:
            #    print "stdout:", len(stdout), stdout[:30]
            #if stderr:
            #    print "stderr:", len(stderr), stderr[:30]

        if return_code is not None:
            if process.returncode != return_code:
                raise ModuleError("Command returned %d (!= %d)" % (
                                  process.returncode, return_code))
        self.setResult('return_code', process.returncode)

        for f in open_files:
            f.close()

        for name, file in setOutput:
            f = open(file.name, 'rb')
            self.setResult(name, f.read())
            f.close()

        if not file_std:
            if stdout and "stdout" in self.conf:
                name, type, options = self.conf["stdout"]
                type = type.lower()
                if "file" == type:
                    file = self.interpreter.filePool.create_file(
                            suffix=DEFAULTFILESUFFIX)
                    f = open(file.name, 'wb')
                    f.write(stdout)
                    f.close()
                    self.setResult(name, file)
                elif "string" == type:
                    self.setResult(name, stdout)
                else:
                    raise ValueError
            if stderr and "stderr" in self.conf:
                name, type, options = self.conf["stderr"]
                type = type.lower()
                if "file" == type:
                    file = self.interpreter.filePool.create_file(
                            suffix=DEFAULTFILESUFFIX)
                    f = open(file.name, 'wb')
                    f.write(stderr)
                    f.close()
                    self.setResult(name, file)
                elif "string" == type:
                    self.setResult(name, stderr)
                else:
                    raise ValueError


    # create docstring
    d = """This module is a wrapper for the command line tool '%s'""" % \
        conf['command']
    # create module
    M = new_module(CLTools, tool_name,{"compute": compute,
                                           "conf": conf,
                                           "tool_name": tool_name,
                                           "__doc__": d})
    reg = vistrails.core.modules.module_registry.get_module_registry()
    reg.add_module(M, package=identifiers.identifier,
                   package_version=identifiers.version)

    def to_vt_type(s):
        # add recognized types here - default is String
        return '(basic:%s)' % \
          {'file':'File', 'flag':'Boolean', 'list':'List',
           'float':'Float','integer':'Integer'
          }.get(s.lower(), 'String')
    # add module ports
    if 'stdin' in conf:
        name, type, options = conf['stdin']
        optional = 'required' not in options
        reg.add_input_port(M, name, to_vt_type(type), optional=optional)
    if 'stdout' in conf:
        name, type, options = conf['stdout']
        optional = 'required' not in options
        reg.add_output_port(M, name, to_vt_type(type), optional=optional)
    if 'stderr' in conf:
        name, type, options = conf['stderr']
        optional = 'required' not in options
        reg.add_output_port(M, name, to_vt_type(type), optional=optional)
    if 'options' in conf and 'env_port' in conf['options']:
        reg.add_input_port(M, 'env', to_vt_type('string'))
    for type, name, klass, options in conf['args']:
        optional = 'required' not in options
        if 'input' == type.lower():
            reg.add_input_port(M, name, to_vt_type(klass), optional=optional)
        elif 'output' == type.lower():
            reg.add_output_port(M, name, to_vt_type(klass), optional=optional)
        elif 'inputoutput' == type.lower():
            reg.add_input_port(M, name, to_vt_type('file'), optional=optional)
            reg.add_output_port(M, name, to_vt_type('file'), optional=optional)
    reg.add_output_port(M, 'return_code', to_vt_type('integer'))
    cl_tools[tool_name] = M


def initialize(*args, **keywords):
    if "CLTools" == identifiers.name:
        # this is the original package 
        location = os.path.join(vistrails.core.system.current_dot_vistrails(),
                                "CLTools")
        # make sure dir exist
        if not os.path.isdir(location):
            try:
                debug.log("Creating CLTools directory...")
                os.mkdir(location)
            except:
                debug.critical("""Could not create CLTools directory. Make
 sure '%s' does not exist and parent directory is writable""" % location)
                sys.exit(1)
    else:
        # this is a standalone package so modules are placed in this directory
        location = os.path.dirname(__file__)
    

    reg = vistrails.core.modules.module_registry.get_module_registry()
    reg.add_module(CLTools, abstract=True)
    for path in os.listdir(location):
        if path.endswith(SUFFIX):
            try:
                add_tool(os.path.join(location, path))
            except Exception as exc:
                import traceback
                debug.critical("Package CLTools failed to create module "
                   "from '%s': %s" % (os.path.join(location, path), exc),
                   traceback.format_exc())


def remove_all_scripts():
    reg = vistrails.core.modules.module_registry.get_module_registry()
    for tool_name in cl_tools.keys():
        del cl_tools[tool_name]
        reg.delete_module(identifiers.identifier, tool_name)

def reload_scripts():
    remove_all_scripts()
    if "CLTools" == identifiers.name:
        # this is the original package
        location = os.path.join(vistrails.core.system.current_dot_vistrails(),
                                "CLTools")
        # make sure dir exist
        if not os.path.isdir(location):
            try:
                debug.log("Creating CLTools directory...")
                os.mkdir(location)
            except:
                debug.critical("""Could not create CLTools directory. Make
 sure '%s' does not exist and parent directory is writable""" % location)
                sys.exit(1)
    else:
        # this is a standalone package so modules are placed in this directory
        location = os.path.dirname(__file__)
    
    for path in os.listdir(location):
        if path.endswith(SUFFIX):
            try:
                add_tool(os.path.join(location, path))
            except Exception as exc:
                import traceback
                debug.critical("Package CLTools failed to create module "
                   "from '%s': %s" % (os.path.join(location, path), exc),
                   traceback.format_exc())

    from vistrails.core.interpreter.cached import CachedInterpreter
    CachedInterpreter.clear_package(identifiers.identifier)

    from vistrails.gui.vistrails_window import _app
    _app.invalidate_pipelines()


wizards_list = []

def menu_items():
    """menu_items() -> tuple of (str,function)
    It returns a list of pairs containing text for the menu and a
    callback function that will be executed when that menu item is selected.
    
    """
    # if wizard.py does not exist, assume it is a standalone package and abort
    try:
        from wizard import QCLToolsWizardWindow
    except:
        return
    lst = []
    if "CLTools" == identifiers.name:
        def open_wizard():
            window = QCLToolsWizardWindow(reload_scripts=reload_scripts)
            wizards_list.append(window)
            window.show()
        lst.append(("Open Wizard", open_wizard))
    lst.append(("Reload All Scripts", reload_scripts))
    return tuple(lst)


def finalize():
    pass


###############################################################################

import unittest
from vistrails.tests.utils import execute, intercept_results


class TestCLTools(unittest.TestCase):
    @classmethod
    def setUpClass(cls):
        # first make sure CLTools is loaded
        pm = get_package_manager()
        if 'CLTools' not in pm._package_list:
            pm.late_enable_package('CLTools')
        remove_all_scripts()
        cls.testdir = os.path.join(packages_directory(), 'cltools', 'test_files')
        cls._tools = {}
        for name in os.listdir(cls.testdir):
            if not name.endswith(SUFFIX):
                continue
            add_tool(os.path.join(cls.testdir, name))
            toolname = os.path.splitext(name)[0]
            cls._tools[toolname] = cl_tools[toolname]
        cls._old_dir = os.getcwd()
        os.chdir(vistrails_root_directory())

    @classmethod
    def tearDownClass(cls):
        os.chdir(cls._old_dir)
        reload_scripts()

    def do_the_test(self, toolname):
        with intercept_results(self._tools['intern_cltools_1'],
                'return_code', 'f_out', 'stdout') as (
                return_code, f_out, stdout):
            self.assertFalse(execute([
                    ('intern_cltools_1', 'org.vistrails.vistrails.cltools', [
                        ('f_in', [('File', self.testdir + '/test_1.cltest')]),
                        ('chars', [('List', '["a", "b", "c"]')]),
                        ('false', [('Boolean', 'False')]),
                        ('true', [('Boolean', 'True')]),
                        ('nb', [('Integer', '42')]),
                        ('stdin', [('String', 'some line\nignored')]),
                    ]),
                ]))
        self.assertEqual(return_code, [0])
        self.assertEqual(f_out, ['ok\nmessage received'])
        self.assertEqual(stdout, ['program output here'])

    def test_with_pipes(self):
        """Without std_using_files: use pipes instead of files.
        """
        self.do_the_test('intern_cltools_1')

    def test_with_files(self):
        """With std_using_files: use files instead of pipes.
        """
        self.do_the_test('intern_cltools_2')<|MERGE_RESOLUTION|>--- conflicted
+++ resolved
@@ -44,11 +44,8 @@
 import vistrails.core.modules.module_registry
 from vistrails.core import debug
 from vistrails.core.packagemanager import get_package_manager
-<<<<<<< HEAD
-=======
-import vistrails.core.system
->>>>>>> b1210c5d
-from vistrails.core.system import packages_directory, vistrails_root_directory
+from vistrails.core.system import current_dot_vistrails, packages_directory, \
+    vistrails_root_directory
 
 import identifiers
 from vistrails.core.modules.vistrails_module.parallel import parallelizable
@@ -410,8 +407,7 @@
 def initialize(*args, **keywords):
     if "CLTools" == identifiers.name:
         # this is the original package 
-        location = os.path.join(vistrails.core.system.current_dot_vistrails(),
-                                "CLTools")
+        location = os.path.join(current_dot_vistrails(), "CLTools")
         # make sure dir exist
         if not os.path.isdir(location):
             try:
@@ -449,8 +445,7 @@
     remove_all_scripts()
     if "CLTools" == identifiers.name:
         # this is the original package
-        location = os.path.join(vistrails.core.system.current_dot_vistrails(),
-                                "CLTools")
+        location = os.path.join(current_dot_vistrails(), "CLTools")
         # make sure dir exist
         if not os.path.isdir(location):
             try:
