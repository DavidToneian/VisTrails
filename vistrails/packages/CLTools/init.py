###############################################################################
##
## Copyright (C) 2011-2013, NYU-Poly.
## Copyright (C) 2006-2011, University of Utah. 
## All rights reserved.
## Contact: contact@vistrails.org
##
## This file is part of VisTrails.
##
## "Redistribution and use in source and binary forms, with or without 
## modification, are permitted provided that the following conditions are met:
##
##  - Redistributions of source code must retain the above copyright notice, 
##    this list of conditions and the following disclaimer.
##  - Redistributions in binary form must reproduce the above copyright 
##    notice, this list of conditions and the following disclaimer in the 
##    documentation and/or other materials provided with the distribution.
##  - Neither the name of the University of Utah nor the names of its 
##    contributors may be used to endorse or promote products derived from 
##    this software without specific prior written permission.
##
## THIS SOFTWARE IS PROVIDED B Y THE COPYRIGHT HOLDERS AND CONTRIBUTORS "AS IS" 
## AND ANY EXPRESS OR IMPLIED WARRANTIES, INCLUDING, BUT NOT LIMITED TO, 
## THE IMPLIED WARRANTIES OF MERCHANTABILITY AND FITNESS FOR A PARTICULAR 
## PURPOSE ARE DISCLAIMED. IN NO EVENT SHALL THE COPYRIGHT HOLDER OR 
## CONTRIBUTORS BE LIABLE FOR ANY DIRECT, INDIRECT, INCIDENTAL, SPECIAL, 
## EXEMPLARY, OR CONSEQUENTIAL DAMAGES (INCLUDING, BUT NOT LIMITED TO, 
## PROCUREMENT OF SUBSTITUTE GOODS OR SERVICES; LOSS OF USE, DATA, OR PROFITS; 
## OR BUSINESS INTERRUPTION) HOWEVER CAUSED AND ON ANY THEORY OF LIABILITY, 
## WHETHER IN CONTRACT, STRICT LIABILITY, OR TORT (INCLUDING NEGLIGENCE OR 
## OTHERWISE) ARISING IN ANY WAY OUT OF THE USE OF THIS SOFTWARE, EVEN IF 
## ADVISED OF THE POSSIBILITY OF SUCH DAMAGE."
##
###############################################################################

import errno
import json
import os
import shutil
import subprocess
import sys

from vistrails.core.modules.vistrails_module import Module, ModuleError, IncompleteImplementation, new_module
import vistrails.core.modules.module_registry
from vistrails.core import debug
from vistrails.core.packagemanager import get_package_manager
from vistrails.core.system import current_dot_vistrails, packages_directory, \
    vistrails_root_directory

import identifiers
from vistrails.core.modules.vistrails_module.parallel import parallelizable


cl_tools = {}


@parallelizable(thread=True)
class CLTools(Module):
    """ CLTools is the base Module.
     We will create a SUDSWebService Module for each method published by 
     the web service.

    """
    def compute(self):
        raise IncompleteImplementation # pragma: no cover


SUFFIX = '.clt'
DEFAULTFILESUFFIX = '.cld'


def _eintr_retry_call(func, *args):
    """Fixes OSErrors and IOErrors

    From: http://code.google.com/p/seascope/source/detail?spec=svn8dbe5e23d41db673727ce90fd338e9a43f8877e8&name=8dbe5e23d41d&r=8dbe5e23d41db673727ce90fd338e9a43f8877e8
    IOError added
    """
    while True:
        try:
            return func(*args)
        except (OSError, IOError), e: # pragma: no cover
            if e.errno == errno.EINTR:
                continue
            raise


def add_tool(path):
    # first create classes
    tool_name = os.path.basename(path)
    if not tool_name.endswith(SUFFIX): # pragma: no cover
        return
    (tool_name, _) = os.path.splitext(tool_name)

    if tool_name in cl_tools: # pragma: no cover
        debug.critical("Package CLTools already added: '%s'" % tool_name)
    try:
        conf = json.load(open(path))
    except ValueError as exc: # pragma: no cover
        debug.critical("Package CLTools could not parse '%s'" % path, exc)
        return

    def compute(self):
        """ 1. read inputs
            2. call with inputs
            3. set outputs
        """
        # add all arguments as an unordered list
        args = [self.conf['command']]
        file_std = 'options' in self.conf and 'std_using_files' in self.conf['options']
        setOutput = [] # (name, File) - set File contents as output for name
        open_files = []
        stdin = None
        kwargs = {}
        for type, name, klass, options in self.conf['args']:
            type = type.lower()
            klass = klass.lower()
            if "constant" == type:
                flag = 'flag' in options and options['flag']
                if flag:
                    args.append(flag)
                if name:
                    # if flag==name we assume user tried to name a constant
                    if not name == flag:
                        args.append('%s%s' % (options.get('prefix', ''), name))
            elif "input" == type:
                # handle multiple inputs
                values = self.forceGetInputListFromPort(name)
                if values and 'list' == klass:
                    values = values[0]
                    klass = options['type'].lower() \
                      if 'type' in options else 'string'
                for value in values:
                    if 'flag' == klass:
                        if not value:
                            continue
                        if 'flag' in options and options['flag']:
                            value = options['flag']
                        else:
                            # use name as flag
                            value = name
                    elif 'file' == klass:
                        value = value.name
                    # check for flag and append file name
                    if not 'flag' == klass and 'flag' in options:
                        args.append(options['flag'])
                    value = '%s%s' % (options.get('prefix', ''),
                                      value)
                    args.append(value)
            elif "output" == type:
                # output must be a filename but we may convert the result to a string
                # create new file
                file = self.interpreter.filePool.create_file(
                        suffix=options.get('suffix', DEFAULTFILESUFFIX))
                fname = file.name
                if 'prefix' in options:
                    fname = options['prefix'] + fname
                if 'flag' in options:
                    args.append(options['flag'])
                args.append(fname)
                if "file" == klass:
                    self.setResult(name, file)
                elif "string" == klass:
                    setOutput.append((name, file))
                else:
                    raise ValueError
            elif "inputoutput" == type:
                # handle single file that is both input and output
                value = self.getInputFromPort(name)

                # create copy of infile to operate on
                outfile = self.interpreter.filePool.create_file(
                        suffix=options.get('suffix', DEFAULTFILESUFFIX))
                try:
                    shutil.copyfile(value.name, outfile.name)
                except IOError, e: # pragma: no cover
                    raise ModuleError("Error copying file '%s': %s" %
                                      (value.name, e))
                value = '%s%s' % (options.get('prefix', ''), outfile.name)
                # check for flag and append file name
                if 'flag' in options:
                    args.append(options['flag'])
                args.append(value)
                self.setResult(name, outfile)
        if "stdin" in self.conf:
            name, type, options = self.conf["stdin"]
            type = type.lower()
            if self.hasInputFromPort(name):
                value = self.getInputFromPort(name)
                if "file" == type:
                    if file_std:
                        f = open(value.name, 'rb')
                    else:
                        f = open(value.name, 'rb')
                        stdin = f.read()
                        f.close()
                elif "string" == type:
                    if file_std:
                        file = self.interpreter.filePool.create_file()
                        f = open(file.name, 'wb')
                        f.write(value)
                        f.close()
                        f = open(file.name, 'rb')
                    else:
                        stdin = value
                else: # pragma: no cover
                    raise ValueError
                if file_std:
                    open_files.append(f)
                    kwargs['stdin'] = f.fileno()
                else:
                    kwargs['stdin'] = subprocess.PIPE
        if "stdout" in self.conf:
            if file_std:
                name, type, options = self.conf["stdout"]
                type = type.lower()
                file = self.interpreter.filePool.create_file(
                        suffix=DEFAULTFILESUFFIX)
                if "file" == type:
                    self.setResult(name, file)
                elif "string" == type:
                    setOutput.append((name, file))
                else: # pragma: no cover
                    raise ValueError
                f = open(file.name, 'wb')
                open_files.append(f)
                kwargs['stdout'] = f.fileno()
            else:
                kwargs['stdout'] = subprocess.PIPE
        if "stderr" in self.conf:
            if file_std:
                name, type, options = self.conf["stderr"]
                type = type.lower()
                file = self.interpreter.filePool.create_file(
                        suffix=DEFAULTFILESUFFIX)
                if "file" == type:
                    self.setResult(name, file)
                elif "string" == type:
                    setOutput.append((name, file))
                else: # pragma: no cover
                    raise ValueError
                f = open(file.name, 'wb')
                open_files.append(f)
                kwargs['stderr'] = f.fileno()
            else:
                kwargs['stderr'] = subprocess.PIPE

        if "return_code" in self.conf:
            return_code = self.forceGetInputFromPort(name)
        else:
            return_code = None

        env = {}
        # 0. add defaults
        # 1. add from configuration
        # 2. add from module env
        # 3. add from env port
        if configuration.check('env'):
            try:
                for var in configuration.env.split(";"):
                    key, value = var.split('=')
                    key = key.strip()
                    value = value.strip()
                    if key:
                        env[key] = value
            except Exception, e: # pragma: no cover
                raise ModuleError('Error parsing configuration env: %s' % e)

        if 'options' in self.conf and 'env' in self.conf['options']:
            try:
                for var in self.conf['options']['env'].split(";"):
                    key, value = var.split('=')
                    key = key.strip()
                    value = value.strip()
                    if key:
                        env[key] = value
            except Exception, e: # pragma: no cover
                raise ModuleError('Error parsing module env: %s' % e)
            
        if 'options' in self.conf and 'env_port' in self.conf['options']:
            for e in self.forceGetInputListFromPort('env'):
                try:
                    for var in e.split(';'):
                        if not var:
                            continue
                        key, value = var.split('=')
                        key = key.strip()
                        value = value.strip()
                        if key:
                            env[key] = value
                except Exception, e: # pragma: no cover
                    raise ModuleError('Error parsing env port: %s' % e)

        if env:
            kwargs['env'] = dict(os.environ)
            kwargs['env'].update(env)
            # write to execution provenance
            env = ';'.join(['%s=%s'%(k,v) for k,v in env.iteritems()])
            self.annotate({'execution_env': env})

        if 'dir' in self.conf:
            kwargs['cwd'] = self.conf['dir']

        process = subprocess.Popen(args, **kwargs)
        if file_std:
            process.wait()
        else:
            #if stdin:
            #    print "stdin:", len(stdin), stdin[:30]
            stdout, stderr = _eintr_retry_call(process.communicate, stdin)
            #stdout, stderr = process.communicate(stdin)
            #if stdout:
            #    print "stdout:", len(stdout), stdout[:30]
            #if stderr:
            #    print "stderr:", len(stderr), stderr[:30]

        if return_code is not None:
            if process.returncode != return_code:
                raise ModuleError("Command returned %d (!= %d)" % (
                                  process.returncode, return_code))
        self.setResult('return_code', process.returncode)

        for f in open_files:
            f.close()

        for name, file in setOutput:
            f = open(file.name, 'rb')
            self.setResult(name, f.read())
            f.close()

        if not file_std:
            if stdout and "stdout" in self.conf:
                name, type, options = self.conf["stdout"]
                type = type.lower()
                if "file" == type:
                    file = self.interpreter.filePool.create_file(
                            suffix=DEFAULTFILESUFFIX)
                    f = open(file.name, 'wb')
                    f.write(stdout)
                    f.close()
                    self.setResult(name, file)
                elif "string" == type:
                    self.setResult(name, stdout)
                else: # pragma: no cover
                    raise ValueError
            if stderr and "stderr" in self.conf:
                name, type, options = self.conf["stderr"]
                type = type.lower()
                if "file" == type:
                    file = self.interpreter.filePool.create_file(
                            suffix=DEFAULTFILESUFFIX)
                    f = open(file.name, 'wb')
                    f.write(stderr)
                    f.close()
                    self.setResult(name, file)
                elif "string" == type:
                    self.setResult(name, stderr)
                else: # pragma: no cover
                    raise ValueError


    # create docstring
    d = """This module is a wrapper for the command line tool '%s'""" % \
        conf['command']
    # create module
    M = new_module(CLTools, tool_name,{"compute": compute,
                                           "conf": conf,
                                           "tool_name": tool_name,
                                           "__doc__": d})
    reg = vistrails.core.modules.module_registry.get_module_registry()
    reg.add_module(M, package=identifiers.identifier,
                   package_version=identifiers.version)

    def to_vt_type(s):
        # add recognized types here - default is String
        return '(basic:%s)' % \
          {'file':'File', 'flag':'Boolean', 'list':'List',
           'float':'Float','integer':'Integer'
          }.get(s.lower(), 'String')
    # add module ports
    if 'stdin' in conf:
        name, type, options = conf['stdin']
        optional = 'required' not in options
        reg.add_input_port(M, name, to_vt_type(type), optional=optional)
    if 'stdout' in conf:
        name, type, options = conf['stdout']
        optional = 'required' not in options
        reg.add_output_port(M, name, to_vt_type(type), optional=optional)
    if 'stderr' in conf:
        name, type, options = conf['stderr']
        optional = 'required' not in options
        reg.add_output_port(M, name, to_vt_type(type), optional=optional)
    if 'options' in conf and 'env_port' in conf['options']:
        reg.add_input_port(M, 'env', to_vt_type('string'))
    for type, name, klass, options in conf['args']:
        optional = 'required' not in options
        if 'input' == type.lower():
            reg.add_input_port(M, name, to_vt_type(klass), optional=optional)
        elif 'output' == type.lower():
            reg.add_output_port(M, name, to_vt_type(klass), optional=optional)
        elif 'inputoutput' == type.lower():
            reg.add_input_port(M, name, to_vt_type('file'), optional=optional)
            reg.add_output_port(M, name, to_vt_type('file'), optional=optional)
    reg.add_output_port(M, 'return_code', to_vt_type('integer'))
    cl_tools[tool_name] = M


def initialize(*args, **keywords):
<<<<<<< HEAD
    if "CLTools" == identifiers.name:
        # this is the original package 
        location = os.path.join(current_dot_vistrails(), "CLTools")
        # make sure dir exist
        if not os.path.isdir(location):
            try:
                debug.log("Creating CLTools directory...")
                os.mkdir(location)
            except:
                debug.critical("""Could not create CLTools directory. Make
 sure '%s' does not exist and parent directory is writable""" % location)
                sys.exit(1)
    else:
        # this is a standalone package so modules are placed in this directory
        location = os.path.dirname(__file__)
    

    reg = vistrails.core.modules.module_registry.get_module_registry()
    reg.add_module(CLTools, abstract=True)
    for path in os.listdir(location):
        if path.endswith(SUFFIX):
            try:
                add_tool(os.path.join(location, path))
            except Exception as exc:
                import traceback
                debug.critical("Package CLTools failed to create module "
                   "from '%s': %s" % (os.path.join(location, path), exc),
                   traceback.format_exc())
=======
    reload_scripts(initial=True)
>>>>>>> 322acdd1


def remove_all_scripts():
    reg = vistrails.core.modules.module_registry.get_module_registry()
    for tool_name in cl_tools.keys():
        del cl_tools[tool_name]
        reg.delete_module(identifiers.identifier, tool_name)

def reload_scripts(initial=False):
    if not initial:
        remove_all_scripts()
    if "CLTools" == identifiers.name:
        # this is the original package
        location = os.path.join(current_dot_vistrails(), "CLTools")
        # make sure dir exist
        if not os.path.isdir(location): # pragma: no cover # pragma: no partial
            try:
                debug.log("Creating CLTools directory...")
                os.mkdir(location)
            except:
                debug.critical("""Could not create CLTools directory. Make
 sure '%s' does not exist and parent directory is writable""" % location)
                sys.exit(1)
    else: # pragma: no cover
        # this is a standalone package so modules are placed in this directory
        location = os.path.dirname(__file__)

    if initial:
        reg = vistrails.core.modules.module_registry.get_module_registry()
        reg.add_module(CLTools, abstract=True)
    for path in os.listdir(location):
        if path.endswith(SUFFIX): # pragma: no partial
            try:
                add_tool(os.path.join(location, path))
            except Exception as exc: # pragma: no cover
                import traceback
                debug.critical("Package CLTools failed to create module "
                   "from '%s': %s" % (os.path.join(location, path), exc),
                   traceback.format_exc())

    if not initial:
        from vistrails.core.interpreter.cached import CachedInterpreter
        CachedInterpreter.clear_package(identifiers.identifier)

        from vistrails.gui.vistrails_window import _app
        _app.invalidate_pipelines()


wizards_list = []

def menu_items():
    """menu_items() -> tuple of (str,function)
    It returns a list of pairs containing text for the menu and a
    callback function that will be executed when that menu item is selected.
    
    """
    try:
        from wizard import QCLToolsWizardWindow
    except: # pragma: no cover
        if "CLTools" == identifiers.name:
            raise
        else:
            return
    lst = []
    if "CLTools" == identifiers.name: # pragma: no partial
        def open_wizard():
            window = QCLToolsWizardWindow(reload_scripts=reload_scripts)
            wizards_list.append(window)
            window.show()
        lst.append(("Open Wizard", open_wizard))
    lst.append(("Reload All Scripts", reload_scripts))
    return tuple(lst)


def finalize():
    pass


###############################################################################

import unittest
from vistrails.tests.utils import execute, intercept_results


class TestCLTools(unittest.TestCase):
    @classmethod
    def setUpClass(cls):
        # first make sure CLTools is loaded
        pm = get_package_manager()
        if 'CLTools' not in pm._package_list: # pragma: no cover # pragma: no partial
            pm.late_enable_package('CLTools')
        remove_all_scripts()
        cls.testdir = os.path.join(packages_directory(), 'CLTools', 'test_files')
        cls._tools = {}
        for name in os.listdir(cls.testdir):
            if not name.endswith(SUFFIX):
                continue
            add_tool(os.path.join(cls.testdir, name))
            toolname = os.path.splitext(name)[0]
            cls._tools[toolname] = cl_tools[toolname]
        cls._old_dir = os.getcwd()
        os.chdir(vistrails_root_directory())

    @classmethod
    def tearDownClass(cls):
        os.chdir(cls._old_dir)
        reload_scripts()

    def do_the_test(self, toolname):
        with intercept_results(self._tools['intern_cltools_1'],
                'return_code', 'f_out', 'stdout') as (
                return_code, f_out, stdout):
            self.assertFalse(execute([
                    ('intern_cltools_1', 'org.vistrails.vistrails.cltools', [
                        ('f_in', [('File', self.testdir + '/test_1.cltest')]),
                        ('chars', [('List', '["a", "b", "c"]')]),
                        ('false', [('Boolean', 'False')]),
                        ('true', [('Boolean', 'True')]),
                        ('nb', [('Integer', '42')]),
                        ('stdin', [('String', 'some line\nignored')]),
                    ]),
                ]))
        self.assertEqual(return_code, [0])
        self.assertEqual(f_out, ['ok\nmessage received'])
        self.assertEqual(stdout, ['program output here'])

    def test_with_pipes(self):
        """Without std_using_files: use pipes instead of files.
        """
        self.do_the_test('intern_cltools_1')

    def test_with_files(self):
        """With std_using_files: use files instead of pipes.
        """
        self.do_the_test('intern_cltools_2')<|MERGE_RESOLUTION|>--- conflicted
+++ resolved
@@ -405,38 +405,7 @@
 
 
 def initialize(*args, **keywords):
-<<<<<<< HEAD
-    if "CLTools" == identifiers.name:
-        # this is the original package 
-        location = os.path.join(current_dot_vistrails(), "CLTools")
-        # make sure dir exist
-        if not os.path.isdir(location):
-            try:
-                debug.log("Creating CLTools directory...")
-                os.mkdir(location)
-            except:
-                debug.critical("""Could not create CLTools directory. Make
- sure '%s' does not exist and parent directory is writable""" % location)
-                sys.exit(1)
-    else:
-        # this is a standalone package so modules are placed in this directory
-        location = os.path.dirname(__file__)
-    
-
-    reg = vistrails.core.modules.module_registry.get_module_registry()
-    reg.add_module(CLTools, abstract=True)
-    for path in os.listdir(location):
-        if path.endswith(SUFFIX):
-            try:
-                add_tool(os.path.join(location, path))
-            except Exception as exc:
-                import traceback
-                debug.critical("Package CLTools failed to create module "
-                   "from '%s': %s" % (os.path.join(location, path), exc),
-                   traceback.format_exc())
-=======
     reload_scripts(initial=True)
->>>>>>> 322acdd1
 
 
 def remove_all_scripts():
