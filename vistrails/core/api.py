--- conflicted
+++ resolved
@@ -818,159 +818,6 @@
     def __ne__(self, other):
         return not self == other
 
-
-<<<<<<< HEAD
-    def select_version(self, version):
-        self.app.select_version(version)
-
-    def close_vistrail(self):
-        self.app.close_vistrail()
-
-    def get_current_workflow(self):
-        return self.controller.current_pipeline
-
-    def get_all_executions(self):
-        wf_execs = []
-        if (self._old_log is None and
-            hasattr(self.controller.vistrail, 'db_log_filename') and
-            self.controller.vistrail.db_log_filename is not None):
-            self._old_log = \
-                vistrails.core.db.io.open_log(self.controller.vistrail.db_log_filename, True)
-        if self._old_log is not None:
-            wf_execs.extend(self._old_log.workflow_execs)
-        wf_execs.extend(self.controller.log.workflow_execs)
-        return wf_execs
-
-import os
-import tempfile
-import unittest
-
-class TestAPI(unittest.TestCase):
-    if not hasattr(unittest.TestCase, 'assertIsInstance'):
-        def assertIsInstance(self, obj, cls, msg=None):
-            assert(isinstance(obj, cls))
-    
-    @classmethod
-    def setUpClass(cls):
-        get_api().new_vistrail()
-
-    @classmethod
-    def tearDownClass(cls):
-        get_api().close_vistrail()
-
-    def setUp(self):
-        get_api().controller.change_selected_version(Vistrail.ROOT_VERSION)
-
-    def get_basic_package(self):
-        basic = get_api().get_package(basic_pkg)
-        self.assertIsInstance(basic, Package)
-        return basic
-
-    def create_modules(self,basic):
-        s1 = basic.String("abc")
-        self.assertIsInstance(s1, Module)
-        s2 = basic.String("def")
-        self.assertIsInstance(s2, Module)
-        return s1, s2
-        
-    def test_api(self):
-        self.get_basic_package()
-
-    def test_add_modules(self):
-        basic = self.get_basic_package()
-        s1, s2 = self.create_modules(basic)
-
-        # assert there exist two String modules
-        self.assertEqual(len(get_api().controller.current_pipeline.modules), 2)
-        for m in get_api().controller.current_pipeline.modules.itervalues():
-            self.assertEqual(m.package, basic_pkg)
-            self.assertEqual(m.name, "String")
-
-    def check_connections(self):
-        conns = []
-        modules = get_api().controller.current_pipeline.modules
-        for c in get_api().controller.current_pipeline.connections.itervalues():
-            conns.append((modules[c.sourceId].name, c.source.name,
-                          modules[c.destinationId].name, c.destination.name))
-        conns.sort()
-        self.assertEqual(conns,
-                         [('String', 'value', 'ConcatenateString', 'str1'),
-                          ('String', 'value', 'ConcatenateString', 'str2')])
-
-    def test_add_connections_by_assignment(self):
-        basic = self.get_basic_package()
-        s1, s2 = self.create_modules(basic)
-        c = basic.ConcatenateString()
-        c.str1 = s1.value
-        c.str2 = s2.value
-        self.check_connections()
-
-    def test_add_connections_by_call(self):
-        basic = self.get_basic_package()
-        s1, s2 = self.create_modules(basic)
-        c = basic.ConcatenateString()
-        c.str1(s1.value)
-        c.str2(s2.value)
-        self.check_connections()
-
-    def test_add_connections_by_constructor(self):
-        basic = self.get_basic_package()
-        s1, s2 = self.create_modules(basic)
-        c = basic.ConcatenateString(str1=s1.value, str2=s2.value)
-        self.check_connections()
-
-    def check_parameters(self):
-        params = []
-        for m in get_api().controller.current_pipeline.modules.itervalues():
-            for f in m.functions:
-                params.append((m.name, f.name, f.params[0].strValue))
-        params.sort()
-        self.assertEqual(params,
-                         [('String', 'value', 'abc'),
-                          ('String', 'value', 'def')])
-            
-    def test_add_parameters_by_assignment(self):
-        basic = self.get_basic_package()
-        s1, s2 = self.create_modules(basic)
-        s1.value = "abc"
-        s2.value = "def"
-        self.check_parameters()
-
-    def test_add_parameters_by_call(self):
-        basic = self.get_basic_package()
-        s1, s2 = self.create_modules(basic)
-        s1.value("abc")
-        s2.value("def")
-        self.check_parameters()
-
-    def test_add_parameters_by_constructor(self):
-        basic = self.get_basic_package()
-        s1 = basic.String("abc")
-        s2 = basic.String("def")
-        self.check_parameters()
-
-    def test_write_and_read_vistrail(self):
-        self.assertTrue(get_api().new_vistrail())
-        basic = self.get_basic_package()
-        s1, s2 = self.create_modules(basic)
-        fdesc, fname = tempfile.mkstemp(prefix='vt_test_write_read_',
-                                 suffix='.vt')
-        os.close(fdesc)
-        version = get_api().controller.current_version
-        try:
-            self.assertTrue(get_api().save_vistrail(fname))
-            self.assertTrue(os.path.exists(fname))
-            get_api().close_vistrail()
-            self.assertTrue(get_api().open_vistrail(fname))
-            self.assertEqual(get_api().controller.current_version, version)
-            get_api().close_vistrail()
-        finally:
-            os.remove(fname)
-
-if __name__ == '__main__':
-    vistrails.core.application.init()
-    unittest.main()
-=======
 class ExecutionErrors(Exception):
     """Errors raised during a pipeline execution.
     """
@@ -1111,4 +958,134 @@
     """Shortcut for load_vistrail(filename).execute(...)
     """
     return load_vistrail(filename, version).execute(*args, **kwargs)
->>>>>>> dcc6da98
+
+import os
+import tempfile
+import unittest
+
+class TestAPI(unittest.TestCase):
+    if not hasattr(unittest.TestCase, 'assertIsInstance'):
+        def assertIsInstance(self, obj, cls, msg=None):
+            assert(isinstance(obj, cls))
+    
+    @classmethod
+    def setUpClass(cls):
+        get_api().new_vistrail()
+
+    @classmethod
+    def tearDownClass(cls):
+        get_api().close_vistrail()
+
+    def setUp(self):
+        get_api().controller.change_selected_version(Vistrail.ROOT_VERSION)
+
+    def get_basic_package(self):
+        basic = get_api().get_package(basic_pkg)
+        self.assertIsInstance(basic, Package)
+        return basic
+
+    def create_modules(self,basic):
+        s1 = basic.String("abc")
+        self.assertIsInstance(s1, Module)
+        s2 = basic.String("def")
+        self.assertIsInstance(s2, Module)
+        return s1, s2
+        
+    def test_api(self):
+        self.get_basic_package()
+
+    def test_add_modules(self):
+        basic = self.get_basic_package()
+        s1, s2 = self.create_modules(basic)
+
+        # assert there exist two String modules
+        self.assertEqual(len(get_api().controller.current_pipeline.modules), 2)
+        for m in get_api().controller.current_pipeline.modules.itervalues():
+            self.assertEqual(m.package, basic_pkg)
+            self.assertEqual(m.name, "String")
+
+    def check_connections(self):
+        conns = []
+        modules = get_api().controller.current_pipeline.modules
+        for c in get_api().controller.current_pipeline.connections.itervalues():
+            conns.append((modules[c.sourceId].name, c.source.name,
+                          modules[c.destinationId].name, c.destination.name))
+        conns.sort()
+        self.assertEqual(conns,
+                         [('String', 'value', 'ConcatenateString', 'str1'),
+                          ('String', 'value', 'ConcatenateString', 'str2')])
+
+    def test_add_connections_by_assignment(self):
+        basic = self.get_basic_package()
+        s1, s2 = self.create_modules(basic)
+        c = basic.ConcatenateString()
+        c.str1 = s1.value
+        c.str2 = s2.value
+        self.check_connections()
+
+    def test_add_connections_by_call(self):
+        basic = self.get_basic_package()
+        s1, s2 = self.create_modules(basic)
+        c = basic.ConcatenateString()
+        c.str1(s1.value)
+        c.str2(s2.value)
+        self.check_connections()
+
+    def test_add_connections_by_constructor(self):
+        basic = self.get_basic_package()
+        s1, s2 = self.create_modules(basic)
+        c = basic.ConcatenateString(str1=s1.value, str2=s2.value)
+        self.check_connections()
+
+    def check_parameters(self):
+        params = []
+        for m in get_api().controller.current_pipeline.modules.itervalues():
+            for f in m.functions:
+                params.append((m.name, f.name, f.params[0].strValue))
+        params.sort()
+        self.assertEqual(params,
+                         [('String', 'value', 'abc'),
+                          ('String', 'value', 'def')])
+            
+    def test_add_parameters_by_assignment(self):
+        basic = self.get_basic_package()
+        s1, s2 = self.create_modules(basic)
+        s1.value = "abc"
+        s2.value = "def"
+        self.check_parameters()
+
+    def test_add_parameters_by_call(self):
+        basic = self.get_basic_package()
+        s1, s2 = self.create_modules(basic)
+        s1.value("abc")
+        s2.value("def")
+        self.check_parameters()
+
+    def test_add_parameters_by_constructor(self):
+        basic = self.get_basic_package()
+        s1 = basic.String("abc")
+        s2 = basic.String("def")
+        self.check_parameters()
+
+    def test_write_and_read_vistrail(self):
+        self.assertTrue(get_api().new_vistrail())
+        basic = self.get_basic_package()
+        s1, s2 = self.create_modules(basic)
+        fdesc, fname = tempfile.mkstemp(prefix='vt_test_write_read_',
+                                 suffix='.vt')
+        os.close(fdesc)
+        version = get_api().controller.current_version
+        try:
+            self.assertTrue(get_api().save_vistrail(fname))
+            self.assertTrue(os.path.exists(fname))
+            get_api().close_vistrail()
+            self.assertTrue(get_api().open_vistrail(fname))
+            self.assertEqual(get_api().controller.current_version, version)
+            get_api().close_vistrail()
+        finally:
+            os.remove(fname)
+
+if __name__ == '__main__':
+    vistrails.core.application.init()
+    unittest.main()
+
