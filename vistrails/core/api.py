<<<<<<< HEAD
import contextlib
from itertools import izip
import subprocess
=======
from __future__ import division

import itertools
>>>>>>> 6876bdd7

import vistrails.core.application
import vistrails.core.db.action
import vistrails.core.db.io
from vistrails.core.db.locator import UntitledLocator, FileLocator
from vistrails.core.interpreter.default import get_default_interpreter
from vistrails.core.modules.module_registry import get_module_registry
from vistrails.core.modules.package import Package as _Package
from vistrails.core.modules.sub_module import get_port_spec_info
from vistrails.core.modules.utils import parse_port_spec_string
from vistrails.core.packagemanager import get_package_manager
from vistrails.core.system import get_vistrails_basic_pkg_id
from vistrails.core.utils import DummyView
from vistrails.core.vistrail.controller import VistrailController
from vistrails.core.vistrail.pipeline import Pipeline as _Pipeline
from vistrails.core.vistrail.vistrail import Vistrail as _Vistrail
from vistrails.db.domain import IdScope


__all__ = ['Vistrail', 'Pipeline', 'Module', 'Package',
           'ExecutionResults', 'ExecutionErrors', 'Function',
           'load_vistrail', 'load_pipeline', 'load_package',
           'output_mode', 'run_vistrail',
           'NoSuchVersion', 'NoSuchPackage']


class NoSuchVersion(KeyError):
    """The version number or tag you specified doesn't exist in the vistrail.
    """


class NoSuchPackage(ValueError):
    """Couldn't find a package with the given identifier.
    """


is_initialized = False
_application = None


def initialize():
    """Initializes VisTrails.

    You don't have to call this directly. Initialization will happen when you
    start using the API.
    """
    global is_initialized
    global _application

    if is_initialized:
        return False

    # Creates a core application
    _application = vistrails.core.application.init(
            options_dict={
                'installBundles': False,
                'loadPackages': False,
                'enablePackagesSilently': True},
            args=[])

    is_initialized = True

    return True


class Vistrail(object):
    """This class wraps both Vistrail and VistrailController.

    From it, you can get any pipeline from a tag name or version number.

    It has a concept of "current version", from which you can create new
    versions by performing actions.
    """
    _current_pipeline = None
    _html = None

    def __init__(self, arg=None):
        initialize()
        if arg is None:
            # Copied from VistrailsApplicationInterface#open_vistrail()
            locator = UntitledLocator()
            loaded_objs = vistrails.core.db.io.load_vistrail(locator)
            self.controller = VistrailController(*loaded_objs)
        elif isinstance(arg, (_Pipeline, Pipeline)):
            if isinstance(arg, Pipeline):
                pipeline = arg.pipeline
            else:
                pipeline = arg
            # Copied from VistrailsApplicationInterface#open_workflow()
            vistrail = _Vistrail()
            ops = []
            for module in pipeline.module_list:
                ops.append(('add', module))
            for connection in pipeline.connection_list:
                ops.append(('add', connection))
            action = vistrails.core.db.action.create_action(ops)
            vistrail.add_action(action, 0L)
            vistrail.update_id_scope()
            vistrail.change_description("Imported pipeline", 0L)
            self.controller = VistrailController(vistrail, UntitledLocator())
        elif isinstance(arg, VistrailController):
            self.controller = arg
        elif isinstance(arg, basestring):
            raise TypeError("Vistrail was constructed from %r.\n"
                            "Use load_vistrail() to get a Vistrail from a "
                            "file." % type(arg).__name__)
        else:
            raise TypeError("Vistrail was constructed from unexpected "
                            "argument type %r" % type(arg).__name__)

    def get_pipeline(self, version):
        """Returns a pipeline from a version number of tag.

        This does not change the currently selected version in this Vistrail.
        """
        vistrail = self.controller.vistrail
        if isinstance(version, (int, long)):
            if not vistrail.db_has_action_with_id(version):
                raise NoSuchVersion("Vistrail doesn't have a version %r" %
                                    version)
            return Pipeline(vistrail.getPipelineVersionNumber(version))
        elif isinstance(version, basestring):
            if not vistrail.has_tag_str(version):
                raise NoSuchVersion("Vistrail doesn't have a tag %r" % version)
            return Pipeline(vistrail.getPipelineVersionName(version))
        else:
            raise TypeError("get_pipeline() argument must be a string or "
                            "integer, not %r" % type(version).__name__)

    def select_version(self, version):
        """Sets a different version as current.

        The current workflow is accessible via current_workflow; it is the one
        that gets executed when calling execute(), and the version from which
        new versions are created if you perform actions.
        """
        vistrail = self.controller.vistrail
        if isinstance(version, (int, long)):
            if not vistrail.db_has_action_with_id(version):
                raise NoSuchVersion("Vistrail doesn't have a version %r" %
                                    version)
        elif (isinstance(version, basestring)):
            if not vistrail.has_tag_str(version):
                raise NoSuchVersion("Vistrail doesn't have a tag %r" % version)
            version = vistrail.get_tag_str(version).action_id
        else:
            raise TypeError("select_version() argument must be a string "
                            "or integer, not %r" % type(version).__name__)
        self.controller.change_selected_version(version)
        self._current_pipeline = None
        self._html = None

    def select_latest_version(self):
        """Sets the most recent version in the vistrail as current.
        """
        self.controller.select_latest_version()
        self._current_pipeline = None
        self._html = None

    @property
    def current_pipeline(self):
        if self._current_pipeline is None:
            self._current_pipeline = Pipeline(
                    self.controller.current_pipeline,
                    vistrail=(self, self.current_version))
        return self._current_pipeline

    @property
    def current_version(self):
        return self.controller.current_version

    def set_tag(self, *args):
        """Sets a tag for the current or specified version.
        """
        if len(args) == 1:
            version, (tag,) = self.controller.current_version, args
        elif len(args) == 2:
            version, tag = args
        else:
            raise TypeError("set_tag() takes 1 or 2 arguments (%r given)" %
                            len(args))
        if isinstance(version, (int, long)):
            if not self.controller.vistrail.db_has_action_with_id(version):
                raise NoSuchVersion("Vistrail doesn't have a version %r" %
                                    version)
        elif isinstance(version, basestring):
            if not self.controller.vistrail.has_tag_str(version):
                raise NoSuchVersion("Vistrail doesn't have a tag %r" % version)
        else:
            raise TypeError("set_tag() expects the version to be a string or "
                            "integer, not %r" % type(version).__name__)
        self.controller.vistrail.set_tag(version, tag)

    def tag(self, tag):
        """Sets a tag for the current version.
        """
        self.set_tag(tag)

    def execute(self, *args, **kwargs):
        """Executes the current workflow.
        """
        return self.current_pipeline.execute(*args, **kwargs)

    @property
    def changed(self):
        return self.controller.changed

    # TODO : vistrail modification methods

    def __repr__(self):
        version_nb = self.controller.current_version
        if self.controller.vistrail.has_tag(version_nb):
            version = "%s (tag %s)" % (
                    version_nb,
                    self.controller.vistrail.get_tag(version_nb))
        else:
            version = version_nb
        return "<%s: %s, version %s, %s>" % (
                self.__class__.__name__,
                self.controller.name,
                version,
                ('not changed', 'changed')[self.controller.changed])

    def _repr_html_(self):
        if self._html is None:
            import cgi
            try:
                from cStringIO import StringIO
            except ImportError:
                from StringIO import StringIO

            self._html = ''
            stream = StringIO()
            self.controller.recompute_terse_graph()
            self.controller.save_version_graph(
                    stream,
                    highlight=self.controller.current_version)
            stream.seek(0)
            dot = stream.read()

            try:
                proc = subprocess.Popen(['dot', '-Tsvg'],
                                        stdin=subprocess.PIPE,
                                        stdout=subprocess.PIPE)
                svg, _ = proc.communicate(dot)
                if proc.wait() == 0:
                    self._html += svg
            except OSError:
                pass
            self._html += '<pre>' + cgi.escape(repr(self)) + '</pre>'
        return self._html


def get_inputoutput_name(module):
    for function in module.functions:
        if function.name == 'name':
            if len(function.params) == 1:
                return function.params[0].strValue
    return None


class Pipeline(object):
    """This class represents a single Pipeline.

    It doesn't have a controller.
    """
    vistrail = None
    version = None
    _inputs = None
    _outputs = None
    _html = None

    def __init__(self, pipeline=None, vistrail=None):
        initialize()
        if pipeline is None:
            self.pipeline = _Pipeline()
        elif isinstance(pipeline, _Pipeline):
            self.pipeline = pipeline
        elif isinstance(pipeline, basestring):
            raise TypeError("Pipeline was constructed from %r.\n"
                            "Use load_pipeline() to get a Pipeline from a "
                            "file." % type(pipeline).__name__)
        else:
            raise TypeError("Pipeline was constructed from unexpected "
                            "argument type %r" % type(pipeline).__name__)
        if vistrail is not None:
            if (isinstance(vistrail, tuple) and len(vistrail) == 2 and
                    isinstance(vistrail[0], Vistrail)):
                self.vistrail, self.version = vistrail
            else:
                raise TypeError("Pipeline got unknown type %r as 'vistrail' "
                                "argument" % type(vistrail).__name__)

    @property
    def modules(self):
        for module in self.pipeline.module_list:
            yield Module(descriptor=module.module_descriptor,
                         module_id=module.id,
                         pipeline=self)

    def execute(self, *args, **kwargs):
        """Execute the pipeline.

        Positional arguments are either input values (created from
        ``module == value``, where `module` is a Module from the pipeline and
        `value` is some value or Function instance) for the pipeline's
        InputPorts, or Module instances (to select sink modules).

        Keyword arguments are also used to set InputPort by looking up inputs
        by name.

        Example::

           input_bound = pipeline.get_input('higher_bound')
           input_url = pipeline.get_input('url')
           sinkmodule = pipeline.get_module(32)
           pipeline.execute(sinkmodule,
                            input_bound == vt.Function(Integer, 10),
                            input_url == 'http://www.vistrails.org/',
                            resolution=15)  # kwarg: only one equal sign
        """
        sinks = set()
        inputs = {}

        reg = get_module_registry()
        InputPort_desc = reg.get_descriptor_by_name(
                get_vistrails_basic_pkg_id(),
                'InputPort')

        # Read args
        for arg in args:
            if isinstance(arg, ModuleValuePair):
                if arg.module.id in inputs:
                    raise ValueError(
                            "Multiple values set for InputPort %r" %
                            get_inputoutput_name(arg.module))
                if not reg.is_descriptor_subclass(arg.module.module_descriptor,
                                                  InputPort_desc):
                    raise ValueError("Module %d is not an InputPort" %
                                     arg.module.id)
                inputs[arg.module.id] = arg.value
            elif isinstance(arg, Module):
                sinks.add(arg.module_id)

        # Read kwargs
        for key, value in kwargs.iteritems():
            key = self.get_input(key)  # Might raise KeyError
            if key.module_id in inputs:
                raise ValueError("Multiple values set for InputPort %r" %
                                 get_inputoutput_name(key.module))
            inputs[key.module_id] = value

        reason = "API pipeline execution"
        sinks = sinks or None

        # Use controller only if no inputs were passed in
        if (not inputs and self.vistrail is not None and
                self.vistrail.current_version == self.version):
            controller = self.vistrail.controller
            results, changed = controller.execute_workflow_list([[
                    controller.locator,  # locator
                    self.version,  # version
                    self.pipeline,  # pipeline
                    DummyView(),  # view
                    None,  # custom_aliases
                    None,  # custom_params
                    reason,  # reason
                    sinks,  # sinks
                    None,  # extra_info
                    ]])
            result, = results
        else:
            pipeline = self.pipeline
            if inputs:
                id_scope = IdScope()
                id_remap = {}
                pipeline = pipeline.do_copy(True, id_scope, id_remap)
                create_module = \
                        VistrailController.create_module_from_descriptor_static
                create_function = VistrailController.create_function_static
                create_connection = VistrailController.create_connection_static
                # Fills in the ExternalPipe ports
                for module_id, values in inputs.iteritems():
                    module = pipeline.modules[module_id]
                    if not isinstance(values, (list, tuple)):
                        values = [values]

                    # Guess the type of the InputPort
                    _, sigstrings, _, _, _ = get_port_spec_info(pipeline, module)
                    sigstrings = parse_port_spec_string(sigstrings)

                    # Convert whatever we got to a list of strings, for the
                    # pipeline
                    values = [reg.convert_port_val(val, sigstring, None)
                              for val, sigstring in izip(values, sigstrings)]

                    if len(values) == 1:
                        # Create the constant module
                        constant_desc = reg.get_descriptor_by_name(
                                *sigstrings[0])
                        constant_mod = create_module(id_scope, constant_desc)
                        func = create_function(id_scope, constant_mod,
                                               'value', values)
                        constant_mod.add_function(func)
                        pipeline.add_module(constant_mod)

                        # Connect it to the ExternalPipe port
                        conn = create_connection(id_scope,
                                                 constant_mod, 'value',
                                                 module, 'ExternalPipe')
                        pipeline.db_add_connection(conn)
                    else:
                        raise RuntimeError("TODO : create tuple")

            interpreter = get_default_interpreter()
            result = interpreter.execute(pipeline,
                                         reason=reason,
                                         sinks=sinks)

        if result.errors:
            raise ExecutionErrors(self, result)
        else:
            return ExecutionResults(self, result)

    def get_module(self, module_id):
        if isinstance(module_id, (int, long)):  # module id
            module = self.pipeline.modules[module_id]
        elif isinstance(module_id, basestring):  # module name
            def desc(mod):
                if '__desc__' in mod.db_annotations_key_index:
                    return mod.get_annotation_by_key('__desc__').value
                else:
                    return None
            modules = [mod
                       for mod in self.pipeline.modules.itervalues()
                       if desc(mod) == module_id]
            if not modules:
                raise KeyError("No module with description %r" % module_id)
            elif len(modules) > 1:
                raise ValueError("Multiple modules with description %r" %
                                 module_id)
            else:
                module, = modules

        else:
            raise TypeError("get_module() expects a string or integer, not "
                            "%r" % type(module_id).__name__)
        return Module(descriptor=module.module_descriptor,
                      module_id=module.id,
                      pipeline=self)

    def _get_inputs_or_outputs(self, module_name):
        reg = get_module_registry()
        desc = reg.get_descriptor_by_name(
                'org.vistrails.vistrails.basic',
                module_name)
        modules = {}
        for module in self.pipeline.modules.itervalues():
            if module.module_descriptor is desc:
                name = get_inputoutput_name(module)
                if name is not None:
                    modules[name] = module
        return modules

    def get_input(self, name):
        try:
            module = self._get_inputs_or_outputs('InputPort')[name]
        except KeyError:
            raise KeyError("No InputPort module with name %r" % name)
        else:
            return Module(descriptor=module.module_descriptor,
                          module_id=module.id,
                          pipeline=self)

    def get_output(self, name):
        try:
            module = self._get_inputs_or_outputs('OutputPort')[name]
        except KeyError:
            raise KeyError("No OutputPort module with name %r" % name)
        else:
            return Module(descriptor=module.module_descriptor,
                          module_id=module.id,
                          pipeline=self)

    @property
    def inputs(self):
        if self._inputs is None:
            self._inputs = self._get_inputs_or_outputs('InputPort').keys()
        return self._inputs

    @property
    def outputs(self):
        if self._outputs is None:
            self._outputs = self._get_inputs_or_outputs('OutputPort').keys()
        return self._outputs

    def __repr__(self):
        desc = "<%s: %d modules, %d connections" % (
                self.__class__.__name__,
                len(self.pipeline.modules),
                len(self.pipeline.connections))
        inputs = self.inputs
        if inputs:
            desc += "; inputs: %s" % ", ".join(inputs)
        outputs = self.outputs
        if outputs:
            desc += "; outputs: %s" % ", ".join(outputs)
        return desc + ">"

    def _repr_html_(self):
        if self._html is None:
            import cgi
            try:
                from cStringIO import StringIO
            except ImportError:
                from StringIO import StringIO

            self._html = ''

            # http://www.graphviz.org/doc/info/shapes.html
            dot = ['digraph {\n    node [shape=plaintext];']

            # {moduleId: (input_ports, output_ports)}
            modules = dict((mod.id, (set(), set()))
                           for mod in self.pipeline.module_list)
            for conn in self.pipeline.connection_list:
                src, dst = conn.source, conn.destination
                modules[src.moduleId][1].add(src.name)
                modules[dst.moduleId][0].add(dst.name)

            # {moduleId: ({input_port_name: input_num},
            #             {output_port_name: output_num})
            # where input_num and output_num are just some sequences of numbers
            modules = dict((mod_id,
                            (dict((n, i) for i, n in enumerate(mod_ports[0])),
                             dict((n, i) for i, n in enumerate(mod_ports[1]))))
                           for mod_id, mod_ports in modules.iteritems())

            # Write out the modules
            for mod, port_lists in modules.iteritems():
                labels = []
                for port_type, ports in izip(('in', 'out'), port_lists):
                    label = ('<td port="%s%s">%s</td>' % (port_type, port_num, cgi.escape(port_name))
                             for port_name, port_num in ports.iteritems())
                    labels.append(''.join(label))

                label = ['<table border="0" cellborder="0" cellspacing="0">']
                if labels[0]:
                    label += ['<tr><td><table border="0" cellborder="1" cellspacing="0"><tr>', labels[0], '</tr></table></td></tr>']
                mod_obj = self.pipeline.modules[mod]
                if '__desc__' in mod_obj.db_annotations_key_index:
                    name = (mod_obj.get_annotation_by_key('__desc__')
                                 .value.strip())
                else:
                    name = mod_obj.label
                label += ['<tr><td border="1" bgcolor="grey"><b>', cgi.escape(name), '</b></td></tr>']
                if labels[1]:
                    label += ['<tr><td><table border="0" cellborder="1" cellspacing="0"><tr>', labels[1], '</tr></table></td></tr>']
                label += ['</table>']
                dot.append('    module%d [label=<%s>];' % (mod, '\n'.join(label)))
            dot.append('')

            # Write out the connections
            for conn in self.pipeline.connection_list:
                src, dst = conn.source, conn.destination
                dot.append('    module%d:out%d -> module%d:in%d;' % (
                           src.moduleId,
                           modules[src.moduleId][1][src.name],
                           dst.moduleId,
                           modules[dst.moduleId][0][dst.name]))

            dot.append('}')
            try:
                proc = subprocess.Popen(['dot', '-Tsvg'],
                                        stdin=subprocess.PIPE,
                                        stdout=subprocess.PIPE)
                svg, _ = proc.communicate('\n'.join(dot))
                if proc.wait() == 0:
                    self._html += svg
            except OSError:
                pass
            self._html += '<pre>' + cgi.escape(repr(self)) + '</pre>'
        return self._html


class ModuleClass(type):
    def __new__(cls, descriptor):
        return type.__new__(cls, descriptor.name, (object,), {})

    def __init__(self, descriptor):
        self.descriptor = descriptor

    def __call__(self, *args, **kwargs):
        return Module(self.descriptor, *args, **kwargs)

    # Ignored by IPython because of bug 6709
    # https://github.com/ipython/ipython/issues/6709
    def __repr__(self):
        return "<Module class %r from %s>" % (self.descriptor.name,
                                              self.descriptor.identifier)
    __str__ = __repr__
    __unicode__ = __repr__

    def __instancecheck__(self, instance):
        return (isinstance(instance, Module) and
                instance.descriptor == self.descriptor)

    def __subclasscheck__(self, other):
        if not issubclass(other, type):
            raise TypeError
        if not isinstance(other, ModuleClass):
            return False
        reg = get_module_registry()
        return reg.is_descriptor_subclass(self.descriptor, other.descriptor)


class ModuleValuePair(object):
    """Internal object returned by Module == value expressions.
    """
    def __init__(self, module, value):
        self.module = module
        self.value = value

    def __nonzero__(self):
        raise TypeError("Took truth value of ModuleValuePair!")


class Module(object):
    """Wrapper for a module, which can be in a Pipeline or not yet.
    """
    module_id = None
    pipeline = None

    def __init__(self, descriptor, **kwargs):
        self.descriptor = descriptor
        if 'module_id' and 'pipeline' in kwargs:
            self.module_id = kwargs.pop('module_id')
            self.pipeline = kwargs.pop('pipeline')
            if not (isinstance(self.module_id, (int, long)) and
                    isinstance(self.pipeline, Pipeline)):
                raise TypeError
        elif 'module_id' in kwargs or 'pipeline' in kwargs:
            raise TypeError("Module was given an id but no pipeline")

        if kwargs:
            raise TypeError("Module was given unexpected argument: %r" %
                            next(iter(kwargs)))

    @property
    def module(self):
        if self.module_id is None:
            raise ValueError("This module is not part of a pipeline")
        return self.pipeline.pipeline.modules[self.module_id]

    @property
    def module_class(self):
        return ModuleClass(self.descriptor)

    def __repr__(self):
        desc = "<Module %r from %s" % (self.descriptor.name,
                                       self.descriptor.identifier)
        if self.module_id is not None:
            desc += ", id %d" % self.module_id
            if self.pipeline is not None:
                mod = self.pipeline.pipeline.modules[self.module_id]
                if '__desc__' in mod.db_annotations_key_index:
                    desc += (", label \"%s\"" %
                             mod.get_annotation_by_key('__desc__').value)
        return desc + ">"

    def __eq__(self, other):
        if isinstance(other, Module):
            if self.module_id is None:
                return other.module_id is None
            else:
                if other.module_id is None:
                    return False
                return (self.module_id == other.module_id and
                        self.pipeline == other.pipeline)
        else:
            return ModuleValuePair(self.module, other)


class ModuleNamespace(object):
    def __init__(self, identifier, namespace=''):
        self.identifier = identifier
        self._namespace = namespace
        self._namespaces = {}

    def __getattr__(self, name):
        if name in self._namespaces:
            return self._namespaces[name]
        else:
            return self[name]

    def __getitem__(self, name):
        name = name.rsplit('|', 1)
        if len(name) == 2:
            if self._namespace:
                namespace = self._namespace + '|' + name[0]
            else:
                namespace = name[0]
            name = name[1]
        else:
            name, = name
            namespace = self._namespace
        reg = get_module_registry()
        descr = reg.get_descriptor_by_name(self.identifier,
                                           name,
                                           namespace)
        return ModuleClass(descr)

    def __repr__(self):
        return "<Namespace %s of package %s>" % (self._namespace,
                                                 self.identifier)


class Package(ModuleNamespace):
    """Wrapper for an enabled package.

    You can get modules from a Package using either the
    ``pkg['namespace|module']`` or ``pkg.namespace.module`` syntax.
    """
    def __init__(self, package):
        if not isinstance(package, _Package):
            raise TypeError("Can't construct a package from "
                            "%r" % type(package).__name__)
        ModuleNamespace.__init__(self, package.identifier)
        self._package = package

        # Builds namespaces
        for mod, namespaces in self._package.descriptors.iterkeys():
            if not namespaces:
                continue
            ns = self
            fullname = None
            for name in namespaces.split('|'):
                if fullname is not None:
                    fullname += '|' + name
                else:
                    fullname = name
                if name not in ns._namespaces:
                    ns_ = ns._namespaces[name] = ModuleNamespace(
                            self.identifier,
                            fullname)
                    ns = ns_
                else:
                    ns = ns._namespaces[name]

    def __repr__(self):
        return "<Package: %s, %d modules>" % (self.identifier,
                                              len(self._package.descriptors))

    def __eq__(self, other):
        return isinstance(other, Package) and self._package is other._package

    def __ne__(self, other):
        return not self == other


class ExecutionErrors(Exception):
    """Errors raised during a pipeline execution.
    """
    def __init__(self, pipeline, resultobj):
        self.pipeline = pipeline
        self._errors = resultobj.errors

    def __str__(self):
        return "Pipeline execution failed: %d error%s:\n%s" % (
                len(self._errors),
                's' if len(self._errors) >= 2 else '',
                '\n'.join('%d: %s' % p for p in self._errors.iteritems()))


class ExecutionResults(object):
    """Contains the results of a pipeline execution.
    """
    def __init__(self, pipeline, resultobj):
        self.pipeline = pipeline
        self._objects = resultobj.objects

    def output_port(self, output):
        """Gets the value passed to an OutputPort module with that name.
        """
        if isinstance(output, basestring):
            outputs = self.pipeline._get_inputs_or_outputs('OutputPort')
            module_id = outputs[output].id
        else:
            raise TypeError("output_port() expects a string, not %r" %
                            type(output).__name__)
        return self._objects[module_id].get_output('ExternalPipe')

    def module_output(self, module):
        """Gets all the output ports of a specified module.
        """
        if not isinstance(module, Module):
            module = self.pipeline.get_module(module)
        return self._objects[module.module_id].outputPorts

    def __repr__(self):
        return "<ExecutionResult: %d modules>" % len(self._objects)


class Function(object):
    """A function, essentially a value with an explicit module type.
    """
    # TODO : Function


def load_vistrail(filename, version=None):
    """Loads a Vistrail from a filename.
    """
    initialize()
    if not isinstance(filename, basestring):
        raise TypeError("load_vistrails() expects a filename, got %r" %
                        type(filename).__name__)

    locator = FileLocator(filename)
    # Copied from VistrailsApplicationInterface#open_vistrail()
    loaded_objs = vistrails.core.db.io.load_vistrail(locator)
    controller = VistrailController(loaded_objs[0], locator,
                                    *loaded_objs[1:])

    return Vistrail(controller)


def load_pipeline(filename):
    """Loads a single pipeline from a filename.
    """
    initialize()
    if not isinstance(filename, basestring):
        raise TypeError("load_vistrails() expects a filename, got %r" %
                        type(filename).__name__)

    # Copied from VistrailsApplicationInterface#open_workflow()
    locator = FileLocator(filename)
    pipeline = locator.load(_Pipeline)

    return Pipeline(pipeline)


# TODO : provide a shortcut for basic_modules
def load_package(identifier, autoload=True):
    """Gets a package by identifier, enabling it if necessary.
    """
    initialize()
    pm = get_package_manager()
    pkg = pm.identifier_is_available(identifier)
    if pm.has_package(identifier):
        return Package(pkg)
    elif pkg is None:
        raise NoSuchPackage("Package %r not found" % identifier)

    # Copied from VistrailController#try_to_enable_package()
    dep_graph = pm.build_dependency_graph([identifier])
    deps = pm.get_ordered_dependencies(dep_graph)
    for pkg_id in deps:
        if not do_enable_package(pm, pkg_id):
            raise NoSuchPackage("Package %r not found" % pkg_id)

    return Package(pkg)


# Copied from VistrailController#try_to_enable_package()
def do_enable_package(pm, identifier):
    pkg = pm.identifier_is_available(identifier)
    if pm.has_package(pkg.identifier):
        return True
    if pkg and not pm.has_package(pkg.identifier):
        pm.late_enable_package(pkg.codepath)
        pkg = pm.get_package_by_codepath(pkg.codepath)
        if pkg.identifier != identifier:
            # pkg is probably a parent of the "identifier" package
            # try to load it
            if (hasattr(pkg.module, 'can_handle_identifier') and
                    pkg.module.can_handle_identifier(identifier)):
                pkg.init_module.load_from_identifier(identifier)
        return True
    # identifier may refer to a subpackage
    if (pkg and pkg.identifier != identifier and
            hasattr(pkg.module, 'can_handle_identifier') and
            pkg.module.can_handle_identifier(identifier) and
            hasattr(pkg.init_module, 'load_from_identifier')):
        pkg.init_module.load_from_identifier(identifier)
        return True
    return False


@contextlib.contextmanager
def output_mode(output, mode, **kwargs):
    """Context manager that makes an output use a specific mode.
    """
    # TODO : Output mode selection
    yield


def run_vistrail(filename, version=None, *args, **kwargs):
    """Shortcut for load_vistrail(filename).execute(...)
    """
    return load_vistrail(filename, version).execute(*args, **kwargs)<|MERGE_RESOLUTION|>--- conflicted
+++ resolved
@@ -1,12 +1,8 @@
-<<<<<<< HEAD
+from __future__ import division
+
 import contextlib
 from itertools import izip
 import subprocess
-=======
-from __future__ import division
-
-import itertools
->>>>>>> 6876bdd7
 
 import vistrails.core.application
 import vistrails.core.db.action
