###############################################################################
##
## Copyright (C) 2014-2016, New York University.
## Copyright (C) 2011-2014, NYU-Poly.
## Copyright (C) 2006-2011, University of Utah.
## All rights reserved.
## Contact: contact@vistrails.org
##
## This file is part of VisTrails.
##
## "Redistribution and use in source and binary forms, with or without
## modification, are permitted provided that the following conditions are met:
##
##  - Redistributions of source code must retain the above copyright notice,
##    this list of conditions and the following disclaimer.
##  - Redistributions in binary form must reproduce the above copyright
##    notice, this list of conditions and the following disclaimer in the
##    documentation and/or other materials provided with the distribution.
##  - Neither the name of the New York University nor the names of its
##    contributors may be used to endorse or promote products derived from
##    this software without specific prior written permission.
##
## THIS SOFTWARE IS PROVIDED BY THE COPYRIGHT HOLDERS AND CONTRIBUTORS "AS IS"
## AND ANY EXPRESS OR IMPLIED WARRANTIES, INCLUDING, BUT NOT LIMITED TO,
## THE IMPLIED WARRANTIES OF MERCHANTABILITY AND FITNESS FOR A PARTICULAR
## PURPOSE ARE DISCLAIMED. IN NO EVENT SHALL THE COPYRIGHT HOLDER OR
## CONTRIBUTORS BE LIABLE FOR ANY DIRECT, INDIRECT, INCIDENTAL, SPECIAL,
## EXEMPLARY, OR CONSEQUENTIAL DAMAGES (INCLUDING, BUT NOT LIMITED TO,
## PROCUREMENT OF SUBSTITUTE GOODS OR SERVICES; LOSS OF USE, DATA, OR PROFITS;
## OR BUSINESS INTERRUPTION) HOWEVER CAUSED AND ON ANY THEORY OF LIABILITY,
## WHETHER IN CONTRACT, STRICT LIABILITY, OR TORT (INCLUDING NEGLIGENCE OR
## OTHERWISE) ARISING IN ANY WAY OUT OF THE USE OF THIS SOFTWARE, EVEN IF
## ADVISED OF THE POSSIBILITY OF SUCH DAMAGE."
##
###############################################################################
"""
This module defines common functions and exception class definitions
used all over VisTrails.
"""
from __future__ import division, with_statement

import copy
from distutils.version import LooseVersion
import errno
import functools
import itertools
import os
import tempfile
import unittest
import warnings
import weakref

from vistrails.core.utils.color import ColorByName
from vistrails.core.utils.compat import new_type, quote, unquote, memo_method
from vistrails.core.utils.enum import enum
from vistrails.core.utils.timemethod import time_method, time_call
from vistrails.core.utils.tracemethod import trace_method, bump_trace, \
    report_stack, trace_method_options, trace_method_args

################################################################################

def invert(d):
    """invert(dict) -> dict. 

    Returns an inverted dictionary by switching key-value pairs. If
    you use this repeatedly, consider switching the underlying data
    structure to a core.data_structures.bijectivedict.Bidict instead.

    """
    return dict([[v,k] for k,v in d.items()])

################################################################################

def unimplemented():
    """Raises UnimplementedException."""
    raise UnimplementedException()

def abstract():
    """Raises AbstractException.""" 
    raise AbstractException()

class VistrailsWarning(Warning):
    pass

class VistrailsDeprecation(VistrailsWarning):
    pass

def deprecated(*args):
    new_name = None
    def _deprecated(func):
        @functools.wraps(func)
        def new_func(*args, **kwargs):
            if new_name is not None:
                warnings.warn("Call to deprecated function %s "
                              "replaced by %s" % (
                                  func.__name__, new_name),
                              category=VistrailsDeprecation,
                              stacklevel=2)
            else:
                warnings.warn("Call to deprecated function %s" % func.__name__,
                              category=VistrailsDeprecation,
                              stacklevel=2)
            return func(*args, **kwargs)
        return new_func
    if len(args) == 1 and callable(args[0]):
        return _deprecated(args[0])
    else:
        new_name = args[0]
        return _deprecated

################################################################################

class NoMakeConnection(Exception):
    """NoMakeConnection is raised when a VisConnection doesn't know how to
    create a live version of itself. This is an internal error that
    should never be seen by a user. Please report a bug if you see
    this.

    """
    def __init__(self, conn):
        self.conn = conn
    def __str__(self):
        return "Connection %s has no makeConnection method" % self.conn

class NoSummon(Exception):
    """NoSummon is raised when a VisObject doesn't know how to create a
    live version of itself. This is an internal error that should
    never be seen by a user. Please report a bug if you see this.

    """
    def __init__(self, obj):
        self.obj = obj
    def __str__(self):
        return "Module %s has no summon method" % self.obj

class UnimplementedException(Exception):
    """UnimplementedException is raised when some interface hasn't been
    implemented yet. This is an internal error that should never be
    seen by a user. Please report a bug if you see this.

    """
    def __str__(self):
        return "Object is Unimplemented"

class AbstractException(Exception):
    """AbstractException is raised when an abstract method is called.
    This is an internal error that should never be seen by a
    user. Please report a bug if you see this.

    """
    def __str__(self):
        return "Abstract Method was called"

class VistrailsInternalError(Exception):
    """VistrailsInternalError is raised when an unexpected internal
    inconsistency happens. This is (clearly) an internal error that
    should never be seen by a user. Please report a bug if you see
    this.

    """
    def __str__(self):
<<<<<<< HEAD
        return "Vistrails Internal Error: " + unicode(self.message)
=======
        return "Vistrails Internal Error: %s" % Exception.__str__(self)
>>>>>>> 4875b520

class VersionTooLow(Exception):
    """VersionTooLow is raised when you're running an outdated version of
    some necessary software or package.

    """
    def __init__(self, sw, required_version):
        self.sw = sw
        self.required_version = required_version
    def __str__(self):
        return ("Your version of '" +
                self.sw +
                "' is too low. Please upgrade to " +
                self.required_version +
                " or later")

class InvalidModuleClass(Exception):
    """InvalidModuleClass is raised when there's something wrong with a
    class that's being registered as a module within VisTrails.

    """

    def __init__(self, klass):
        self.klass = klass

    def __str__(self):
        return ("class '%s' cannot be registered in VisTrails. Please" +
                " consult the documentation.") % self.klass.__name__

class ModuleAlreadyExists(Exception):
    """ModuleAlreadyExists is raised when trying to add a class that
    is already in the module registry."""

    def __init__(self, identifier, moduleName):
        self._identifier = identifier
        self._name = moduleName

    def __str__(self):
        return ("'%s, %s' cannot be registered in VisTrails because of another "
                "module with the same identifier and name already exists." %
                (self._identifier,
                 self._name))

class PortAlreadyExists(Exception):
    """PortAlreadyExists is raised when trying to add a PortSpec that
    has the same name and type as an existing PortSpec."""

    def __init__(self, identifier, module_name, port_type, port_name):
        self._identifier = identifier
        self._module_name = module_name
        self._port_type = port_type
        self._port_name = port_name
        
    def __str__(self):
        return "Module '%s:%s' already contains an %s port named '%s'" % \
            (self._identifier, self._module_name, self._port_type,
             self._port_name)

class InvalidPipeline(Exception):
    """InvalidPipeline is raised when a pipeline cannot be instantiated due 
    to missing information in the registry, like unloaded packages or missing
    modules.

    parameters:

    exception_set: list of all exceptions related to why this is an
    invalid pipeline

    pipeline: pipeline that is invalid (potentially incomplete, in the
    case where modules could not be found, etc). This is stored here
    so that pipeline upgrades can be performed appropriately. Since
    Controller.do_version_switch (sensibly) bails before setting the
    invalid pipeline to current_pipeline and the new value to
    current_version, these need to percolate through the exceptions so
    the values can be fixed.

    version: version id of the pipeline in the vistrail
    """
    def __init__(self, exception_set, pipeline=None, version=None):
        self._exception_set = exception_set
        #the problem here is that sometimes the pipeline can't be copied when
        # it is invalid. So if it throws an Exception, we will just ignore
        try:
            self._pipeline = copy.copy(pipeline)
        except Exception:
            self._pipeline = None
        self._version = version

    def __str__(self):
        return "Pipeline has errors. Please see the detailed message for more information.\n  " + \
            '\n  '.join(line for e in self._exception_set 
                        for line in unicode(e).splitlines())

    def get_exception_set(self):
        return self._exception_set

##############################################################################
# Profiling, utilities

_profiled_list = []
def profile(func):
    """profile is a method decorator that profiles the calls of a
    given method using cProfile. You need to get the decorated method
    programmatically later to get to the profiler stats. It will be
    available as the attribute 'profiler_object' on the decorated
    result.

    From there, you can simply call save_all_profiles(), and that will
    take the list of all profiled methods and save them to different
    files.

    If you like manual labor, you probably want to do something like this:

    >>> po = ...... .profiler_object
    >>> po.dump_stats('/tmp/some_temporary_file')
    >>> import pstats
    >>> ps = pstats.Stats('/tmp/some_temporary_file')
    >>> ps.sort_stats('time') # or cumtime, or calls, or others - see doc
    >>> ps.print_stats()

    """

    # Notice that on ubuntu you will need
    # sudo apt-get install python-profiler

    try:
        import cProfile as prof
    except ImportError:
        import profile as prof

    pobject = prof.Profile()
    def method(*args, **kwargs):
        return pobject.runcall(func, *args, **kwargs)

    method.profiler_object = pobject
    _profiled_list.append((func.__name__, method))
    return method

def get_profiled_methods():
    return _profiled_list

def save_profile_to_disk(callable_, filename):
    callable_.profiler_object.dump_stats(filename)

def save_all_profiles():
    td = tempfile.gettempdir()
    for (name, method) in get_profiled_methods():
        fout = td + name + '.pyp'
        #print fout
        method.profiler_object.dump_stats(fout)

##############################################################################

def debug(func):
    """debug is a method decorator that invokes the python integrated
    debugger in a given method. Use it to step through tricky
    code. Note that pdb is not integrated with emacs or anything like
    that, so you'll need a shell to see what's going on.

    """
    import pdb

    def method(*args, **kwargs):
        return pdb.runcall(func, *args, **kwargs)
    return method

################################################################################

def iter_index(iterable, item):
    """iter_index(iterable, item) -> int - Iterates through iterator
    until item is found, and returns the index inside the iterator.

    iter_index is analogous to list.index for iterators."""
    try:
        itor = itertools.izip(iterable, itertools.count(0))
        return itertools.dropwhile(lambda (v,c): v != item, itor).next()[1]
    except StopIteration:
        return -1
                                              

def eprint(*args):
    """eprint(*args) -> False - Prints the arguments, then returns
    false. Useful inside a lambda expression, for example."""
    for v in args:
        print v,
    print

def uniq(l):
    """uniq(l) -> List. Returns a new list consisting of elements that
    test pairwise different for equality. Requires all elements to be
    sortable, and runs in O(n log n) time."""
    if len(l) == 0:
        return []
    a = copy.copy(l)
    a.sort()
    l1 = a[:-1] 
    l2 = a[1:]
    return [a[0]] + [next for (i, next) in itertools.izip(l1, l2) if i != next]

class InstanceObject(object):
    """InstanceObject is a convenience class created to facilitate
    creating of one-off objects with many fields. It simply translates
    the passed kwargs on the constructor to a set of fields with
    the right values."""
    def __init__(self, **kw):
        self.__dict__.update(kw)

    def __str__(self):
        pre = "(%s " % self.__class__.__name__
        items = [('%s: %s' % (k, unicode(v)))
                 for (k, v)
                 in sorted(self.__dict__.items())]
        items_str = ('\n' + (' ' * len(pre))).join(items)
        post = ')@%X' % id(self)
        return pre + items_str + post
    
    def write_source(self, prefix=""):
        result = ""
        for (k, v) in sorted(self.__dict__.items()):
            if isinstance(v, InstanceObject):
                newprefix = prefix + "." + k
                result += v.write_source(newprefix)
            else:
                result += prefix
                result += "." + unicode(k) + " = "
                if isinstance(v, basestring):
                    result +=  "'" + unicode(v) + "'\n"
                else:
                    result += unicode(v) + "\n"
        return result

def append_to_dict_of_lists(dict, key, value):
    """Appends /value/ to /dict/[/key/], or creates entry such that
    /dict/[/key/] == [/value/]."""
    try:
        dict[key].append(value)
    except KeyError:
        dict[key] = [value]

def version_string_to_list(version):
    """version_string_to_list converts a version string to a list of
    numbers and strings:

    version_string('0.1') -> [0, 1]
    version_string('0.9.9alpha1') -> [0, 9, 9, alpha', 1]

    """
    return LooseVersion(version).version

def versions_increasing(v1, v2):
    return LooseVersion(v1) < LooseVersion(v2)

##############################################################################
# DummyView & DummyScene

class DummyScene(object):
    def __init(self):
        self.current_version = -1
        self.current_pipeline = None
    def get_selected_module_ids(self):
        return [] 
    def flushMoveActions(self, *args, **kwargs): pass
    
class DummyView(object):
    def __init__(self):
        self._scene = DummyScene()
    def set_module_active(self, *args, **kwargs): pass
    def set_module_computing(self, *args, **kwargs): pass
    def set_module_success(self, *args, **kwargs): pass
    def set_module_suspended(self, *args, **kwargs): pass
    def set_module_error(self, *args, **kwargs): pass
    def set_module_not_executed(self, *args, **kwargs): pass
    def set_module_progress(self, *args, **kwargs): pass
    def set_module_persistent(self, *args, **kwargs): pass
    def set_execution_progress(self, *args, **kwargs): pass
    def flushMoveActions(self, *args, **kwargs): pass
    def scene(self): 
        return self._scene

################################################################################
# class for creating weak references to bound methods
# based on recipe http://code.activestate.com/recipes/81253/
# converted to work also in python 2.6.x without using deprecated methods
# not tested in python 2.5.x but it should work
class Ref(object):
    """ Wraps any callable, most importantly a bound method, in a way that
    allows a bound method's object to be GC'ed, while providing the same
    interface as a normal weak reference. """
    def __init__(self, fn):
        try:
            #try getting object, function, and class
            o, f, c = fn.im_self, fn.im_func, fn.im_class
        except AttributeError: #it's not a bound method
            self._obj = None
            self._func = fn
            self._clas = None
        else: #it's a bound method
            if o is None: self._obj = None #... actually UN-bound
            else: self._obj = weakref.ref(o)
            self._func = f
            self._clas = None
            
    def __call__(self):
        if self._obj is None: return self._func
        elif self._obj() is None: return None
        try:
            import types
            instance_method = types.MethodType
        except ImportError:
            #new is deprecated in python 2.6
            import new
            instance_method = new.instancemethod
        return instance_method(self._func, self._obj(), self._clas)

###############################################################################

def xor(first, *others):
    """XORs bytestrings.

    Example: xor('abcd', '\x20\x01\x57\x56') = 'Ac42'
    """
    l = len(first)
    first = [ord(c) for c in first]
    for oth in others:
        if len(oth) != l:
            raise ValueError("All bytestrings should have the same length: "
                             "%d != %d" % (l, len(oth)))
        first = [c ^ ord(o) for (c, o) in itertools.izip(first, oth)]
    return b''.join(chr(c) for c in first)

def long2bytes(nb, length=None):
    """Turns a single integer into a little-endian bytestring.

    Uses as many bytes as necessary or optionally pads to length bytes.
    Might return a result longer than length.

    Example: long2bytes(54321, 4) = b'\x31\xD4\x00\x00'
    """
    if nb < 0:
        raise ValueError
    elif nb == 0:
        result = b'\x00'
    else:
        result = b''
        while nb > 0:
            result += chr(nb & 0xFF)
            nb = nb >> 8
    if length is not None and len(result) < length:
        result += b'\x00' * (length - len(result))
    return result

################################################################################

class Chdir(object):
    def __init__(self, dirname):
        self._old_dir = os.getcwd()
        self._new_dir = dirname
        
    def __enter__(self):
        os.chdir(self._new_dir)
        
    def __exit__(self, *args):
        os.chdir(self._old_dir)

################################################################################

class _TestRegularFibo(object):
    def __init__(self):
        self.calls = 0

    def f(self, x):
        self.calls += 1
        if x == 0: return 0
        if x == 1: return 1
        return self.f(x-1) + self.f(x-2)

class _TestMemoFibo(_TestRegularFibo):
    f = memo_method(_TestRegularFibo.f)

class TestCommon(unittest.TestCase):
    def test_append_to_dict_of_lists(self):
        f = {}
        self.assertEquals(f.has_key(1), False)
        append_to_dict_of_lists(f, 1, 1)
        self.assertEquals(f.has_key(1), True)
        self.assertEquals(f[1], [1])
        append_to_dict_of_lists(f, 1, 1)
        self.assertEquals(f.has_key(1), True)
        self.assertEquals(f[1], [1, 1])
        append_to_dict_of_lists(f, 1, 2)
        self.assertEquals(f.has_key(1), True)
        self.assertEquals(f[1], [1, 1, 2])
        append_to_dict_of_lists(f, 2, "Foo")
        self.assertEquals(f.has_key(2), True)
        self.assertEquals(f[2], ["Foo"])

    def test_memo(self):
        regular = _TestRegularFibo()
        r1 = regular.f(20)
        memoized = _TestMemoFibo()
        r2 = memoized.f(20)
        self.assertEqual(r1, 6765)
        self.assertEqual(r2, 6765)
        self.assertLess(memoized.calls, regular.calls)
        self.assertEqual(regular.calls, 21891)
        self.assertEqual(memoized.calls, 21)

    def test_memo_2(self):
        count = [0]
        class C1(object):
            pass
        class C2(object):
            pass
        class TestClassMemo(object):
            def __init__(self, cell):
                self.cell = cell
            @memo_method
            def f(self, cl, x):
                self.cell[0] += 1
                return x
        t = TestClassMemo(count)
        self.assertEquals(count[0], 0)
        t.f(C1, 0)
        self.assertEquals(count[0], 1)
        t.f(C1, 0)
        self.assertEquals(count[0], 1)
        t.f(C1, 1)
        self.assertEquals(count[0], 2)
        t.f(C2, 0)
        self.assertEquals(count[0], 3)

    def test_version_string_to_list(self):
        self.assertEquals(version_string_to_list("0.1"), [0, 1])
        self.assertEquals(version_string_to_list("1.0.2"), [1, 0, 2])
        self.assertEquals(version_string_to_list("1.0.2beta"),
                          [1, 0, 2, 'beta'])
    
    def test_ref(self):
        class C(object):
            def f(self):
                return 'hello'
        c = C()
        cf = weakref.ref(c.f)
        #bound methods behave not as expected. You want cf() not to be None
        self.assertEquals(cf(), None)
        #so we use the new class
        cf = Ref(c.f)
        #it behaves as expected
        self.assertEquals(cf()(),'hello')
        del c
        #and after deletion the reference is dead
        self.assertEquals(cf(), None)
        
    def test_chdir(self):
        def raise_exception():
            with Chdir(tempfile.gettempdir()):
                raise Exception
            
        currentpath = os.getcwd()
        with Chdir(tempfile.gettempdir()):
            pass
        self.assertEquals(os.getcwd(), currentpath)
        
        self.assertRaises(Exception, raise_exception)
        self.assertEquals(os.getcwd(), currentpath)

    def test_deprecated(self):
        import re
        def canon_path(path):
            path = os.path.realpath(path)
            p, f = os.path.dirname(path), os.path.basename(path)
            f = re.split(r'[$.]', f)[0]
            return os.path.join(p, f)
        def check_warning(msg, f):
            with warnings.catch_warnings(record=True) as w:
                warnings.simplefilter('always')
                f(1, 2)
            self.assertEqual(len(w), 1)
            w, = w
            self.assertEqual(w.message.args, (msg,))
            self.assertEqual(w.category, VistrailsDeprecation)
            self.assertTrue(canon_path(w.filename),
                            canon_path(__file__))

        @deprecated('repl1')
        def func1(a, b):
            self.assertEqual((a, b), (1, 2))
        @deprecated
        def func2(a, b):
            self.assertEqual((a, b), (1, 2))
        check_warning('Call to deprecated function func1 replaced by repl1',
                      func1)
        check_warning('Call to deprecated function func2', func2)

        foo = None
        class Foo(object):
            @deprecated('repl1')
            def meth1(s, a, b):
                self.assertEqual((s, a, b), (foo, 1, 2))
            @deprecated
            def meth2(s, a, b):
                self.assertEqual((s, a, b), (foo, 1, 2))
            @staticmethod
            @deprecated('repl3')
            def meth3(a, b):
                self.assertEqual((a, b), (1, 2))
            @staticmethod
            @deprecated
            def meth4(a, b):
                self.assertEqual((a, b), (1, 2))
        foo = Foo()
        check_warning('Call to deprecated function meth1 replaced by repl1',
                      foo.meth1)
        check_warning('Call to deprecated function meth2',
                      foo.meth2)
        check_warning('Call to deprecated function meth3 replaced by repl3',
                      foo.meth3)
        check_warning('Call to deprecated function meth4',
                      foo.meth4)


if __name__ == '__main__':
    unittest.main()<|MERGE_RESOLUTION|>--- conflicted
+++ resolved
@@ -159,11 +159,7 @@
 
     """
     def __str__(self):
-<<<<<<< HEAD
-        return "Vistrails Internal Error: " + unicode(self.message)
-=======
         return "Vistrails Internal Error: %s" % Exception.__str__(self)
->>>>>>> 4875b520
 
 class VersionTooLow(Exception):
     """VersionTooLow is raised when you're running an outdated version of
