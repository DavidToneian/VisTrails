###############################################################################
##
## Copyright (C) 2011-2014, NYU-Poly.
## Copyright (C) 2006-2011, University of Utah. 
## All rights reserved.
## Contact: contact@vistrails.org
##
## This file is part of VisTrails.
##
## "Redistribution and use in source and binary forms, with or without 
## modification, are permitted provided that the following conditions are met:
##
##  - Redistributions of source code must retain the above copyright notice, 
##    this list of conditions and the following disclaimer.
##  - Redistributions in binary form must reproduce the above copyright 
##    notice, this list of conditions and the following disclaimer in the 
##    documentation and/or other materials provided with the distribution.
##  - Neither the name of the University of Utah nor the names of its 
##    contributors may be used to endorse or promote products derived from 
##    this software without specific prior written permission.
##
## THIS SOFTWARE IS PROVIDED BY THE COPYRIGHT HOLDERS AND CONTRIBUTORS "AS IS" 
## AND ANY EXPRESS OR IMPLIED WARRANTIES, INCLUDING, BUT NOT LIMITED TO, 
## THE IMPLIED WARRANTIES OF MERCHANTABILITY AND FITNESS FOR A PARTICULAR 
## PURPOSE ARE DISCLAIMED. IN NO EVENT SHALL THE COPYRIGHT HOLDER OR 
## CONTRIBUTORS BE LIABLE FOR ANY DIRECT, INDIRECT, INCIDENTAL, SPECIAL, 
## EXEMPLARY, OR CONSEQUENTIAL DAMAGES (INCLUDING, BUT NOT LIMITED TO, 
## PROCUREMENT OF SUBSTITUTE GOODS OR SERVICES; LOSS OF USE, DATA, OR PROFITS; 
## OR BUSINESS INTERRUPTION) HOWEVER CAUSED AND ON ANY THEORY OF LIABILITY, 
## WHETHER IN CONTRACT, STRICT LIABILITY, OR TORT (INCLUDING NEGLIGENCE OR 
## OTHERWISE) ARISING IN ANY WAY OUT OF THE USE OF THIS SOFTWARE, EVEN IF 
## ADVISED OF THE POSSIBILITY OF SUCH DAMAGE."
##
###############################################################################
"""
This module defines common functions and exception class definitions
used all over VisTrails.
"""
from __future__ import with_statement

import vistrails.core.debug
from vistrails.core.utils.enum import enum
from vistrails.core.utils.timemethod import time_method, time_call
from vistrails.core.utils.tracemethod import trace_method, bump_trace, report_stack, \
     trace_method_options, trace_method_args
from vistrails.core.utils.color import ColorByName
import copy
from distutils.version import LooseVersion
import errno
import functools
import itertools
import os
import sys
import warnings
import weakref


import unittest
import tempfile

################################################################################

def invert(d):
    """invert(dict) -> dict. 

    Returns an inverted dictionary by switching key-value pairs. If
    you use this repeatedly, consider switching the underlying data
    structure to a core.data_structures.bijectivedict.Bidict instead.

    """
    return dict([[v,k] for k,v in d.items()])

################################################################################

def unimplemented():
    """Raises UnimplementedException."""
    raise UnimplementedException()

def abstract():
    """Raises AbstractException.""" 
    raise AbstractException()

class VistrailsWarning(Warning):
    pass

class VistrailsDeprecation(VistrailsWarning):
    pass

def deprecated(*args):
    new_name = None
    def _deprecated(func):
        @functools.wraps(func)
        def new_func(*args, **kwargs):
            if new_name is not None:
                warnings.warn("Call to deprecated function %s "
                              "replaced by %s" % (
                                  func.__name__, new_name),
                              category=VistrailsDeprecation,
                              stacklevel=2)
            else:
                warnings.warn("Call to deprecated function %s" % func.__name__,
                              category=VistrailsDeprecation,
                              stacklevel=2)
            return func(*args, **kwargs)
        return new_func
    if len(args) == 1 and callable(args[0]):
        return _deprecated(args[0])
    else:
        new_name = args[0]
        return _deprecated

################################################################################

class NoMakeConnection(Exception):
    """NoMakeConnection is raised when a VisConnection doesn't know how to
    create a live version of itself. This is an internal error that
    should never be seen by a user. Please report a bug if you see
    this.

    """
    def __init__(self, conn):
        self.conn = conn
    def __str__(self):
        return "Connection %s has no makeConnection method" % self.conn

class NoSummon(Exception):
    """NoSummon is raised when a VisObject doesn't know how to create a
    live version of itself. This is an internal error that should
    never be seen by a user. Please report a bug if you see this.

    """
    def __init__(self, obj):
        self.obj = obj
    def __str__(self):
        return "Module %s has no summon method" % self.obj

class UnimplementedException(Exception):
    """UnimplementedException is raised when some interface hasn't been
    implemented yet. This is an internal error that should never be
    seen by a user. Please report a bug if you see this.

    """
    def __str__(self):
        return "Object is Unimplemented"

class AbstractException(Exception):
    """AbstractException is raised when an abstract method is called.
    This is an internal error that should never be seen by a
    user. Please report a bug if you see this.

    """
    def __str__(self):
        return "Abstract Method was called"

class VistrailsInternalError(Exception):
    """VistrailsInternalError is raised when an unexpected internal
    inconsistency happens. This is (clearly) an internal error that
    should never be seen by a user. Please report a bug if you see
    this.

    """
    def __init__(self, msg):
        self.emsg = msg
    def __str__(self):
        return "Vistrails Internal Error: " + str(self.emsg)

class VersionTooLow(Exception):
    """VersionTooLow is raised when you're running an outdated version of
    some necessary software or package.

    """
    def __init__(self, sw, required_version):
        self.sw = sw
        self.required_version = required_version
    def __str__(self):
        return ("Your version of '" +
                self.sw +
                "' is too low. Please upgrade to " +
                self.required_version +
                " or later")

class InvalidModuleClass(Exception):
    """InvalidModuleClass is raised when there's something wrong with a
    class that's being registered as a module within VisTrails.

    """

    def __init__(self, klass):
        self.klass = klass

    def __str__(self):
        return ("class '%s' cannot be registered in VisTrails. Please" +
                " consult the documentation.") % self.klass.__name__

class ModuleAlreadyExists(Exception):
    """ModuleAlreadyExists is raised when trying to add a class that
    is already in the module registry."""

    def __init__(self, identifier, moduleName):
        self._identifier = identifier
        self._name = moduleName

    def __str__(self):
        return ("'%s, %s' cannot be registered in VisTrails because of another "
                "module with the same identifier and name already exists." %
                (self._identifier,
                 self._name))

class PortAlreadyExists(Exception):
    """PortAlreadyExists is raised when trying to add a PortSpec that
    has the same name and type as an existing PortSpec."""

    def __init__(self, identifier, module_name, port_type, port_name):
        self._identifier = identifier
        self._module_name = module_name
        self._port_type = port_type
        self._port_name = port_name
        
    def __str__(self):
        return "Module '%s:%s' already contains an %s port named '%s'" % \
            (self._identifier, self._module_name, self._port_type,
             self._port_name)

class InvalidPipeline(Exception):
    """InvalidPipeline is raised when a pipeline cannot be instantiated due 
    to missing information in the registry, like unloaded packages or missing
    modules.

    parameters:

    exception_set: list of all exceptions related to why this is an
    invalid pipeline

    pipeline: pipeline that is invalid (potentially incomplete, in the
    case where modules could not be found, etc). This is stored here
    so that pipeline upgrades can be performed appropriately. Since
    Controller.do_version_switch (sensibly) bails before setting the
    invalid pipeline to current_pipeline and the new value to
    current_version, these need to percolate through the exceptions so
    the values can be fixed.

    version: version id of the pipeline in the vistrail
    """
    def __init__(self, exception_set, pipeline=None, version=None):
        self._exception_set = exception_set
        #the problem here is that sometimes the pipeline can't be copied when
        # it is invalid. So if it throws an Exception, we will just ignore
        try:
            self._pipeline = copy.copy(pipeline)
        except:
            self._pipeline = None
        self._version = version

    def __str__(self):
        return "Pipeline has errors. Please see the detailed message for more information.\n  " + \
            '\n  '.join(line for e in self._exception_set 
                        for line in str(e).splitlines())

    def get_exception_set(self):
        return self._exception_set

################################################################################

# Only works for functions with NO kwargs!
def memo_method(method):
    """memo_method is a method decorator that memoizes results of the
    decorated method, trading off memory for time by caching previous
    results of the calls."""
    attrname = "_%s_memo_result" % id(method)
    memo = {}
    def decorated(self, *args):
        try:
            return memo[args]
        except KeyError:
            result = method(self, *args)
            memo[args] = result
            return result
    warn = "(This is a memoized method: Don't mutate the return value you're given.)"
    if method.__doc__:
        decorated.__doc__ = method.__doc__ + "\n\n" + warn
    else:
        decorated.__doc__ = warn
    return decorated

##############################################################################
# Profiling, utilities

_profiled_list = []
def profile(func):
    """profile is a method decorator that profiles the calls of a
    given method using cProfile. You need to get the decorated method
    programmatically later to get to the profiler stats. It will be
    available as the attribute 'profiler_object' on the decorated
    result.

    From there, you can simply call save_all_profiles(), and that will
    take the list of all profiled methods and save them to different
    files.

    If you like manual labor, you probably want to do something like this:

    >>> po = ...... .profiler_object
    >>> po.dump_stats('/tmp/some_temporary_file')
    >>> import pstats
    >>> ps = pstats.Stats('/tmp/some_temporary_file')
    >>> ps.sort_stats('time') # or cumtime, or calls, or others - see doc
    >>> ps.print_stats()

    """

    # Notice that on ubuntu you will need
    # sudo apt-get install python-profiler

    try:
        import cProfile as prof
    except ImportError:
        import profile as prof

    pobject = prof.Profile()
    def method(*args, **kwargs):
        return pobject.runcall(func, *args, **kwargs)

    method.profiler_object = pobject
    _profiled_list.append((func.__name__, method))
    return method

def get_profiled_methods():
    return _profiled_list

def save_profile_to_disk(callable_, filename):
    callable_.profiler_object.dump_stats(filename)

def save_all_profiles():
    td = tempfile.gettempdir()
    for (name, method) in get_profiled_methods():
        fout = td + name + '.pyp'
        #print fout
        method.profiler_object.dump_stats(fout)

##############################################################################

def debug(func):
    """debug is a method decorator that invokes the python integrated
    debugger in a given method. Use it to step through tricky
    code. Note that pdb is not integrated with emacs or anything like
    that, so you'll need a shell to see what's going on.

    """
    import pdb

    def method(*args, **kwargs):
        return pdb.runcall(func, *args, **kwargs)
    return method

################################################################################

# Write our own all() and any() if python version < 2.5
if sys.version_info < (2, 5):
    def any(iterable):
        """any(iterable) -> Boolean - Returns true if any element
        is true. This is meant to be the equivalent of python 2.5's any
        when running on python < 2.5"""
        for b in iterable:
            if b:
                return True
        return False

    def all(iterable):
        """all(iterable) -> Boolean - Returns true if no elements are
        False.  This is meant to be the equivalent of python 2.5's
        all() when running on python < 2.5"""
        for b in iterable:
            if not b:
                return False
        return True
else:
    import __builtin__
    any = __builtin__.any
    all = __builtin__.all

def iter_index(iterable, item):
    """iter_index(iterable, item) -> int - Iterates through iterator
    until item is found, and returns the index inside the iterator.

    iter_index is analogous to list.index for iterators."""
    try:
        itor = itertools.izip(iterable, itertools.count(0))
        return itertools.dropwhile(lambda (v,c): v != item, itor).next()[1]
    except StopIteration:
        return -1
                                              

def eprint(*args):
    """eprint(*args) -> False - Prints the arguments, then returns
    false. Useful inside a lambda expression, for example."""
    for v in args:
        print v,
    print

def uniq(l):
    """uniq(l) -> List. Returns a new list consisting of elements that
    test pairwise different for equality. Requires all elements to be
    sortable, and runs in O(n log n) time."""
    if len(l) == 0:
        return []
    a = copy.copy(l)
    a.sort()
    l1 = a[:-1] 
    l2 = a[1:]
    return [a[0]] + [next for (i, next) in itertools.izip(l1, l2) if i != next]

def bisect(count, getter, element, lo=0, comp=lambda x, y: x < y):
    """Version of bisect.bisect_right that uses lambdas.

    Contrary to bisect.bisect_right which takes a list, this version accepts a
    'getter' function to retrieve a specific element, and a 'comp' function to
    compare them.

    It is useful for list views in widgets.
    """
    if lo < 0:
        raise ValueError("lo must be non-negative")
    hi = count
    while lo < hi:
        mid = (lo + hi)//2
        mid_elem = getter(mid)
        if comp(element, mid_elem):
            hi = mid
        else:
            lo = mid + 1
    return lo

class InstanceObject(object):
    """InstanceObject is a convenience class created to facilitate
    creating of one-off objects with many fields. It simply translates
    the passed kwargs on the constructor to a set of fields with
    the right values."""
    def __init__(self, **kw):
        self.__dict__.update(kw)

    def __str__(self):
        pre = "(%s " % self.__class__.__name__
        items = [('%s: %s' % (k, str(v)))
                 for (k, v)
                 in sorted(self.__dict__.items())]
        items_str = ('\n' + (' ' * len(pre))).join(items)
        post = ')@%X' % id(self)
        return pre + items_str + post
    
    def write_source(self, prefix=""):
        result = ""
        for (k, v) in sorted(self.__dict__.items()):
            if isinstance(v, InstanceObject):
                newprefix = prefix + "." + k
                result += v.write_source(newprefix)
            else:
                result += prefix
                result += "." + str(k) + " = " 
                if isinstance(v, basestring):
                    result +=  "'" + str(v) + "'\n"
                else:
                    result += str(v) + "\n"
        return result

def append_to_dict_of_lists(dict, key, value):
    """Appends /value/ to /dict/[/key/], or creates entry such that
    /dict/[/key/] == [/value/]."""
    try:
        dict[key].append(value)
    except KeyError:
        dict[key] = [value]

def version_string_to_list(version):
    """version_string_to_list converts a version string to a list of
    numbers and strings:

    version_string('0.1') -> [0, 1]
    version_string('0.9.9alpha1') -> [0, 9, 9, alpha', 1]

    """
    return LooseVersion(version).version

def versions_increasing(v1, v2):
    return LooseVersion(v1) < LooseVersion(v2)

##############################################################################
# DummyView & DummyScene

class DummyScene(object):
    def __init(self):
        self.current_version = -1
        self.current_pipeline = None
    def get_selected_module_ids(self):
        return [] 
    def flushMoveActions(self, *args, **kwargs): pass
    
class DummyView(object):
    def __init__(self):
        self._scene = DummyScene()
    def set_module_active(self, *args, **kwargs): pass
    def set_module_computing(self, *args, **kwargs): pass
    def set_module_success(self, *args, **kwargs): pass
    def set_module_suspended(self, *args, **kwargs): pass
    def set_module_error(self, *args, **kwargs): pass
    def set_module_not_executed(self, *args, **kwargs): pass
    def set_module_progress(self, *args, **kwargs): pass
    def set_module_persistent(self, *args, **kwargs): pass
    def set_execution_progress(self, *args, **kwargs): pass
    def flushMoveActions(self, *args, **kwargs): pass
    def scene(self): 
        return self._scene
##############################################################################    
# FIXME: Add tests
def no_interrupt(callable_, *args, **kwargs):
    """no_interrupt(callable_, *args, **kwargs) -> return arguments
    from callable.

    Calls callable_ with *args and **kwargs and keeps retrying as long as call
is interrupted by the OS. This makes calling read more convenient when
using output from the subprocess module."""
    while True:
        try:
            return callable_(*args, **kwargs)
        except IOError, e:
            if e.errno == errno.EINTR:
                continue
            else:
                raise

################################################################################
# class for creating weak references to bound methods
# based on recipe http://code.activestate.com/recipes/81253/
# converted to work also in python 2.6.x without using deprecated methods
# not tested in python 2.5.x but it should work
class Ref(object):
    """ Wraps any callable, most importantly a bound method, in a way that
    allows a bound method's object to be GC'ed, while providing the same
    interface as a normal weak reference. """
    def __init__(self, fn):
        try:
            #try getting object, function, and class
            o, f, c = fn.im_self, fn.im_func, fn.im_class
        except AttributeError: #it's not a bound method
            self._obj = None
            self._func = fn
            self._clas = None
        else: #it's a bound method
            if o is None: self._obj = None #... actually UN-bound
            else: self._obj = weakref.ref(o)
            self._func = f
            self._clas = None
            
    def __call__(self):
        if self._obj is None: return self._func
        elif self._obj() is None: return None
        try:
            import types
            instance_method = types.MethodType
        except ImportError:
            #new is deprecated in python 2.6
            import new
            instance_method = new.instancemethod
        return instance_method(self._func, self._obj(), self._clas)
    
################################################################################

class Chdir(object):
    def __init__(self, dirname):
        self._old_dir = os.getcwd()
        self._new_dir = dirname
        
    def __enter__(self):
        os.chdir(self._new_dir)
        
    def __exit__(self, *args):
        os.chdir(self._old_dir)

################################################################################

# From http://stackoverflow.com/a/1914798/711380
class _PickleableStaticMethod(object):
    def __init__(self, fn, cls=None):
        self.cls = cls
        self.fn = fn
    def __call__(self, *args, **kwargs):
        return self.fn(*args, **kwargs)
    def __get__(self, obj, cls):
        return _PickleableStaticMethod(self.fn, cls)
    def __getstate__(self):
        return (self.cls, self.fn.__name__)
    def __setstate__(self, state):
        self.cls, name = state
        self.fn = getattr(self.cls, name).fn

################################################################################



class _TestRegularFibo(object):
    def __init__(self):
        self.calls = 0

    def f(self, x):
        self.calls += 1
        if x == 0: return 0
        if x == 1: return 1
        return self.f(x-1) + self.f(x-2)

class _TestMemoFibo(_TestRegularFibo):
    f = memo_method(_TestRegularFibo.f)

class TestCommon(unittest.TestCase):
    def test_append_to_dict_of_lists(self):
        f = {}
        self.assertEquals(f.has_key(1), False)
        append_to_dict_of_lists(f, 1, 1)
        self.assertEquals(f.has_key(1), True)
        self.assertEquals(f[1], [1])
        append_to_dict_of_lists(f, 1, 1)
        self.assertEquals(f.has_key(1), True)
        self.assertEquals(f[1], [1, 1])
        append_to_dict_of_lists(f, 1, 2)
        self.assertEquals(f.has_key(1), True)
        self.assertEquals(f[1], [1, 1, 2])
        append_to_dict_of_lists(f, 2, "Foo")
        self.assertEquals(f.has_key(2), True)
        self.assertEquals(f[2], ["Foo"])

    def test_memo(self):
        regular = _TestRegularFibo()
        r1 = regular.f(20)
        memoized = _TestMemoFibo()
        r2 = memoized.f(20)
        self.assertEqual(r1, 6765)
        self.assertEqual(r2, 6765)
        self.assertLess(memoized.calls, regular.calls)
        self.assertEqual(regular.calls, 21891)
        self.assertEqual(memoized.calls, 21)

    def test_memo_2(self):
        count = [0]
        class C1(object):
            pass
        class C2(object):
            pass
        class TestClassMemo(object):
            def __init__(self, cell):
                self.cell = cell
            @memo_method
            def f(self, cl, x):
                self.cell[0] += 1
                return x
        t = TestClassMemo(count)
        self.assertEquals(count[0], 0)
        t.f(C1, 0)
        self.assertEquals(count[0], 1)
        t.f(C1, 0)
        self.assertEquals(count[0], 1)
        t.f(C1, 1)
        self.assertEquals(count[0], 2)
        t.f(C2, 0)
        self.assertEquals(count[0], 3)

    def test_version_string_to_list(self):
        self.assertEquals(version_string_to_list("0.1"), [0, 1])
        self.assertEquals(version_string_to_list("1.0.2"), [1, 0, 2])
        self.assertEquals(version_string_to_list("1.0.2beta"),
                          [1, 0, 2, 'beta'])
    
    def test_ref(self):
        class C(object):
            def f(self):
                return 'hello'
        c = C()
        cf = weakref.ref(c.f)
        #bound methods behave not as expected. You want cf() not to be None
        self.assertEquals(cf(), None)
        #so we use the new class
        cf = Ref(c.f)
        #it behaves as expected
        self.assertEquals(cf()(),'hello')
        del c
        #and after deletion the reference is dead
        self.assertEquals(cf(), None)
        
    def test_chdir(self):
        def raise_exception():
            with Chdir(tempfile.gettempdir()):
                raise Exception
            
        currentpath = os.getcwd()
        with Chdir(tempfile.gettempdir()):
            pass
        self.assertEquals(os.getcwd(), currentpath)
        
        self.assertRaises(Exception, raise_exception)
<<<<<<< HEAD
        self.assertEquals(os.getcwd(), currentpath)
=======
        self.assertEquals(os.getcwd(), currentpath)

    def test_deprecated(self):
        import re
        def canon_path(path):
            path = os.path.realpath(path)
            p, f = os.path.dirname(path), os.path.basename(path)
            f = re.split(r'[$.]', f)[0]
            return os.path.join(p, f)
        def check_warning(msg, f):
            with warnings.catch_warnings(record=True) as w:
                warnings.simplefilter('always')
                f(1, 2)
            self.assertEqual(len(w), 1)
            w, = w
            self.assertEqual(w.message.message, msg)
            self.assertEqual(w.category, VistrailsDeprecation)
            self.assertTrue(canon_path(w.filename),
                            canon_path(__file__))

        @deprecated('repl1')
        def func1(a, b):
            self.assertEqual((a, b), (1, 2))
        @deprecated
        def func2(a, b):
            self.assertEqual((a, b), (1, 2))
        check_warning('Call to deprecated function func1 replaced by repl1',
                      func1)
        check_warning('Call to deprecated function func2', func2)

        foo = None
        class Foo(object):
            @deprecated('repl1')
            def meth1(s, a, b):
                self.assertEqual((s, a, b), (foo, 1, 2))
            @deprecated
            def meth2(s, a, b):
                self.assertEqual((s, a, b), (foo, 1, 2))
            @staticmethod
            @deprecated('repl3')
            def meth3(a, b):
                self.assertEqual((a, b), (1, 2))
            @staticmethod
            @deprecated
            def meth4(a, b):
                self.assertEqual((a, b), (1, 2))
        foo = Foo()
        check_warning('Call to deprecated function meth1 replaced by repl1',
                      foo.meth1)
        check_warning('Call to deprecated function meth2',
                      foo.meth2)
        check_warning('Call to deprecated function meth3 replaced by repl3',
                      foo.meth3)
        check_warning('Call to deprecated function meth4',
                      foo.meth4)


if __name__ == '__main__':
    unittest.main()
>>>>>>> 3d63f1a7
<|MERGE_RESOLUTION|>--- conflicted
+++ resolved
@@ -694,9 +694,6 @@
         self.assertEquals(os.getcwd(), currentpath)
         
         self.assertRaises(Exception, raise_exception)
-<<<<<<< HEAD
-        self.assertEquals(os.getcwd(), currentpath)
-=======
         self.assertEquals(os.getcwd(), currentpath)
 
     def test_deprecated(self):
@@ -755,5 +752,4 @@
 
 
 if __name__ == '__main__':
-    unittest.main()
->>>>>>> 3d63f1a7
+    unittest.main()