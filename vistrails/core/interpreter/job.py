###############################################################################
##
## Copyright (C) 2011-2014, NYU-Poly.
## Copyright (C) 2006-2011, University of Utah. 
## All rights reserved.
## Contact: contact@vistrails.org
##
## This file is part of VisTrails.
##
## "Redistribution and use in source and binary forms, with or without 
## modification, are permitted provided that the following conditions are met:
##
##  - Redistributions of source code must retain the above copyright notice, 
##    this list of conditions and the following disclaimer.
##  - Redistributions in binary form must reproduce the above copyright 
##    notice, this list of conditions and the following disclaimer in the 
##    documentation and/or other materials provided with the distribution.
##  - Neither the name of the University of Utah nor the names of its 
##    contributors may be used to endorse or promote products derived from 
##    this software without specific prior written permission.
##
## THIS SOFTWARE IS PROVIDED BY THE COPYRIGHT HOLDERS AND CONTRIBUTORS "AS IS" 
## AND ANY EXPRESS OR IMPLIED WARRANTIES, INCLUDING, BUT NOT LIMITED TO, 
## THE IMPLIED WARRANTIES OF MERCHANTABILITY AND FITNESS FOR A PARTICULAR 
## PURPOSE ARE DISCLAIMED. IN NO EVENT SHALL THE COPYRIGHT HOLDER OR 
## CONTRIBUTORS BE LIABLE FOR ANY DIRECT, INDIRECT, INCIDENTAL, SPECIAL, 
## EXEMPLARY, OR CONSEQUENTIAL DAMAGES (INCLUDING, BUT NOT LIMITED TO, 
## PROCUREMENT OF SUBSTITUTE GOODS OR SERVICES; LOSS OF USE, DATA, OR PROFITS; 
## OR BUSINESS INTERRUPTION) HOWEVER CAUSED AND ON ANY THEORY OF LIABILITY, 
## WHETHER IN CONTRACT, STRICT LIABILITY, OR TORT (INCLUDING NEGLIGENCE OR 
## OTHERWISE) ARISING IN ANY WAY OUT OF THE USE OF THIS SOFTWARE, EVEN IF 
## ADVISED OF THE POSSIBILITY OF SUCH DAMAGE."
##
###############################################################################
""" Contains classes for persisting running executions to disk

"""

from vistrails.core.configuration import get_vistrails_configuration
from vistrails.core.system import current_dot_vistrails
from vistrails.core.modules.module_registry import get_module_registry
from vistrails.core.modules.vistrails_module import NotCacheable, \
    ModuleError, ModuleSuspended

from uuid import uuid1

import datetime
import getpass
import json
import os
import time
import unittest
import weakref

JOBS_FILENAME = "jobs.json"

<<<<<<< HEAD
class BaseMonitor(object):
    def finished(self):
        """Indicates whether the job has completed (module can resume).
        """
        raise NotImplementedError
=======
>>>>>>> 6360d089

class JobMixin(NotCacheable):
    """ Mixin for suspendable modules.

    Provides a compute method implementing job handling.
    The package developer needs to implement the sub methods readInputs(),
    getId(), setResults(), startJob(), getMonitor() and finishJob().
    """
    cache = None
    params = None

    def compute(self):
        if self.cache is not None:
            # Result is available and cached
            self.setResults(self.cache.parameters)
<<<<<<< HEAD
        else:
            # Start new job
            params = self.readInputs()
            params = self.startJob(params)
            jm = JobMonitor.getInstance()
            jm.addJob(self.signature, params, self.__class__.__name__)
=======
            return
        # Start new job
        params = self.readInputs()
        params = self.startJob(params)
        jm = JobMonitor.getInstance()
        jm.addJob(self.signature, params, self.getName())
        # Might raise ModuleSuspended
        jm.checkJob(self, self.signature, self.getMonitor(params))
        # Didn't raise: job is finished
        params = self.finishJob(params)
        self.setResults(params)
        jm.setCache(self.signature, params)
        self.cache = jm.getCache(self.signature)
>>>>>>> 6360d089

    def update_upstream(self):
        if not hasattr(self, 'signature'):
            raise ModuleError(self, "Module has no signature")
        jm = JobMonitor.getInstance()
        self.cache = jm.getCache(self.signature)
        if self.cache is not None:
            return # compute() will use self.cache
        job = jm.getJob(self.signature)
        if job is not None:
            # resume job
            params = job.parameters
            # Might raise ModuleSuspended
            jm.checkJob(self, self.signature, self.getMonitor(params))
            # Didn't raise: job is finished
            params = self.finishJob(params)
            jm.setCache(self.signature, params)
            self.cache = jm.getCache(self.signature)
            # compute() will set results
        # We need to submit a new job
        # Update upstream, compute() will need it
        super(JobMixin, self).update_upstream()

    def readInputs(self):
        """ readInputs() -> None
            Should read inputs, and return them in a dict
        """
        raise NotImplementedError

    def startJob(self, params):
        """ startJob(params: dict) -> None
            Should start the job, and return a dict with the
            parameters needed to check the job
        """
        raise NotImplementedError

    def finishJob(self, params):
        """ finishJob(params: dict) -> None
            Should finish the job and set outputs
        """
        raise NotImplementedError

    def setResults(self, params):
        """ setResults(params: dict) -> None
            Sets outputs using the params dict
        """
        raise NotImplementedError

    def getMonitor(self, params):
        """ getMonitor(params: dict) -> None
            Should return an implementation of BaseMonitor, whose methods will
            be used to check the job state.
        """
        return None

    def getId(self, params):
        """ getId(params: dict) -> job identifier
            Should return an string completely identifying this job
            Class name + input values are usually unique
        """
        return self.signature

    def getName(self):
        # use module description if it exists
        if 'pipeline' in self.moduleInfo and self.moduleInfo['pipeline']:
            p_modules = self.moduleInfo['pipeline'].modules
            p_module = p_modules[self.moduleInfo['moduleId']]
            if p_module.has_annotation_with_key('__desc__'):
                return p_module.get_annotation_by_key('__desc__').value
        return self.__class__.__name__
 

class Workflow(object):
    """ Represents a workflow that has jobs.

    It can have one or several suspended modules.
    It can be serialized to disk.
    """
    def __init__(self, vistrail, version, name='untitled', id=None, user=None,
                 start=None, jobs=None):
        """ __init__(vistrail: str, version: str/int, name: str, id: str,
            user: str, start: str, jobs: list) -> None

            vistrail - the vistrail url
            version - workflow version
            name - a human readable name for the job
            id - persistent identifier
            user - who started the job
            start - start time
            jobs - a dict with jobs
        """
        self.vistrail = vistrail
        self.version = version
        self.name = name
        self.id = id if id else str(uuid1())
        self.user = getpass.getuser()
        self.start = start if start else str(datetime.datetime.now())
        self.jobs = jobs if jobs else {}
        # parent modules are stored as temporary exceptions
        self.parents = {}

    def to_dict(self):
        wf = dict()
        wf['vistrail'] = self.vistrail
        wf['version'] = self.version
        wf['id'] = self.id
        wf['name'] = self.name
        wf['user'] = self.user
        wf['start'] = self.start
        wf['jobs'] = self.jobs.keys()
        return wf

    @staticmethod
    def from_dict(wf):
        return Workflow(wf['vistrail'], wf['version'], wf['name'], wf['id'],
                        wf['user'], wf['start'], wf['jobs'])

    def __eq__(self, other):
        if self.vistrail != other.vistrail: return False
        if self.version != other.version: return False
        if self.name != other.name: return False
        if self.id != other.id: return False
        if self.user != other.user: return False
        if self.start != other.start: return False
        if len(self.jobs) != len(other.jobs): return False
        if set(self.jobs) != set(other.jobs): return False
        return True

    def reset(self):
        for job in self.jobs.itervalues():
            job.reset()
        self.parents = {}

    def completed(self):
        """ Returns true if there are no suspended jobs
        """
        for job in self.jobs.itervalues():
            if not job.finished:
                return False
        return True


class Job(object):
    """A suspended module.
    """
    def __init__(self, id, parameters, name='', start=None, finished=False):
        """ __init__(id: str, parameters: dict, name: str, start: str,
                     finished: bool)

            id - persistent identifier
            parameters - either output values or job parameters
            start - start time
            finished - is it finished or running?
        """
        self.id = id
        self.parameters = parameters
        self.name = name
        self.start = start if start else str(datetime.datetime.now())
        self.finished = finished
        self.updated = True

    def reset(self):
        self.updated = False

    def mark(self):
        self.updated = True

    def finish(self, params=None):
        self.params = params if params else {}
        self.finished = True

    def description(self):
        return self.parameters.get('__desc__', '')

    def to_dict(self):
        m = dict()
        m['id'] = self.id
        m['parameters'] = self.parameters
        m['name'] = self.name
        m['start'] = self.start
        m['finished'] = self.finished
        return m

    @staticmethod
    def from_dict(m):
        return Job(m['id'], m['parameters'], m['name'], m['start'], m['finished'])

    def __eq__(self, other):
        if self.id != other.id: return False
        if self.parameters != other.parameters: return False
        if self.start != other.start: return False
        if self.finished != other.finished: return False
        return True

class JobMonitor(object):
    """ A singleton class keeping a list of running jobs and the current job.

    Jobs can be loaded from a JSON file and are added from the interpreter.
    A callback mechanism is used to interact with the associated GUI component.
    """
    #Singleton technique
    _instance = None
    @staticmethod
    def getInstance(*args, **kwargs):
        if JobMonitor._instance is None:
            JobMonitor._instance = JobMonitor(*args, **kwargs)
        return JobMonitor._instance

    def __init__(self, filename=None):
        self._current_workflow = None
        self.workflows = {}
        self.jobs = {}
        self.callback = None
        self.load_from_file(filename)

    def setCallback(self, callback=None):
        """ setCallback(callback: class) -> None
            Sets a callback when receiving commands

        """
        self.callback = weakref.proxy(callback)

##############################################################################
# Running Workflow

    def __serialize__(self):
        """ __serialize__() -> None
            serializes the running jobs to json

        """
        _dict = {}

        jobs = dict()
        for id, job in self.jobs.items():
            jobs[id] = job.to_dict()
        _dict['jobs'] = jobs

        workflows = dict()
        for id, workflow in self.workflows.items():
            workflows[id] = workflow.to_dict()
        _dict['workflows'] = workflows

        return json.dumps(_dict)

    def __unserialize__(self, s):
        """ __unserialize__(s: str) -> None
            unserializes the running jobs from json

        """

        _dict = json.loads(s)
        
        jobs = _dict.get('jobs', {})        
        self.jobs = {}
        for id, job in jobs.iteritems():
            self.jobs[id] = Job.from_dict(job)

        workflows = _dict.get('workflows', {})
        self.workflows = {}
        for id, workflow in workflows.iteritems():
            workflow['jobs'] = dict([(i, self.jobs[i])
                                     for i in workflow['jobs']
                                     if i in self.jobs])
            wf = Workflow.from_dict(workflow)
            self.workflows[id] = wf
        return self.workflows

    def save_to_file(self, filename=None):
        """ save_to_file(filename: str) -> None
            Saves running jobs to a file

        """
        if not filename:
            filename = os.path.join(current_dot_vistrails(), JOBS_FILENAME)
        f = open(filename, 'w')
        f.write(self.__serialize__())
        f.close()

    def load_from_file(self, filename=None):
        """ load_from_file(filename: str) -> None
            Loads running jobs from a file

        """
        if not filename:
            filename = os.path.join(current_dot_vistrails(), JOBS_FILENAME)
        if not os.path.exists(filename):
            self.__unserialize__('{}')
            return {}
        f = open(filename)
        result =  self.__unserialize__(f.read())
        f.close()
        return result

    def addWorkflow(self, workflow):
        """ addWorkflow(workflow: Workflow) -> None

        """
        self.workflows[workflow.id] = workflow
        for id, job in workflow.jobs.iteritems():
            self.jobs[id] = job

    def getWorkflow(self, id):
        """ getWorkflow(id: str) -> Workflow

            Checks if a workflow exists using its id and returns it

        """
        return self.workflows.get(id, None)

    def deleteWorkflow(self, id):
        """ deleteWorkflow(id: str) -> None
            deletes a workflow

        """
        workflow = self.workflows[id]
        del self.workflows[id]
        # delete jobs that only occur in this workflow
        for job_id in workflow.jobs:
            delete = True
            for wf in self.workflows:
                if job_id in wf.jobs:
                    delete = False
            if delete:
                del self.jobs[job_id]
        if self.callback:
            self.callback.deleteWorkflow(id)

    def deleteJob(self, id):
        """ deleteJob(id: str, parent_id: str) -> None
            deletes a job from all workflows
        """
<<<<<<< HEAD
        del self.jobs[id]
        for wf in self.workflows:
            if id in wf.jobs:
                del wf.jobs[id]
=======
        if not parent_id:
            if not self._current_workflow:
                raise Exception("No workflow is running!")
            parent_id = self._current_workflow.id
        del self._running_workflows[parent_id].modules[id]
>>>>>>> 6360d089
        if self.callback:
            self.callback.deleteJob(id)

##############################################################################
# _current_workflow methods

    def currentWorkflow(self):
        """ currentWorkflow() -> Workflow

        """
        return self._current_workflow

    def startWorkflow(self, workflow):
        """ startWorkflow(workflow: Workflow) -> None

        """
        if self._current_workflow:
            raise Exception("A workflow is still running!: %s" %
                            self._current_workflow)
        workflow.reset()
        self._current_workflow = workflow
        if self.callback:
            self.callback.startWorkflow(workflow)


    def addJobRec(self, obj, parent_id=None):
        workflow = self.currentWorkflow()
        id = obj.signature
        if id not in workflow.jobs and parent_id:
            id = '%s/%s' % (parent_id, obj.signature)
        if obj.children:
            for child in obj.children:
                self.addJobRec(child, id)
            return
        if obj.signature in workflow.jobs:
            # this is an already existing new-style job
            # mark that it has been used
            workflow.jobs[obj.signature].mark()
            return
        if id in workflow.jobs:
            # this is an already existing new-style job
            # mark that it has been used
            workflow.jobs[id].mark()
            return
        # this is a new old-style job that we need to add
        self.addJob(id, {'__message__':obj.msg}, obj.name)

    def finishWorkflow(self):
        """ finish_job() -> None

            Finishes the running workflow

        """
        workflow = self._current_workflow
        # untangle parents
        # only keep the top item
        c = set()
        for exception in workflow.parents.itervalues():
            if exception.children:
                c.update([id(child) for child in exception.children])
        for child in c:
            if child in workflow.parents:
                del workflow.parents[child]
        for parent in workflow.parents.itervalues():
            self.addJobRec(parent)

        # Assume all unfinished jobs that were not updated are now finished
        for job in workflow.jobs.values():
            if not job.finished and not job.updated:
                job.finish()
        if self.callback:
            self.callback.finishWorkflow(workflow)
        self._current_workflow = None
        self.save_to_file()

    def addJob(self, id, params=None, name='', finished=False):
        """ addJob(id: str, params: dict, name: str, finished: bool) -> uuid

            Adds a lob to the currently running workflow

        """

        params = params if params is not None else {}

        if self.hasJob(id):
            # update job attributes
            job = self.getJob(id)
            job.parameters = params
            if name:
                job.name = name
            job.finished = finished
            # we want to keep the start date
        else:
            job = Job(id, params, name, finished=finished)
            self.jobs[id] = job

        workflow = self.currentWorkflow()
        if workflow:
            workflow.jobs[id] = job
            # we add workflows permanently if they have at least one job
            self.workflows[workflow.id] = workflow
        if self.callback:
            self.callback.addJob(self.getJob(id))

    def addParent(self, error):
        """ addParent(id: str, name: str, finished: bool) -> None

            Adds an exception to be used later

        """
        workflow = self.currentWorkflow()
        if not workflow:
            return # ignore non-monitored jobs
        workflow.parents[id(error)] = error

    def setCache(self, id, params, name=''):
        self.addJob(id, params, name, True)

    def checkJob(self, module, id, monitor):
        """ checkJob(module: VistrailsModule, id: str, monitor: instance) -> None
            Starts monitoring the job for the current running workflow
            module - the module to suspend
            id - the job identifier
            monitor - a class instance with a finished method for
                      checking if the job has completed

        """
        if not self.currentWorkflow():
            if not monitor or not self.isDone(monitor):
                raise ModuleSuspended(module, 'Job is running', monitor=monitor,
                                      job_id=id)
        job = self.getJob(id)
        if self.callback:
            self.callback.checkJob(module, id, monitor)
            return

        conf = get_vistrails_configuration()
        interval = conf.jobCheckInterval
        if interval and not conf.jobAutorun:
            if monitor:
                # wait for module to complete
                try:
                    while not self.isDone(monitor):
                        time.sleep(interval)
                        print ("Waiting for job: %s,"
                               "press Ctrl+C to suspend") % job.name
                except KeyboardInterrupt, e:
                    raise ModuleSuspended(module, 'Interrupted by user, job'
                                           ' is still running', monitor=monitor,
                                           job_id=id)
        else:
            if not monitor or not self.isDone(monitor):
                raise ModuleSuspended(module, 'Job is running', monitor=monitor,
                                      job_id=id)

    def getJob(self, id):
        """ getJob(id: str) -> Job

        """
        return self.jobs.get(id, None)

    def getCache(self, id):
        """ getCache(id: str) -> Job
            Checks if a completed module exists using its id and returns it
        """
        job = self.jobs.get(id, None)
        return job if job and job.finished else None

    def hasJob(self, id):
        """ hasJob(id: str) -> bool

            Checks if a job exists

        """
        return id in self.jobs

    def updateUrl(self, new, old):
        for workflow in self.workflows.values():
            if workflow.vistrail == old:
                workflow.vistrail = new

    def isDone(self, monitor):
        """ isDone(self, monitor) -> bool

            A job is done when it reaches finished or failed state
            val() is used by stable batchq branch
        """
        finished = monitor.finished()
        if type(finished)==bool:
            if finished:
                return True
        else:
            if finished.val():
                return True
        if hasattr(monitor, 'failed'):
            failed = monitor.failed()
            if type(failed)==bool:
                if failed:
                    return True
            else:
                if failed.val():
                    return True
        return False

##############################################################################
# Testing


class TestJob(unittest.TestCase):

    def test_job(self):
        jm = JobMonitor.getInstance()
        job1 = Job('`13/5', {'a':3, 'b':'7'})
        job2 = Job('3', {'a':6}, 'my_name', 'a_string_date', True)
        # test module to/from dict
        job3 = Job.from_dict(job2.to_dict())
        self.assertEqual(job2, job3)

        workflow1 = Workflow('a.vt', 26)
        workflow2 = Workflow('b.vt', 'tagname', 'myjob', 'myid', 'tommy',
                             '2013-10-07 13:06',
                             {job1.id: job1, job2.id: job2})
        # test workflow to/from dict
        workflow3 = Workflow.from_dict(workflow2.to_dict())
        self.assertEqual(workflow2, workflow3)

        # test start/finish job
        jm.startWorkflow(workflow2)
        self.assertEqual(workflow2, jm._current_workflow)
        jm.finishWorkflow()
        self.assertEqual(None, jm._current_workflow)

        # test add job
        jm.startWorkflow(workflow2)
        jm.addJob('my_uuid_id', {'myparam': 0})
        self.assertIn('my_uuid_id', workflow2.jobs)
        jm.finishWorkflow()

        # test serialization
        jm.addWorkflow(workflow1)
        jm.addWorkflow(workflow2)
        jm.save_to_file()
        jm.load_from_file()
        self.assertIn(workflow1.id, jm.workflows)
        self.assertIn(workflow2.id, jm.workflows)
        self.assertEqual(workflow1, jm.workflows[workflow1.id])
        self.assertEqual(workflow2, jm.workflows[workflow2.id])
        jm.workflows = dict()<|MERGE_RESOLUTION|>--- conflicted
+++ resolved
@@ -38,7 +38,6 @@
 
 from vistrails.core.configuration import get_vistrails_configuration
 from vistrails.core.system import current_dot_vistrails
-from vistrails.core.modules.module_registry import get_module_registry
 from vistrails.core.modules.vistrails_module import NotCacheable, \
     ModuleError, ModuleSuspended
 
@@ -54,14 +53,11 @@
 
 JOBS_FILENAME = "jobs.json"
 
-<<<<<<< HEAD
 class BaseMonitor(object):
     def finished(self):
         """Indicates whether the job has completed (module can resume).
         """
         raise NotImplementedError
-=======
->>>>>>> 6360d089
 
 class JobMixin(NotCacheable):
     """ Mixin for suspendable modules.
@@ -77,14 +73,6 @@
         if self.cache is not None:
             # Result is available and cached
             self.setResults(self.cache.parameters)
-<<<<<<< HEAD
-        else:
-            # Start new job
-            params = self.readInputs()
-            params = self.startJob(params)
-            jm = JobMonitor.getInstance()
-            jm.addJob(self.signature, params, self.__class__.__name__)
-=======
             return
         # Start new job
         params = self.readInputs()
@@ -98,7 +86,6 @@
         self.setResults(params)
         jm.setCache(self.signature, params)
         self.cache = jm.getCache(self.signature)
->>>>>>> 6360d089
 
     def update_upstream(self):
         if not hasattr(self, 'signature'):
@@ -430,18 +417,10 @@
         """ deleteJob(id: str, parent_id: str) -> None
             deletes a job from all workflows
         """
-<<<<<<< HEAD
         del self.jobs[id]
         for wf in self.workflows:
             if id in wf.jobs:
                 del wf.jobs[id]
-=======
-        if not parent_id:
-            if not self._current_workflow:
-                raise Exception("No workflow is running!")
-            parent_id = self._current_workflow.id
-        del self._running_workflows[parent_id].modules[id]
->>>>>>> 6360d089
         if self.callback:
             self.callback.deleteJob(id)
 
