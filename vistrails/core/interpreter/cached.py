--- conflicted
+++ resolved
@@ -47,17 +47,8 @@
 from vistrails.core.modules.basic_modules import identifier as basic_pkg
 from vistrails.core.modules.module_registry import get_module_registry
 from vistrails.core.modules.vistrails_module import ModuleConnector, \
-<<<<<<< HEAD
     ModuleError, ModuleBreakpoint, ModuleErrors
 from vistrails.core.utils import DummyView, VistrailsInternalError
-=======
-    ModuleHadError, ModuleError, ModuleBreakpoint, ModuleErrors
-from vistrails.core.utils import DummyView
-from vistrails.core.vistrail.annotation import Annotation
-from vistrails.core.vistrail.vistrail import Vistrail
-import copy
-import vistrails.core.interpreter.base
->>>>>>> 45a24f86
 from vistrails.core.interpreter.base import AbortExecution
 import vistrails.core.system
 from vistrails.core.task_system import TaskRunner
@@ -451,47 +442,19 @@
 
         # Update new sinks
         for obj in persistent_sinks:
-<<<<<<< HEAD
             runner.add(obj)
 
         @contextlib.contextmanager
         def catch_module_error():
+            abort = False
             try:
                 yield
-=======
-            abort = False
-            try:
-                obj.update()
-                continue
-            except ModuleHadError:
-                pass
->>>>>>> 45a24f86
             except AbortExecution:
                 raise ExecutionAborted
             except ModuleErrors, mes:
                 for me in mes.module_errors:
                     me.module.logging.end_update(me.module, me.msg)
                     errors[me.module.id] = me
-<<<<<<< HEAD
-            except ModuleError, me:
-                me.module.logging.end_update(me.module, me.msg, me.errorTrace)
-                errors[me.module.id] = me
-            except ModuleBreakpoint, mb:
-                mb.module.logging.end_update(mb.module)
-                errors[mb.module.id] = mb
-            else:
-                return
-            if stop_on_error:
-                raise ExecutionAborted
-
-        try:
-            runner.execute_tasks(task_hook=catch_module_error)
-        except ExecutionAborted:
-            pass
-        finally:
-            runner.close()
-            runner = None
-=======
                     abort = abort or me.abort
             except ModuleError, me:
                 me.module.logging.end_update(me.module, me.msg, me.errorTrace)
@@ -500,9 +463,18 @@
             except ModuleBreakpoint, mb:
                 mb.module.logging.end_update(mb.module)
                 errors[mb.module.id] = mb
+            else:
+                return
             if stop_on_error or abort:
-                break
->>>>>>> 45a24f86
+                raise ExecutionAborted
+
+        try:
+            runner.execute_tasks(task_hook=catch_module_error)
+        except ExecutionAborted:
+            pass
+        finally:
+            runner.close()
+            runner = None
 
         if self.done_update_hook:
             self.done_update_hook(self._persistent_pipeline, self._objects)
