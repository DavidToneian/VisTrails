--- conflicted
+++ resolved
@@ -35,7 +35,6 @@
 
 import base64
 import copy
-<<<<<<< HEAD
 import gc
 import cPickle as pickle
 
@@ -43,10 +42,11 @@
 from vistrails.core.data_structures.bijectivedict import Bidict
 import vistrails.core.interpreter.base
 from vistrails.core.interpreter.base import AbortExecution
+from vistrails.core.interpreter.job import JobMonitor
 import vistrails.core.interpreter.utils
 from vistrails.core.log.controller import DummyLogController
-from vistrails.core import modules
 from vistrails.core.modules.basic_modules import identifier as basic_pkg
+from vistrails.core.modules.module_registry import get_module_registry
 from vistrails.core.modules.vistrails_module import ModuleBreakpoint, \
     ModuleConnector, ModuleError, ModuleErrors, ModuleHadError, \
     ModuleSuspended, ModuleWasSuspended
@@ -101,7 +101,7 @@
         i = self.remap_id(obj.id)
         self.view.set_module_computing(i)
 
-        reg = modules.module_registry.get_module_registry()
+        reg = get_module_registry()
         module_name = reg.get_descriptor(obj.__class__).name
 
         self.log.start_execution(obj, i, module_name)
@@ -114,6 +114,26 @@
         return ViewUpdatingLogController.Loop(
                 self.log.start_loop_execution(obj, total_iterations),
                 self.view)
+
+    def _handle_suspended(self, obj, error):
+        """ end_suspended(obj: VistrailsModule, error: ModuleSuspended
+            ) -> None
+            Report module as suspended
+        """
+        # update job monitor because this may be an oldStyle job
+        jm = JobMonitor.getInstance()
+        reg = get_module_registry()
+        name = reg.get_descriptor(obj.__class__).name
+        i = "%s" % get_remapped_id(obj.id)
+        if obj.is_looping:
+            i = '%s:%s' % (i, obj.loop_iteration) 
+            name = '%s:%s' % (name, obj.loop_iteration)
+        # add to parent list for computing the module tree later
+        error.name = name
+        # if signature is not set we use the module identifier
+        if not error.signature:
+            error.signature = i
+        jm.addParent(error)
 
     def end_update(self, obj, error=None, errorTrace=None,
             was_suspended=False):
@@ -126,6 +146,7 @@
             # execute_pipeline() call
             return
         if was_suspended:
+            self._handle_suspended(obj, error)
             self.suspended[obj.id] = error
             self.view.set_module_suspended(i, error)
             if error.children:
@@ -149,7 +170,7 @@
         self.cached[obj.id] = True
         i = self.remap_id(obj.id)
 
-        reg = modules.module_registry.get_module_registry()
+        reg = get_module_registry()
         module_name = reg.get_descriptor(obj.__class__).name
 
         self.log.start_execution(obj, i, module_name,
@@ -163,26 +184,6 @@
 
     def annotate(self, obj, d):
         self.log.insert_module_annotations(obj, d)
-=======
-import cPickle
-import gc
-
-from vistrails.core.common import InstanceObject, \
-    VistrailsInternalError
-from vistrails.core.data_structures.bijectivedict import Bidict
-import vistrails.core.interpreter.base
-from vistrails.core.interpreter.base import AbortExecution
-from vistrails.core.interpreter.job import JobMonitor
-import vistrails.core.interpreter.utils
-from vistrails.core.log.controller import DummyLogController
-from vistrails.core.modules.basic_modules import identifier as basic_pkg
-from vistrails.core.modules.module_registry import get_module_registry
-from vistrails.core.modules.vistrails_module import ModuleConnector, \
-    ModuleHadError, ModuleError, ModuleBreakpoint, ModuleErrors
-from vistrails.core.utils import DummyView
-import vistrails.core.system
-import vistrails.core.vistrail.pipeline
->>>>>>> 27d7aa48
 
     def add_machine(self, machine):
         return self.log.add_machine(machine)
@@ -441,131 +442,12 @@
         def get_remapped_id(id):
             return persistent_to_tmp_id_map[id]
 
-<<<<<<< HEAD
         logging_obj = ViewUpdatingLogController(
                 logger=logger,
                 view=view,
                 remap_id=get_remapped_id,
                 ids=pipeline.modules.keys(),
                 module_executed_hook=module_executed_hook)
-=======
-        # the executed dict works on persistent ids
-        def add_to_executed(obj):
-            executed[obj.id] = True
-            for callable_ in module_executed_hook:
-                callable_(obj.id)
-
-        # the suspended dict works on persistent ids
-        def add_to_suspended(obj):
-            suspended[obj.id] = obj.suspended
-            for callable_ in module_suspended_hook:
-                callable_(obj.id)
-                
-        def set_computing(obj):
-            i = get_remapped_id(obj.id)
-            view.set_module_computing(i)
-
-        # views work on local ids
-        def begin_compute(obj):
-            i = get_remapped_id(obj.id)
-            view.set_module_computing(i)
-
-            reg = get_module_registry()
-            module_name = reg.get_descriptor(obj.__class__).name
-
-            # !!!self.parent_execs is mutated!!!
-            logger.start_execution(obj, i, module_name,
-                                   parent_execs=self.parent_execs)
-
-        # views and loggers work on local ids
-        def begin_update(obj):
-            i = get_remapped_id(obj.id)
-            view.set_module_active(i)
-
-        def update_cached(obj):
-            cached[obj.id] = True
-            i = get_remapped_id(obj.id)
-
-            reg = get_module_registry()
-            module_name = reg.get_descriptor(obj.__class__).name
-
-            # !!!self.parent_execs is mutated!!!
-            logger.start_execution(obj, i, module_name,
-                                   parent_execs=self.parent_execs,
-                                   cached=1)
-            view.set_module_not_executed(i)
-            num_pops = logger.finish_execution(obj,'', self.parent_execs)
-
-
-        def end_suspended(obj, error):
-            """ end_suspended(obj: VistrailsModule, error: ModuleSuspended
-                ) -> None
-                Report module as suspended
-            """
-            # update job monitor because this may be an oldStyle job
-            jm = JobMonitor.getInstance()
-            m = self._persistent_pipeline.modules[obj.id]
-            if '__desc__' in m.db_annotations_key_index:
-                name = m.get_annotation_by_key('__desc__').value.strip()
-            else:
-                reg = get_module_registry()
-                name = reg.get_descriptor(obj.__class__).name
-            i = "%s" % get_remapped_id(obj.id)
-            if obj.is_looping:
-                i = '%s:%s' % (i, obj.loop_iteration) 
-                name = '%s:%s' % (name, obj.loop_iteration)
-            # add to parent list for computing the module tree later
-            error.name = name
-            # if signature is not set we use the module identifier
-            if not error.signature:
-                error.signature = i
-            jm.addParent(error)
-        
-        # views and loggers work on local ids
-        def end_update(obj, error='', errorTrace=None, was_suspended=False):
-            """ end_update(obj: VistrailsModule, error: string/ModuleError,
-                         errorTrace: None/string, was_suspended: bool) -> None
-                If was_suspended then error may be an ModuleSuspended instance
-            """
-            i = get_remapped_id(obj.id)
-            if was_suspended:
-                end_suspended(obj, error)
-                error = error.msg
-                view.set_module_suspended(i, error)
-            elif not error:
-                view.set_module_success(i)
-            else:
-                view.set_module_error(i, error)
-
-            # !!!self.parent_execs is mutated!!!
-            logger.finish_execution(obj, error, self.parent_execs, errorTrace,
-                                    was_suspended)
-
-        # views and loggers work on local ids
-        def annotate(obj, d):
-            i = get_remapped_id(obj.id)
-            logger.insert_module_annotations(obj, d)
-
-        # views and loggers work on local ids
-        def update_progress(obj, percentage=0.0):
-            i = get_remapped_id(obj.id)
-            view.set_module_progress(i, percentage)
-            
-        def add_exec(exec_):
-            logger.add_exec(exec_, self.parent_execs)
-            
-        logging_obj = InstanceObject(signalSuccess=add_to_executed,
-                                     signalSuspended=add_to_suspended,
-                                     begin_update=begin_update,
-                                     begin_compute=begin_compute,
-                                     update_progress=update_progress,
-                                     end_update=end_update,
-                                     update_cached=update_cached,
-                                     set_computing=set_computing,
-                                     add_exec = add_exec,
-                                     annotate=annotate,
-                                     log=logger)
->>>>>>> 27d7aa48
 
         # PARAMETER CHANGES SETUP
         parameter_changes = []
@@ -629,11 +511,7 @@
                 abort = me.abort
             except ModuleBreakpoint, mb:
                 mb.module.logging.end_update(mb.module)
-<<<<<<< HEAD
                 logging_obj.signalError(mb.module, mb)
-=======
-                errors[mb.module.id] = mb
->>>>>>> 27d7aa48
                 abort = True
             if stop_on_error or abort:
                 break
@@ -661,7 +539,6 @@
                 errs[tmp_id] = logging_obj.errors[obj.id]
                 if not clean_pipeline:
                     to_delete.append(obj.id)
-<<<<<<< HEAD
             executed = False
             if obj.id in logging_obj.executed:
                 execs[tmp_id] = logging_obj.executed[obj.id]
@@ -675,15 +552,6 @@
                 caches[tmp_id] = logging_obj.cached[obj.id]
                 executed = True
             if not executed:
-=======
-            if obj.id in executed:
-                execs[tmp_id] = executed[obj.id]
-            elif obj.id in suspended and obj.suspended and not obj.is_looping: # ignore looping
-                suspends[tmp_id] = suspended[obj.id]
-            elif obj.id in cached:
-                caches[tmp_id] = cached[obj.id]
-            else:
->>>>>>> 27d7aa48
                 # these modules didn't execute
                 execs[tmp_id] = False
 
@@ -692,7 +560,6 @@
     def finalize_pipeline(self, pipeline, to_delete, objs, errs, execs,
                           suspended, cached, **kwargs):
         def fetch(name, default):
-<<<<<<< HEAD
             return kwargs.pop(name, default)
         reset_computed = fetch('reset_computed', True)
         view = fetch('view', None)
@@ -706,17 +573,6 @@
                                       dict2set(suspended) | dict2set(cached))
             for i in persistent:
                 view.set_module_persistent(i)
-=======
-            r = kwargs.get(name, default)
-            try:
-                del kwargs[name]
-            except KeyError:
-                pass
-            return r
-        reset_computed = fetch('reset_computed', True)
-
-        self.clean_modules(to_delete)
->>>>>>> 27d7aa48
 
         if reset_computed:
             for module in self._objects.itervalues():
