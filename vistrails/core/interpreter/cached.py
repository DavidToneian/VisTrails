###############################################################################
##
## Copyright (C) 2011-2013, NYU-Poly.
## Copyright (C) 2006-2011, University of Utah. 
## All rights reserved.
## Contact: contact@vistrails.org
##
## This file is part of VisTrails.
##
## "Redistribution and use in source and binary forms, with or without 
## modification, are permitted provided that the following conditions are met:
##
##  - Redistributions of source code must retain the above copyright notice, 
##    this list of conditions and the following disclaimer.
##  - Redistributions in binary form must reproduce the above copyright 
##    notice, this list of conditions and the following disclaimer in the 
##    documentation and/or other materials provided with the distribution.
##  - Neither the name of the University of Utah nor the names of its 
##    contributors may be used to endorse or promote products derived from 
##    this software without specific prior written permission.
##
## THIS SOFTWARE IS PROVIDED BY THE COPYRIGHT HOLDERS AND CONTRIBUTORS "AS IS" 
## AND ANY EXPRESS OR IMPLIED WARRANTIES, INCLUDING, BUT NOT LIMITED TO, 
## THE IMPLIED WARRANTIES OF MERCHANTABILITY AND FITNESS FOR A PARTICULAR 
## PURPOSE ARE DISCLAIMED. IN NO EVENT SHALL THE COPYRIGHT HOLDER OR 
## CONTRIBUTORS BE LIABLE FOR ANY DIRECT, INDIRECT, INCIDENTAL, SPECIAL, 
## EXEMPLARY, OR CONSEQUENTIAL DAMAGES (INCLUDING, BUT NOT LIMITED TO, 
## PROCUREMENT OF SUBSTITUTE GOODS OR SERVICES; LOSS OF USE, DATA, OR PROFITS; 
## OR BUSINESS INTERRUPTION) HOWEVER CAUSED AND ON ANY THEORY OF LIABILITY, 
## WHETHER IN CONTRACT, STRICT LIABILITY, OR TORT (INCLUDING NEGLIGENCE OR 
## OTHERWISE) ARISING IN ANY WAY OUT OF THE USE OF THIS SOFTWARE, EVEN IF 
## ADVISED OF THE POSSIBILITY OF SUCH DAMAGE."
##
###############################################################################
import base64
from vistrails.core import modules
from vistrails.core.common import *
from vistrails.core.data_structures.bijectivedict import Bidict
from vistrails.core.log.controller import DummyLogController
from vistrails.core.modules.basic_modules import identifier as basic_pkg
from vistrails.core.modules.vistrails_module import ModuleConnector, \
    ModuleError, ModuleBreakpoint, ModuleErrors
from vistrails.core.utils import DummyView
import copy
import vistrails.core.interpreter.base
import vistrails.core.interpreter.utils
import vistrails.core.system
import vistrails.core.vistrail.pipeline
import gc
import cPickle

import unittest
from vistrails.core.task_system import TaskRunner

# from core.modules.module_utils import FilePool

##############################################################################

class CachedInterpreter(vistrails.core.interpreter.base.BaseInterpreter):

    def __init__(self):
        vistrails.core.interpreter.base.BaseInterpreter.__init__(self)
        self.debugger = None
        self.create()

    def create(self):
        # FIXME moved here because otherwise we hit the registry too early
        from vistrails.core.modules.module_utils import FilePool
        self._file_pool = FilePool()
        self._persistent_pipeline = vistrails.core.vistrail.pipeline.Pipeline()
        self._objects = {}
        self._executed = {}
        self.filePool = self._file_pool
        
    def clear(self):
        self._file_pool.cleanup()
        self._persistent_pipeline.clear()
        for obj in self._objects.itervalues():
            obj.clear()
        self._objects = {}
        self._executed = {}

    def __del__(self):
        self.clear()

    def clean_modules(self, modules_to_clean):
        """clean_modules(modules_to_clean: list of persistent module ids)

        Removes modules from the persistent pipeline, and the modules that
        depend on them."""
        if modules_to_clean == []:
            return
        g = self._persistent_pipeline.graph
        dependencies = g.vertices_topological_sort(modules_to_clean)
        for v in dependencies:
            self._persistent_pipeline.delete_module(v)
            del self._objects[v]

    def clean_non_cacheable_modules(self):
        """clean_non_cacheable_modules() -> None

        Removes all modules that are not cacheable from the persistent
        pipeline, and the modules that depend on them, and 
        previously suspended modules """
        non_cacheable_modules = [i for
                                 (i, mod) in self._objects.iteritems()
                                 if not mod.is_cacheable() or \
                                 mod.suspended]
        self.clean_modules(non_cacheable_modules)
        

    def setup_pipeline(self, pipeline, **kwargs):
        """setup_pipeline(controller, pipeline, locator, currentVersion,
                          view, aliases, **kwargs)
        Matches a pipeline with the persistent pipeline and creates
        instances of modules that aren't in the cache.
        """
        def fetch(name, default):
            r = kwargs.get(name, default)
            try:
                del kwargs[name]
            except KeyError:
                pass
            return r
        controller = fetch('controller', None)
        locator = fetch('locator', None)
        current_version = fetch('current_version', None)
        view = fetch('view', DummyView())
        vistrail_variables = fetch('vistrail_variables', None)
        aliases = fetch('aliases', None)
        params = fetch('params', None)
        extra_info = fetch('extra_info', None)
        logger = fetch('logger', DummyLogController())
        sinks = fetch('sinks', None)
        reason = fetch('reason', None)
        actions = fetch('actions', None)
        done_summon_hooks = fetch('done_summon_hooks', [])
        module_executed_hook = fetch('module_executed_hook', [])

        if len(kwargs) > 0:
            raise VistrailsInternalError('Wrong parameters passed '
                                         'to setup_pipeline: %s' % kwargs)

        def create_null():
            """Creates a Null value"""
            getter = modules.module_registry.registry.get_descriptor_by_name
            descriptor = getter(basic_pkg, 'Null')
            return descriptor.module()
        
        def create_constant(param, module):
            """Creates a Constant from a parameter spec"""
            reg = modules.module_registry.get_module_registry()
            getter = reg.get_descriptor_by_name
            desc = getter(param.identifier, param.type, param.namespace)
            constant = desc.module()
            constant.id = module.id
#             if param.evaluatedStrValue:
#                 constant.setValue(param.evaluatedStrValue)
            if param.strValue != '':
                constant.setValue(param.strValue)
            else:
                constant.setValue( \
                    constant.translate_to_string(constant.default_value))
            return constant

        ### BEGIN METHOD ###

#         if self.debugger:
#             self.debugger.update()
        to_delete = []
        errors = {}

        if controller is not None:
            # Controller is none for sub_modules
            controller.validate(pipeline)
        else:
            pipeline.validate()

        self.resolve_aliases(pipeline, aliases)
        if vistrail_variables:
            self.resolve_variables(vistrail_variables,  pipeline)

        self.update_params(pipeline, params)
        
        (tmp_to_persistent_module_map,
         conn_map,
         module_added_set,
         conn_added_set) = self.add_to_persistent_pipeline(pipeline)

        # Create the new objects
        for i in module_added_set:
            persistent_id = tmp_to_persistent_module_map[i]
            module = self._persistent_pipeline.modules[persistent_id]
            self._objects[persistent_id] = module.summon()
            obj = self._objects[persistent_id]
            obj.interpreter = self
            obj.id = persistent_id
            obj.is_breakpoint = module.is_breakpoint
            obj.signature = module._signature
            
            # Checking if output should be stored
            if module.has_annotation_with_key('annotate_output'):
                annotate_output = module.get_annotation_by_key('annotate_output')
                #print annotate_output
                if annotate_output:
                    obj.annotate_output = True

            for f in module.functions:
                connector = None
                if len(f.params) == 0:
                    connector = ModuleConnector(create_null(), 'value')
                elif len(f.params) == 1:
                    p = f.params[0]
                    try:
                        constant = create_constant(p, module)
                        connector = ModuleConnector(constant, 'value')
                    except ValueError, e:
                        err = ModuleError(self, 'Cannot convert parameter '
                                          'value "%s"\n' % p.strValue + str(e))
                        errors[i] = err
                        to_delete.append(obj.id)
                    except Exception, e:
                        err = ModuleError(self, 'Uncaught exception: "%s"' % \
                                              p.strValue + str(e))
                        errors[i] = err
                        to_delete.append(obj.id)
                else:
                    tupleModule = vistrails.core.interpreter.base.InternalTuple()
                    tupleModule.length = len(f.params)
                    for (j,p) in enumerate(f.params):
                        try:
                            constant = create_constant(p, module)
                            connector = ModuleConnector(constant, 'value')
                            tupleModule.set_input_port(j, connector)
                        except ValueError, e:
                            err = ModuleError(self, "Cannot convert parameter "
                                              "value '%s'\n" % p.strValue + \
                                                  str(e))
                            errors[i] = err
                            to_delete.append(obj.id)
                        except Exception, e:
                            err = ModuleError(self, 'Uncaught exception: '
                                              '"%s"' % p.strValue + str(e))
                            errors[i] = err
                            to_delete.append(obj.id)
                    connector = ModuleConnector(tupleModule, 'value')
                if connector:
                    obj.set_input_port(f.name, connector, is_method=True)

        # Create the new connections
        for i in conn_added_set:
            persistent_id = conn_map[i]
            conn = self._persistent_pipeline.connections[persistent_id]
            src = self._objects[conn.sourceId]
            dst = self._objects[conn.destinationId]
            conn.makeConnection(src, dst)

        if self.done_summon_hook:
            self.done_summon_hook(self._persistent_pipeline, self._objects)
        for callable_ in done_summon_hooks:
            callable_(self._persistent_pipeline, self._objects)

        tmp_id_to_module_map = {}
        for i, j in tmp_to_persistent_module_map.iteritems():
            tmp_id_to_module_map[i] = self._objects[j]
        return (tmp_id_to_module_map, tmp_to_persistent_module_map.inverse,
                module_added_set, conn_added_set, to_delete, errors)

    def execute_pipeline(self, pipeline, tmp_id_to_module_map, 
                         persistent_to_tmp_id_map, **kwargs):
        def fetch(name, default):
            r = kwargs.get(name, default)
            try:
                del kwargs[name]
            except KeyError:
                pass
            return r
        controller = fetch('controller', None)
        locator = fetch('locator', None)
        current_version = fetch('current_version', None)
        view = fetch('view', DummyView())
        vistrail_variables = fetch('vistrail_variables', None)
        aliases = fetch('aliases', None)
        params = fetch('params', None)
        extra_info = fetch('extra_info', None)
        logger = fetch('logger', DummyLogController())
        sinks = fetch('sinks', None)
        reason = fetch('reason', None)
        actions = fetch('actions', None)
        module_executed_hook = fetch('module_executed_hook', [])
        module_suspended_hook = fetch('module_suspended_hook', [])
        done_summon_hooks = fetch('done_summon_hooks', [])
        clean_pipeline = fetch('clean_pipeline', False)
        # parent_exec = fetch('parent_exec', None)

        if len(kwargs) > 0:
            raise VistrailsInternalError('Wrong parameters passed '
                                         'to execute_pipeline: %s' % kwargs)

        errors = {}
        executed = {}
        suspended = {}
        cached = {}

        # LOGGING SETUP
        def get_remapped_id(id):
            return persistent_to_tmp_id_map[id]

        # the executed dict works on persistent ids
        def add_to_executed(obj):
            executed[obj.id] = True
            for callable_ in module_executed_hook:
                callable_(obj.id)

        # the suspended dict works on persistent ids
        def add_to_suspended(obj):
            suspended[obj.id] = obj.suspended
            for callable_ in module_suspended_hook:
                callable_(obj.id)
                
        def set_computing(obj):
            i = get_remapped_id(obj.id)
            view.set_module_computing(i)

        # views work on local ids
        def begin_compute(obj):
            i = get_remapped_id(obj.id)
            view.set_module_computing(i)

            reg = modules.module_registry.get_module_registry()
            module_name = reg.get_descriptor(obj.__class__).name

            # !!!self.parent_execs is mutated!!!
            logger.start_execution(obj, i, module_name,
                                   parent_execs=self.parent_execs)

        # views and loggers work on local ids
        def begin_update(obj):
            i = get_remapped_id(obj.id)
            view.set_module_active(i)

        def update_cached(obj):
            cached[obj.id] = True
            i = get_remapped_id(obj.id)

            reg = modules.module_registry.get_module_registry()
            module_name = reg.get_descriptor(obj.__class__).name

            # !!!self.parent_execs is mutated!!!
            logger.start_execution(obj, i, module_name,
                                   parent_execs=self.parent_execs,
                                   cached=1)
            view.set_module_not_executed(i)
            num_pops = logger.finish_execution(obj,'', self.parent_execs)

        # views and loggers work on local ids
        def end_update(obj, error='', errorTrace=None, was_suspended = False):
            i = get_remapped_id(obj.id)
            if was_suspended:
                view.set_module_suspended(i, error)
                error = error.msg
            elif not error:
                view.set_module_success(i)
            else:
                view.set_module_error(i, error)

            # !!!self.parent_execs is mutated!!!
            logger.finish_execution(obj, error, self.parent_execs, errorTrace,
                                    was_suspended)

        # views and loggers work on local ids
        def annotate(obj, d):
            i = get_remapped_id(obj.id)
            logger.insert_module_annotations(obj, d)

        # views and loggers work on local ids
        def update_progress(obj, percentage=0.0):
            i = get_remapped_id(obj.id)
            view.set_module_progress(i, percentage)
            
        def add_exec(exec_):
            logger.add_exec(exec_, self.parent_execs)
            
        logging_obj = InstanceObject(signalSuccess=add_to_executed,
                                     signalSuspended=add_to_suspended,
                                     begin_update=begin_update,
                                     begin_compute=begin_compute,
                                     update_progress=update_progress,
                                     end_update=end_update,
                                     update_cached=update_cached,
                                     set_computing=set_computing,
                                     add_exec = add_exec,
                                     annotate=annotate,
                                     log=logger)

        # PARAMETER CHANGES SETUP
        parameter_changes = []
        def change_parameter(obj, name, value):
            parameter_changes.append((get_remapped_id(obj.id),
                                      name, value))
        def make_change_parameter(obj):
            return lambda *args: change_parameter(obj, *args)

        # Update **all** modules in the current pipeline
        for i, obj in tmp_id_to_module_map.iteritems():
            obj.logging = logging_obj
            obj.change_parameter = make_change_parameter(obj)
            
            # Update object pipeline information
            obj.moduleInfo['locator'] = locator
            obj.moduleInfo['version'] = current_version
            obj.moduleInfo['moduleId'] = i
            obj.moduleInfo['pipeline'] = pipeline
            obj.moduleInfo['controller'] = controller
            if extra_info is not None:
                obj.moduleInfo['extra_info'] = extra_info
            if reason is not None:
                obj.moduleInfo['reason'] = reason
            if actions is not None:
                obj.moduleInfo['actions'] = actions

        ## Checking 'sinks' from kwargs to resolve only requested sinks
        # Note that we accept any module in 'sinks', even if it's not actually
        # a sink in the graph
        if sinks is not None:
            persistent_sinks = [tmp_id_to_module_map[sink]
                                for sink in sinks
                                if sink in tmp_id_to_module_map]
        else:
            persistent_sinks = [tmp_id_to_module_map[sink]
                                for sink in pipeline.graph.sinks()]

<<<<<<< HEAD
        runner = TaskRunner()

=======
>>>>>>> ec9a621b
        # Update new sinks
        for obj in persistent_sinks:
            runner.add(obj)
        try:
            runner.execute_tasks()
        except ModuleErrors, mes:
            for me in mes.module_errors:
                me.module.logging.end_update(me.module, me.msg)
                errors[me.module.id] = me
        except ModuleError, me:
            me.module.logging.end_update(me.module, me.msg, me.errorTrace)
            errors[me.module.id] = me
        except ModuleBreakpoint, mb:
            mb.module.logging.end_update(mb.module)
            errors[mb.module.id] = mb

        runner.close()
        runner = None

        if self.done_update_hook:
            self.done_update_hook(self._persistent_pipeline, self._objects)
                
        # objs, errs, and execs are mappings that use the local ids as keys,
        # as opposed to the persistent ids.
        # They are thus ideal to external consumption.
        objs = {}
        # dict([(i, self._objects[tmp_to_persistent_module_map[i]])
        #              for i in tmp_to_persistent_module_map.keys()])
        errs = {}
        execs = {}
        suspends = {}
        caches = {}

        to_delete = []
        for (tmp_id, obj) in tmp_id_to_module_map.iteritems():
            if clean_pipeline:
                to_delete.append(obj.id)
            objs[tmp_id] = obj
            if obj.id in errors:
                errs[tmp_id] = errors[obj.id]
                if not clean_pipeline:
                    to_delete.append(obj.id)
            if obj.id in executed:
                execs[tmp_id] = executed[obj.id]
            elif obj.id in suspended:
                suspends[tmp_id] = suspended[obj.id]
            elif obj.id in cached:
                caches[tmp_id] = cached[obj.id]
            else:
                # these modules didn't execute
                execs[tmp_id] = False

        return (to_delete, objs, errs, execs, suspends, caches, parameter_changes)

    def finalize_pipeline(self, pipeline, to_delete, objs, errs, execs,
                          suspended, cached, **kwargs):
        def fetch(name, default):
            r = kwargs.get(name, default)
            try:
                del kwargs[name]
            except KeyError:
                pass
            return r
        view = fetch('view', DummyView())
        reset_computed = fetch('reset_computed', True)
     
        self.clean_modules(to_delete)

        for i in objs:
            if i in errs:
                view.set_module_error(i, errs[i].msg, errs[i].errorTrace)
            elif i in suspended and suspended[i]:
                view.set_module_suspended(i, suspended[i])
            elif i in execs and execs[i]:
                view.set_module_success(i)
            elif i in cached and cached[i]:
                view.set_module_not_executed(i)
            else:
                view.set_module_persistent(i)

        if reset_computed:
            for module in self._objects.itervalues():
                module.computed = False

    def unlocked_execute(self, pipeline, **kwargs):
        """unlocked_execute(pipeline, **kwargs): Executes a pipeline using
        caching. Caching works by reusing pipelines directly.  This
        means that there exists one global pipeline whose parts get
        executed over and over again. This allows nested execution."""

        res = self.setup_pipeline(pipeline, **kwargs)
        modules_added = res[2]
        conns_added = res[3]
        to_delete = res[4]
        errors = res[5]
        if len(errors) == 0:
            res = self.execute_pipeline(pipeline, *(res[:2]), **kwargs)
        else:
            res = (to_delete, res[0], errors, {}, {}, {}, [])
        self.finalize_pipeline(pipeline, *(res[:-1]), **kwargs)
        
        return InstanceObject(objects=res[1],
                              errors=res[2],
                              executed=res[3],
                              suspended=res[4],
                              parameter_changes=res[6],
                              modules_added=modules_added,
                              conns_added=conns_added)

    @lock_method(vistrails.core.interpreter.utils.get_interpreter_lock())
    def execute(self, pipeline, **kwargs):
        """execute(pipeline, **kwargs):

        kwargs:
          controller = fetch('controller', None)
          locator = fetch('locator', None)
          current_version = fetch('current_version', None)
          view = fetch('view', DummyView())
          aliases = fetch('aliases', None)
          params = fetch('params', None)
          extra_info = fetch('extra_info', None)
          logger = fetch('logger', DummyLogController())
          reason = fetch('reason', None)
          actions = fetch('actions', None)
          done_summon_hooks = fetch('done_summon_hooks', [])
          module_executed_hook = fetch('module_executed_hook', [])

        Executes a pipeline using caching. Caching works by reusing
        pipelines directly.  This means that there exists one global
        pipeline whose parts get executed over and over again.

        This function returns a triple of dictionaries (objs, errs, execs).

        objs is a mapping from local ids (the ids in the pipeline) to
        objects **in the persistent pipeline**. Notice, these are not
        the objects inside the passed pipeline, but the objects they
        were mapped to in the persistent pipeline.

        errs is a dictionary from local ids to error messages of modules
        that might have returns errors.

        execs is a dictionary from local ids to boolean values indicating
        whether they were executed or not.

        If modules have no error associated with but were not executed, it
        means they were cached."""

        # Setup named arguments. We don't use named parameters so
        # that positional parameter calls fail earlier
        new_kwargs = {}
        def fetch(name, default):
            r = kwargs.get(name, default)
            new_kwargs[name] = r
            try:
                del kwargs[name]
            except KeyError:
                pass
            return r
        controller = fetch('controller', None)
        locator = fetch('locator', None)
        current_version = fetch('current_version', None)
        view = fetch('view', DummyView())
        vistrail_variables = fetch('vistrail_variables', None)
        aliases = fetch('aliases', None)
        params = fetch('params', None)
        extra_info = fetch('extra_info', None)
        logger = fetch('logger', DummyLogController())
        sinks = fetch('sinks', None)
        reason = fetch('reason', None)
        actions = fetch('actions', None)
        done_summon_hooks = fetch('done_summon_hooks', [])
        module_executed_hook = fetch('module_executed_hook', [])

        if len(kwargs) > 0:
            raise VistrailsInternalError('Wrong parameters passed '
                                         'to execute: %s' % kwargs)

        self.clean_non_cacheable_modules()

#         if controller is not None:
#             vistrail = controller.vistrail
#             (pipeline, module_remap) = \
#                 core.db.io.expand_workflow(vistrail, pipeline)
#             new_kwargs['module_remap'] = module_remap
#         else:
#             vistrail = None

        if controller is not None:
            vistrail = controller.vistrail
        else:
            vistrail = None

        self.parent_execs = [None]
        logger.start_workflow_execution(vistrail, pipeline, current_version)
        self.annotate_workflow_execution(logger, reason, aliases, params)
        result = self.unlocked_execute(pipeline, **new_kwargs)
        logger.finish_workflow_execution(result.errors, suspended=result.suspended)
        self.parent_execs = [None]

        return result

    def annotate_workflow_execution(self, logger, reason, aliases, params):
        """annotate_workflow_Execution(logger: LogController, reason:str,
                                        aliases:dict, params:list)-> None
        It will annotate the workflow execution in logger with the reason,
        aliases and params.
        
        """
        d = {}
        d["__reason__"] = reason
        if aliases is not None and isinstance(aliases, dict):
            d["__aliases__"] = cPickle.dumps(aliases)
        if params is not None and isinstance(params, list):
            d["__params__"] = cPickle.dumps(params)
        logger.insert_workflow_exec_annotations(d)
        
    def add_to_persistent_pipeline(self, pipeline):
        """add_to_persistent_pipeline(pipeline):
        (module_id_map, connection_id_map, modules_added)
        Adds a pipeline to the persistent pipeline of the cached interpreter
        and adds current logging object to each existing module.

        Returns four things: two dictionaries describing the mapping
        of ids from the passed pipeline to the persistent one (the
        first one has the module id mapping, the second one has the
        connection id mapping), a set of all module ids added to the
        persistent pipeline, and a set of all connection ids added to
        the persistent pipeline."""
        module_id_map = Bidict()
        connection_id_map = Bidict()
        modules_added = set()
        connections_added = set()
        pipeline.refresh_signatures()
        # we must traverse vertices in topological sort order
        verts = pipeline.graph.vertices_topological_sort()
        for new_module_id in verts:
            new_sig = pipeline.subpipeline_signature(new_module_id)
            if not self._persistent_pipeline.has_subpipeline_signature(new_sig):
                # Must add module to persistent pipeline
                persistent_module = copy.copy(pipeline.modules[new_module_id])
                persistent_id = self._persistent_pipeline.fresh_module_id()
                persistent_module.id = persistent_id
                self._persistent_pipeline.add_module(persistent_module)
                self._persistent_pipeline.modules[persistent_id]._signature = \
                    base64.b16encode(new_sig).lower()
                module_id_map[new_module_id] = persistent_id
                modules_added.add(new_module_id)
            else:
                i = self._persistent_pipeline \
                        .subpipeline_id_from_signature(new_sig)
                module_id_map[new_module_id] = i
        for connection in pipeline.connections.itervalues():
            new_sig = pipeline.connection_signature(connection.id)
            if not self._persistent_pipeline.has_connection_signature(new_sig):
                # Must add connection to persistent pipeline
                persistent_connection = copy.copy(connection)
                persistent_id = self._persistent_pipeline.fresh_connection_id()
                persistent_connection.id = persistent_id
                persistent_connection.sourceId = module_id_map[
                    connection.sourceId]
                persistent_connection.destinationId = module_id_map[
                    connection.destinationId]
                self._persistent_pipeline.add_connection(persistent_connection)
                connection_id_map[connection.id] = persistent_id
                connections_added.add(connection.id)
            else:
                i = self._persistent_pipeline \
                        .connection_id_from_signature(new_sig)
                connection_id_map[connection.id] = i
        # update persistent signatures
        self._persistent_pipeline.compute_signatures()
        return (module_id_map, connection_id_map,
                modules_added, connections_added)
        
    def find_persistent_entities(self, pipeline):
        """returns a map from a pipeline to the persistent pipeline, 
        assuming those pieces exist"""
        persistent_p = self._persistent_pipeline
        object_map = {}
        module_id_map = {}
        connection_id_map = {}
        pipeline.refresh_signatures()
        # we must traverse vertices in topological sort order
        verts = pipeline.graph.vertices_topological_sort()
        for module_id in verts:
            sig = pipeline.subpipeline_signature(module_id)
            if persistent_p.has_subpipeline_signature(sig):
                i = persistent_p.subpipeline_id_from_signature(sig)
                module_id_map[module_id] = i
                object_map[module_id] = self._objects[i]
            else:
                module_id_map[module_id] = None
                object_map[module_id] = None
        for connection in pipeline.connections.itervalues():
            sig = pipeline.connection_signature(connection.id)
            if persistent_p.has_connection_signature(sig):
                connection_id_map[connection.id] = \
                    persistent_p.connection_id_from_signature(sig)
            else:
                connection_id_map[connection.id] = None
        return (object_map, module_id_map, connection_id_map)

    __instance = None
    @staticmethod
    def get():
        if not CachedInterpreter.__instance:
            CachedInterpreter.__instance = CachedInterpreter()
        return CachedInterpreter.__instance

    @staticmethod
    def cleanup():
        if CachedInterpreter.__instance:
            CachedInterpreter.__instance.clear()
        objs = gc.collect()


    @staticmethod
    def flush():
        if CachedInterpreter.__instance:
            CachedInterpreter.__instance.clear()
            CachedInterpreter.__instance.create()
        objs = gc.collect()

##############################################################################
# Testing


class TestCachedInterpreter(unittest.TestCase):

    def test_cache(self):
        from vistrails.core.db.locator import XMLFileLocator
        from vistrails.core.vistrail.controller import VistrailController
        from vistrails.core.db.io import load_vistrail
        
        """Test if basic caching is working."""
        locator = XMLFileLocator(vistrails.core.system.vistrails_root_directory() +
                            '/tests/resources/dummy.xml')
        (v, abstractions, thumbnails, mashups) = load_vistrail(locator)
        
        # the controller will take care of upgrades
        controller = VistrailController(v, locator, abstractions, thumbnails, 
                                        mashups)
        p1 = v.getPipeline('int chain')
        n = v.get_version_number('int chain')
        controller.change_selected_version(n)
        controller.flush_delayed_actions()
        p1 = controller.current_pipeline
        
        view = DummyView()
        interpreter = vistrails.core.interpreter.cached.CachedInterpreter.get()
        result = interpreter.execute(p1, 
                                     locator=v,
                                     current_version=n,
                                     view=view,
                                     )
        # to force fresh params
        p2 = v.getPipeline('int chain')
        controller.change_selected_version(n)
        controller.flush_delayed_actions()
        p2 = controller.current_pipeline
        result = interpreter.execute(p2, 
                                     locator=v,
                                     current_version=n,
                                     view=view,
                                     )
        assert len(result.modules_added) == 1


if __name__ == '__main__':
    unittest.main()<|MERGE_RESOLUTION|>--- conflicted
+++ resolved
@@ -430,11 +430,8 @@
             persistent_sinks = [tmp_id_to_module_map[sink]
                                 for sink in pipeline.graph.sinks()]
 
-<<<<<<< HEAD
         runner = TaskRunner()
 
-=======
->>>>>>> ec9a621b
         # Update new sinks
         for obj in persistent_sinks:
             runner.add(obj)
