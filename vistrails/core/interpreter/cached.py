###############################################################################
##
## Copyright (C) 2011-2013, NYU-Poly.
## Copyright (C) 2006-2011, University of Utah. 
## All rights reserved.
## Contact: contact@vistrails.org
##
## This file is part of VisTrails.
##
## "Redistribution and use in source and binary forms, with or without 
## modification, are permitted provided that the following conditions are met:
##
##  - Redistributions of source code must retain the above copyright notice, 
##    this list of conditions and the following disclaimer.
##  - Redistributions in binary form must reproduce the above copyright 
##    notice, this list of conditions and the following disclaimer in the 
##    documentation and/or other materials provided with the distribution.
##  - Neither the name of the University of Utah nor the names of its 
##    contributors may be used to endorse or promote products derived from 
##    this software without specific prior written permission.
##
## THIS SOFTWARE IS PROVIDED BY THE COPYRIGHT HOLDERS AND CONTRIBUTORS "AS IS" 
## AND ANY EXPRESS OR IMPLIED WARRANTIES, INCLUDING, BUT NOT LIMITED TO, 
## THE IMPLIED WARRANTIES OF MERCHANTABILITY AND FITNESS FOR A PARTICULAR 
## PURPOSE ARE DISCLAIMED. IN NO EVENT SHALL THE COPYRIGHT HOLDER OR 
## CONTRIBUTORS BE LIABLE FOR ANY DIRECT, INDIRECT, INCIDENTAL, SPECIAL, 
## EXEMPLARY, OR CONSEQUENTIAL DAMAGES (INCLUDING, BUT NOT LIMITED TO, 
## PROCUREMENT OF SUBSTITUTE GOODS OR SERVICES; LOSS OF USE, DATA, OR PROFITS; 
## OR BUSINESS INTERRUPTION) HOWEVER CAUSED AND ON ANY THEORY OF LIABILITY, 
## WHETHER IN CONTRACT, STRICT LIABILITY, OR TORT (INCLUDING NEGLIGENCE OR 
## OTHERWISE) ARISING IN ANY WAY OUT OF THE USE OF THIS SOFTWARE, EVEN IF 
## ADVISED OF THE POSSIBILITY OF SUCH DAMAGE."
##
###############################################################################
import base64
import contextlib
import copy
import cPickle
import gc

from vistrails.core import modules
from vistrails.core.common import InstanceObject, lock_method
from vistrails.core.data_structures.bijectivedict import Bidict
import vistrails.core.interpreter.base
import vistrails.core.interpreter.utils
from vistrails.core.log.controller import DummyLogController
from vistrails.core.modules.basic_modules import identifier as basic_pkg
<<<<<<< HEAD
from vistrails.core.modules.module_registry import get_module_registry
from vistrails.core.modules.vistrails_module import ModuleConnector, \
    ModuleError, ModuleBreakpoint, ModuleErrors
from vistrails.core.utils import DummyView, VistrailsInternalError
=======
from vistrails.core.modules.vistrails_module import ModuleBreakpoint, \
    ModuleConnector, ModuleError, ModuleErrors, ModuleHadError, \
    ModuleSuspended, ModuleWasSuspended
from vistrails.core.utils import DummyView
from vistrails.core.vistrail.annotation import Annotation
from vistrails.core.vistrail.vistrail import Vistrail
import copy
import vistrails.core.interpreter.base
>>>>>>> b2ed2836
from vistrails.core.interpreter.base import AbortExecution
import vistrails.core.system
from vistrails.core.task_system import TaskRunner
import vistrails.core.vistrail.pipeline


##############################################################################

class ExecutionAborted(Exception):
    """Raised internally by the task hook to stop the TaskRunner.
    """


class CachedInterpreter(vistrails.core.interpreter.base.BaseInterpreter):

    def __init__(self):
        vistrails.core.interpreter.base.BaseInterpreter.__init__(self)
        self.debugger = None
        self.create()

    def create(self):
        # FIXME moved here because otherwise we hit the registry too early
        from vistrails.core.modules.module_utils import FilePool
        self._file_pool = FilePool()
        self._persistent_pipeline = vistrails.core.vistrail.pipeline.Pipeline()
        self._objects = {}
        self._executed = {}
        self.filePool = self._file_pool

    def clear(self):
        self._file_pool.cleanup()
        self._persistent_pipeline.clear()
        for obj in self._objects.itervalues():
            obj.clear()
        self._objects = {}
        self._executed = {}

    def __del__(self):
        self.clear()

    def clean_modules(self, modules_to_clean):
        """clean_modules(modules_to_clean: list of persistent module ids)

        Removes modules from the persistent pipeline, and the modules that
        depend on them."""
        if not modules_to_clean:
            return
        g = self._persistent_pipeline.graph
        dependencies = g.vertices_topological_sort(modules_to_clean)
        for v in dependencies:
            self._persistent_pipeline.delete_module(v)
            del self._objects[v]

    def clean_non_cacheable_modules(self):
        """clean_non_cacheable_modules() -> None

        Removes all modules that are not cacheable from the persistent
        pipeline, and the modules that depend on them.
        """
        non_cacheable_modules = [i for
                                 (i, mod) in self._objects.iteritems()
                                 if not mod.is_cacheable()]
        self.clean_modules(non_cacheable_modules)

    def _clear_package(self, identifier):
        """clear_package(identifier: str) -> None

        Removes all modules from the given package from the persistent
        pipeline.
        """
        modules = [mod.id
                   for mod in self._persistent_pipeline.module_list
                   if mod.module_descriptor.identifier == identifier]
        self.clean_modules(modules)

    def setup_pipeline(self, pipeline, **kwargs):
        """setup_pipeline(controller, pipeline, locator, currentVersion,
                          view, aliases, **kwargs)
        Matches a pipeline with the persistent pipeline and creates
        instances of modules that aren't in the cache.
        """
        def fetch(name, default):
            r = kwargs.get(name, default)
            try:
                del kwargs[name]
            except KeyError:
                pass
            return r
        controller = fetch('controller', None)
        locator = fetch('locator', None)
        current_version = fetch('current_version', None)
        view = fetch('view', DummyView())
        vistrail_variables = fetch('vistrail_variables', None)
        aliases = fetch('aliases', None)
        params = fetch('params', None)
        extra_info = fetch('extra_info', None)
        logger = fetch('logger', DummyLogController())
        sinks = fetch('sinks', None)
        reason = fetch('reason', None)
        actions = fetch('actions', None)
        done_summon_hooks = fetch('done_summon_hooks', [])
        module_executed_hook = fetch('module_executed_hook', [])
        stop_on_error = fetch('stop_on_error', True)

        reg = modules.module_registry.get_module_registry()

        if len(kwargs) > 0:
            raise VistrailsInternalError('Wrong parameters passed '
                                         'to setup_pipeline: %s' % kwargs)

        reg = get_module_registry()
        Null_desc = reg.get_descriptor_by_name(basic_pkg, 'Null')
        def create_null():
            """Creates a Null value"""
            return Null_desc.module()

        def create_constant(param, module):
            """Creates a Constant from a parameter spec"""
            getter = reg.get_descriptor_by_name
            desc = getter(param.identifier, param.type, param.namespace)
            constant = desc.module()
            constant.id = module.id
#             if param.evaluatedStrValue:
#                 constant.setValue(param.evaluatedStrValue)
            if param.strValue != '':
                constant.setValue(param.strValue)
            else:
                constant.setValue( \
                    constant.translate_to_string(constant.default_value))
            return constant

        ### BEGIN METHOD ###

#         if self.debugger:
#             self.debugger.update()
        to_delete = []
        errors = {}

        if controller is not None:
            # Controller is none for sub_modules
            controller.validate(pipeline)
        else:
            pipeline.validate()

        self.resolve_aliases(pipeline, aliases)
        if vistrail_variables:
            self.resolve_variables(vistrail_variables,  pipeline)

        self.update_params(pipeline, params)
        
        (tmp_to_persistent_module_map,
         conn_map,
         module_added_set,
         conn_added_set) = self.add_to_persistent_pipeline(pipeline)

        # Create the new objects
        for i in module_added_set:
            persistent_id = tmp_to_persistent_module_map[i]
            module = self._persistent_pipeline.modules[persistent_id]
            obj = self._objects[persistent_id] = module.summon()
            obj.interpreter = self
            obj.id = persistent_id
            obj.is_breakpoint = module.is_breakpoint
            obj.signature = module._signature
            
            # Checking if output should be stored
            if module.has_annotation_with_key('annotate_output'):
                annotate_output = module.get_annotation_by_key('annotate_output')
                #print annotate_output
                if annotate_output:
                    obj.annotate_output = True

            for f in module.functions:
                connector = None
                if len(f.params) == 0:
                    connector = ModuleConnector(create_null(), 'value')
                elif len(f.params) == 1:
                    p = f.params[0]
                    try:
                        constant = create_constant(p, module)
                        connector = ModuleConnector(constant, 'value')
                    except ValueError, e:
                        err = ModuleError(self, 'Cannot convert parameter '
                                          'value "%s"\n' % p.strValue + str(e))
                        errors[i] = err
                        to_delete.append(obj.id)
                    except Exception, e:
                        err = ModuleError(self, 'Uncaught exception: "%s"' % \
                                              p.strValue + str(e))
                        errors[i] = err
                        to_delete.append(obj.id)
                else:
                    tupleModule = vistrails.core.interpreter.base.InternalTuple()
                    tupleModule.length = len(f.params)
                    for (j,p) in enumerate(f.params):
                        try:
                            constant = create_constant(p, module)
                            connector = ModuleConnector(constant, 'value')
                            tupleModule.set_input_port(j, connector)
                        except ValueError, e:
                            err = ModuleError(self, "Cannot convert parameter "
                                              "value '%s'\n" % p.strValue + \
                                                  str(e))
                            errors[i] = err
                            to_delete.append(obj.id)
                        except Exception, e:
                            err = ModuleError(self, 'Uncaught exception: '
                                              '"%s"' % p.strValue + str(e))
                            errors[i] = err
                            to_delete.append(obj.id)
                    connector = ModuleConnector(tupleModule, 'value')
                if connector:
                    obj.set_input_port(f.name, connector, is_method=True)

        # Create the new connections
        for i in conn_added_set:
            persistent_id = conn_map[i]
            conn = self._persistent_pipeline.connections[persistent_id]
            src = self._objects[conn.sourceId]
            dst = self._objects[conn.destinationId]
            conn.makeConnection(src, dst)

        if self.done_summon_hook:
            self.done_summon_hook(self._persistent_pipeline, self._objects)
        for callable_ in done_summon_hooks:
            callable_(self._persistent_pipeline, self._objects)

        tmp_id_to_module_map = {}
        for i, j in tmp_to_persistent_module_map.iteritems():
            tmp_id_to_module_map[i] = self._objects[j]
        return (tmp_id_to_module_map, tmp_to_persistent_module_map.inverse,
                module_added_set, conn_added_set, to_delete, errors)

    def execute_pipeline(self, pipeline, tmp_id_to_module_map, 
                         persistent_to_tmp_id_map, **kwargs):
        def fetch(name, default):
            r = kwargs.get(name, default)
            try:
                del kwargs[name]
            except KeyError:
                pass
            return r
        controller = fetch('controller', None)
        locator = fetch('locator', None)
        current_version = fetch('current_version', None)
        view = fetch('view', DummyView())
        vistrail_variables = fetch('vistrail_variables', None)
        aliases = fetch('aliases', None)
        params = fetch('params', None)
        extra_info = fetch('extra_info', None)
        logger = fetch('logger', DummyLogController())
        sinks = fetch('sinks', None)
        reason = fetch('reason', None)
        actions = fetch('actions', None)
        module_executed_hook = fetch('module_executed_hook', [])
        done_summon_hooks = fetch('done_summon_hooks', [])
        clean_pipeline = fetch('clean_pipeline', False)
        stop_on_error = fetch('stop_on_error', True)
        # parent_exec = fetch('parent_exec', None)

        if len(kwargs) > 0:
            raise VistrailsInternalError('Wrong parameters passed '
                                         'to execute_pipeline: %s' % kwargs)

        errors = {}
        executed = {}
        suspended = {}
        cached = {}

        # LOGGING SETUP
        def get_remapped_id(id):
            return persistent_to_tmp_id_map[id]

        # the executed dict works on persistent ids
        def add_to_executed(obj):
            executed[obj.id] = True
            for callable_ in module_executed_hook:
                callable_(obj.id)

        def set_computing(obj):
            i = get_remapped_id(obj.id)
            view.set_module_computing(i)

        # views work on local ids
        def begin_compute(obj):
            i = get_remapped_id(obj.id)
            view.set_module_computing(i)

            reg = modules.module_registry.get_module_registry()
            module_name = reg.get_descriptor(obj.__class__).name

            # !!!self.parent_execs is mutated!!!
            logger.start_execution(obj, i, module_name,
                                   parent_execs=self.parent_execs)

        # views and loggers work on local ids
        def begin_update(obj):
            i = get_remapped_id(obj.id)
            view.set_module_active(i)

        def update_cached(obj):
            cached[obj.id] = True
            i = get_remapped_id(obj.id)

            reg = modules.module_registry.get_module_registry()
            module_name = reg.get_descriptor(obj.__class__).name

            # !!!self.parent_execs is mutated!!!
            logger.start_execution(obj, i, module_name,
                                   parent_execs=self.parent_execs,
                                   cached=1)
            view.set_module_not_executed(i)
            num_pops = logger.finish_execution(obj,'', self.parent_execs)

        # views and loggers work on local ids
        def end_update(obj, error='', errorTrace=None, was_suspended=False):
            i = get_remapped_id(obj.id)
            if was_suspended:
                view.set_module_suspended(i, error)
            elif not error:
                view.set_module_success(i)
            else:
                view.set_module_error(i, error)

            # !!!self.parent_execs is mutated!!!
            logger.finish_execution(obj, error, self.parent_execs, errorTrace,
                                    was_suspended)

        # views and loggers work on local ids
        def annotate(obj, d):
            i = get_remapped_id(obj.id)
            logger.insert_module_annotations(obj, d)

        # views and loggers work on local ids
        def update_progress(obj, percentage=0.0):
            i = get_remapped_id(obj.id)
            view.set_module_progress(i, percentage)
            
        def add_exec(exec_):
            logger.add_exec(exec_, self.parent_execs)
            
        logging_obj = InstanceObject(signalSuccess=add_to_executed,
                                     begin_update=begin_update,
                                     begin_compute=begin_compute,
                                     update_progress=update_progress,
                                     end_update=end_update,
                                     update_cached=update_cached,
                                     set_computing=set_computing,
                                     add_exec = add_exec,
                                     annotate=annotate,
                                     log=logger)

        # PARAMETER CHANGES SETUP
        parameter_changes = []
        def change_parameter(obj, name, value):
            parameter_changes.append((get_remapped_id(obj.id),
                                      name, value))
        def make_change_parameter(obj):
            return lambda *args: change_parameter(obj, *args)

        # Update **all** modules in the current pipeline
        for i, obj in tmp_id_to_module_map.iteritems():
            obj.logging = logging_obj
            obj.change_parameter = make_change_parameter(obj)
            
            # Update object pipeline information
            obj.moduleInfo['locator'] = locator
            obj.moduleInfo['version'] = current_version
            obj.moduleInfo['moduleId'] = i
            obj.moduleInfo['pipeline'] = pipeline
            obj.moduleInfo['controller'] = controller
            if extra_info is not None:
                obj.moduleInfo['extra_info'] = extra_info
            if reason is not None:
                obj.moduleInfo['reason'] = reason
            if actions is not None:
                obj.moduleInfo['actions'] = actions

        ## Checking 'sinks' from kwargs to resolve only requested sinks
        # Note that we accept any module in 'sinks', even if it's not actually
        # a sink in the graph
        if sinks is not None:
            persistent_sinks = [tmp_id_to_module_map[sink]
                                for sink in sinks
                                if sink in tmp_id_to_module_map]
        else:
            persistent_sinks = [tmp_id_to_module_map[sink]
                                for sink in pipeline.graph.sinks()]

        runner = TaskRunner()

        # Update new sinks
        for obj in persistent_sinks:
            runner.add(obj)

        @contextlib.contextmanager
        def catch_module_error():
            abort = False
            try:
<<<<<<< HEAD
                yield
            except AbortExecution:
                raise ExecutionAborted
=======
                obj.update()
                continue
            except (ModuleHadError, ModuleWasSuspended):
                pass
            except AbortExecution:
                break
            except ModuleSuspended, ms:
                ms.module.logging.end_update(ms.module, ms.msg,
                                             was_suspended=True)
                suspended[ms.module.id] = ms
                continue
>>>>>>> b2ed2836
            except ModuleErrors, mes:
                for me in mes.module_errors:
                    me.module.logging.end_update(me.module, me.msg)
                    errors[me.module.id] = me
                    abort = abort or me.abort
            except ModuleError, me:
                me.module.logging.end_update(me.module, me.msg, me.errorTrace)
                errors[me.module.id] = me
                abort = me.abort
            except ModuleBreakpoint, mb:
                mb.module.logging.end_update(mb.module)
                errors[mb.module.id] = mb
                abort = True
            else:
                return
            if stop_on_error or abort:
                raise ExecutionAborted

        try:
            runner.execute_tasks(task_hook=catch_module_error)
        except ExecutionAborted:
            pass
        finally:
            runner.close()
            runner = None

        if self.done_update_hook:
            self.done_update_hook(self._persistent_pipeline, self._objects)
                
        # objs, errs, and execs are mappings that use the local ids as keys,
        # as opposed to the persistent ids.
        # They are thus ideal to external consumption.
        objs = {}
        # dict([(i, self._objects[tmp_to_persistent_module_map[i]])
        #              for i in tmp_to_persistent_module_map.keys()])
        errs = {}
        execs = {}
        suspends = {}
        caches = {}

        to_delete = []
        for (tmp_id, obj) in tmp_id_to_module_map.iteritems():
            if clean_pipeline:
                to_delete.append(obj.id)
            objs[tmp_id] = obj
            if obj.id in errors:
                errs[tmp_id] = errors[obj.id]
                if not clean_pipeline:
                    to_delete.append(obj.id)
            if obj.id in executed:
                execs[tmp_id] = executed[obj.id]
            elif obj.id in suspended:
                suspends[tmp_id] = suspended[obj.id]
                if not clean_pipeline:
                    to_delete.append(obj.id)
            elif obj.id in cached:
                caches[tmp_id] = cached[obj.id]
            else:
                # these modules didn't execute
                execs[tmp_id] = False

        return (to_delete, objs, errs, execs, suspends, caches, parameter_changes)

    def finalize_pipeline(self, pipeline, to_delete, objs, errs, execs,
                          suspended, cached, **kwargs):
        def fetch(name, default):
            r = kwargs.get(name, default)
            try:
                del kwargs[name]
            except KeyError:
                pass
            return r
        reset_computed = fetch('reset_computed', True)

        self.clean_modules(to_delete)

        if reset_computed:
            for module in self._objects.itervalues():
                module.computed = False

    def unlocked_execute(self, pipeline, **kwargs):
        """unlocked_execute(pipeline, **kwargs): Executes a pipeline using
        caching. Caching works by reusing pipelines directly.  This
        means that there exists one global pipeline whose parts get
        executed over and over again. This allows nested execution."""

        res = self.setup_pipeline(pipeline, **kwargs)
        modules_added = res[2]
        conns_added = res[3]
        to_delete = res[4]
        errors = res[5]
        if len(errors) == 0:
            res = self.execute_pipeline(pipeline, *(res[:2]), **kwargs)
        else:
            res = (to_delete, res[0], errors, {}, {}, {}, [])
        self.finalize_pipeline(pipeline, *(res[:-1]), **kwargs)
        
        return InstanceObject(objects=res[1],
                              errors=res[2],
                              executed=res[3],
                              suspended=res[4],
                              parameter_changes=res[6],
                              modules_added=modules_added,
                              conns_added=conns_added)

    @lock_method(vistrails.core.interpreter.utils.get_interpreter_lock())
    def execute(self, pipeline, **kwargs):
        """execute(pipeline, **kwargs):

        kwargs:
          controller = fetch('controller', None)
          locator = fetch('locator', None)
          current_version = fetch('current_version', None)
          view = fetch('view', DummyView())
          aliases = fetch('aliases', None)
          params = fetch('params', None)
          extra_info = fetch('extra_info', None)
          logger = fetch('logger', DummyLogController())
          reason = fetch('reason', None)
          actions = fetch('actions', None)
          done_summon_hooks = fetch('done_summon_hooks', [])
          module_executed_hook = fetch('module_executed_hook', [])

        Executes a pipeline using caching. Caching works by reusing
        pipelines directly.  This means that there exists one global
        pipeline whose parts get executed over and over again.

        This function returns a triple of dictionaries (objs, errs, execs).

        objs is a mapping from local ids (the ids in the pipeline) to
        objects **in the persistent pipeline**. Notice, these are not
        the objects inside the passed pipeline, but the objects they
        were mapped to in the persistent pipeline.

        errs is a dictionary from local ids to error messages of modules
        that might have returns errors.

        execs is a dictionary from local ids to boolean values indicating
        whether they were executed or not.

        If modules have no error associated with but were not executed, it
        means they were cached."""

        # Setup named arguments. We don't use named parameters so
        # that positional parameter calls fail earlier
        new_kwargs = {}
        def fetch(name, default):
            r = kwargs.get(name, default)
            new_kwargs[name] = r
            try:
                del kwargs[name]
            except KeyError:
                pass
            return r
        controller = fetch('controller', None)
        locator = fetch('locator', None)
        current_version = fetch('current_version', None)
        view = fetch('view', DummyView())
        vistrail_variables = fetch('vistrail_variables', None)
        aliases = fetch('aliases', None)
        params = fetch('params', None)
        extra_info = fetch('extra_info', None)
        logger = fetch('logger', DummyLogController())
        sinks = fetch('sinks', None)
        reason = fetch('reason', None)
        actions = fetch('actions', None)
        done_summon_hooks = fetch('done_summon_hooks', [])
        module_executed_hook = fetch('module_executed_hook', [])
        stop_on_error = fetch('stop_on_error', True)

        if len(kwargs) > 0:
            raise VistrailsInternalError('Wrong parameters passed '
                                         'to execute: %s' % kwargs)

        self.clean_non_cacheable_modules()

#         if controller is not None:
#             vistrail = controller.vistrail
#             (pipeline, module_remap) = \
#                 core.db.io.expand_workflow(vistrail, pipeline)
#             new_kwargs['module_remap'] = module_remap
#         else:
#             vistrail = None

        if controller is not None:
            vistrail = controller.vistrail
        else:
            vistrail = None

        self.parent_execs = [None]
        logger.start_workflow_execution(vistrail, pipeline, current_version)
        self.annotate_workflow_execution(logger, reason, aliases, params)
        result = self.unlocked_execute(pipeline, **new_kwargs)
        logger.finish_workflow_execution(result.errors, suspended=result.suspended)
        self.parent_execs = [None]

        return result

    def annotate_workflow_execution(self, logger, reason, aliases, params):
        """annotate_workflow_Execution(logger: LogController, reason:str,
                                        aliases:dict, params:list)-> None
        It will annotate the workflow execution in logger with the reason,
        aliases and params.
        
        """
        d = {}
        d["__reason__"] = reason
        if aliases is not None and isinstance(aliases, dict):
            d["__aliases__"] = cPickle.dumps(aliases)
        if params is not None and isinstance(params, list):
            d["__params__"] = cPickle.dumps(params)
        logger.insert_workflow_exec_annotations(d)
        
    def add_to_persistent_pipeline(self, pipeline):
        """add_to_persistent_pipeline(pipeline):
        (module_id_map, connection_id_map, modules_added)
        Adds a pipeline to the persistent pipeline of the cached interpreter
        and adds current logging object to each existing module.

        Returns four things: two dictionaries describing the mapping
        of ids from the passed pipeline to the persistent one (the
        first one has the module id mapping, the second one has the
        connection id mapping), a set of all module ids added to the
        persistent pipeline, and a set of all connection ids added to
        the persistent pipeline."""
        module_id_map = Bidict()
        connection_id_map = Bidict()
        modules_added = set()
        connections_added = set()
        pipeline.refresh_signatures()
        # we must traverse vertices in topological sort order
        verts = pipeline.graph.vertices_topological_sort()
        for new_module_id in verts:
            new_sig = pipeline.subpipeline_signature(new_module_id)
            if not self._persistent_pipeline.has_subpipeline_signature(new_sig):
                # Must add module to persistent pipeline
                persistent_module = copy.copy(pipeline.modules[new_module_id])
                persistent_id = self._persistent_pipeline.fresh_module_id()
                persistent_module.id = persistent_id
                self._persistent_pipeline.add_module(persistent_module)
                self._persistent_pipeline.modules[persistent_id]._signature = \
                    base64.b16encode(new_sig).lower()
                module_id_map[new_module_id] = persistent_id
                modules_added.add(new_module_id)
            else:
                i = self._persistent_pipeline \
                        .subpipeline_id_from_signature(new_sig)
                module_id_map[new_module_id] = i
        for connection in pipeline.connections.itervalues():
            new_sig = pipeline.connection_signature(connection.id)
            if not self._persistent_pipeline.has_connection_signature(new_sig):
                # Must add connection to persistent pipeline
                persistent_connection = copy.copy(connection)
                persistent_id = self._persistent_pipeline.fresh_connection_id()
                persistent_connection.id = persistent_id
                persistent_connection.sourceId = module_id_map[
                    connection.sourceId]
                persistent_connection.destinationId = module_id_map[
                    connection.destinationId]
                self._persistent_pipeline.add_connection(persistent_connection)
                connection_id_map[connection.id] = persistent_id
                connections_added.add(connection.id)
            else:
                i = self._persistent_pipeline \
                        .connection_id_from_signature(new_sig)
                connection_id_map[connection.id] = i
        # update persistent signatures
        self._persistent_pipeline.compute_signatures()
        return (module_id_map, connection_id_map,
                modules_added, connections_added)
        
    def find_persistent_entities(self, pipeline):
        """returns a map from a pipeline to the persistent pipeline, 
        assuming those pieces exist"""
        persistent_p = self._persistent_pipeline
        object_map = {}
        module_id_map = {}
        connection_id_map = {}
        pipeline.refresh_signatures()
        # we must traverse vertices in topological sort order
        verts = pipeline.graph.vertices_topological_sort()
        for module_id in verts:
            sig = pipeline.subpipeline_signature(module_id)
            if persistent_p.has_subpipeline_signature(sig):
                i = persistent_p.subpipeline_id_from_signature(sig)
                module_id_map[module_id] = i
                object_map[module_id] = self._objects[i]
            else:
                module_id_map[module_id] = None
                object_map[module_id] = None
        for connection in pipeline.connections.itervalues():
            sig = pipeline.connection_signature(connection.id)
            if persistent_p.has_connection_signature(sig):
                connection_id_map[connection.id] = \
                    persistent_p.connection_id_from_signature(sig)
            else:
                connection_id_map[connection.id] = None
        return (object_map, module_id_map, connection_id_map)

    __instance = None
    @staticmethod
    def get():
        if not CachedInterpreter.__instance:
            CachedInterpreter.__instance = CachedInterpreter()
        return CachedInterpreter.__instance

    @staticmethod
    def cleanup():
        if CachedInterpreter.__instance:
            CachedInterpreter.__instance.clear()
        objs = gc.collect()

    @staticmethod
    def flush():
        if CachedInterpreter.__instance:
            CachedInterpreter.__instance.clear()
            CachedInterpreter.__instance.create()
        objs = gc.collect()

    @staticmethod
    def clear_package(identifier):
        if CachedInterpreter.__instance:
            CachedInterpreter.__instance._clear_package(identifier)

##############################################################################
# Testing

import unittest


class TestCachedInterpreter(unittest.TestCase):

    def test_cache(self):
        from vistrails.core.db.locator import XMLFileLocator
        from vistrails.core.vistrail.controller import VistrailController
        from vistrails.core.db.io import load_vistrail
        
        """Test if basic caching is working."""
        locator = XMLFileLocator(vistrails.core.system.vistrails_root_directory() +
                            '/tests/resources/dummy.xml')
        (v, abstractions, thumbnails, mashups) = load_vistrail(locator)
        
        # the controller will take care of upgrades
        controller = VistrailController(v, locator, abstractions, thumbnails, 
                                        mashups)
        p1 = v.getPipeline('int chain')
        n = v.get_version_number('int chain')
        controller.change_selected_version(n)
        controller.flush_delayed_actions()
        p1 = controller.current_pipeline
        
        view = DummyView()
        interpreter = vistrails.core.interpreter.cached.CachedInterpreter.get()
        result = interpreter.execute(p1, 
                                     locator=v,
                                     current_version=n,
                                     view=view,
                                     )
        # to force fresh params
        p2 = v.getPipeline('int chain')
        controller.change_selected_version(n)
        controller.flush_delayed_actions()
        p2 = controller.current_pipeline
        result = interpreter.execute(p2, 
                                     locator=v,
                                     current_version=n,
                                     view=view,
                                     )
        assert len(result.modules_added) == 1


if __name__ == '__main__':
    unittest.main()<|MERGE_RESOLUTION|>--- conflicted
+++ resolved
@@ -45,21 +45,10 @@
 import vistrails.core.interpreter.utils
 from vistrails.core.log.controller import DummyLogController
 from vistrails.core.modules.basic_modules import identifier as basic_pkg
-<<<<<<< HEAD
 from vistrails.core.modules.module_registry import get_module_registry
-from vistrails.core.modules.vistrails_module import ModuleConnector, \
-    ModuleError, ModuleBreakpoint, ModuleErrors
+from vistrails.core.modules.vistrails_module import ModuleBreakpoint, \
+    ModuleConnector, ModuleError, ModuleErrors, ModuleSuspended
 from vistrails.core.utils import DummyView, VistrailsInternalError
-=======
-from vistrails.core.modules.vistrails_module import ModuleBreakpoint, \
-    ModuleConnector, ModuleError, ModuleErrors, ModuleHadError, \
-    ModuleSuspended, ModuleWasSuspended
-from vistrails.core.utils import DummyView
-from vistrails.core.vistrail.annotation import Annotation
-from vistrails.core.vistrail.vistrail import Vistrail
-import copy
-import vistrails.core.interpreter.base
->>>>>>> b2ed2836
 from vistrails.core.interpreter.base import AbortExecution
 import vistrails.core.system
 from vistrails.core.task_system import TaskRunner
@@ -459,23 +448,14 @@
         def catch_module_error():
             abort = False
             try:
-<<<<<<< HEAD
                 yield
             except AbortExecution:
                 raise ExecutionAborted
-=======
-                obj.update()
-                continue
-            except (ModuleHadError, ModuleWasSuspended):
-                pass
-            except AbortExecution:
-                break
             except ModuleSuspended, ms:
-                ms.module.logging.end_update(ms.module, ms.msg,
+                ms.module.logging.end_update(ms.module, ms,
                                              was_suspended=True)
                 suspended[ms.module.id] = ms
-                continue
->>>>>>> b2ed2836
+                return
             except ModuleErrors, mes:
                 for me in mes.module_errors:
                     me.module.logging.end_update(me.module, me.msg)
