--- conflicted
+++ resolved
@@ -143,13 +143,10 @@
         for locator, workflow in w_list:
             try:
                 (v, abstractions , thumbnails, mashups)  = load_vistrail(locator)
-<<<<<<< HEAD
                 controller = GUIVistrailController(v, locator, abstractions, 
-                                                   thumbnails, mashups)
-=======
-                controller = GUIVistrailController(auto_save=False)
+                                                   thumbnails, mashups,
+                                                   auto_save=False)
                 version = None
->>>>>>> e2b247f2
                 if type(workflow) == type("str"):
                     version = v.get_version_number(workflow)
                 elif type(workflow) in [ type(1), long]:
@@ -161,19 +158,8 @@
                     raise VistrailsInternalError(msg)
             
                 if (workflow_info is not None and 
-<<<<<<< HEAD
                     controller.current_pipeline is not None):
                     controller.updatePipelineScene()
-=======
-                    version is not None):
-                    from gui.pipeline_view import QPipelineView
-                    pipeline_view = QPipelineView()
-                    controller.current_pipeline_view = pipeline_view.scene()
-                    controller.set_vistrail(v, locator, abstractions, thumbnails,
-                                        mashups)
-                    controller.change_selected_version(version)
-                    pipeline_view.scene().setupScene(controller.current_pipeline)
->>>>>>> e2b247f2
                     if pdf:
                         base_fname = "%s_%s_pipeline.pdf" % \
                                      (locator.short_filename, version)
