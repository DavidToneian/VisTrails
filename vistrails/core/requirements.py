###############################################################################
##
## Copyright (C) 2014-2016, New York University.
## Copyright (C) 2011-2014, NYU-Poly.
## Copyright (C) 2006-2011, University of Utah.
## All rights reserved.
## Contact: contact@vistrails.org
##
## This file is part of VisTrails.
##
## "Redistribution and use in source and binary forms, with or without
## modification, are permitted provided that the following conditions are met:
##
##  - Redistributions of source code must retain the above copyright notice,
##    this list of conditions and the following disclaimer.
##  - Redistributions in binary form must reproduce the above copyright
##    notice, this list of conditions and the following disclaimer in the
##    documentation and/or other materials provided with the distribution.
##  - Neither the name of the New York University nor the names of its
##    contributors may be used to endorse or promote products derived from
##    this software without specific prior written permission.
##
## THIS SOFTWARE IS PROVIDED BY THE COPYRIGHT HOLDERS AND CONTRIBUTORS "AS IS"
## AND ANY EXPRESS OR IMPLIED WARRANTIES, INCLUDING, BUT NOT LIMITED TO,
## THE IMPLIED WARRANTIES OF MERCHANTABILITY AND FITNESS FOR A PARTICULAR
## PURPOSE ARE DISCLAIMED. IN NO EVENT SHALL THE COPYRIGHT HOLDER OR
## CONTRIBUTORS BE LIABLE FOR ANY DIRECT, INDIRECT, INCIDENTAL, SPECIAL,
## EXEMPLARY, OR CONSEQUENTIAL DAMAGES (INCLUDING, BUT NOT LIMITED TO,
## PROCUREMENT OF SUBSTITUTE GOODS OR SERVICES; LOSS OF USE, DATA, OR PROFITS;
## OR BUSINESS INTERRUPTION) HOWEVER CAUSED AND ON ANY THEORY OF LIABILITY,
## WHETHER IN CONTRACT, STRICT LIABILITY, OR TORT (INCLUDING NEGLIGENCE OR
## OTHERWISE) ARISING IN ANY WAY OUT OF THE USE OF THIS SOFTWARE, EVEN IF
## ADVISED OF THE POSSIBILITY OF SUCH DAMAGE."
##
###############################################################################

"""Online checking for required runtime components.
"""

from __future__ import division

import sys

import vistrails.core.bundles.installbundle
from vistrails.core.configuration import get_vistrails_configuration
import vistrails.core.system
from vistrails.core.utils.compat import ascii_s


def python_module_exists(module_name):
    """Checks that a Python module is importable, and return True or False.
    """
    if module_name in sys.modules:
        return True
    try:
        __import__(ascii_s(module_name))
        return True
    except ImportError:
        return False
<<<<<<< HEAD
=======

>>>>>>> 4875b520

def executable_file_exists(filename):
    """Checks whether the given executable file name is in the PATH.
    """
    result = vistrails.core.system.executable_is_in_path(filename)
    if not result:
        result = vistrails.core.system.executable_is_in_path(filename)
    return result


def require_python_module(module_name, dep_dict=None):
    """Fail if the given Python module isn't importable and can't be installed.

    This raises `MissingRequirements` and is thus suitable for use in a
    package's `package_requirements()` function. If `dep_dict` is provided, it
    will try to install the requirement before failing, using
    :func:`~vistrails.core.bundles.installbundle.install`.

    :raises MissingRequirement: on error
    """
    exists = python_module_exists(module_name)
    if (not exists and
            dep_dict and
            getattr(get_vistrails_configuration(), 'installBundles')):
        vistrails.core.bundles.installbundle.install(dep_dict)
        exists = python_module_exists(module_name)
    if not exists:
        raise MissingRequirement(module_name)


def require_executable(filename):
    """Fail if the given executable file name is not in PATH.

    This raises `MissingRequirements` and is thus suitable for use in a
    package's `package_requirements()` function.

    :raises MissingRequirement: on error
    """
    if not executable_file_exists(filename):
        raise MissingRequirement(filename)


class MissingRequirement(Exception):
    """Indicates that a package won't run because it's missing dependencies.
    """
    def __init__(self, req):
        self.requirement = req

    def __str__(self):
        return "Missing Requirement: %s" % self.requirement<|MERGE_RESOLUTION|>--- conflicted
+++ resolved
@@ -57,10 +57,7 @@
         return True
     except ImportError:
         return False
-<<<<<<< HEAD
-=======
 
->>>>>>> 4875b520
 
 def executable_file_exists(filename):
     """Checks whether the given executable file name is in the PATH.
