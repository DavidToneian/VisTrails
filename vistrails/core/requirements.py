###############################################################################
##
## Copyright (C) 2014-2016, New York University.
## Copyright (C) 2011-2014, NYU-Poly.
## Copyright (C) 2006-2011, University of Utah.
## All rights reserved.
## Contact: contact@vistrails.org
##
## This file is part of VisTrails.
##
## "Redistribution and use in source and binary forms, with or without
## modification, are permitted provided that the following conditions are met:
##
##  - Redistributions of source code must retain the above copyright notice,
##    this list of conditions and the following disclaimer.
##  - Redistributions in binary form must reproduce the above copyright
##    notice, this list of conditions and the following disclaimer in the
##    documentation and/or other materials provided with the distribution.
##  - Neither the name of the New York University nor the names of its
##    contributors may be used to endorse or promote products derived from
##    this software without specific prior written permission.
##
## THIS SOFTWARE IS PROVIDED BY THE COPYRIGHT HOLDERS AND CONTRIBUTORS "AS IS"
## AND ANY EXPRESS OR IMPLIED WARRANTIES, INCLUDING, BUT NOT LIMITED TO,
## THE IMPLIED WARRANTIES OF MERCHANTABILITY AND FITNESS FOR A PARTICULAR
## PURPOSE ARE DISCLAIMED. IN NO EVENT SHALL THE COPYRIGHT HOLDER OR
## CONTRIBUTORS BE LIABLE FOR ANY DIRECT, INDIRECT, INCIDENTAL, SPECIAL,
## EXEMPLARY, OR CONSEQUENTIAL DAMAGES (INCLUDING, BUT NOT LIMITED TO,
## PROCUREMENT OF SUBSTITUTE GOODS OR SERVICES; LOSS OF USE, DATA, OR PROFITS;
## OR BUSINESS INTERRUPTION) HOWEVER CAUSED AND ON ANY THEORY OF LIABILITY,
## WHETHER IN CONTRACT, STRICT LIABILITY, OR TORT (INCLUDING NEGLIGENCE OR
## OTHERWISE) ARISING IN ANY WAY OUT OF THE USE OF THIS SOFTWARE, EVEN IF
## ADVISED OF THE POSSIBILITY OF SUCH DAMAGE."
##
###############################################################################

"""Online checking for required runtime components.
"""

from __future__ import division

import os
import sys

import vistrails.core.bundles.installbundle
from vistrails.core.configuration import get_vistrails_configuration
import vistrails.core.system


def python_module_exists(module_name):
    """Checks that a Python module is importable, and return True or False.
    """
    if module_name in sys.modules:
        return True
    try:
        __import__(module_name)
        return True
    except ImportError:
        return False


def executable_file_exists(filename):
    """Checks whether the given executable file name is in the PATH.
    """
    result = vistrails.core.system.executable_is_in_path(filename)
    if not result:
        result = vistrails.core.system.executable_is_in_path(filename)
    return result


def require_python_module(module_name, dep_dict=None):
    """Fail if the given Python module isn't importable and can't be installed.

    This raises `MissingRequirements` and is thus suitable for use in a
    package's `package_requirements()` function. If `dep_dict` is provided, it
    will try to install the requirement before failing, using
    :func:`~vistrails.core.bundles.installbundle.install`.

    :raises MissingRequirement: on error
    """
    exists = python_module_exists(module_name)
    if (not exists and
            dep_dict and
            getattr(get_vistrails_configuration(), 'installBundles')):
        vistrails.core.bundles.installbundle.install(dep_dict)
        exists = python_module_exists(module_name)
    if not exists:
        raise MissingRequirement(module_name)


def require_executable(filename):
    """Fail if the given executable file name is not in PATH.

    This raises `MissingRequirements` and is thus suitable for use in a
    package's `package_requirements()` function.

    :raises MissingRequirement: on error
    """
    if not executable_file_exists(filename):
        raise MissingRequirement(filename)


class MissingRequirement(Exception):
    """Indicates that a package won't run because it's missing dependencies.
    """
    def __init__(self, req):
        self.requirement = req

    def __str__(self):
<<<<<<< HEAD
        return "Missing Requirement: %s" % self.requirement

##############################################################################

def setNewPyQtAPI():
    import sip
    # We now use the new PyQt API - IPython needs it
    sip.setapi('QString', 2)
    sip.setapi('QVariant', 2)


def qt_available():
    try:
        require_python_module('sip')
        setNewPyQtAPI()
        require_python_module('PyQt4.QtGui')
        require_python_module('PyQt4.QtOpenGL')
    except MissingRequirement:
        return False
    else:
        return True


def require_pyqt4_api2():
    # Forces the use of PyQt4 (avoid PySide even if installed)
    # This is necessary at least for IPython
    if os.environ.get('QT_API', None) not in (None, 'pyqt'):
        sys.stderr.write("Warning: QT_API was set to %r, changing to 'pyqt'\n" %
                         os.environ['QT_API'])
    os.environ['QT_API'] = 'pyqt'

    if not qt_available():
        from vistrails.gui.bundles.installbundle import install
        r = install({
            'linux-debian': ['python-qt4', 'python-qt4-gl', 'python-qt4-sql'],
            'linux-ubuntu': ['python-qt4', 'python-qt4-gl', 'python-qt4-sql'],
            'linux-fedora': ['PyQt4'],
            'pip': ['PyQt<5.0']})
        if not r:
            raise MissingRequirement('PyQt4')
        setNewPyQtAPI()
=======
        return "Missing Requirement: %s" % self.requirement
>>>>>>> e63014e1
<|MERGE_RESOLUTION|>--- conflicted
+++ resolved
@@ -107,48 +107,4 @@
         self.requirement = req
 
     def __str__(self):
-<<<<<<< HEAD
-        return "Missing Requirement: %s" % self.requirement
-
-##############################################################################
-
-def setNewPyQtAPI():
-    import sip
-    # We now use the new PyQt API - IPython needs it
-    sip.setapi('QString', 2)
-    sip.setapi('QVariant', 2)
-
-
-def qt_available():
-    try:
-        require_python_module('sip')
-        setNewPyQtAPI()
-        require_python_module('PyQt4.QtGui')
-        require_python_module('PyQt4.QtOpenGL')
-    except MissingRequirement:
-        return False
-    else:
-        return True
-
-
-def require_pyqt4_api2():
-    # Forces the use of PyQt4 (avoid PySide even if installed)
-    # This is necessary at least for IPython
-    if os.environ.get('QT_API', None) not in (None, 'pyqt'):
-        sys.stderr.write("Warning: QT_API was set to %r, changing to 'pyqt'\n" %
-                         os.environ['QT_API'])
-    os.environ['QT_API'] = 'pyqt'
-
-    if not qt_available():
-        from vistrails.gui.bundles.installbundle import install
-        r = install({
-            'linux-debian': ['python-qt4', 'python-qt4-gl', 'python-qt4-sql'],
-            'linux-ubuntu': ['python-qt4', 'python-qt4-gl', 'python-qt4-sql'],
-            'linux-fedora': ['PyQt4'],
-            'pip': ['PyQt<5.0']})
-        if not r:
-            raise MissingRequirement('PyQt4')
-        setNewPyQtAPI()
-=======
-        return "Missing Requirement: %s" % self.requirement
->>>>>>> e63014e1
+        return "Missing Requirement: %s" % self.requirement