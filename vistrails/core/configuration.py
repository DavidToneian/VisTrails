--- conflicted
+++ resolved
@@ -84,14 +84,9 @@
 isInServerMode: Indicates whether VisTrails is being run as a server
 jobAutorun: Run jobs automatically when they finish
 jobCheckInterval: How often to check for jobs (in seconds)
-<<<<<<< HEAD
-jobList: List running jobs
-jobRun: Continue running specified job by id
-loadPackages: Whether to load the packages enabled in the configuration file
-=======
 jobList: List running workflows
 jobInfo: List jobs in running workflow
->>>>>>> 6876bdd7
+loadPackages: Whether to load the packages enabled in the configuration file
 logDir: Log files directory
 maxRecentVistrails: Number of recent vistrails
 maximizeWindows: VisTrails windows should be maximized
