--- conflicted
+++ resolved
@@ -120,22 +120,6 @@
         retval = SpecList(module_specs, patches)
         return retval
 
-<<<<<<< HEAD
-    def get_translations(self):
-        # create function 'f' from translation code
-        # {input/output: {signature: function} }
-        translations = {'input':{}, 'output':{},
-                        'input_script':{}, 'output_script':{}}
-        for key, code in self.translations.iteritems():
-            exec code
-            translations['input'][key] = input_t
-            translations['output'][key] = output_t
-            # add the actual code for use in scripts
-            translations['input_script'][key] = code
-            translations['output_script'][key] = code
-        return translations
-=======
->>>>>>> a851126d
 
 ######### BASE MODULE SPEC ###########
 
