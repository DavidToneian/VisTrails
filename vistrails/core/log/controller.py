--- conflicted
+++ resolved
@@ -65,41 +65,6 @@
 
 
 class LogController(object):
-<<<<<<< HEAD
-    def __init__(self, log, machine):
-        self.log = log
-        self.workflow_exec = None
-        self.machine = copy.copy(machine)
-        self.machine.id = self.log.id_scope.getNewId(Machine.vtType)
-            
-    def start_workflow_execution(self, vistrail=None, pipeline=None, 
-                                 currentVersion=None):
-        if vistrail is not None:
-            parent_type = Vistrail.vtType
-            parent_id = vistrail.id
-        else:
-            parent_type = Pipeline.vtType
-            parent_id = pipeline.id
-
-        wf_exec_id = self.log.id_scope.getNewId(WorkflowExec.vtType)
-        if vistrail is not None:
-            session = vistrail.current_session
-        else:
-            session = None
-        self.workflow_exec = WorkflowExec(id=wf_exec_id,
-                                          user=vistrails.core.system.current_user(),
-                                          ip=vistrails.core.system.current_ip(),
-                                          vt_version= \
-                                              vistrails.core.system.vistrails_version(),
-                                          ts_start=vistrails.core.system.current_time(),
-                                          parent_type=parent_type,
-                                          parent_id=parent_id,
-                                          parent_version=currentVersion,
-                                          completed=0,
-                                          session=session,
-                                          machines=[self.machine])
-        self.log.add_workflow_exec(self.workflow_exec)
-=======
     """The top-level log controller.
 
     This holds a log.
@@ -111,7 +76,6 @@
             architecture=vistrails.core.system.current_architecture(),
             processor=vistrails.core.system.current_processor(),
             ram=vistrails.core.system.guess_total_memory())
->>>>>>> 4166e079
 
     def __init__(self, log, machine=None):
         self.log = log
