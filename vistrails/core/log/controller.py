###############################################################################
##
## Copyright (C) 2011-2013, NYU-Poly.
## Copyright (C) 2006-2011, University of Utah. 
## All rights reserved.
## Contact: contact@vistrails.org
##
## This file is part of VisTrails.
##
## "Redistribution and use in source and binary forms, with or without 
## modification, are permitted provided that the following conditions are met:
##
##  - Redistributions of source code must retain the above copyright notice, 
##    this list of conditions and the following disclaimer.
##  - Redistributions in binary form must reproduce the above copyright 
##    notice, this list of conditions and the following disclaimer in the 
##    documentation and/or other materials provided with the distribution.
##  - Neither the name of the University of Utah nor the names of its 
##    contributors may be used to endorse or promote products derived from 
##    this software without specific prior written permission.
##
## THIS SOFTWARE IS PROVIDED BY THE COPYRIGHT HOLDERS AND CONTRIBUTORS "AS IS" 
## AND ANY EXPRESS OR IMPLIED WARRANTIES, INCLUDING, BUT NOT LIMITED TO, 
## THE IMPLIED WARRANTIES OF MERCHANTABILITY AND FITNESS FOR A PARTICULAR 
## PURPOSE ARE DISCLAIMED. IN NO EVENT SHALL THE COPYRIGHT HOLDER OR 
## CONTRIBUTORS BE LIABLE FOR ANY DIRECT, INDIRECT, INCIDENTAL, SPECIAL, 
## EXEMPLARY, OR CONSEQUENTIAL DAMAGES (INCLUDING, BUT NOT LIMITED TO, 
## PROCUREMENT OF SUBSTITUTE GOODS OR SERVICES; LOSS OF USE, DATA, OR PROFITS; 
## OR BUSINESS INTERRUPTION) HOWEVER CAUSED AND ON ANY THEORY OF LIABILITY, 
## WHETHER IN CONTRACT, STRICT LIABILITY, OR TORT (INCLUDING NEGLIGENCE OR 
## OTHERWISE) ARISING IN ANY WAY OUT OF THE USE OF THIS SOFTWARE, EVEN IF 
## ADVISED OF THE POSSIBILITY OF SUCH DAMAGE."
##
###############################################################################

import copy

from vistrails.core import debug
from vistrails.core.log.workflow_exec import WorkflowExec
from vistrails.core.log.module_exec import ModuleExec
from vistrails.core.log.loop_exec import LoopExec, LoopIteration
from vistrails.core.log.group_exec import GroupExec
from vistrails.core.log.machine import Machine
from vistrails.core.log.remote_execution import RemoteExecution
from vistrails.core.modules.sub_module import Group, Abstraction
from vistrails.core.vistrail.annotation import Annotation
from vistrails.core.vistrail.pipeline import Pipeline
from vistrails.core.vistrail.vistrail import Vistrail
import vistrails.core.system


@apply
class DummyLogController(object):
    """DummyLogger is a class that has the entire interface for a logger
    but simply ignores the calls."""
    def start_workflow_execution(self, *args, **kwargs): return self
    def recursing(self, *args, **kwargs): return self
    def finish_workflow_execution(self, *args, **kwargs): pass
    def add_exec(self, *args, **kwargs): pass
    def start_execution(self, *args, **kwargs): pass
<<<<<<< HEAD
    def finish_execution(self, *args, **kwargs): pass
    def start_module_loop_execution(self, *args, **kwargs): pass
    def finish_module_loop_execution(self, *args, **kwargs): pass
    def start_group_loop_execution(self, *args, **kwargs): pass
    def finish_group_loop_execution(self, *args, **kwargs): pass
    def start_module_execution(self, *args, **kwargs): pass
    def finish_module_execution(self, *args, **kwargs): pass
    def log_remote_execution(self, *args, **kwargs): pass
    def start_group_execution(self, *args, **kwargs): pass
    def finish_group_execution(self, *args, **kwargs): pass
    def start_loop_execution(self, *args, **kwargs): pass
=======
    def start_loop_execution(self, *args, **kwargs): return self
>>>>>>> 62001e16
    def finish_loop_execution(self, *args, **kwargs): pass
    def start_iteration(self, *args, **kwargs): pass
    def finish_iteration(self, *args, **kwargs): pass
    def finish_execution(self, *args, **kwargs): pass
    def insert_module_annotations(self, *args, **kwargs): pass
    def insert_workflow_exec_annotations(self, *args, **kwargs): pass
    def add_machine(self, *args, **kwargs): return -1
    def __call__(self): return self


class LogController(object):
<<<<<<< HEAD
    def __init__(self, log, machine):
        self.log = log
        self.workflow_exec = None
        self.machine = copy.copy(machine)
        self.machine.id = self.log.id_scope.getNewId(Machine.vtType)
            
    def start_workflow_execution(self, vistrail=None, pipeline=None, 
                                 currentVersion=None, reason=None):
        if vistrail is not None:
            parent_type = Vistrail.vtType
            parent_id = vistrail.id
        else:
            parent_type = Pipeline.vtType
            parent_id = pipeline.id

        wf_exec_id = self.log.id_scope.getNewId(WorkflowExec.vtType)
        if vistrail is not None:
            session = vistrail.current_session
        else:
            session = None
        self.workflow_exec = WorkflowExec(id=wf_exec_id,
                                          user=vistrails.core.system.current_user(),
                                          vt_version= \
                                              vistrails.core.system.vistrails_version(),
                                          ts_start=vistrails.core.system.current_time(),
                                          parent_type=parent_type,
                                          parent_id=parent_id,
                                          parent_version=currentVersion,
                                          completed=0,
                                          session=session,
                                          machines=[self.machine],
                                          reason=reason)
        self.log.add_workflow_exec(self.workflow_exec)
=======
    """The top-level log controller.

    This holds a log.
    """
    local_machine = Machine(
            id=-1,
            name=vistrails.core.system.current_machine(),
            os=vistrails.core.system.systemType,
            architecture=vistrails.core.system.current_architecture(),
            processor=vistrails.core.system.current_processor(),
            ram=vistrails.core.system.guess_total_memory())
>>>>>>> 62001e16

    def __init__(self, log, machine=None):
        self.log = log
        self.module_execs = {}      # vistrails_module -> *Exec
        self.parent_execs = {}      # vistrails_module -> *Exec
        self.children_execs = {}    # vistrails_module -> [*Exec]
        if machine is not None:
            self.machine = machine
        else:
            self.machine = copy.copy(self.local_machine)
            self.machine.id = self.log.id_scope.getNewId(Machine.vtType)

    def _create_module_exec(self, module, module_id, module_name,
                            cached):
        m_exec_id = self.log.id_scope.getNewId(ModuleExec.vtType)
        module_exec = ModuleExec(id=m_exec_id,
                                 machine_id=self.machine.id,
                                 module_id=module_id,
                                 module_name=module_name,
                                 cached=cached,
                                 ts_start=vistrails.core.system.current_time(),
                                 completed=0)
        return module_exec

<<<<<<< HEAD
    def create_remote_execution(self, scheme, annotations=[], module_execs=[]):
        remote_exec_id = self.log.id_scope.getNewId(RemoteExecution.vtType)
        remote_exec = RemoteExecution(id=remote_exec_id,
                                      scheme=scheme)

        for key, value in annotations:
            ann_id = self.log.id_scope.getNewId(Annotation.vtType)
            remote_exec.db_add_annotation(Annotation(id=ann_id,
                                                     key=key,
                                                     value=value))

        for module_exec in module_execs:
            module_exec = module_exec.do_copy(new_ids=True,
                                              id_scope=self.log.id_scope,
                                              id_remap={})
            remote_exec.db_add_module_exec(module_exec)

        return remote_exec

    def create_group_exec(self, group, module_id, group_name, cached):
=======
    def _create_group_exec(self, group, module_id, group_name, cached):
>>>>>>> 62001e16
        g_exec_id = self.log.id_scope.getNewId(GroupExec.vtType)
        if isinstance(group, Abstraction):
            group_type = 'SubWorkflow'
        else:
            group_type = 'Group'
        group_exec = GroupExec(id=g_exec_id,
                               machine_id=self.machine.id,
                               module_id=module_id,
                               group_name=group_name,
                               group_type=group_type,
                               cached=cached,
                               ts_start=vistrails.core.system.current_time(),
                               completed=0)
        return group_exec

    def _create_loop_exec(self):
        l_exec_id = self.log.id_scope.getNewId(LoopExec.vtType)
        loop_exec = LoopExec(id=l_exec_id,
                             ts_start=vistrails.core.system.current_time())
        return loop_exec

    def start_workflow_execution(self, parent_exec,
                                 vistrail=None, pipeline=None,
                                 currentVersion=None):
        """Signals the start of the execution of a pipeline.
        """
        return LogWorkflowExecController(self.log, self.machine, parent_exec,
                                         vistrail, pipeline, currentVersion)


class LogLoopController(object):
    def __init__(self, controller, loop_exec, loop_module):
        self.controller = controller
        self.loop_exec = loop_exec
        self.loop_module = loop_module

    def _create_loop_iteration(self, iteration):
        l_iteration_id = self.controller.log.id_scope.getNewId(
                LoopIteration.vtType)
        loop_iteration = LoopIteration(id=l_iteration_id,
                                       ts_start=vistrails.core.system.current_time(),
                                       iteration=iteration)
        return loop_iteration

    def finish_loop_execution(self):
        """Signals that we are done looping.
        """
        self.loop_exec.ts_end = vistrails.core.system.current_time()
        try:
            execs = self.controller.children_execs[self.loop_module]
            execs.discard(self.loop_exec)
        except KeyError:
            pass

    def start_iteration(self, looped_module, iteration):
        """Signals that we are executing a module as an iteration of the loop.
        """
        loop_iteration = self._create_loop_iteration(iteration)
        self.loop_exec.add_loop_iteration(loop_iteration)
        self.controller.parent_execs[looped_module] = loop_iteration

    def finish_iteration(self, looped_module):
        """Signals that the iteration is done.
        """
        loop_iteration = self.controller.parent_execs.pop(looped_module)
        assert loop_iteration is not None

        loop_iteration.ts_end = vistrails.core.system.current_time()
        loop_iteration.completed = 1


class LogWorkflowController(LogController):
    """A log controller for a specific workflow execution.

    You get one of these by calling LogController#start_workflow_execution() or
    LogWorkflowController#recursing(). You can then add execution items through
    it.

    How does this work:
      * the interpreter sets a 'logging' attribute on summoned Module objects
        before starting the execution. Through it, the module can log events.
      * the interpreter directly uses the logger to record exceptions from the
        pipeline
      * while they are executing, the logger keeps a table mapping a Module to:
         - module_execs has the execution entry for that module
         - parent_execs is set via other modules to remember where the soon-to-
           be-created module_exec should be added (for example, loop modules
           and Group sets parent_exec on their dependent modules). If
           parent_exec is not set, the parent exec or WorkflowExec will be used
         - children_exec is a list of ongoing exec items, children of
           module_exec, such as LoopExec. They are kept their to be marked as
           finished with the same error as the module if it fails before they
           end
    """
    def __init__(self, log, machine, parent_exec, workflow_exec):
        super(LogWorkflowController, self).__init__(log, machine)
        self.parent_exec = parent_exec
        self.workflow_exec = workflow_exec

    def recursing(self, parent_exec):
        """Enters a recursing execution.

        This returns a new log controller object for that execution context.
        """
        if parent_exec in self.module_execs:
            parent_exec = self.module_execs[parent_exec]
        return LogWorkflowController(self.log, self.machine, parent_exec,
                                     self.workflow_exec)

    def start_execution(self, module, module_id, module_name, cached=0):
        """Signals the start of the execution of a module (before compute).
        """
        if isinstance(module, Group):
            module_exec = self._create_group_exec(module, module_id,
                                                 module_name, cached)
        else:
            module_exec = self._create_module_exec(module, module_id,
                                                   module_name, cached)
        if module in self.module_execs is not None:
            debug.warning(
                    "%s#start_execution(module=%r, module_id=%r, "
                    "module_name=%r, cached=%r): module already has a "
                    "module_exec! Overwriting" % (
                    type(self).__name__,
                    module, module_id, module_name, cached))
        self.module_execs[module] = module_exec
        for parent_exec in (self.parent_execs.get(module), self.parent_exec,
                            self.workflow_exec):
            if parent_exec is not None:
                parent_exec.add_item_exec(module_exec)
                return
        assert False

    def start_loop_execution(self, loop_module, total_iterations=None):
        """Starts a loop.
        """
        loop_exec = self._create_loop_exec()
        for parent_exec in (self.module_execs.get(loop_module),
                            self.parent_exec):
            if parent_exec is not None:
                parent_exec.add_loop_exec(loop_exec)
                break
        else:
            self.workflow_exec.add_item_exec(loop_exec)
        self.children_execs.setdefault(loop_module, set()).add(loop_exec)
        return LogLoopController(self, loop_exec, loop_module)

    def finish_execution(self, module, error, errorTrace=None, suspended=False):
        """Signals the end of the execution of a module.

        Called by a module after succeeded of suspended, or called by the
        interpreter after an exception.
        """
        module_exec = self.module_execs.pop(module, None)
        if module_exec is None:
            # The module can finish execution without starting (if it was
            # suspended, etc...)
            return
        module_exec.ts_end = vistrails.core.system.current_time()
        if suspended:
            module_exec.completed = -2
            module_exec.error = error
        elif error:
            module_exec.completed = -1
            module_exec.error = error
            if errorTrace:
                a_id = self.log.id_scope.getNewId(Annotation.vtType)
                annotation = Annotation(id=a_id,
                                        key="errorTrace",
                                        value=errorTrace)
<<<<<<< HEAD
                module.module_exec.add_annotation(annotation)
        del module.module_exec
        if module.is_looping_module:
            return True

    def log_remote_execution(self, module, scheme,
            annotations=[], module_execs=[]):
        if not hasattr(module, 'module_exec'):
            return False
        remote_exec = self.create_remote_execution(scheme,
                                                   annotations,
                                                   module_execs)
        module.module_exec.db_add_remote_execution(remote_exec)

    def start_group_execution(self, group, module_id, group_name,
                              parent_exec, cached):
        group_exec = self.create_group_exec(group, module_id,
                                            group_name, cached)
        group.group_exec = group_exec
        if parent_exec:
            parent_exec.add_item_exec(group_exec)
=======
                module_exec.add_annotation(annotation)
>>>>>>> 62001e16
        else:
            module_exec.completed = 1

        for child in self.children_execs.pop(module, ()):
            child.ts_end = vistrails.core.system.current_time()
            if suspended:
                child.completed = -2
                child.error = error
            elif not error:
                child.completed = 1
            else:
                child.completed = -1
                child.error = error

    def insert_module_annotations(self, module, a_dict):
        """Adds an annotation on the execution object for this module.
        """
        for k, v in a_dict.iteritems():
            a_id = self.log.id_scope.getNewId(Annotation.vtType)
            annotation = Annotation(id=a_id,
                                    key=k,
                                    value=v)
            self.module_execs[module].add_annotation(annotation)

    def insert_workflow_exec_annotations(self, a_dict):
        """Adds an annotation on the whole workflow log object.

        The information is not associated with the execution of a specific
        module but of the whole pipeline.
        """
        if self.workflow_exec:
            for k, v in a_dict.iteritems():
                a_id = self.log.id_scope.getNewId(Annotation.vtType)
                annotation = Annotation(id=a_id,
                                        key=k,
                                        value=v)
                self.workflow_exec.add_annotation(annotation)

    def add_machine(self, machine):
        machine.id = self.log.id_scope.getNewId(Machine.vtType)
        self.workflow_exec.add_machine(machine)
        return machine.id

    def add_exec(self, exec_):
        self.workflow_exec.add_item_exec(exec_)


class LogWorkflowExecController(LogWorkflowController):
    """Top-level LogWorkflowController, returned by start_workflow_execution().

    This one has finish_workflow_execution(). The LogWorkflowController,
    obtained through recursing(), don't.
    """
    def __init__(self, log, machine, parent_exec, vistrail=None, pipeline=None,
                 currentVersion=None):
        if vistrail is not None:
            parent_type = Vistrail.vtType
            parent_id = vistrail.id
        else:
            parent_type = Pipeline.vtType
            parent_id = pipeline.id

        wf_exec_id = log.id_scope.getNewId(WorkflowExec.vtType)
        if vistrail is not None:
            session = vistrail.current_session
        else:
            session = None
        workflow_exec = WorkflowExec(
                id=wf_exec_id,
                user=vistrails.core.system.current_user(),
                ip=vistrails.core.system.current_ip(),
                vt_version=vistrails.core.system.vistrails_version(),
                ts_start=vistrails.core.system.current_time(),
                parent_type=parent_type,
                parent_id=parent_id,
                parent_version=currentVersion,
                completed=0,
                session=session,
                machines=[machine])
        log.add_workflow_exec(workflow_exec)

        super(LogWorkflowExecController, self).__init__(log, machine, parent_exec, workflow_exec)

    def finish_workflow_execution(self, errors, suspended=False):
        """Signals the end of the execution of a pipeline.
        """
        self.workflow_exec.ts_end = vistrails.core.system.current_time()
        if suspended:
            self.workflow_exec.completed = -2
        elif len(errors) > 0:
            self.workflow_exec.completed = -1
        else:
            self.workflow_exec.completed = 1<|MERGE_RESOLUTION|>--- conflicted
+++ resolved
@@ -58,21 +58,8 @@
     def finish_workflow_execution(self, *args, **kwargs): pass
     def add_exec(self, *args, **kwargs): pass
     def start_execution(self, *args, **kwargs): pass
-<<<<<<< HEAD
-    def finish_execution(self, *args, **kwargs): pass
-    def start_module_loop_execution(self, *args, **kwargs): pass
-    def finish_module_loop_execution(self, *args, **kwargs): pass
-    def start_group_loop_execution(self, *args, **kwargs): pass
-    def finish_group_loop_execution(self, *args, **kwargs): pass
-    def start_module_execution(self, *args, **kwargs): pass
-    def finish_module_execution(self, *args, **kwargs): pass
     def log_remote_execution(self, *args, **kwargs): pass
-    def start_group_execution(self, *args, **kwargs): pass
-    def finish_group_execution(self, *args, **kwargs): pass
-    def start_loop_execution(self, *args, **kwargs): pass
-=======
     def start_loop_execution(self, *args, **kwargs): return self
->>>>>>> 62001e16
     def finish_loop_execution(self, *args, **kwargs): pass
     def start_iteration(self, *args, **kwargs): pass
     def finish_iteration(self, *args, **kwargs): pass
@@ -84,41 +71,6 @@
 
 
 class LogController(object):
-<<<<<<< HEAD
-    def __init__(self, log, machine):
-        self.log = log
-        self.workflow_exec = None
-        self.machine = copy.copy(machine)
-        self.machine.id = self.log.id_scope.getNewId(Machine.vtType)
-            
-    def start_workflow_execution(self, vistrail=None, pipeline=None, 
-                                 currentVersion=None, reason=None):
-        if vistrail is not None:
-            parent_type = Vistrail.vtType
-            parent_id = vistrail.id
-        else:
-            parent_type = Pipeline.vtType
-            parent_id = pipeline.id
-
-        wf_exec_id = self.log.id_scope.getNewId(WorkflowExec.vtType)
-        if vistrail is not None:
-            session = vistrail.current_session
-        else:
-            session = None
-        self.workflow_exec = WorkflowExec(id=wf_exec_id,
-                                          user=vistrails.core.system.current_user(),
-                                          vt_version= \
-                                              vistrails.core.system.vistrails_version(),
-                                          ts_start=vistrails.core.system.current_time(),
-                                          parent_type=parent_type,
-                                          parent_id=parent_id,
-                                          parent_version=currentVersion,
-                                          completed=0,
-                                          session=session,
-                                          machines=[self.machine],
-                                          reason=reason)
-        self.log.add_workflow_exec(self.workflow_exec)
-=======
     """The top-level log controller.
 
     This holds a log.
@@ -130,7 +82,6 @@
             architecture=vistrails.core.system.current_architecture(),
             processor=vistrails.core.system.current_processor(),
             ram=vistrails.core.system.guess_total_memory())
->>>>>>> 62001e16
 
     def __init__(self, log, machine=None):
         self.log = log
@@ -155,8 +106,7 @@
                                  completed=0)
         return module_exec
 
-<<<<<<< HEAD
-    def create_remote_execution(self, scheme, annotations=[], module_execs=[]):
+    def _create_remote_execution(self, scheme, annotations=[], module_execs=[]):
         remote_exec_id = self.log.id_scope.getNewId(RemoteExecution.vtType)
         remote_exec = RemoteExecution(id=remote_exec_id,
                                       scheme=scheme)
@@ -175,10 +125,7 @@
 
         return remote_exec
 
-    def create_group_exec(self, group, module_id, group_name, cached):
-=======
     def _create_group_exec(self, group, module_id, group_name, cached):
->>>>>>> 62001e16
         g_exec_id = self.log.id_scope.getNewId(GroupExec.vtType)
         if isinstance(group, Abstraction):
             group_type = 'SubWorkflow'
@@ -202,11 +149,12 @@
 
     def start_workflow_execution(self, parent_exec,
                                  vistrail=None, pipeline=None,
-                                 currentVersion=None):
+                                 currentVersion=None, reason=None):
         """Signals the start of the execution of a pipeline.
         """
         return LogWorkflowExecController(self.log, self.machine, parent_exec,
-                                         vistrail, pipeline, currentVersion)
+                                         vistrail, pipeline, currentVersion,
+                                         reason)
 
 
 class LogLoopController(object):
@@ -349,31 +297,7 @@
                 annotation = Annotation(id=a_id,
                                         key="errorTrace",
                                         value=errorTrace)
-<<<<<<< HEAD
-                module.module_exec.add_annotation(annotation)
-        del module.module_exec
-        if module.is_looping_module:
-            return True
-
-    def log_remote_execution(self, module, scheme,
-            annotations=[], module_execs=[]):
-        if not hasattr(module, 'module_exec'):
-            return False
-        remote_exec = self.create_remote_execution(scheme,
-                                                   annotations,
-                                                   module_execs)
-        module.module_exec.db_add_remote_execution(remote_exec)
-
-    def start_group_execution(self, group, module_id, group_name,
-                              parent_exec, cached):
-        group_exec = self.create_group_exec(group, module_id,
-                                            group_name, cached)
-        group.group_exec = group_exec
-        if parent_exec:
-            parent_exec.add_item_exec(group_exec)
-=======
                 module_exec.add_annotation(annotation)
->>>>>>> 62001e16
         else:
             module_exec.completed = 1
 
@@ -388,6 +312,19 @@
                 child.completed = -1
                 child.error = error
 
+    def log_remote_execution(self, module, scheme,
+            annotations=[], module_execs=[]):
+        remote_exec = self._create_remote_execution(scheme,
+                                                    annotations,
+                                                    module_execs)
+        for parent_exec in (self.module_execs.get(module),
+                            self.parent_exec):
+            if parent_exec is not None:
+                parent_exec.db_add_remote_execution(remote_exec)
+                break
+        else:
+            self.workflow_exec.add_item_exec(remote_exec)
+
     def insert_module_annotations(self, module, a_dict):
         """Adds an annotation on the execution object for this module.
         """
@@ -428,7 +365,7 @@
     obtained through recursing(), don't.
     """
     def __init__(self, log, machine, parent_exec, vistrail=None, pipeline=None,
-                 currentVersion=None):
+                 currentVersion=None, reason=None):
         if vistrail is not None:
             parent_type = Vistrail.vtType
             parent_id = vistrail.id
@@ -444,7 +381,6 @@
         workflow_exec = WorkflowExec(
                 id=wf_exec_id,
                 user=vistrails.core.system.current_user(),
-                ip=vistrails.core.system.current_ip(),
                 vt_version=vistrails.core.system.vistrails_version(),
                 ts_start=vistrails.core.system.current_time(),
                 parent_type=parent_type,
@@ -452,7 +388,8 @@
                 parent_version=currentVersion,
                 completed=0,
                 session=session,
-                machines=[machine])
+                machines=[machine],
+                reason=reason)
         log.add_workflow_exec(workflow_exec)
 
         super(LogWorkflowExecController, self).__init__(log, machine, parent_exec, workflow_exec)
