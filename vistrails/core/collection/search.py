###############################################################################
##
## Copyright (C) 2011-2014, NYU-Poly.
## Copyright (C) 2006-2011, University of Utah. 
## All rights reserved.
## Contact: contact@vistrails.org
##
## This file is part of VisTrails.
##
## "Redistribution and use in source and binary forms, with or without 
## modification, are permitted provided that the following conditions are met:
##
##  - Redistributions of source code must retain the above copyright notice, 
##    this list of conditions and the following disclaimer.
##  - Redistributions in binary form must reproduce the above copyright 
##    notice, this list of conditions and the following disclaimer in the 
##    documentation and/or other materials provided with the distribution.
##  - Neither the name of the University of Utah nor the names of its 
##    contributors may be used to endorse or promote products derived from 
##    this software without specific prior written permission.
##
## THIS SOFTWARE IS PROVIDED BY THE COPYRIGHT HOLDERS AND CONTRIBUTORS "AS IS" 
## AND ANY EXPRESS OR IMPLIED WARRANTIES, INCLUDING, BUT NOT LIMITED TO, 
## THE IMPLIED WARRANTIES OF MERCHANTABILITY AND FITNESS FOR A PARTICULAR 
## PURPOSE ARE DISCLAIMED. IN NO EVENT SHALL THE COPYRIGHT HOLDER OR 
## CONTRIBUTORS BE LIABLE FOR ANY DIRECT, INDIRECT, INCIDENTAL, SPECIAL, 
## EXEMPLARY, OR CONSEQUENTIAL DAMAGES (INCLUDING, BUT NOT LIMITED TO, 
## PROCUREMENT OF SUBSTITUTE GOODS OR SERVICES; LOSS OF USE, DATA, OR PROFITS; 
## OR BUSINESS INTERRUPTION) HOWEVER CAUSED AND ON ANY THEORY OF LIABILITY, 
## WHETHER IN CONTRACT, STRICT LIABILITY, OR TORT (INCLUDING NEGLIGENCE OR 
## OTHERWISE) ARISING IN ANY WAY OUT OF THE USE OF THIS SOFTWARE, EVEN IF 
## ADVISED OF THE POSSIBILITY OF SUCH DAMAGE."
##
###############################################################################
# search functions for entity-type objects
# notes in plain text, not html, should be fix later
import datetime
import re
import time
import unittest

from vistrails.core.query import extract_text
<<<<<<< HEAD
from vistrails.core.system import time_strptime
=======

import unittest
import datetime
>>>>>>> 58de1bab

################################################################################

class SearchParseError(Exception):
    def __init__(self, *args, **kwargs):
        Exception.__init__(self, *args, **kwargs)

class SearchStmt(object):
    def __init__(self, content):
        self.text = content
        self.content = re.compile('.*'+content+'.*', re.MULTILINE | re.IGNORECASE)

    def match(self, entity):
        return True

    def matchModule(self, v, m):
        return True

    def run(self, v, n):
        pass

    def __call__(self):
        """Make SearchStmt behave just like a QueryObject."""
        return self

class TimeSearchStmt(SearchStmt):
    oneSecond = 1.0
    oneMinute = oneSecond * 60.0
    oneHour = oneMinute * 60.0
    oneDay = oneHour * 24.0
    oneWeek = oneDay * 7.0
    oneMonth = oneDay * 31.0 # wrong, I know
    oneYear = oneDay * 365.0 # wrong, I know
    amounts = {'seconds': oneSecond,
               'minutes': oneMinute,
               'hours': oneHour,
               'days': oneDay,
               'weeks': oneWeek,
               'months': oneMonth,
               'years': oneYear}
    months = {'january': 1,
              'february': 2,
              'march': 3,
              'april': 4,
              'may': 5,
              'june': 6,
              'july': 7,
              'august': 8,
              'september': 9,
              'october': 10,
              'november': 11,
              'december': 12}
    
    dateEntry = r'([^\,\/\: ]+)'
    timeEntry = r'(\d?\d?)'
    dateSep = r' *[\,\/\- ] *'
    timeSep = r' *: *'
    sep = r' *'
    start = r'^ *'
    finish = r' *$'
    twoEntryDate = (dateEntry+
                    dateSep+
                    dateEntry)
    threeEntryDate = (dateEntry+
                      dateSep+
                      dateEntry+
                      dateSep+
                      dateEntry)
    twoEntryTime = (timeEntry+
                    timeSep+
                    timeEntry)
    threeEntryTime = (timeEntry+
                      timeSep+
                      timeEntry+
                      timeSep+
                      timeEntry)

    dateRE = [re.compile((start+
                          twoEntryDate+
                          finish)), # Mar 12   Mar, 12    
              re.compile((start+
                          threeEntryDate+
                          finish)), # Mar, 12, 2006    2006 Mar 12     etc
              re.compile((start+
                          twoEntryTime+
                          finish)),
              re.compile((start+
                          threeEntryTime+
                          finish)),
              re.compile((start+
                          twoEntryDate+
                          sep+
                          twoEntryTime+
                          finish)),
              re.compile((start+
                          twoEntryDate+
                          sep+
                          threeEntryTime+
                          finish)),
              re.compile((start+
                          threeEntryDate+
                          sep+
                          twoEntryTime+
                          finish)),
              re.compile((start+
                          threeEntryDate+
                          sep+
                          threeEntryTime+
                          finish)),
              re.compile((start+
                          twoEntryTime+
                          sep+
                          twoEntryDate+
                          finish)),
              re.compile((start+
                          twoEntryTime+
                          sep+
                          threeEntryDate+
                          finish)),
              re.compile((start+
                          threeEntryTime+
                          sep+
                          twoEntryDate+
                          finish)),
              re.compile((start+
                          threeEntryTime+
                          sep+
                          threeEntryDate+
                          finish))]
    
    def __init__(self, date):
        self.date = self.parseDate(date)

    def parseDate(self, dateStr):
        def parseAgo(s):
            [amount, unit] = s.split(' ')
            try:
                amount = float(amount)
            except ValueError:
                raise SearchParseError("Expected a number, got %s" % amount)
            if amount <= 0:
                raise SearchParseError("Expected a positive number, got %s" % amount)
            unitRe = re.compile('^'+unit)
            keys = [k
                    for k in TimeSearchStmt.amounts.keys()
                    if unitRe.match(k)]
            if len(keys) == 0:
                raise SearchParseError("Time unit unknown: %s" % unit)
            elif len(keys) > 1:
                raise SearchParseError("Time unit ambiguous: %s matches %s" % (unit, keys))
            return round(time.time()) - TimeSearchStmt.amounts[keys[0]] * amount

        def guessDate(unknownEntries, year=None):
            def guessStrMonth(s):
                monthRe = re.compile('^'+s)
                keys = [k
                        for k in TimeSearchStmt.months.keys()
                        if monthRe.match(k)]
                if len(keys) == 0:
                    raise SearchParseError("Unknown month: %s" % s)
                elif len(keys) > 1:
                    raise SearchParseError("Ambiguous month: %s matches %s" % (s, keys))
                return TimeSearchStmt.months[keys[0]]
            if not year:
                m = None
                # First heuristic: if month comes first, then year comes last
                try:
                    e0 = int(unknownEntries[0])
                except ValueError:
                    m = guessStrMonth(unknownEntries[0])
                    try:
                        d = int(unknownEntries[1])
                    except ValueError:
                        raise SearchParseError("Expected day, got %s" % unknownEntries[1])
                    try:
                        y = int(unknownEntries[2])
                    except ValueError:
                        raise SearchParseError("Expected year, got %s" % unknownEntries[2])
                    return (y, m, d)
                # Second heuristic: if month comes last, then year comes first
                try:
                    e2 = int(unknownEntries[2])
                except ValueError:
                    m = guessStrMonth(unknownEntries[2])
                    try:
                        d = int(unknownEntries[1])
                    except ValueError:
                        raise SearchParseError("Expected day, got %s" % unknownEntries[1])
                    try:
                        y = int(unknownEntries[0])
                    except ValueError:
                        raise SearchParseError("Expected year, got %s" % unknownEntries[0])
                    return (y, m, d)
                # If month is the middle one, decide day and year by size
                # (year is largest, hopefully year was entered using 4 digits)
                try:
                    e1 = int(unknownEntries[1])
                except ValueError:
                    m = guessStrMonth(unknownEntries[1])
                    try:
                        d = int(unknownEntries[2])
                    except ValueError:
                        raise SearchParseError("Expected day or year, got %s" % unknownEntries[2])
                    try:
                        y = int(unknownEntries[0])
                    except ValueError:
                        raise SearchParseError("Expected year or year, got %s" % unknownEntries[0])
                    return (max(y,d), m, min(y, d))
                lst = [(e0,0),(e1,1),(e2,2)]
                lst.sort()
                return guessDate([str(lst[0][0]),
                                  str(lst[1][0])],
                                 year=e2)
            # We know year, decide month using similar heuristics - try string month first,
            # then decide which is possible
            try:
                e0 = int(unknownEntries[0])
            except ValueError:
                m = guessStrMonth(unknownEntries[0])
                try:
                    d = int(unknownEntries[1])
                except ValueError:
                    raise SearchParseError("Expected day, got %s" % unknownEntries[1])
                return (year, m, d)
            try:
                e1 = int(unknownEntries[1])
            except ValueError:
                m = guessStrMonth(unknownEntries[1])
                try:
                    d = int(unknownEntries[0])
                except ValueError:
                    raise SearchParseError("Expected day, got %s" % unknownEntries[0])
                return (year, m, d)
            if e0 > 12:
                return (year, e1, e0)
            else:
                return (year, e0, e1)

        dateStr = dateStr.lower().lstrip().rstrip()
        if dateStr.endswith(" ago"):
            return parseAgo(dateStr[:-4])
        if dateStr == "yesterday":
            lst = list(time.localtime(round(time.time()) - TimeSearchStmt.oneDay))
            # Reset hour, minute, second
            lst[3] = 0
            lst[4] = 0
            lst[5] = 0
            return time.mktime(lst)
        if dateStr == "today":
            lst = list(time.localtime())
            # Reset hour, minute, second
            lst[3] = 0
            lst[4] = 0
            lst[5] = 0
            return time.mktime(lst)
        if dateStr.startswith("this "):
            rest = dateStr[5:]
            lst = list(time.localtime(round(time.time())))
            if rest == "minute":
                lst[5] = 0
            elif rest == "hour":
                lst[5] = 0
                lst[4] = 0
            elif rest == "day":
                lst[5] = 0
                lst[4] = 0
                lst[3] = 0
            elif rest == "week": # weeks start on monday
                lst[5]  = 0
                lst[4]  = 0
                lst[3]  = 0
                # This hack saves me the hassle of computing negative days, months, etc
                lst = list(time.localtime(time.mktime(lst) - TimeSearchStmt.oneDay * lst[6]))
            elif rest == "month":
                lst[5]  = 0
                lst[4]  = 0
                lst[3]  = 0
                lst[2]  = 1
            elif rest == "year":
                lst[5]  = 0
                lst[4]  = 0
                lst[3]  = 0
                lst[2]  = 1
                lst[1]  = 1
            return time.mktime(lst)
                
        result = [x.match(dateStr) for x in TimeSearchStmt.dateRE]
        this = list(time.localtime())
        def setTwoDate(g):
            d = guessDate(g, year=this[0])
            this[0] = d[0]
            this[1] = d[1]
            this[2] = d[2]
        def setThreeDate(g):
            d = guessDate(g)
            this[0] = d[0]
            this[1] = d[1]
            this[2] = d[2]
        def setTwoTime(g):
            this[3] = int(g[0])
            this[4] = int(g[1])
            this[5] = 0
        def setThreeTime(g):
            this[3] = int(g[0])
            this[4] = int(g[1])
            this[5] = int(g[2])
        if result[0]:
            setTwoDate(result[0].groups())
            setTwoTime([0,0])
        elif result[1]:
            setThreeDate(result[1].groups())
            setTwoTime([0,0])
        elif result[2]:
            setTwoTime(result[2].groups())
        elif result[3]:
            setThreeTime(result[3].groups())
        elif result[4]:
            g = result[4].groups()
            setTwoDate([g[0], g[1]])
            setTwoTime([g[2], g[3]])
        elif result[5]:
            g = result[5].groups()
            setTwoDate([g[0], g[1]])
            setThreeTime([g[2], g[3], g[4]])
        elif result[6]:
            g = result[6].groups()
            setThreeDate([g[0], g[1], g[2]])
            setTwoTime([g[3], g[4]])
        elif result[7]:
            g = result[7].groups()
            setThreeDate([g[0], g[1], g[2]])
            setThreeTime([g[3], g[4], g[5]])
        elif result[8]:
            g = result[8].groups()
            setTwoTime([g[0], g[1]])
            setTwoDate([g[2], g[3]])
        elif result[9]:
            g = result[9].groups()
            setTwoTime([g[0], g[1]])
            setThreeDate([g[2], g[3], g[4]])
        elif result[10]:
            g = result[10].groups()
            setThreeTime([g[0], g[1], g[2]])
            setTwoDate([g[3], g[4]])
        elif result[11]:
            g = result[11].groups()
            setThreeTime([g[0], g[1], g[2]])
            setThreeDate([g[3], g[4],g[5]])
        else:
            raise SearchParseError("Expected a date, got '%s'" % dateStr)
        return time.mktime(this)
        
class BeforeSearchStmt(TimeSearchStmt):
    def match(self, entity):
        if not entity.mod_time:
            return False
<<<<<<< HEAD
        t = time.mktime(time_strptime(entity.mod_time, "%d %b %Y %H:%M:%S"))
=======
        t = time.mktime(entity.mod_time)
>>>>>>> 58de1bab
        return t <= self.date

class AfterSearchStmt(TimeSearchStmt):
    def match(self, entity):
        if not entity.mod_time:
            return False
<<<<<<< HEAD
        t = time.mktime(time_strptime(entity.mod_time, "%d %b %Y %H:%M:%S"))
=======
        t = time.mktime(entity.mod_time)
>>>>>>> 58de1bab
        return t >= self.date

class UserSearchStmt(SearchStmt):
    def match(self, entity):
        if not entity.user:
            return False
        return self.content.match(entity.user)

class NotesSearchStmt(SearchStmt):
    def match(self, entity):
        if entity.description:
            plainNotes = extract_text(entity.description)
            return self.content.search(plainNotes)
        return False

class NameSearchStmt(SearchStmt):
    def match(self, entity):
        return self.content.match(entity.name)

class AndSearchStmt(SearchStmt):
    def __init__(self, lst):
        self.matchList = lst
    def match(self, entity):
        for s in self.matchList:
            if not s.match(entity):
                return False
        return True

class OrSearchStmt(SearchStmt):
    def __init__(self, lst):
        self.matchList = lst
    def match(self, entity):
        for s in self.matchList:
            if s.match(entity):
                return True
        return False

class NotSearchStmt(SearchStmt):
    def __init__(self, stmt):
        self.stmt = stmt
    def match(self, entity):
        return not self.stmt.match(entity)

class TrueSearch(SearchStmt):
    def __init__(self):
        pass
    def match(self, entity):
        return True

################################################################################

class SearchCompiler(object):
    SEPARATOR = -1
    def __init__(self, searchStr):
        self.searchStmt = self.compile(searchStr)
    def compile(self, searchStr):
        lst = []
        t1 = searchStr.split(' ')
        while t1:
            tok = t1[0]
            cmd = tok.split(':')
            if not SearchCompiler.dispatch.has_key(cmd[0]):
                fun = SearchCompiler.parseAny
            else:
                fun = SearchCompiler.dispatch[cmd[0]]
            if len(cmd) > 1:
                [search, rest] = fun(self, cmd[1:] + t1[1:])
            else:
                [search, rest] = fun(self, t1)
            lst.append(search)
            t1 = rest
        return AndSearchStmt(lst)
    def parseUser(self, tokStream):
        if len(tokStream) == 0:
            raise SearchParseError('Expected token, got end of search')
        return (UserSearchStmt(tokStream[0]), tokStream[1:])
    def parseAny(self, tokStream):
        if len(tokStream) == 0:
            raise SearchParseError('Expected token, got end of search')
        tok = tokStream[0]
        return (OrSearchStmt([UserSearchStmt(tok),
                              NotesSearchStmt(tok),
                              NameSearchStmt(tok)]), tokStream[1:])
    def parseNotes(self, tokStream):
        if len(tokStream) == 0:
            raise SearchParseError('Expected token, got end of search')
        lst = []
        while len(tokStream):
            tok = tokStream[0]
            if ':' in tok:
                return (AndSearchStmt(lst), tokStream)
            lst.append(NotesSearchStmt(tok))
            tokStream = tokStream[1:]
        return (AndSearchStmt(lst), [])
    def parseName(self, tokStream):
        if len(tokStream) == 0:
            raise SearchParseError('Expected token, got end of search')
        lst = []
        while len(tokStream):
            tok = tokStream[0]
            if ':' in tok:
                return (AndSearchStmt(lst), tokStream)
            lst.append(NameSearchStmt(tok))
            tokStream = tokStream[1:]
        return (AndSearchStmt(lst), [])
    def parseBefore(self, tokStream):
        old_tokstream = tokStream
        try:
            if len(tokStream) == 0:
                raise SearchParseError('Expected token, got end of search')
            lst = []
            while len(tokStream):
                tok = tokStream[0]
                # ugly, special case times
                if (':' in tok and
                    not TimeSearchStmt.dateRE[2].match(tok) and
                    not TimeSearchStmt.dateRE[3].match(tok)):
                    return (BeforeSearchStmt(" ".join(lst)), tokStream)
                lst.append(tok)
                tokStream = tokStream[1:]
            return (BeforeSearchStmt(" ".join(lst)), [])
        except SearchParseError, e:
            if 'Expected a date' in e.args[0]:
                try:
                    return self.parseAny(old_tokstream)
                except SearchParseError, e2:
                    print "Another exception...", e2.args[0]
                    raise e
            else:
                raise
            
    def parseAfter(self, tokStream):
        try:
            if len(tokStream) == 0:
                raise SearchParseError('Expected token, got end of search')
            lst = []
            while len(tokStream):
                tok = tokStream[0]
                # ugly, special case times
                if (':' in tok and
                    not TimeSearchStmt.dateRE[2].match(tok) and
                    not TimeSearchStmt.dateRE[3].match(tok)):
                    return (AfterSearchStmt(" ".join(lst)), tokStream)
                lst.append(tok)
                tokStream = tokStream[1:]
            return (AfterSearchStmt(" ".join(lst)), [])
        except SearchParseError, e:
            if 'Expected a date' in e.args[0]:
                try:
                    return self.parseAny(['after'] + tokStream)
                except SearchParseError, e2:
                    print "Another exception...", e2.args[0]
                    raise e
            else:
                raise

    dispatch = {'user': parseUser,
                'notes': parseNotes,
                'before': parseBefore,
                'after': parseAfter,
                'name': parseName,
                'any': parseAny}
                
            

################################################################################


class TestSearch(unittest.TestCase):
    def test1(self):
        self.assertEquals((TimeSearchStmt('1 day ago').date -
                           TimeSearchStmt('2 days ago').date), TimeSearchStmt.oneDay)
    def test2(self):
        self.assertEquals((TimeSearchStmt('12 mar 2006').date -
                           TimeSearchStmt('11 mar 2006').date), TimeSearchStmt.oneDay)
    def test3(self):
        # This will fail if year flips during execution. Oh well :)
        yr = datetime.datetime.today().year
        self.assertEquals((TimeSearchStmt('12 mar').date -
                           TimeSearchStmt('12 mar %d' % yr).date), 0.0)
    def test4(self):
        # This will fail if year flips during execution. Oh well :)
        yr = datetime.datetime.today().year
        self.assertEquals((TimeSearchStmt('mar 12').date -
                           TimeSearchStmt('12 mar %d' % yr).date), 0.0)
    def test5(self):
        yr = datetime.datetime.today().year
        self.assertEquals((TimeSearchStmt('03 15').date -
                           TimeSearchStmt('15 mar %d' % yr).date), 0.0)
    def test6(self):
        self.assertEquals((TimeSearchStmt('03/15/2006').date -
                           TimeSearchStmt('15 mar 2006').date), 0.0)
    def test7(self):
        self.assertEquals((TimeSearchStmt('1 day ago').date -
                           TimeSearchStmt('24 hours ago').date), 0.0)
    def test8(self):
        self.assertEquals((TimeSearchStmt('1 hour ago').date -
                           TimeSearchStmt('60 minutes ago').date), 0.0)
    def test9(self):
        self.assertEquals((TimeSearchStmt('1 minute ago').date -
                           TimeSearchStmt('60 seconds ago').date), 0.0)
    def test10(self):
        self.assertEquals((TimeSearchStmt('1 week ago').date -
                           TimeSearchStmt('7 days ago').date), 0.0)
    def test11(self):
        self.assertEquals((TimeSearchStmt('1 month ago').date -
                           TimeSearchStmt('31 days ago').date), 0.0)
    def test12(self):
        self.assertEquals(TimeSearchStmt('12 mar 2007 21:00:00').date,
                          TimeSearchStmt('21:00:00 12 mar 2007').date)
    def test13(self):
        # This will fail if year flips during execution. Oh well :)
        yr = datetime.datetime.today().year
        self.assertEquals(TimeSearchStmt('12 mar %d 21:00' % yr).date,
                          TimeSearchStmt('21:00:00 12 mar').date)
    def test14(self):
        self.assertEquals(TimeSearchStmt('13 apr 2006 21:00').date,
                          TimeSearchStmt('04/13/2006 21:00:00').date)
    def test15(self):
        import vistrails.core.vistrail
        from vistrails.core.db.locator import XMLFileLocator
        import vistrails.core.system
        v = XMLFileLocator(vistrails.core.system.vistrails_root_directory() +
                           '/tests/resources/dummy.xml').load()
        # FIXME: Add notes to this.
#         self.assertTrue(NotesSearchStmt('mapper').match(v.actionMap[36]))
#         self.assertFalse(NotesSearchStmt('-qt-block-indent').match(v.actionMap[36]))

    # test16 and 17 now pass.
    #     def test16(self):
    #         self.assertRaises(SearchParseError, lambda *args: SearchCompiler('before:'))
    #     def test17(self):
    #         self.assertRaises(SearchParseError, lambda *args: SearchCompiler('after:yesterday before:lalala'))
    def test18(self):
        self.assertEquals(TimeSearchStmt('   13 apr 2006  ').date,
                          TimeSearchStmt(' 13 apr 2006   ').date)
    def test19(self):
        self.assertEquals(SearchCompiler('before:13 apr 2006 12:34:56').searchStmt.matchList[0].date,
                          BeforeSearchStmt('13 apr 2006 12:34:56').date)
    def test20(self):
        self.assertEquals(SearchCompiler('after:yesterday').searchStmt.matchList[0].date,
                          SearchCompiler('before:yesterday').searchStmt.matchList[0].date)
    def test21(self):
        self.assertEquals(SearchCompiler('after:today').searchStmt.matchList[0].date,
                          SearchCompiler('before:today').searchStmt.matchList[0].date)
    def test22(self):
        self.assertEquals(SearchCompiler('before:today').searchStmt.matchList[0].date,
                          SearchCompiler('before:this day').searchStmt.matchList[0].date)
    def test23(self):
        t = time.localtime()
        import vistrails.core.utils
        inv = vistrails.core.utils.invert(TimeSearchStmt.months)
        m = inv[t[1]]
        self.assertEquals(SearchCompiler('after:%s %s %s' % (t[0], m, t[2])).searchStmt.matchList[0].date,
                          SearchCompiler('after:today').searchStmt.matchList[0].date)
    def test24(self):
        # Test compiling these searches
        SearchCompiler('before')
        SearchCompiler('after')

if __name__ == '__main__':
    unittest.main()<|MERGE_RESOLUTION|>--- conflicted
+++ resolved
@@ -40,13 +40,6 @@
 import unittest
 
 from vistrails.core.query import extract_text
-<<<<<<< HEAD
-from vistrails.core.system import time_strptime
-=======
-
-import unittest
-import datetime
->>>>>>> 58de1bab
 
 ################################################################################
 
@@ -403,22 +396,14 @@
     def match(self, entity):
         if not entity.mod_time:
             return False
-<<<<<<< HEAD
-        t = time.mktime(time_strptime(entity.mod_time, "%d %b %Y %H:%M:%S"))
-=======
         t = time.mktime(entity.mod_time)
->>>>>>> 58de1bab
         return t <= self.date
 
 class AfterSearchStmt(TimeSearchStmt):
     def match(self, entity):
         if not entity.mod_time:
             return False
-<<<<<<< HEAD
-        t = time.mktime(time_strptime(entity.mod_time, "%d %b %Y %H:%M:%S"))
-=======
         t = time.mktime(entity.mod_time)
->>>>>>> 58de1bab
         return t >= self.date
 
 class UserSearchStmt(SearchStmt):
