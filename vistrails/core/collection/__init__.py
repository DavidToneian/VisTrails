###############################################################################
##
## Copyright (C) 2014-2015, New York University.
## Copyright (C) 2011-2014, NYU-Poly.
## Copyright (C) 2006-2011, University of Utah.
## All rights reserved.
## Contact: contact@vistrails.org
##
## This file is part of VisTrails.
##
## "Redistribution and use in source and binary forms, with or without
## modification, are permitted provided that the following conditions are met:
##
##  - Redistributions of source code must retain the above copyright notice,
##    this list of conditions and the following disclaimer.
##  - Redistributions in binary form must reproduce the above copyright
##    notice, this list of conditions and the following disclaimer in the
##    documentation and/or other materials provided with the distribution.
##  - Neither the name of the New York University nor the names of its
##    contributors may be used to endorse or promote products derived from
##    this software without specific prior written permission.
##
## THIS SOFTWARE IS PROVIDED BY THE COPYRIGHT HOLDERS AND CONTRIBUTORS "AS IS"
## AND ANY EXPRESS OR IMPLIED WARRANTIES, INCLUDING, BUT NOT LIMITED TO,
## THE IMPLIED WARRANTIES OF MERCHANTABILITY AND FITNESS FOR A PARTICULAR
## PURPOSE ARE DISCLAIMED. IN NO EVENT SHALL THE COPYRIGHT HOLDER OR
## CONTRIBUTORS BE LIABLE FOR ANY DIRECT, INDIRECT, INCIDENTAL, SPECIAL,
## EXEMPLARY, OR CONSEQUENTIAL DAMAGES (INCLUDING, BUT NOT LIMITED TO,
## PROCUREMENT OF SUBSTITUTE GOODS OR SERVICES; LOSS OF USE, DATA, OR PROFITS;
## OR BUSINESS INTERRUPTION) HOWEVER CAUSED AND ON ANY THEORY OF LIABILITY,
## WHETHER IN CONTRACT, STRICT LIABILITY, OR TORT (INCLUDING NEGLIGENCE OR
## OTHERWISE) ARISING IN ANY WAY OUT OF THE USE OF THIS SOFTWARE, EVEN IF
## ADVISED OF THE POSSIBILITY OF SUCH DAMAGE."
##
###############################################################################
from __future__ import division

import glob
import os
import sqlite3
from itertools import chain

from entity import Entity
from vistrail import VistrailEntity
from workflow import WorkflowEntity
from workflow_exec import WorkflowExecEntity
from thumbnail import ThumbnailEntity
from mashup import MashupEntity
from parameter_exploration import ParameterExplorationEntity

from vistrails.core.db.locator import FileLocator, BaseLocator
from vistrails.core.db.io import load_vistrail
import vistrails.core.system
import vistrails.db.services.io
from vistrails.core import debug

schema = ["create table entity(id integer primary key, type integer, "
          "name text, user integer, mod_time text, create_time text, "
          "size integer, description text, url text)",
          "create table entity_children(parent integer, child integer)",
          "create table entity_workspace(entity integer, workspace text)",
          "create table workspaces(id text primary key)",
          "insert into workspaces values ('Default')"]

class Collection(object):
    entity_types = dict((x.type_id, x)
                        for x in [VistrailEntity, WorkflowEntity, 
                                  WorkflowExecEntity, ThumbnailEntity,
                                  MashupEntity, ParameterExplorationEntity])
    def __init__(self, database=None):
        if database is None:
            self.database = ':memory:'
        else:
            self.database = database

        self.entities = {}
        self.deleted_entities = {}
        self.temp_entities = {}
        self.workspaces = {}
        self.currentWorkspace = 'Default'
        self.listeners = [] # listens for entity creation removal
        self.max_id = 0
        
        if not os.path.exists(self.database):
            debug.log("'%s' does not exist. Trying to create" % self.database)
            self.conn = sqlite3.connect(self.database)
            try:
                cur = self.conn.cursor()
                for s in schema:
                    cur.execute(s)
                self.conn.commit()
            except Exception, e:
                debug.critical("Could not create vistrail index schema", e)
        else:
            self.conn = sqlite3.connect(self.database)
        self.load_entities()

    #Singleton technique
    _instance = None

    @staticmethod
    def getInstance():
        if Collection._instance is False:
            debug.critical("Collection.getInstance() called but the "
                           "Collection has been deleted!")
            raise RuntimeError("Collection has been deleted!")
        elif Collection._instance is None:
            dotVistrails = vistrails.core.system.current_dot_vistrails()

            path = os.path.join(dotVistrails, "index.db")
            obj = Collection(path)
            Collection._instance = obj
        return Collection._instance

    @staticmethod
    def clearInstance():
        if Collection._instance:
            Collection._instance.conn.close()
        Collection._instance = False

    def add_listener(self, c):
        """ Add objects that listen to entity creation/removal
            Object may implement the following method
             updated(self)
        """
        self.listeners.append(c)

    def clear(self):
        cur = self.conn.cursor()
        cur.execute('delete from entity;')
        cur.execute('delete from entity_children;')
        cur.execute('delete from workspaces;')
        cur.execute('delete from entity_workspace;')

    def get_current_entities(self):
        """NOTE: returns an iterator"""
        return chain(self.entities.itervalues(), 
                     self.temp_entities.itervalues())

    def load_entities(self):
        cur = self.conn.cursor()
        cur.execute("select max(id) from entity;")
        for row in cur.fetchall():
            n = row[0]
            self.max_id = n if n is not None else 0
        
        cur.execute("select * from entity;")
        for row in cur.fetchall():
            entity = self.load_entity(*row)
            if entity is not None:
                self.entities[entity.id] = entity

        # now need to map children to correct places
        cur.execute("select * from entity_children;")
        for row in cur.fetchall():
            if row[0] in self.entities and row[1] in self.entities:
                self.entities[row[0]].children.append(self.entities[row[1]])
                self.entities[row[1]].parent = self.entities[row[0]]

        cur.execute("select * from workspaces;")
        for row in cur.fetchall():
            self.workspaces[row[0]] = []

        cur.execute("select * from entity_workspace;")
        for row in cur.fetchall():
            e_id, workspace = row
            if e_id in self.entities:
                if workspace not in self.workspaces:
                    self.workspaces[workspace] = []
                self.workspaces[workspace].append(self.entities[e_id])

    def save_entities(self):
        # TODO delete entities with no workspace
        for entity in self.deleted_entities.itervalues():
            self.db_delete_entity(entity)
        self.deleted_entities = {}
        
        for entity in self.entities.itervalues():
            if entity.was_updated:
                self.save_entity(entity)
                
        cur = self.conn.cursor()
        cur.execute('delete from workspaces;')
        cur.executemany("insert into workspaces values (?)", 
                        [(i,) for i in self.workspaces])

        cur.execute('delete from entity_workspace;')
        cur.executemany("insert into entity_workspace values (?, ?)", 
            ((k.id, i) for i,j in self.workspaces.iteritems() for k in j))

    def load_entity(self, *args):
        if args[1] in Collection.entity_types:
            entity = Collection.entity_types[args[1]].create(*args)
            return entity
        else:
            debug.critical("Cannot find entity type '%s'" % args[1])
        return None

    def add_entity(self, entity):
        """ Adds entities to memory recursively """
        if entity.id is None:
            self.max_id += 1
            entity.id = self.max_id
        entity.was_updated = True
        self.entities[entity.id] = entity
        for child in entity.children:
            child.parent = entity
            self.add_entity(child)
        
    def add_temp_entity(self, entity):
        """Add an entity to memory only.  Used for vistrails that have
        not been saved."""
        self.max_id += 1
        entity.id = self.max_id
        self.temp_entities[entity.id] = entity
        for child in entity.children:
            child.parent = entity
            self.add_temp_entity(child)

    def is_temp_entity(self, entity):
        return entity.id in self.temp_entities
            
    def save_entity(self, entity):
        """ saves entities to disk """
        cur = self.conn.cursor()
        entity_tuple = entity.save()
        cur.execute("insert or replace into entity values(%s)" % \
                    ','.join(('?',) * len(entity_tuple)), entity_tuple)
        entity.was_updated = False
        cur.execute('delete from entity_children where parent=?', (entity.id,))
        cur.executemany("insert into entity_children values (?, ?)",
                        ((entity.id, child.id) for child in entity.children))

    def commit(self):
        self.save_entities()
        self.conn.commit()
        for o in self.listeners:
            if hasattr(o, "updated"):
                o.updated()

    def delete_entity(self, entity):
        """ Delete entity from memory recursively """
        if entity.id in self.temp_entities:
            del self.temp_entities[entity.id]
        else:
            self.deleted_entities[entity.id] = entity
            if entity.id in self.entities:
                del self.entities[entity.id]
        for child in entity.children:
            self.delete_entity(child)

    def add_workspace(self, workspace):
        if workspace not in self.workspaces:
            self.workspaces[workspace] = []

    def add_to_workspace(self, entity, workspace=None):
        if not entity:
            return
        if not workspace:
            workspace = self.currentWorkspace
        self.add_workspace(workspace)
        if entity not in self.workspaces[workspace]:
            self.workspaces[workspace].append(entity)
        
    def del_from_workspace(self, entity, workspace=None):
        if not workspace:
            workspace = self.currentWorkspace
        if workspace in self.workspaces:
            if entity in self.workspaces[workspace]:
                self.workspaces[workspace].remove(entity)

    def delete_workspace(self, workspace):
        if workspace in self.workspaces:
            del self.workspaces[workspace]

    def db_delete_entity(self, entity):
        """ Delete entity from database """
        cur = self.conn.cursor()
        if entity.id is not None:
            cur.execute("delete from entity where id=?", (entity.id,))
            cur.execute("delete from entity_children where parent=?", (entity.id,))
            cur.execute("delete from entity_children where child=?", (entity.id,))

    def create_workflow_entity(self, workflow):
        entity = WorkflowEntity(workflow)
        self.add_entity(entity)
        return entity

    def create_vistrail_entity(self, vistrail):
        entity = VistrailEntity(vistrail)
        self.add_entity(entity)
        return entity

<<<<<<< HEAD
    def update_from_database(self, db_locator):
        # db_conn = db_locator.get_connection()
        config = {'host': db_locator._host,
                  'port': int(db_locator._port),
                  'db': db_locator._db,
                  'user': db_locator._user,
                  'passwd': db_locator._passwd}
        db_connection = vistrails.db.services.io.open_db_connection(config)
        rows = vistrails.db.services.io.get_db_object_list(db_connection, 
                                                           'vistrail')
        vistrails.db.services.io.close_db_connection(db_connection)
        for row in rows:
            if row[0] in [1,]:
                continue
            locator = DBLocator(config['host'], config['port'], config['db'],
                                config['user'], config['passwd'],
                                obj_type='vistrail', obj_id=row[0])
            (vistrail, abstractions, thumbnails, mashups) = load_vistrail(locator)
            vistrail.abstractions = abstractions
            vistrail.thumbnails = thumbnails
            vistrail.mashups = mashups
            self.create_vistrail_entity(vistrail)

=======
>>>>>>> 97642a95
    def update_from_directory(self, directory):
        filenames = glob.glob(os.path.join(directory, '*.vt'))
        for filename in filenames:
            locator = FileLocator(filename)
            url = locator.to_url()
            self.updateVistrail(url)

    def fromUrl(self, url):
        """ Check if entity with this url exist in index and return it """
        for e in self.entities.itervalues():
            if e.url == url:
                return e
        return None

    def urlExists(self, url):
        """ Check if entity with this url exist """
        locator = BaseLocator.from_url(url)
        if locator.is_valid():
            return True
        return False

    def updateVistrail(self, url, vistrail=None):
        """ updateVistrail(self, string:url, Vistrail:vistrail)
        Update the specified entity url. Delete or reload as necessary.
        Need to make sure workspaces are updated if the entity is changed.
        """
        entities = [e for e in self.entities.itervalues() if e.url == url]
        entity = entities[0] if len(entities) else None
        while entity and entity.parent:
            entity = entity.parent 
            url = entity.url
        workspaces = [p for p in self.workspaces if entity in self.workspaces[p]]
        if entity:
            for p in workspaces:
                self.del_from_workspace(entity, p)
            self.delete_entity(entity)

        locator = BaseLocator.from_url(url)
        if locator.is_valid():
            if not vistrail:
                (vistrail, abstractions, thumbnails, mashups) = load_vistrail(locator)
                vistrail.abstractions = abstractions
                vistrail.thumbnails = thumbnails
                vistrail.mashups = mashups
            entity = self.create_vistrail_entity(vistrail)
            for p in workspaces:
                self.add_to_workspace(entity, p)
            return entity
        else:
            # probably an unsaved vistrail
            pass
#            debug.critical("Locator is not valid!")<|MERGE_RESOLUTION|>--- conflicted
+++ resolved
@@ -291,7 +291,6 @@
         self.add_entity(entity)
         return entity
 
-<<<<<<< HEAD
     def update_from_database(self, db_locator):
         # db_conn = db_locator.get_connection()
         config = {'host': db_locator._host,
@@ -315,8 +314,6 @@
             vistrail.mashups = mashups
             self.create_vistrail_entity(vistrail)
 
-=======
->>>>>>> 97642a95
     def update_from_directory(self, directory):
         filenames = glob.glob(os.path.join(directory, '*.vt'))
         for filename in filenames:
