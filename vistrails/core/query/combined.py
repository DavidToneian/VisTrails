--- conflicted
+++ resolved
@@ -1,3 +1,4 @@
+
 ###############################################################################
 ##
 ## Copyright (C) 2014-2016, New York University.
@@ -50,15 +51,11 @@
         self.use_regex = use_regex
 
     def run(self, controller, name):
-<<<<<<< HEAD
+        if self.search_str:
+            reportusage.record_feature('query', controller)
         if self.queryPipeline is not None and \
             len(self.queryPipeline.modules) > 0:
             VisualQuery.run(self, controller, name)
-=======
-        if self.search_str:
-            reportusage.record_feature('query', controller)
-        VisualQuery.run(self, controller, name)
->>>>>>> 2ca12baa
         compiler = SearchCompiler(self.search_str, self.use_regex)
         self.search_stmt = compiler.searchStmt
 
