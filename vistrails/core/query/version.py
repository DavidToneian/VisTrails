###############################################################################
##
## Copyright (C) 2006-2011, University of Utah. 
## All rights reserved.
## Contact: contact@vistrails.org
##
## This file is part of VisTrails.
##
## "Redistribution and use in source and binary forms, with or without 
## modification, are permitted provided that the following conditions are met:
##
##  - Redistributions of source code must retain the above copyright notice, 
##    this list of conditions and the following disclaimer.
##  - Redistributions in binary form must reproduce the above copyright 
##    notice, this list of conditions and the following disclaimer in the 
##    documentation and/or other materials provided with the distribution.
##  - Neither the name of the University of Utah nor the names of its 
##    contributors may be used to endorse or promote products derived from 
##    this software without specific prior written permission.
##
## THIS SOFTWARE IS PROVIDED BY THE COPYRIGHT HOLDERS AND CONTRIBUTORS "AS IS" 
## AND ANY EXPRESS OR IMPLIED WARRANTIES, INCLUDING, BUT NOT LIMITED TO, 
## THE IMPLIED WARRANTIES OF MERCHANTABILITY AND FITNESS FOR A PARTICULAR 
## PURPOSE ARE DISCLAIMED. IN NO EVENT SHALL THE COPYRIGHT HOLDER OR 
## CONTRIBUTORS BE LIABLE FOR ANY DIRECT, INDIRECT, INCIDENTAL, SPECIAL, 
## EXEMPLARY, OR CONSEQUENTIAL DAMAGES (INCLUDING, BUT NOT LIMITED TO, 
## PROCUREMENT OF SUBSTITUTE GOODS OR SERVICES; LOSS OF USE, DATA, OR PROFITS; 
## OR BUSINESS INTERRUPTION) HOWEVER CAUSED AND ON ANY THEORY OF LIABILITY, 
## WHETHER IN CONTRACT, STRICT LIABILITY, OR TORT (INCLUDING NEGLIGENCE OR 
## OTHERWISE) ARISING IN ANY WAY OUT OF THE USE OF THIS SOFTWARE, EVEN IF 
## ADVISED OF THE POSSIBILITY OF SUCH DAMAGE."
##
###############################################################################
# We need to remove QtGui and QtCore refernce by storing all of our
# notes in plain text, not html, should be fix later
<<<<<<< HEAD
from PyQt4 import QtGui
#from PyQt4.QtCore import QString
=======
from core.query import extract_text
>>>>>>> cb72eabb
import core.utils
import re
import time

################################################################################

class SearchParseError(Exception):
    def __init__(self, *args, **kwargs):
        Exception.__init__(self, *args, **kwargs)

class SearchStmt(object):
    def __init__(self, content):
        self.text = content
        self.content = re.compile('.*'+content+'.*', re.MULTILINE | re.IGNORECASE)

    def match(self, vistrail, action):
        return True

    def matchModule(self, v, m):
        return True

    def run(self, v, n):
        pass

    def __call__(self):
        """Make SearchStmt behave just like a QueryObject."""
        return self

class TimeSearchStmt(SearchStmt):
    oneSecond = 1.0
    oneMinute = oneSecond * 60.0
    oneHour = oneMinute * 60.0
    oneDay = oneHour * 24.0
    oneWeek = oneDay * 7.0
    oneMonth = oneDay * 31.0 # wrong, I know
    oneYear = oneDay * 365.0 # wrong, I know
    amounts = {'seconds': oneSecond,
               'minutes': oneMinute,
               'hours': oneHour,
               'days': oneDay,
               'weeks': oneWeek,
               'months': oneMonth,
               'years': oneYear}
    months = {'january': 1,
              'february': 2,
              'march': 3,
              'april': 4,
              'may': 5,
              'june': 6,
              'july': 7,
              'august': 8,
              'september': 9,
              'october': 10,
              'november': 11,
              'december': 12}
    
    dateEntry = r'([^\,\/\: ]+)'
    timeEntry = r'(\d?\d?)'
    dateSep = r' *[\,\/\- ] *'
    timeSep = r' *: *'
    sep = r' *'
    start = r'^ *'
    finish = r' *$'
    twoEntryDate = (dateEntry+
                    dateSep+
                    dateEntry)
    threeEntryDate = (dateEntry+
                      dateSep+
                      dateEntry+
                      dateSep+
                      dateEntry)
    twoEntryTime = (timeEntry+
                    timeSep+
                    timeEntry)
    threeEntryTime = (timeEntry+
                      timeSep+
                      timeEntry+
                      timeSep+
                      timeEntry)

    dateRE = [re.compile((start+
                          twoEntryDate+
                          finish)), # Mar 12   Mar, 12    
              re.compile((start+
                          threeEntryDate+
                          finish)), # Mar, 12, 2006    2006 Mar 12     etc
              re.compile((start+
                          twoEntryTime+
                          finish)),
              re.compile((start+
                          threeEntryTime+
                          finish)),
              re.compile((start+
                          twoEntryDate+
                          sep+
                          twoEntryTime+
                          finish)),
              re.compile((start+
                          twoEntryDate+
                          sep+
                          threeEntryTime+
                          finish)),
              re.compile((start+
                          threeEntryDate+
                          sep+
                          twoEntryTime+
                          finish)),
              re.compile((start+
                          threeEntryDate+
                          sep+
                          threeEntryTime+
                          finish)),
              re.compile((start+
                          twoEntryTime+
                          sep+
                          twoEntryDate+
                          finish)),
              re.compile((start+
                          twoEntryTime+
                          sep+
                          threeEntryDate+
                          finish)),
              re.compile((start+
                          threeEntryTime+
                          sep+
                          twoEntryDate+
                          finish)),
              re.compile((start+
                          threeEntryTime+
                          sep+
                          threeEntryDate+
                          finish))]
    
    def __init__(self, date):
        self.date = self.parseDate(date)

    def parseDate(self, dateStr):
        def parseAgo(s):
            [amount, unit] = s.split(' ')
            try:
                amount = float(amount)
            except ValueError:
                raise SearchParseError("Expected a number, got %s" % amount)
            if amount <= 0:
                raise SearchParseError("Expected a positive number, got %s" % amount)
            unitRe = re.compile('^'+unit)
            keys = [k
                    for k in TimeSearchStmt.amounts.keys()
                    if unitRe.match(k)]
            if len(keys) == 0:
                raise SearchParseError("Time unit unknown: %s" % unit)
            elif len(keys) > 1:
                raise SearchParseError("Time unit ambiguous: %s matches %s" % (unit, keys))
            return round(time.time()) - TimeSearchStmt.amounts[keys[0]] * amount

        def guessDate(unknownEntries, year=None):
            def guessStrMonth(s):
                monthRe = re.compile('^'+s)
                keys = [k
                        for k in TimeSearchStmt.months.keys()
                        if monthRe.match(k)]
                if len(keys) == 0:
                    raise SearchParseError("Unknown month: %s" % s)
                elif len(keys) > 1:
                    raise SearchParseError("Ambiguous month: %s matches %s" % (s, keys))
                return TimeSearchStmt.months[keys[0]]
            if not year:
                m = None
                # First heuristic: if month comes first, then year comes last
                try:
                    e0 = int(unknownEntries[0])
                except ValueError:
                    m = guessStrMonth(unknownEntries[0])
                    try:
                        d = int(unknownEntries[1])
                    except ValueError:
                        raise SearchParseError("Expected day, got %s" % unknownEntries[1])
                    try:
                        y = int(unknownEntries[2])
                    except ValueError:
                        raise SearchParseError("Expected year, got %s" % unknownEntries[2])
                    return (y, m, d)
                # Second heuristic: if month comes last, then year comes first
                try:
                    e2 = int(unknownEntries[2])
                except ValueError:
                    m = guessStrMonth(unknownEntries[2])
                    try:
                        d = int(unknownEntries[1])
                    except ValueError:
                        raise SearchParseError("Expected day, got %s" % unknownEntries[1])
                    try:
                        y = int(unknownEntries[0])
                    except ValueError:
                        raise SearchParseError("Expected year, got %s" % unknownEntries[0])
                    return (y, m, d)
                # If month is the middle one, decide day and year by size
                # (year is largest, hopefully year was entered using 4 digits)
                try:
                    e1 = int(unknownEntries[1])
                except ValueError:
                    m = guessStrMonth(unknownEntries[1])
                    try:
                        d = int(unknownEntries[2])
                    except ValueError:
                        raise SearchParseError("Expected day or year, got %s" % unknownEntries[2])
                    try:
                        y = int(unknownEntries[0])
                    except ValueError:
                        raise SearchParseError("Expected year or year, got %s" % unknownEntries[0])
                    return (max(y,d), m, min(y, d))
                lst = [(e0,0),(e1,1),(e2,2)]
                lst.sort()
                return guessDate([str(lst[0][0]),
                                  str(lst[1][0])],
                                 year=e2)
            # We know year, decide month using similar heuristics - try string month first,
            # then decide which is possible
            try:
                e0 = int(unknownEntries[0])
            except ValueError:
                m = guessStrMonth(unknownEntries[0])
                try:
                    d = int(unknownEntries[1])
                except ValueError:
                    raise SearchParseError("Expected day, got %s" % unknownEntries[1])
                return (year, m, d)
            try:
                e1 = int(unknownEntries[1])
            except ValueError:
                m = guessStrMonth(unknownEntries[1])
                try:
                    d = int(unknownEntries[0])
                except ValueError:
                    raise SearchParseError("Expected day, got %s" % unknownEntries[0])
                return (year, m, d)
            if e0 > 12:
                return (year, e1, e0)
            else:
                return (year, e0, e1)

        dateStr = dateStr.lower().lstrip().rstrip()
        if dateStr.endswith(" ago"):
            return parseAgo(dateStr[:-4])
        if dateStr == "yesterday":
            lst = list(time.localtime(round(time.time()) - TimeSearchStmt.oneDay))
            # Reset hour, minute, second
            lst[3] = 0
            lst[4] = 0
            lst[5] = 0
            return time.mktime(lst)
        if dateStr == "today":
            lst = list(time.localtime())
            # Reset hour, minute, second
            lst[3] = 0
            lst[4] = 0
            lst[5] = 0
            return time.mktime(lst)
        if dateStr.startswith("this "):
            rest = dateStr[5:]
            lst = list(time.localtime(round(time.time())))
            if rest == "minute":
                lst[5] = 0
            elif rest == "hour":
                lst[5] = 0
                lst[4] = 0
            elif rest == "day":
                lst[5] = 0
                lst[4] = 0
                lst[3] = 0
            elif rest == "week": # weeks start on monday
                lst[5]  = 0
                lst[4]  = 0
                lst[3]  = 0
                # This hack saves me the hassle of computing negative days, months, etc
                lst = list(time.localtime(time.mktime(lst) - TimeSearchStmt.oneDay * lst[6]))
            elif rest == "month":
                lst[5]  = 0
                lst[4]  = 0
                lst[3]  = 0
                lst[2]  = 1
            elif rest == "year":
                lst[5]  = 0
                lst[4]  = 0
                lst[3]  = 0
                lst[2]  = 1
                lst[1]  = 1
            return time.mktime(lst)
                
        result = [x.match(dateStr) for x in TimeSearchStmt.dateRE]
        this = list(time.localtime())
        def setTwoDate(g):
            d = guessDate(g, year=this[0])
            this[0] = d[0]
            this[1] = d[1]
            this[2] = d[2]
        def setThreeDate(g):
            d = guessDate(g)
            this[0] = d[0]
            this[1] = d[1]
            this[2] = d[2]
        def setTwoTime(g):
            this[3] = int(g[0])
            this[4] = int(g[1])
            this[5] = 0
        def setThreeTime(g):
            this[3] = int(g[0])
            this[4] = int(g[1])
            this[5] = int(g[2])
        if result[0]:
            setTwoDate(result[0].groups())
            setTwoTime([0,0])
        elif result[1]:
            setThreeDate(result[1].groups())
            setTwoTime([0,0])
        elif result[2]:
            setTwoTime(result[2].groups())
        elif result[3]:
            setThreeTime(result[3].groups())
        elif result[4]:
            g = result[4].groups()
            setTwoDate([g[0], g[1]])
            setTwoTime([g[2], g[3]])
        elif result[5]:
            g = result[5].groups()
            setTwoDate([g[0], g[1]])
            setThreeTime([g[2], g[3], g[4]])
        elif result[6]:
            g = result[6].groups()
            setThreeDate([g[0], g[1], g[2]])
            setTwoTime([g[3], g[4]])
        elif result[7]:
            g = result[7].groups()
            setThreeDate([g[0], g[1], g[2]])
            setThreeTime([g[3], g[4], g[5]])
        elif result[8]:
            g = result[8].groups()
            setTwoTime([g[0], g[1]])
            setTwoDate([g[2], g[3]])
        elif result[9]:
            g = result[9].groups()
            setTwoTime([g[0], g[1]])
            setThreeDate([g[2], g[3], g[4]])
        elif result[10]:
            g = result[10].groups()
            setThreeTime([g[0], g[1], g[2]])
            setTwoDate([g[3], g[4]])
        elif result[11]:
            g = result[11].groups()
            setThreeTime([g[0], g[1], g[2]])
            setThreeDate([g[3], g[4],g[5]])
        else:
            raise SearchParseError("Expected a date, got '%s'" % dateStr)
        return time.mktime(this)
        
class BeforeSearchStmt(TimeSearchStmt):
    def match(self, vistrail, action):
        if not action.date:
            return False
        t = time.mktime(time.strptime(action.date, "%d %b %Y %H:%M:%S"))
        return t <= self.date

class AfterSearchStmt(TimeSearchStmt):
    def match(self, vistrail, action):
        if not action.date:
            return False
        t = time.mktime(time.strptime(action.date, "%d %b %Y %H:%M:%S"))
        return t >= self.date

class UserSearchStmt(SearchStmt):
    def match(self, vistrail, action):
        if not action.user:
            return False
        return self.content.match(action.user)

class NotesSearchStmt(SearchStmt):
    def match(self, vistrail, action):
        if vistrail.has_notes(action.id):
            plainNotes = extract_text(vistrail.get_notes(action.id))
            return self.content.search(plainNotes)
        return False

class NameSearchStmt(SearchStmt):
    def match(self, vistrail, action):
        m = 0
        tm = vistrail.get_tagMap()
        if action.timestep in tm:
            m = self.content.match(tm[action.timestep])
        if bool(m) == False:
            m = self.content.match(vistrail.get_description(action.timestep))
        return bool(m)

class ModuleSearchStmt(SearchStmt):
    def match(self, vistrail, action):
        pipeline = vistrail.getPipeline(action.timestep)
        for module in pipeline.modules.itervalues():
            if self.content.match(module.name):
                return True
        return False

class AndSearchStmt(SearchStmt):
    def __init__(self, lst):
        self.matchList = lst
    def match(self, vistrail, action):
        for s in self.matchList:
            if not s.match(vistrail, action):
                return False
        return True

class OrSearchStmt(SearchStmt):
    def __init__(self, lst):
        self.matchList = lst
    def match(self, vistrail, action):
        for s in self.matchList:
            if s.match(vistrail, action):
                return True
        return False

class NotSearchStmt(SearchStmt):
    def __init__(self, stmt):
        self.stmt = stmt
    def match(self, vistrail, action):
        return not self.stmt.match(action)

class TrueSearch(SearchStmt):
    def __init__(self):
        pass
    def match(self, vistrail, action):
        return True

################################################################################

class SearchCompiler(object):
    SEPARATOR = -1
    def __init__(self, searchStr):
        self.searchStmt = self.compile(searchStr)
    def compile(self, searchStr):
        lst = []
        t1 = searchStr.split(' ')
        while t1:
            tok = t1[0]
            cmd = tok.split(':')
            if not SearchCompiler.dispatch.has_key(cmd[0]):
                fun = SearchCompiler.parseAny
            else:
                fun = SearchCompiler.dispatch[cmd[0]]
            if len(cmd) > 1:
                [search, rest] = fun(self, cmd[1:] + t1[1:])
            else:
                [search, rest] = fun(self, t1)
            lst.append(search)
            t1 = rest
        return AndSearchStmt(lst)
    def parseUser(self, tokStream):
        if len(tokStream) == 0:
            raise SearchParseError('Expected token, got end of search')
        return (UserSearchStmt(tokStream[0]), tokStream[1:])
    def parseAny(self, tokStream):
        if len(tokStream) == 0:
            raise SearchParseError('Expected token, got end of search')
        tok = tokStream[0]
        return (OrSearchStmt([UserSearchStmt(tok),
                              NotesSearchStmt(tok),
                              NameSearchStmt(tok)]), tokStream[1:])
    def parseNotes(self, tokStream):
        if len(tokStream) == 0:
            raise SearchParseError('Expected token, got end of search')
        lst = []
        while len(tokStream):
            tok = tokStream[0]
            if ':' in tok:
                return (AndSearchStmt(lst), tokStream)
            lst.append(NotesSearchStmt(tok))
            tokStream = tokStream[1:]
        return (AndSearchStmt(lst), [])
    def parseName(self, tokStream):
        if len(tokStream) == 0:
            raise SearchParseError('Expected token, got end of search')
        lst = []
        while len(tokStream):
            tok = tokStream[0]
            if ':' in tok:
                return (AndSearchStmt(lst), tokStream)
            lst.append(NameSearchStmt(tok))
            tokStream = tokStream[1:]
        return (AndSearchStmt(lst), [])
    def parseModule(self, tokStream):
        if len(tokStream) == 0:
            raise SearchParseError('Expected token, got end of search')
        lst = []
        while len(tokStream):
            tok = tokStream[0]
            if ':' in tok:
                return (AndSearchStmt(lst), tokStream)
            lst.append(ModuleSearchStmt(tok))
            tokStream = tokStream[1:]
        return (AndSearchStmt(lst), [])
    def parseBefore(self, tokStream):
        old_tokstream = tokStream
        try:
            if len(tokStream) == 0:
                raise SearchParseError('Expected token, got end of search')
            lst = []
            while len(tokStream):
                tok = tokStream[0]
                # ugly, special case times
                if (':' in tok and
                    not TimeSearchStmt.dateRE[2].match(tok) and
                    not TimeSearchStmt.dateRE[3].match(tok)):
                    return (BeforeSearchStmt(" ".join(lst)), tokStream)
                lst.append(tok)
                tokStream = tokStream[1:]
            return (BeforeSearchStmt(" ".join(lst)), [])
        except SearchParseError, e:
            if 'Expected a date' in e.args[0]:
                try:
                    return self.parseAny(old_tokstream)
                except SearchParseError, e2:
                    print "Another exception...", e2.args[0]
                    raise e
            else:
                raise
            
    def parseAfter(self, tokStream):
        try:
            if len(tokStream) == 0:
                raise SearchParseError('Expected token, got end of search')
            lst = []
            while len(tokStream):
                tok = tokStream[0]
                # ugly, special case times
                if (':' in tok and
                    not TimeSearchStmt.dateRE[2].match(tok) and
                    not TimeSearchStmt.dateRE[3].match(tok)):
                    return (AfterSearchStmt(" ".join(lst)), tokStream)
                lst.append(tok)
                tokStream = tokStream[1:]
            return (AfterSearchStmt(" ".join(lst)), [])
        except SearchParseError, e:
            if 'Expected a date' in e.args[0]:
                try:
                    return self.parseAny(['after'] + tokStream)
                except SearchParseError, e2:
                    print "Another exception...", e2.args[0]
                    raise e
            else:
                raise

    dispatch = {'user': parseUser,
                'notes': parseNotes,
                'before': parseBefore,
                'after': parseAfter,
                'name': parseName,
                'module': parseModule,
                'any': parseAny}
                
            

################################################################################

import unittest
import datetime

class TestSearch(unittest.TestCase):
    def test1(self):
        self.assertEquals((TimeSearchStmt('1 day ago').date -
                           TimeSearchStmt('2 days ago').date), TimeSearchStmt.oneDay)
    def test2(self):
        self.assertEquals((TimeSearchStmt('12 mar 2006').date -
                           TimeSearchStmt('11 mar 2006').date), TimeSearchStmt.oneDay)
    def test3(self):
        # This will fail if year flips during execution. Oh well :)
        yr = datetime.datetime.today().year
        self.assertEquals((TimeSearchStmt('12 mar').date -
                           TimeSearchStmt('12 mar %d' % yr).date), 0.0)
    def test4(self):
        # This will fail if year flips during execution. Oh well :)
        yr = datetime.datetime.today().year
        self.assertEquals((TimeSearchStmt('mar 12').date -
                           TimeSearchStmt('12 mar %d' % yr).date), 0.0)
    def test5(self):
        yr = datetime.datetime.today().year
        self.assertEquals((TimeSearchStmt('03 15').date -
                           TimeSearchStmt('15 mar %d' % yr).date), 0.0)
    def test6(self):
        self.assertEquals((TimeSearchStmt('03/15/2006').date -
                           TimeSearchStmt('15 mar 2006').date), 0.0)
    def test7(self):
        self.assertEquals((TimeSearchStmt('1 day ago').date -
                           TimeSearchStmt('24 hours ago').date), 0.0)
    def test8(self):
        self.assertEquals((TimeSearchStmt('1 hour ago').date -
                           TimeSearchStmt('60 minutes ago').date), 0.0)
    def test9(self):
        self.assertEquals((TimeSearchStmt('1 minute ago').date -
                           TimeSearchStmt('60 seconds ago').date), 0.0)
    def test10(self):
        self.assertEquals((TimeSearchStmt('1 week ago').date -
                           TimeSearchStmt('7 days ago').date), 0.0)
    def test11(self):
        self.assertEquals((TimeSearchStmt('1 month ago').date -
                           TimeSearchStmt('31 days ago').date), 0.0)
    def test12(self):
        self.assertEquals(TimeSearchStmt('12 mar 2007 21:00:00').date,
                          TimeSearchStmt('21:00:00 12 mar 2007').date)
    def test13(self):
        # This will fail if year flips during execution. Oh well :)
        yr = datetime.datetime.today().year
        self.assertEquals(TimeSearchStmt('12 mar %d 21:00' % yr).date,
                          TimeSearchStmt('21:00:00 12 mar').date)
    def test14(self):
        self.assertEquals(TimeSearchStmt('13 apr 2006 21:00').date,
                          TimeSearchStmt('04/13/2006 21:00:00').date)
    def test15(self):
        import core.vistrail
        from core.db.locator import XMLFileLocator
        import core.system
        v = XMLFileLocator(core.system.vistrails_root_directory() +
                           '/tests/resources/dummy.xml').load()
        # FIXME: Add notes to this.
#         self.assertTrue(NotesSearchStmt('mapper').match(v.actionMap[36]))
#         self.assertFalse(NotesSearchStmt('-qt-block-indent').match(v.actionMap[36]))

    # test16 and 17 now pass.
    #     def test16(self):
    #         self.assertRaises(SearchParseError, lambda *args: SearchCompiler('before:'))
    #     def test17(self):
    #         self.assertRaises(SearchParseError, lambda *args: SearchCompiler('after:yesterday before:lalala'))
    def test18(self):
        self.assertEquals(TimeSearchStmt('   13 apr 2006  ').date,
                          TimeSearchStmt(' 13 apr 2006   ').date)
    def test19(self):
        self.assertEquals(SearchCompiler('before:13 apr 2006 12:34:56').searchStmt.matchList[0].date,
                          BeforeSearchStmt('13 apr 2006 12:34:56').date)
    def test20(self):
        self.assertEquals(SearchCompiler('after:yesterday').searchStmt.matchList[0].date,
                          SearchCompiler('before:yesterday').searchStmt.matchList[0].date)
    def test21(self):
        self.assertEquals(SearchCompiler('after:today').searchStmt.matchList[0].date,
                          SearchCompiler('before:today').searchStmt.matchList[0].date)
    def test22(self):
        self.assertEquals(SearchCompiler('before:today').searchStmt.matchList[0].date,
                          SearchCompiler('before:this day').searchStmt.matchList[0].date)
    def test23(self):
        t = time.localtime()
        import core.utils
        inv = core.utils.invert(TimeSearchStmt.months)
        m = inv[t[1]]
        self.assertEquals(SearchCompiler('after:%s %s %s' % (t[0], m, t[2])).searchStmt.matchList[0].date,
                          SearchCompiler('after:today').searchStmt.matchList[0].date)
    def test24(self):
        # Test compiling these searches
        SearchCompiler('before')
        SearchCompiler('after')

if __name__ == '__main__':
    unittest.main()<|MERGE_RESOLUTION|>--- conflicted
+++ resolved
@@ -33,12 +33,7 @@
 ###############################################################################
 # We need to remove QtGui and QtCore refernce by storing all of our
 # notes in plain text, not html, should be fix later
-<<<<<<< HEAD
-from PyQt4 import QtGui
-#from PyQt4.QtCore import QString
-=======
 from core.query import extract_text
->>>>>>> cb72eabb
 import core.utils
 import re
 import time
