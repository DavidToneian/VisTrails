###############################################################################
##
## Copyright (C) 2014-2016, New York University.
## Copyright (C) 2011-2014, NYU-Poly.
## Copyright (C) 2006-2011, University of Utah.
## All rights reserved.
## Contact: contact@vistrails.org
##
## This file is part of VisTrails.
##
## "Redistribution and use in source and binary forms, with or without
## modification, are permitted provided that the following conditions are met:
##
##  - Redistributions of source code must retain the above copyright notice,
##    this list of conditions and the following disclaimer.
##  - Redistributions in binary form must reproduce the above copyright
##    notice, this list of conditions and the following disclaimer in the
##    documentation and/or other materials provided with the distribution.
##  - Neither the name of the New York University nor the names of its
##    contributors may be used to endorse or promote products derived from
##    this software without specific prior written permission.
##
## THIS SOFTWARE IS PROVIDED BY THE COPYRIGHT HOLDERS AND CONTRIBUTORS "AS IS"
## AND ANY EXPRESS OR IMPLIED WARRANTIES, INCLUDING, BUT NOT LIMITED TO,
## THE IMPLIED WARRANTIES OF MERCHANTABILITY AND FITNESS FOR A PARTICULAR
## PURPOSE ARE DISCLAIMED. IN NO EVENT SHALL THE COPYRIGHT HOLDER OR
## CONTRIBUTORS BE LIABLE FOR ANY DIRECT, INDIRECT, INCIDENTAL, SPECIAL,
## EXEMPLARY, OR CONSEQUENTIAL DAMAGES (INCLUDING, BUT NOT LIMITED TO,
## PROCUREMENT OF SUBSTITUTE GOODS OR SERVICES; LOSS OF USE, DATA, OR PROFITS;
## OR BUSINESS INTERRUPTION) HOWEVER CAUSED AND ON ANY THEORY OF LIABILITY,
## WHETHER IN CONTRACT, STRICT LIABILITY, OR TORT (INCLUDING NEGLIGENCE OR
## OTHERWISE) ARISING IN ANY WAY OUT OF THE USE OF THIS SOFTWARE, EVEN IF
## ADVISED OF THE POSSIBILITY OF SUCH DAMAGE."
##
###############################################################################
# We need to remove QtGui and QtCore refernce by storing all of our
# notes in plain text, not html, should be fix later


import datetime
import re
import time
import unittest

from vistrails.core.query import extract_text
from vistrails.core.system import time_strptime

################################################################################

class SearchParseError(Exception):
    def __init__(self, *args, **kwargs):
        Exception.__init__(self, *args, **kwargs)


def validModuleStmt(stmt):
    """ Modules are only queried by name, and shown by default if
    name is not given
    """
    return type(stmt) in [AndSearchStmt, OrSearchStmt, NotSearchStmt,
                          ModuleSearchStmt, TrueSearch]

class SearchStmt(object):
    def match(self, controller, action):
        return True

    def matchModule(self, v, m):
        return False

    def run(self, controller, n):
        pass

    def __call__(self):
        """Make SearchStmt behave just like a QueryObject."""
        return self

class TimeSearchStmt(SearchStmt):
    oneSecond = 1.0
    oneMinute = oneSecond * 60.0
    oneHour = oneMinute * 60.0
    oneDay = oneHour * 24.0
    oneWeek = oneDay * 7.0
    oneMonth = oneDay * 31.0 # wrong, I know
    oneYear = oneDay * 365.0 # wrong, I know
    amounts = {'seconds': oneSecond,
               'minutes': oneMinute,
               'hours': oneHour,
               'days': oneDay,
               'weeks': oneWeek,
               'months': oneMonth,
               'years': oneYear}
    months = {'january': 1,
              'february': 2,
              'march': 3,
              'april': 4,
              'may': 5,
              'june': 6,
              'july': 7,
              'august': 8,
              'september': 9,
              'october': 10,
              'november': 11,
              'december': 12}
    
    dateEntry = r'([^\,\/\: ]+)'
    timeEntry = r'(\d?\d?)'
    dateSep = r' *[\,\/\- ] *'
    timeSep = r' *: *'
    sep = r' *'
    start = r'^ *'
    finish = r' *$'
    twoEntryDate = (dateEntry+
                    dateSep+
                    dateEntry)
    threeEntryDate = (dateEntry+
                      dateSep+
                      dateEntry+
                      dateSep+
                      dateEntry)
    twoEntryTime = (timeEntry+
                    timeSep+
                    timeEntry)
    threeEntryTime = (timeEntry+
                      timeSep+
                      timeEntry+
                      timeSep+
                      timeEntry)

    dateRE = [re.compile((start+
                          twoEntryDate+
                          finish)), # Mar 12   Mar, 12    
              re.compile((start+
                          threeEntryDate+
                          finish)), # Mar, 12, 2006    2006 Mar 12     etc
              re.compile((start+
                          twoEntryTime+
                          finish)),
              re.compile((start+
                          threeEntryTime+
                          finish)),
              re.compile((start+
                          twoEntryDate+
                          sep+
                          twoEntryTime+
                          finish)),
              re.compile((start+
                          twoEntryDate+
                          sep+
                          threeEntryTime+
                          finish)),
              re.compile((start+
                          threeEntryDate+
                          sep+
                          twoEntryTime+
                          finish)),
              re.compile((start+
                          threeEntryDate+
                          sep+
                          threeEntryTime+
                          finish)),
              re.compile((start+
                          twoEntryTime+
                          sep+
                          twoEntryDate+
                          finish)),
              re.compile((start+
                          twoEntryTime+
                          sep+
                          threeEntryDate+
                          finish)),
              re.compile((start+
                          threeEntryTime+
                          sep+
                          twoEntryDate+
                          finish)),
              re.compile((start+
                          threeEntryTime+
                          sep+
                          threeEntryDate+
                          finish))]
    
    def __init__(self, date):
        self.date = self.parseDate(date)

    def parseDate(self, dateStr):
        def parseAgo(s):
            [amount, unit] = s.split(' ')
            try:
                amount = float(amount)
            except ValueError:
                raise SearchParseError("Expected a number, got %s" % amount)
            if amount <= 0:
                raise SearchParseError("Expected a positive number, got %s" % amount)
            unitRe = re.compile('^'+unit)
            keys = [k
                    for k in list(TimeSearchStmt.amounts.keys())
                    if unitRe.match(k)]
            if len(keys) == 0:
                raise SearchParseError("Time unit unknown: %s" % unit)
            elif len(keys) > 1:
                raise SearchParseError("Time unit ambiguous: %s matches %s" % (unit, keys))
            return round(time.time()) - TimeSearchStmt.amounts[keys[0]] * amount

        def guessDate(unknownEntries, year=None):
            def guessStrMonth(s):
                monthRe = re.compile('^'+s)
                keys = [k
                        for k in list(TimeSearchStmt.months.keys())
                        if monthRe.match(k)]
                if len(keys) == 0:
                    raise SearchParseError("Unknown month: %s" % s)
                elif len(keys) > 1:
                    raise SearchParseError("Ambiguous month: %s matches %s" % (s, keys))
                return TimeSearchStmt.months[keys[0]]
            if not year:
                m = None
                # First heuristic: if month comes first, then year comes last
                try:
                    e0 = int(unknownEntries[0])
                except ValueError:
                    m = guessStrMonth(unknownEntries[0])
                    try:
                        d = int(unknownEntries[1])
                    except ValueError:
                        raise SearchParseError("Expected day, got %s" % unknownEntries[1])
                    try:
                        y = int(unknownEntries[2])
                    except ValueError:
                        raise SearchParseError("Expected year, got %s" % unknownEntries[2])
                    return (y, m, d)
                # Second heuristic: if month comes last, then year comes first
                try:
                    e2 = int(unknownEntries[2])
                except ValueError:
                    m = guessStrMonth(unknownEntries[2])
                    try:
                        d = int(unknownEntries[1])
                    except ValueError:
                        raise SearchParseError("Expected day, got %s" % unknownEntries[1])
                    try:
                        y = int(unknownEntries[0])
                    except ValueError:
                        raise SearchParseError("Expected year, got %s" % unknownEntries[0])
                    return (y, m, d)
                # If month is the middle one, decide day and year by size
                # (year is largest, hopefully year was entered using 4 digits)
                try:
                    e1 = int(unknownEntries[1])
                except ValueError:
                    m = guessStrMonth(unknownEntries[1])
                    try:
                        d = int(unknownEntries[2])
                    except ValueError:
                        raise SearchParseError("Expected day or year, got %s" % unknownEntries[2])
                    try:
                        y = int(unknownEntries[0])
                    except ValueError:
                        raise SearchParseError("Expected year or year, got %s" % unknownEntries[0])
                    return (max(y,d), m, min(y, d))
                lst = [(e0,0),(e1,1),(e2,2)]
                lst.sort()
                return guessDate([str(lst[0][0]),
                                  str(lst[1][0])],
                                 year=e2)
            # We know year, decide month using similar heuristics - try string month first,
            # then decide which is possible
            try:
                e0 = int(unknownEntries[0])
            except ValueError:
                m = guessStrMonth(unknownEntries[0])
                try:
                    d = int(unknownEntries[1])
                except ValueError:
                    raise SearchParseError("Expected day, got %s" % unknownEntries[1])
                return (year, m, d)
            try:
                e1 = int(unknownEntries[1])
            except ValueError:
                m = guessStrMonth(unknownEntries[1])
                try:
                    d = int(unknownEntries[0])
                except ValueError:
                    raise SearchParseError("Expected day, got %s" % unknownEntries[0])
                return (year, m, d)
            if e0 > 12:
                return (year, e1, e0)
            else:
                return (year, e0, e1)

        dateStr = dateStr.lower().lstrip().rstrip()
        if dateStr.endswith(" ago"):
            return parseAgo(dateStr[:-4])
        if dateStr == "yesterday":
            lst = list(time.localtime(round(time.time()) - TimeSearchStmt.oneDay))
            # Reset hour, minute, second
            lst[3] = 0
            lst[4] = 0
            lst[5] = 0
            return time.mktime(tuple(lst))
        if dateStr == "today":
            lst = list(time.localtime())
            # Reset hour, minute, second
            lst[3] = 0
            lst[4] = 0
            lst[5] = 0
            return time.mktime(tuple(lst))
        if dateStr.startswith("this "):
            rest = dateStr[5:]
            lst = list(time.localtime(round(time.time())))
            if rest == "minute":
                lst[5] = 0
            elif rest == "hour":
                lst[5] = 0
                lst[4] = 0
            elif rest == "day":
                lst[5] = 0
                lst[4] = 0
                lst[3] = 0
            elif rest == "week": # weeks start on monday
                lst[5]  = 0
                lst[4]  = 0
                lst[3]  = 0
                # This hack saves me the hassle of computing negative days, months, etc
                lst = list(time.localtime(time.mktime(tuple(lst)) - TimeSearchStmt.oneDay * lst[6]))
            elif rest == "month":
                lst[5]  = 0
                lst[4]  = 0
                lst[3]  = 0
                lst[2]  = 1
            elif rest == "year":
                lst[5]  = 0
                lst[4]  = 0
                lst[3]  = 0
                lst[2]  = 1
                lst[1]  = 1
            return time.mktime(tuple(lst))
                
        result = [x.match(dateStr) for x in TimeSearchStmt.dateRE]
        this = list(time.localtime())
        def setTwoDate(g):
            d = guessDate(g, year=this[0])
            this[0] = d[0]
            this[1] = d[1]
            this[2] = d[2]
        def setThreeDate(g):
            d = guessDate(g)
            this[0] = d[0]
            this[1] = d[1]
            this[2] = d[2]
        def setTwoTime(g):
            this[3] = int(g[0])
            this[4] = int(g[1])
            this[5] = 0
        def setThreeTime(g):
            this[3] = int(g[0])
            this[4] = int(g[1])
            this[5] = int(g[2])
        if result[0]:
            setTwoDate(result[0].groups())
            setTwoTime([0,0])
        elif result[1]:
            setThreeDate(result[1].groups())
            setTwoTime([0,0])
        elif result[2]:
            setTwoTime(result[2].groups())
        elif result[3]:
            setThreeTime(result[3].groups())
        elif result[4]:
            g = result[4].groups()
            setTwoDate([g[0], g[1]])
            setTwoTime([g[2], g[3]])
        elif result[5]:
            g = result[5].groups()
            setTwoDate([g[0], g[1]])
            setThreeTime([g[2], g[3], g[4]])
        elif result[6]:
            g = result[6].groups()
            setThreeDate([g[0], g[1], g[2]])
            setTwoTime([g[3], g[4]])
        elif result[7]:
            g = result[7].groups()
            setThreeDate([g[0], g[1], g[2]])
            setThreeTime([g[3], g[4], g[5]])
        elif result[8]:
            g = result[8].groups()
            setTwoTime([g[0], g[1]])
            setTwoDate([g[2], g[3]])
        elif result[9]:
            g = result[9].groups()
            setTwoTime([g[0], g[1]])
            setThreeDate([g[2], g[3], g[4]])
        elif result[10]:
            g = result[10].groups()
            setThreeTime([g[0], g[1], g[2]])
            setTwoDate([g[3], g[4]])
        elif result[11]:
            g = result[11].groups()
            setThreeTime([g[0], g[1], g[2]])
            setThreeDate([g[3], g[4],g[5]])
        else:
            raise SearchParseError("Expected a date, got '%s'" % dateStr)
        return time.mktime(tuple(this))
        
class BeforeSearchStmt(TimeSearchStmt):
    def match(self, controller, action):
        if not action.date:
            return False
        t = time.mktime(time_strptime(action.date, "%d %b %Y %H:%M:%S"))
        return t <= self.date

class AfterSearchStmt(TimeSearchStmt):
    def match(self, controller, action):
        if not action.date:
            return False
        t = time.mktime(time_strptime(action.date, "%d %b %Y %H:%M:%S"))
        return t >= self.date

class RegexEnabledSearchStmt(SearchStmt):
    def __init__(self, content, use_regex):
        self.content = content
        self.use_regex = use_regex
        if self.use_regex:
            self.regex = re.compile(content, re.MULTILINE | re.IGNORECASE)

    def _content_matches(self, v):
        if self.use_regex:
            return self.regex.match(v)
        else:
            return self.content in v

class UserSearchStmt(RegexEnabledSearchStmt):
    def match(self, controller, action):
        if not action.user:
            return False
        return self._content_matches(action.user)

class NotesSearchStmt(RegexEnabledSearchStmt):
    def match(self, controller, action):
        notes = controller.get_notes(action.id)
        if notes:
            plainNotes = extract_text(notes)
            return self._content_matches(plainNotes)
        return False

class NameSearchStmt(RegexEnabledSearchStmt):
    def match(self, controller, action):
        tag = controller.get_tag(action.timestep) or ''
        m = self._content_matches(tag)
        if bool(m) == False:
            m = self._content_matches(controller.vistrail.get_description(action.timestep))
        return bool(m)

class ModuleSearchStmt(RegexEnabledSearchStmt):
<<<<<<< HEAD
    def match(self, vistrail, action):
        pipeline = vistrail.getPipeline(action.timestep)
        for module in pipeline.modules.values():
=======
    def match(self, controller, action):
        version = action.timestep
        from vistrails.core.configuration import get_vistrails_configuration
        hide_upgrades = getattr(get_vistrails_configuration(),
                                'hideUpgrades', True)
        if hide_upgrades:
            version = controller.create_upgrade(version, delay_update=True)
        p = controller.get_pipeline(version, do_validate=False)
        for module in p.modules.itervalues():
>>>>>>> b267f19a
            if self._content_matches(module.name):
                return True
        return False
    def matchModule(self, v, m):
        return self._content_matches(m.name)

class AndSearchStmt(SearchStmt):
    def __init__(self, lst):
        self.matchList = lst
    def match(self, controller, action):
        for s in self.matchList:
            if not s.match(controller, action):
                return False
        return True
    def matchModule(self, v, m):
        for s in self.matchList:
            if validModuleStmt(s):
                return s.matchModule(v, m)
        return True

class OrSearchStmt(SearchStmt):
    def __init__(self, lst):
        self.matchList = lst
    def match(self, controller, action):
        for s in self.matchList:
            if s.match(controller, action):
                return True
        return False
    def matchModule(self, v, m):
        for s in self.matchList:
            if validModuleStmt(s):
                return s.matchModule(v, m)
        return True

class NotSearchStmt(SearchStmt):
    def __init__(self, stmt):
        self.stmt = stmt
    def match(self, controller, action):
        return not self.stmt.match(action)
    def matchModule(self, v, m):
        if validModuleStmt(self.stmt):
            return not self.stmt.matchModule(v, m)
        return False

class TrueSearch(SearchStmt):
    def __init__(self):
        pass
    def match(self, controller, action):
        return True

    def matchModule(self, v, m):
        return True

################################################################################

class SearchCompiler(object):
    SEPARATOR = -1
    def __init__(self, searchStr, use_regex=False):
        self.searchStmt = self.compile(searchStr, use_regex)
    def compile(self, searchStr, use_regex):
        if not searchStr or not searchStr.strip():
            return TrueSearch()
        lst = []
        t1 = searchStr.split(' ')
        while t1:
            tok = t1[0]
            cmd = tok.split(':', 1)
            if cmd[0] in SearchCompiler.dispatch:
                fun = SearchCompiler.dispatch[cmd[0]]
                if len(cmd) > 1:
                    t1 = [cmd[1]] + t1[1:]
                search, rest = fun(self, t1, use_regex)
            else:
                search, rest = self.parseAny(t1, use_regex)
            lst.append(search)
            t1 = rest
        return AndSearchStmt(lst)
    def parseAny(self, tokStream, use_regex):
        if len(tokStream) == 0:
            raise SearchParseError('Expected token, got end of search')
        tok = tokStream[0]
        return (OrSearchStmt([UserSearchStmt(tok, use_regex),
                              NotesSearchStmt(tok, use_regex),
                              NameSearchStmt(tok, use_regex)]),
                tokStream[1:])
    def parseUser(self, tokStream, use_regex):
        if len(tokStream) == 0:
            raise SearchParseError('Expected token, got end of search')
        return (UserSearchStmt(tokStream[0], use_regex), tokStream[1:])
    def parseNotes(self, tokStream, use_regex):
        if len(tokStream) == 0:
            raise SearchParseError('Expected token, got end of search')
        lst = []
        while len(tokStream):
            tok = tokStream[0]
            if ':' in tok:
                return (AndSearchStmt(lst, use_regex), tokStream)
            lst.append(NotesSearchStmt(tok, use_regex))
            tokStream = tokStream[1:]
        return (AndSearchStmt(lst), [])
    def parseName(self, tokStream, use_regex):
        if len(tokStream) == 0:
            raise SearchParseError('Expected token, got end of search')
        lst = []
        while len(tokStream):
            tok = tokStream[0]
            if ':' in tok:
                return (AndSearchStmt(lst), tokStream)
            lst.append(NameSearchStmt(tok, use_regex))
            tokStream = tokStream[1:]
        return (AndSearchStmt(lst), [])
    def parseModule(self, tokStream, use_regex):
        if len(tokStream) == 0:
            raise SearchParseError('Expected token, got end of search')
        lst = []
        while len(tokStream):
            tok = tokStream[0]
            if ':' in tok:
                return (AndSearchStmt(lst), tokStream)
            lst.append(ModuleSearchStmt(tok, use_regex))
            tokStream = tokStream[1:]
        return (AndSearchStmt(lst), [])
    def parseBefore(self, tokStream, use_regex):
        old_tokstream = tokStream
        try:
            if len(tokStream) == 0:
                raise SearchParseError('Expected token, got end of search')
            lst = []
            while len(tokStream):
                tok = tokStream[0]
                # ugly, special case times
                if (':' in tok and
                    not TimeSearchStmt.dateRE[2].match(tok) and
                    not TimeSearchStmt.dateRE[3].match(tok)):
                    return (BeforeSearchStmt(" ".join(lst)), tokStream)
                lst.append(tok)
                tokStream = tokStream[1:]
            return (BeforeSearchStmt(" ".join(lst)), [])
        except SearchParseError as e:
            if 'Expected a date' in e.args[0]:
                try:
                    return self.parseAny(old_tokstream, use_regex)
                except SearchParseError as e2:
                    print("Another exception...", e2.args[0])
                    raise e
            else:
                raise
            
    def parseAfter(self, tokStream, use_regex):
        try:
            if len(tokStream) == 0:
                raise SearchParseError('Expected token, got end of search')
            lst = []
            while len(tokStream):
                tok = tokStream[0]
                # ugly, special case times
                if (':' in tok and
                    not TimeSearchStmt.dateRE[2].match(tok) and
                    not TimeSearchStmt.dateRE[3].match(tok)):
                    return (AfterSearchStmt(" ".join(lst)), tokStream)
                lst.append(tok)
                tokStream = tokStream[1:]
            return (AfterSearchStmt(" ".join(lst)), [])
        except SearchParseError as e:
            if 'Expected a date' in e.args[0]:
                try:
                    return self.parseAny(['after'] + tokStream, use_regex)
                except SearchParseError as e2:
                    print("Another exception...", e2.args[0])
                    raise e
            else:
                raise

    dispatch = {'user': parseUser,
                'notes': parseNotes,
                'before': parseBefore,
                'after': parseAfter,
                'name': parseName,
                'module': parseModule,
                'any': parseAny}
                
            

################################################################################


class TestSearch(unittest.TestCase):
    def test1(self):
        self.assertEquals((TimeSearchStmt('1 day ago').date -
                           TimeSearchStmt('2 days ago').date), TimeSearchStmt.oneDay)
    def test2(self):
        self.assertEquals((TimeSearchStmt('12 mar 2006').date -
                           TimeSearchStmt('11 mar 2006').date), TimeSearchStmt.oneDay)
    def test3(self):
        # This will fail if year flips during execution. Oh well :)
        yr = datetime.datetime.today().year
        self.assertEquals((TimeSearchStmt('12 mar').date -
                           TimeSearchStmt('12 mar %d' % yr).date), 0.0)
    def test4(self):
        # This will fail if year flips during execution. Oh well :)
        yr = datetime.datetime.today().year
        self.assertEquals((TimeSearchStmt('mar 12').date -
                           TimeSearchStmt('12 mar %d' % yr).date), 0.0)
    def test5(self):
        yr = datetime.datetime.today().year
        self.assertEquals((TimeSearchStmt('03 15').date -
                           TimeSearchStmt('15 mar %d' % yr).date), 0.0)
    def test6(self):
        self.assertEquals((TimeSearchStmt('03/15/2006').date -
                           TimeSearchStmt('15 mar 2006').date), 0.0)
    def test7(self):
        self.assertEquals((TimeSearchStmt('1 day ago').date -
                           TimeSearchStmt('24 hours ago').date), 0.0)
    def test8(self):
        self.assertEquals((TimeSearchStmt('1 hour ago').date -
                           TimeSearchStmt('60 minutes ago').date), 0.0)
    def test9(self):
        self.assertEquals((TimeSearchStmt('1 minute ago').date -
                           TimeSearchStmt('60 seconds ago').date), 0.0)
    def test10(self):
        self.assertEquals((TimeSearchStmt('1 week ago').date -
                           TimeSearchStmt('7 days ago').date), 0.0)
    def test11(self):
        self.assertEquals((TimeSearchStmt('1 month ago').date -
                           TimeSearchStmt('31 days ago').date), 0.0)
    def test12(self):
        self.assertEquals(TimeSearchStmt('12 mar 2007 21:00:00').date,
                          TimeSearchStmt('21:00:00 12 mar 2007').date)
    def test13(self):
        # This will fail if year flips during execution. Oh well :)
        yr = datetime.datetime.today().year
        self.assertEquals(TimeSearchStmt('12 mar %d 21:00' % yr).date,
                          TimeSearchStmt('21:00:00 12 mar').date)
    def test14(self):
        self.assertEquals(TimeSearchStmt('13 apr 2006 21:00').date,
                          TimeSearchStmt('04/13/2006 21:00:00').date)
    def test15(self):
        import vistrails.core.vistrail
        from vistrails.core.db.locator import XMLFileLocator
        import vistrails.core.system
        v = XMLFileLocator(vistrails.core.system.vistrails_root_directory() +
                           '/tests/resources/dummy.xml').load()
        # FIXME: Add notes to this.
#         self.assertTrue(NotesSearchStmt('mapper').match(v.actionMap[36]))
#         self.assertFalse(NotesSearchStmt('-qt-block-indent').match(v.actionMap[36]))

    # test16 and 17 now pass.
    #     def test16(self):
    #         self.assertRaises(SearchParseError, lambda *args: SearchCompiler('before:'))
    #     def test17(self):
    #         self.assertRaises(SearchParseError, lambda *args: SearchCompiler('after:yesterday before:lalala'))
    def test18(self):
        self.assertEquals(TimeSearchStmt('   13 apr 2006  ').date,
                          TimeSearchStmt(' 13 apr 2006   ').date)
    def test19(self):
        self.assertEquals(SearchCompiler('before:13 apr 2006 12:34:56').searchStmt.matchList[0].date,
                          BeforeSearchStmt('13 apr 2006 12:34:56').date)
    def test20(self):
        self.assertEquals(SearchCompiler('after:yesterday').searchStmt.matchList[0].date,
                          SearchCompiler('before:yesterday').searchStmt.matchList[0].date)
    def test21(self):
        self.assertEquals(SearchCompiler('after:today').searchStmt.matchList[0].date,
                          SearchCompiler('before:today').searchStmt.matchList[0].date)
    def test22(self):
        self.assertEquals(SearchCompiler('before:today').searchStmt.matchList[0].date,
                          SearchCompiler('before:this day').searchStmt.matchList[0].date)
    def test23(self):
        t = time.localtime()
        import vistrails.core.utils
        inv = vistrails.core.utils.invert(TimeSearchStmt.months)
        m = inv[t[1]]
        self.assertEquals(SearchCompiler('after:%s %s %s' % (t[0], m, t[2])).searchStmt.matchList[0].date,
                          SearchCompiler('after:today').searchStmt.matchList[0].date)
    def test24(self):
        # Test compiling these searches
        SearchCompiler('before')
        SearchCompiler('after')

if __name__ == '__main__':
    unittest.main()<|MERGE_RESOLUTION|>--- conflicted
+++ resolved
@@ -450,11 +450,6 @@
         return bool(m)
 
 class ModuleSearchStmt(RegexEnabledSearchStmt):
-<<<<<<< HEAD
-    def match(self, vistrail, action):
-        pipeline = vistrail.getPipeline(action.timestep)
-        for module in pipeline.modules.values():
-=======
     def match(self, controller, action):
         version = action.timestep
         from vistrails.core.configuration import get_vistrails_configuration
@@ -463,8 +458,7 @@
         if hide_upgrades:
             version = controller.create_upgrade(version, delay_update=True)
         p = controller.get_pipeline(version, do_validate=False)
-        for module in p.modules.itervalues():
->>>>>>> b267f19a
+        for module in p.modules.values():
             if self._content_matches(module.name):
                 return True
         return False
