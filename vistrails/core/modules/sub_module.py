--- conflicted
+++ resolved
@@ -43,7 +43,7 @@
 from vistrails.core.modules import module_registry
 from vistrails.core.modules.basic_modules import String, Boolean, Variant, NotCacheable
 from vistrails.core.modules.vistrails_module import Module, InvalidOutput, new_module, \
-    ModuleError
+    ModuleError, ModuleSuspended
 from vistrails.core.utils import ModuleAlreadyExists, DummyView, VistrailsInternalError
 import os.path
 import vistrails.db
@@ -54,18 +54,6 @@
 except ImportError:
     import sha
     sha_hash = sha.new
-
-<<<<<<< HEAD
-=======
-from core.cache.hasher import Hasher
-from core.cache.utils import hash_list
-from core.modules import module_registry
-from core.modules.basic_modules import String, Boolean, Variant, NotCacheable
-from core.modules.vistrails_module import Module, InvalidOutput, new_module, \
-    ModuleError, ModuleSuspended
-from core.utils import ModuleAlreadyExists, DummyView, VistrailsInternalError
-import os.path
->>>>>>> a584c9a6
 
 ##############################################################################
 
