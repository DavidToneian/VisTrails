--- conflicted
+++ resolved
@@ -115,28 +115,16 @@
         # Check and propagate errors
         if len(res[2]) > 0:
             raise ModuleError(self, 'Error(s) inside group:\n' +
-<<<<<<< HEAD
                               '\n '.join(me.module.__class__.__name__ + ': ' +
                                          me.msg for me in res[2].itervalues()))
 
         # Check and propagate ModuleSuspended exceptions
-        if len(res[4]) > 0:
-            message = '\n'.join([msg for msg in res[4].itervalues()])
-            children = [tmp_id_to_module_map[module_id]._module_suspended
-                        for module_id in res[4]]
-            raise ModuleSuspended(self, message, children=children)
-
-        # Connect internal OutputPort modules to Group's external output ports
-=======
-                              '\n '.join(me.module.__class__.__name__ + ': ' + \
-                                            me.msg for me in res[2].itervalues()))
         if res[4]:
-            # extract messages and previous ModuleSuspended exceptions
             message = '\n'.join([ms.msg for ms in res[4].itervalues()])
             children = list(res[4].values())
             raise ModuleSuspended(self, message, children=children)
 
->>>>>>> b2ed2836
+        # Connect internal OutputPort modules to Group's external output ports
         for oport_name, oport_module in self.output_remap.iteritems():
             if oport_name is not 'self':
                 oport_obj = tmp_id_to_module_map[oport_module.id]
