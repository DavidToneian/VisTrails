--- conflicted
+++ resolved
@@ -89,28 +89,7 @@
         self.persistent_modules = []
 
     def compute(self):
-<<<<<<< HEAD
         tmp_id_to_module_map = self.setup_result[0]
-=======
-        # Check required attributes
-        if not hasattr(self, 'pipeline') or self.pipeline is None:
-            raise VistrailsInternalError(
-                    "%s cannot execute -- pipeline doesn't exist" %
-                    self.__class__.__name__)
-        elif (not hasattr(self, 'output_remap') or self.output_remap is None or
-                not hasattr(self, 'input_remap') or self.input_remap is None):
-            raise VistrailsInternalError(
-                    "%s cannot execute -- remap dictionaries don't exist" %
-                    self.__class__.__name__)
-
-        # Setup pipeline for execution
-        res = self.interpreter.setup_pipeline(self.pipeline)
-        self.persistent_modules = res[0].values()
-        if len(res[5]) > 0:
-            raise ModuleError(self, "Error(s) inside group:\n" +
-                              "\n".join(me.msg for me in res[5].itervalues()))
-        tmp_id_to_module_map = res[0]
->>>>>>> 4166e079
 
         # Connect Group's external input ports to internal InputPort modules
         for iport_name, conn in self.inputPorts.iteritems():
@@ -119,41 +98,20 @@
             iport_obj.set_input_port('ExternalPipe', conn[0])
 
         # Execute pipeline
-<<<<<<< HEAD
-        kwargs = {'logger': self.logging.log, 'clean_pipeline': True,
-=======
         kwargs = {'logger': self.logging.log.recursing(self),
                   'clean_pipeline': True,
->>>>>>> 4166e079
                   'current_version': self.moduleInfo['version']}
         module_info_args = set(['locator', 'reason', 'extra_info', 'actions'])
         for arg in module_info_args:
             if arg in self.moduleInfo:
                 kwargs[arg] = self.moduleInfo[arg]
 
-<<<<<<< HEAD
-#         if hasattr(self, 'group_exec'):
-#             kwargs['parent_exec'] = self.group_exec
-
         res = self.interpreter.execute_pipeline(self.pipeline,
                                                 *(self.setup_result[:2]),
-=======
-        res = self.interpreter.execute_pipeline(self.pipeline,
-                                                *res[:2],
->>>>>>> 4166e079
                                                 **kwargs)
 
         # Check and propagate errors
-        if len(res[2]) > 0:
-<<<<<<< HEAD
-            raise ModuleError(self, 'Error(s) inside group:\n' +
-                              '\n '.join(me.module.__class__.__name__ + ': ' +
-                                         me.msg for me in res[2].itervalues()))
-
-        # Check and propagate ModuleSuspended exceptions
-        if res[4]:
-            message = '\n'.join([ms.msg for ms in res[4].itervalues()])
-=======
+        if res[2]:
             raise ModuleError(self, "Error(s) inside group:\n" +
                               "\n".join("%s: %s" % (
                                       me.module.__class__.__name__, me.msg)
@@ -162,7 +120,6 @@
         # Check and propagate ModuleSuspended exceptions
         if res[4]:
             message = "\n".join([ms.msg for ms in res[4].itervalues()])
->>>>>>> 4166e079
             children = list(res[4].values())
             raise ModuleSuspended(self, message, children=children)
 
