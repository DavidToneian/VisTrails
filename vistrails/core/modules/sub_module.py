###############################################################################
##
## Copyright (C) 2011-2014, NYU-Poly.
## Copyright (C) 2006-2011, University of Utah. 
## All rights reserved.
## Contact: contact@vistrails.org
##
## This file is part of VisTrails.
##
## "Redistribution and use in source and binary forms, with or without 
## modification, are permitted provided that the following conditions are met:
##
##  - Redistributions of source code must retain the above copyright notice, 
##    this list of conditions and the following disclaimer.
##  - Redistributions in binary form must reproduce the above copyright 
##    notice, this list of conditions and the following disclaimer in the 
##    documentation and/or other materials provided with the distribution.
##  - Neither the name of the University of Utah nor the names of its 
##    contributors may be used to endorse or promote products derived from 
##    this software without specific prior written permission.
##
## THIS SOFTWARE IS PROVIDED BY THE COPYRIGHT HOLDERS AND CONTRIBUTORS "AS IS" 
## AND ANY EXPRESS OR IMPLIED WARRANTIES, INCLUDING, BUT NOT LIMITED TO, 
## THE IMPLIED WARRANTIES OF MERCHANTABILITY AND FITNESS FOR A PARTICULAR 
## PURPOSE ARE DISCLAIMED. IN NO EVENT SHALL THE COPYRIGHT HOLDER OR 
## CONTRIBUTORS BE LIABLE FOR ANY DIRECT, INDIRECT, INCIDENTAL, SPECIAL, 
## EXEMPLARY, OR CONSEQUENTIAL DAMAGES (INCLUDING, BUT NOT LIMITED TO, 
## PROCUREMENT OF SUBSTITUTE GOODS OR SERVICES; LOSS OF USE, DATA, OR PROFITS; 
## OR BUSINESS INTERRUPTION) HOWEVER CAUSED AND ON ANY THEORY OF LIABILITY, 
## WHETHER IN CONTRACT, STRICT LIABILITY, OR TORT (INCLUDING NEGLIGENCE OR 
## OTHERWISE) ARISING IN ANY WAY OUT OF THE USE OF THIS SOFTWARE, EVEN IF 
## ADVISED OF THE POSSIBILITY OF SUCH DAMAGE."
##
###############################################################################

""" Define facilities for setting up SubModule Module in VisTrails """
from itertools import izip
import operator
import random
import uuid

from vistrails.core.cache.hasher import Hasher
from vistrails.core.cache.utils import hash_list
from vistrails.core.modules import module_registry
from vistrails.core.modules.basic_modules import String, Boolean, Variant, \
<<<<<<< HEAD
    identifier as basic_pkg
from vistrails.core.modules.vistrails_module import Module, InvalidOutput, \
    new_module, ModuleError, ModuleSuspended
from vistrails.core.modules.vistrails_module.parallel import RemoteExecution
from vistrails.core.utils import VistrailsInternalError
=======
    NotCacheable, identifier as basic_pkg
from vistrails.core.modules.config import ModuleSettings, IPort, OPort
from vistrails.core.modules.vistrails_module import Module, InvalidOutput, new_module, \
    ModuleError, ModuleSuspended
from vistrails.core.utils import ModuleAlreadyExists, DummyView, VistrailsInternalError
>>>>>>> 3d63f1a7
import os.path

try:
    import hashlib
    sha_hash = hashlib.sha1
except ImportError:
    import sha
    sha_hash = sha.new

##############################################################################

def random_signature(pipeline, obj, chm):
    hasher = sha_hash()
    hasher.update(str(random.random()))
    return hasher.digest()

def input_port_signature(pipeline, obj, chm):
    if hasattr(obj, '_input_port_signature') and \
            obj._input_port_signature is not None:
        return obj._input_port_signature
    return random_signature(pipeline, obj, chm)

class InputPort(Module):
    _settings = ModuleSettings(signature=input_port_signature)
    _input_ports = [IPort("name", "String", optional=True),
                    IPort("optional", "Boolean", optional=True),
                    IPort("spec", "String"),
                    IPort("ExternalPipe", "Variant", optional=True),
                    IPort("Default", "Variant")]
    _output_ports = [OPort("InternalPipe", "Variant")]
                    
    def compute(self):
        exPipe = self.force_get_input('ExternalPipe')
        if exPipe is not None:
            self.set_output('InternalPipe', exPipe)
        else:
            if self.has_input('Default'):
                self.set_output('InternalPipe',
                               self.get_input('Default'))
            else:
                self.set_output('InternalPipe', InvalidOutput)

###############################################################################
    
class OutputPort(Module):
    _input_ports = [IPort("name", "String", optional=True),
                    IPort("optional", "Boolean", optional=True),
                    IPort("spec", "String"),
                    IPort("InternalPipe", "Variant")]
    _output_ports = [OPort("ExternalPipe", "Variant", optional=True)]
    
    def compute(self):
<<<<<<< HEAD
        inPipe = self.getInputFromPort('InternalPipe')
        self.setResult('ExternalPipe', inPipe)

=======
        inPipe = self.get_input('InternalPipe')
        self.set_output('ExternalPipe', inPipe)
    
>>>>>>> 3d63f1a7
###############################################################################

def group_signature(pipeline, module, chm):
    if module._port_specs is None:
        module.make_port_specs()
    input_conns = {}
    input_functions = {}
    for from_module, c_id in pipeline.graph.edges_to(module.id):
        conn = pipeline.connections[c_id]
        if conn.destination.name not in input_conns:
            input_conns[conn.destination.name] = []
        input_conns[conn.destination.name].append((from_module, conn))
    for function in module.functions:
        if function.name not in input_functions:
            input_functions[function.name] = []
        input_functions[function.name].append(function)
    covered_modules = dict((k, False) for k in module._input_remap)
    for input_port_name, conn_list in input_conns.iteritems():
        covered_modules[input_port_name] = True
        input_module = module._input_remap[input_port_name]
        upstream_sigs = [(pipeline.subpipeline_signature(m) +
                          Hasher.connection_signature(c))
                         for (m, c) in conn_list]
        module_sig = Hasher.module_signature(input_module, chm)
        sig = Hasher.subpipeline_signature(module_sig, upstream_sigs)
        if input_port_name in input_functions:
            function_sig = hash_list(input_functions[input_port_name], 
                                     Hasher.function_signature, chm)
            sig = Hasher.compound_signature([sig, function_sig])
        input_module._input_port_signature = sig
    for input_port_name, done in covered_modules.iteritems():
        if done:
            continue
        covered_modules[input_port_name] = True
        input_module = module._input_remap[input_port_name]
        if input_port_name in input_functions:
            module_sig = Hasher.module_signature(input_module, chm)
            function_sig = hash_list(input_functions[input_port_name], 
                                     Hasher.function_signature, chm)
            sig = Hasher.compound_signature([module_sig, function_sig])
        else:
            sig = Hasher.module_signature(input_module, chm)
        input_module._input_port_signature = sig

    module.pipeline.refresh_signatures()

    sig_list = []
    sig_list.append(Hasher.module_signature(module, chm))
    for m_id in module.pipeline.graph.sinks():
        sig_list.append(module.pipeline.subpipeline_signature(m_id))
    return Hasher.compound_signature(sig_list)

class Group(Module):
    _settings = ModuleSettings(signature=group_signature,
                               hide_descriptor=True)
    _output_ports = [OPort("self", "Group", optional=True)]

    def __init__(self):
        Module.__init__(self)
        self.is_group = True
        self.persistent_modules = []

    def compute(self):
        tmp_id_to_module_map = self.setup_result[0]

        # Connect Group's external input ports to internal InputPort modules
        for iport_name, conn in self.inputPorts.iteritems():
            iport_module = self.input_remap[iport_name]
            iport_obj = tmp_id_to_module_map[iport_module.id]
            iport_obj.set_input_port('ExternalPipe', conn[0])

        # Execute pipeline
        kwargs = {'logger': self.logging.log.recursing(self),
                  'clean_pipeline': True,
                  'current_version': self.moduleInfo['version']}
        module_info_args = set(['locator', 'reason', 'extra_info', 'actions'])
        for arg in module_info_args:
            if arg in self.moduleInfo:
                kwargs[arg] = self.moduleInfo[arg]

        res = self.interpreter.execute_pipeline(self.pipeline,
                                                *(self.setup_result[:2]),
                                                **kwargs)

        # Check and propagate errors
        if res[2]:
            raise ModuleError(self, "Error(s) inside group:\n" +
                              "\n".join("%s: %s" % (
                                      me.module.__class__.__name__, me.msg)
                              for me in res[2].itervalues()))

        # Check and propagate ModuleSuspended exceptions
        if res[4]:
            message = "\n".join([ms.msg for ms in res[4].itervalues()])
            children = list(res[4].values())
            raise ModuleSuspended(self, message, children=children)

        # Connect internal OutputPort modules to Group's external output ports
        for oport_name, oport_module in self.output_remap.iteritems():
            if oport_name is not 'self':
                oport_obj = tmp_id_to_module_map[oport_module.id]
                self.set_output(oport_name,
                                oport_obj.get_output('ExternalPipe'))

        self.interpreter.finalize_pipeline(self.pipeline, *res[:-1],
                                           reset_computed=False)

    def is_cacheable(self):
        return all(m.is_cacheable() for m in self.persistent_modules)

    def update(self):
        self.logging.begin_update(self)
        self.updateUpstream(callback=self.setup_pipeline, priority=40)

    def setup_pipeline(self, connectors):
        # Check required attributes
        if not hasattr(self, 'pipeline') or self.pipeline is None:
            raise VistrailsInternalError(
                    "%s cannot execute -- pipeline doesn't exist" %
                    self.__class__.__name__)
        elif (not hasattr(self, 'output_remap') or self.output_remap is None or
                not hasattr(self, 'input_remap') or self.input_remap is None):
            raise VistrailsInternalError(
                    "%s cannot execute -- remap dictionaries don't exist" %
                    self.__class__.__name__)

        # Setup pipeline for execution
        res = self.interpreter.setup_pipeline(self.pipeline)
        self.persistent_modules = res[0].values()
        if len(res[5]) > 0:
            raise ModuleError(self, 'Error(s) inside group:\n' +
                              '\n'.join(me.msg for me in res[5].itervalues()))
        self.setup_result = res

        ports = set(m.id for m in self.input_remap.itervalues())
        ports.update(m.id for m in self.output_remap.itervalues())

        # Determine acceptable execution targets
        tmp_id_to_module_map = res[0]
        if all(hasattr(module, 'remote_execution')
               for i, module in tmp_id_to_module_map.iteritems()
               if i not in ports):
            self.remote_execution = reduce(
                    operator.or_,
                    (module.remote_execution
                     for i, module in tmp_id_to_module_map.iteritems()
                     if i not in ports))
            self.on_upstream_ready(connectors)
        else:
            # Some modules are not parallelizable: go to low priority then
            # execute serially
            self._runner.add(lambda: self.on_upstream_ready(connectors),
                             priority=self.COMPUTE_PRIORITY)

###############################################################################

def coalesce_port_specs(neighbors, type):
    from vistrails.core.modules.basic_modules import identifier as basic_pkg
    reg = module_registry.get_module_registry()
    cur_descs = None
    if type == 'input':
        find_common = reg.find_descriptor_subclass
        common_desc = reg.get_descriptor_by_name(basic_pkg, 'Variant')
    elif type == 'output':
        find_common = reg.find_descriptor_superclass
        common_desc = reg.get_descriptor_by_name(basic_pkg, 'Module')
    else:
        raise VistrailsInternalError("Cannot understand type '%s'" % type)

    for (module, port_name) in neighbors:
        if cur_descs is None:
            port_spec = module.get_port_spec(port_name, type)
            cur_descs = port_spec.descriptors()
        else:
            next_port_spec = module.get_port_spec(port_name, type)
            next_descs = next_port_spec.descriptors()
            if len(cur_descs) != len(next_descs):
                raise VistrailsInternalError("Cannot have single port "
                                             "connect to incompatible "
                                             "types")
            descs = []
            for cur_desc, next_desc in izip(cur_descs, next_descs):
                new_desc = find_common(cur_desc, next_desc)
                if new_desc is None:
                    new_desc = common_desc
                descs.append(new_desc)
            cur_descs = descs
    if cur_descs:
        sigstring = '(' + ','.join(d.sigstring for d in cur_descs) + ')'
    else:
        sigstring = None
    return sigstring

def get_port_spec_info(pipeline, module):
    type_map = {'OutputPort': 'output', 'InputPort': 'input'}
    try:
        type = type_map[module.name]
    except KeyError:
        raise VistrailsInternalError("cannot translate type '%s'" % type)
    if type == 'input':
        get_edges = pipeline.graph.edges_from
        get_port_name = \
            lambda x: pipeline.connections[x].destination.name
    elif type == 'output':
        get_edges = pipeline.graph.edges_to
        get_port_name = \
            lambda x: pipeline.connections[x].source.name
    # conns = get_edges(module.id)
#     for i, m in pipeline.modules.iteritems():
#         print i, m.name
#     for j, c in pipeline.connections.iteritems():
#         print j, c.source.moduleId, c.destination.moduleId

    neighbors = [(pipeline.modules[m_id], get_port_name(c_id))
                 for (m_id, c_id) in get_edges(module.id)]
    port_name = neighbors[0][1]
    sigstring = coalesce_port_specs(neighbors, type)
    old_name = port_name
    # sigstring = neighbor.get_port_spec(port_name, type).sigstring

    # FIXME check old registry here?
    port_optional = False
    for function in module.functions:
        if function.name == 'name':
            port_name = function.params[0].strValue
        if function.name == 'optional':
            port_optional = function.params[0].strValue == 'True'
#     print 'psi:', port_name, old_name, sigstring
    return (port_name, sigstring, port_optional, neighbors)

###############################################################################

class Abstraction(Group):
    _settings = ModuleSettings(name="SubWorkflow", 
                               hide_descriptor=True)

    def __init__(self):
        Group.__init__(self)

    # the compute method is inherited from Group!

def read_vistrail(vt_fname):
    import vistrails.db.services.io
    from vistrails.core.vistrail.vistrail import Vistrail
    vistrail = vistrails.db.services.io.open_vistrail_from_xml(vt_fname)
    Vistrail.convert(vistrail)
    return vistrail

def read_vistrail_from_db(db_connection, abs_id, version):
    import vistrails.db.services.io
    from vistrails.core.vistrail.vistrail import Vistrail
    vistrail = vistrails.db.services.io.open_vistrail_from_db(db_connection, abs_id, version)
    Vistrail.convert(vistrail)
    return vistrail

def get_abs_namespace_info(vistrail):
    annotation_add = None
    annotation_key = '__abstraction_uuid__'
    namespaces = []
    while vistrail.get_annotation(annotation_key) is not None:
        namespaces.append(vistrail.get_annotation(annotation_key).value)
        if annotation_add is None:
            annotation_add = 2
        else:
            annotation_add += 1
        annotation_key = '__abstraction_uuid_%d__' % annotation_add
    return namespaces, annotation_add

def get_all_abs_namespaces(vistrail):
    return get_abs_namespace_info(vistrail)[0]

def get_cur_abs_namespace(vistrail):
    all_namespaces = get_abs_namespace_info(vistrail)[0]
    if len(all_namespaces) > 0:
        return all_namespaces[-1]
    return None

def get_next_abs_annotation_key(vistrail):
    annotation_add = get_abs_namespace_info(vistrail)[1]
    if annotation_add is None:
        return "__abstraction_uuid__"
    return "__abstraction_uuid_%d__" % annotation_add

def get_cur_abs_annotation_key(vistrail):
    annotation_add = get_abs_namespace_info(vistrail)[1]
    if annotation_add is None:
        return None
    elif annotation_add == 2:
        return '__abstraction_uuid__'
    return '__abstraction_uuid_%d__' % (annotation_add - 1)
    
def save_abstraction(vistrail, fname):
    from vistrails.core.db.io import save_vistrail_to_xml

    # check if vistrail is changed before calling this!
    new_namespace = str(uuid.uuid1())
    annotation_key = get_next_abs_annotation_key(vistrail)
    vistrail.set_annotation(annotation_key, new_namespace)
    save_vistrail_to_xml(vistrail, fname)

def new_abstraction(name, vistrail, vt_fname=None, internal_version=-1L,
                    pipeline=None):
    """make_abstraction(name: str, 
                        vistrail: (str or Vistrail), 
                        registry: ModuleRegistry,
                        vt_fname: str,
                        internal_version: long,
                        pipeline: Pipeline) -> type

    Creates a new VisTrails module that is a subclass of Abstraction
    according to the vistrail file provided and the version.  The version
    can either be a tag (string) or an id (long)
    """

    if isinstance(vistrail, basestring):
        vt_fname = vistrail
        vistrail = read_vistrail(vistrail)
    elif vt_fname is None:
        raise VistrailsInternalError("Abstraction must provide "
                                     "vt_fname with vistrail")
    
    if internal_version == -1L:
        internal_version = vistrail.get_latest_version()
    action = vistrail.actionMap[internal_version]
    if pipeline is None:
        pipeline = vistrail.getPipeline(internal_version)
        # try to make the subworkflow work with the package versions we have
        pipeline.validate()
    uuid = get_cur_abs_namespace(vistrail)

    if vistrail.has_notes(action.id):
        docstring = vistrail.get_notes(action.id)
    else:
        docstring = None

    d = {}
    input_modules = []
    output_modules = []
    for module in pipeline.module_list:
        #FIXME make this compare more robust
        if module.name == 'InputPort' and module.package == basic_pkg:
            input_modules.append(module)
        elif module.name == 'OutputPort' and module.package == basic_pkg:
            output_modules.append(module)
    input_ports = []
    output_ports = []
    input_remap = {}
    output_remap = {}
    for module in input_modules:
        (port_name, sigstring, optional, _) = \
            get_port_spec_info(pipeline, module)
        input_ports.append((port_name, sigstring, optional))
        input_remap[port_name] = module
    for module in output_modules:
        (port_name, sigstring, optional, _) = \
            get_port_spec_info(pipeline, module)
        output_ports.append((port_name, sigstring, optional))
        output_remap[port_name] = module

    # necessary for group
    d['_input_ports'] = input_ports
    d['_output_ports'] = output_ports
    d['input_remap'] = input_remap
    d['output_remap'] = output_remap
    d['pipeline'] = pipeline

    # abstraction specific
    d['vt_fname'] = vt_fname
    d['vistrail'] = vistrail
    d['internal_version'] = internal_version
    d['uuid'] = uuid

    # print "input_ports", d['_input_ports']
    # print "output_ports", d['_output_ports']
    return new_module(Abstraction, name, d, docstring)

def get_abstraction_dependencies(vistrail, internal_version=-1L):
    if isinstance(vistrail, basestring):
        vistrail = read_vistrail(vistrail)
    if internal_version == -1L:
        internal_version = vistrail.get_latest_version()
    # action = vistrail.actionMap[internal_version]
    pipeline = vistrail.getPipeline(internal_version)
    
    packages = {}
    for module in pipeline.module_list:
        if module.package not in packages:
            packages[module.package] = set()
        packages[module.package].add(module.descriptor_info)
    return packages

def find_internal_abstraction_refs(pkg, vistrail, internal_version=-1L):
    if isinstance(vistrail, basestring):
        vistrail = read_vistrail(os.path.join(pkg.package_dir, vistrail))
    if internal_version == -1L:
        internal_version = vistrail.get_latest_version()
    pipeline = vistrail.getPipeline(internal_version)
    abstractions = []
    for m in pipeline.module_list:
        if m.vtType == 'abstraction' and m.package == pkg.identifier:
            abstractions.append((m.name, m.namespace))
    return abstractions

def parse_abstraction_name(filename, get_all_parts=False):
    # assume only 1 possible prefix or suffix
    import re
    prefixes = ["abstraction_"]
    suffixes = [".vt", ".xml"]
    path, fname = os.path.split(filename)
    hexpat = '[a-fA-F0-9]'
    uuidpat = hexpat + '{8}-' + hexpat + '{4}-' + hexpat + '{4}-' + hexpat + '{4}-' + hexpat + '{12}'
    prepat = '|'.join(prefixes).replace('.','\\.')
    sufpat = '|'.join(suffixes).replace('.','\\.')
    pattern = re.compile("(" + prepat + ")?(.+?)(\(" + uuidpat + "\))?(" + sufpat + ")", re.DOTALL)
    matchobj = pattern.match(fname)
    prefix, absname, uuid, suffix = [matchobj.group(x) or '' for x in xrange(1,5)]
    if get_all_parts:
        return (path, prefix, absname, uuid[1:-1], suffix)
    return absname


###############################################################################

_modules = [InputPort, OutputPort, Group, Abstraction]<|MERGE_RESOLUTION|>--- conflicted
+++ resolved
@@ -43,19 +43,11 @@
 from vistrails.core.cache.utils import hash_list
 from vistrails.core.modules import module_registry
 from vistrails.core.modules.basic_modules import String, Boolean, Variant, \
-<<<<<<< HEAD
     identifier as basic_pkg
 from vistrails.core.modules.vistrails_module import Module, InvalidOutput, \
     new_module, ModuleError, ModuleSuspended
-from vistrails.core.modules.vistrails_module.parallel import RemoteExecution
 from vistrails.core.utils import VistrailsInternalError
-=======
-    NotCacheable, identifier as basic_pkg
 from vistrails.core.modules.config import ModuleSettings, IPort, OPort
-from vistrails.core.modules.vistrails_module import Module, InvalidOutput, new_module, \
-    ModuleError, ModuleSuspended
-from vistrails.core.utils import ModuleAlreadyExists, DummyView, VistrailsInternalError
->>>>>>> 3d63f1a7
 import os.path
 
 try:
@@ -108,15 +100,9 @@
     _output_ports = [OPort("ExternalPipe", "Variant", optional=True)]
     
     def compute(self):
-<<<<<<< HEAD
-        inPipe = self.getInputFromPort('InternalPipe')
-        self.setResult('ExternalPipe', inPipe)
-
-=======
         inPipe = self.get_input('InternalPipe')
         self.set_output('ExternalPipe', inPipe)
-    
->>>>>>> 3d63f1a7
+
 ###############################################################################
 
 def group_signature(pipeline, module, chm):
@@ -229,7 +215,7 @@
 
     def update(self):
         self.logging.begin_update(self)
-        self.updateUpstream(callback=self.setup_pipeline, priority=40)
+        self.update_upstream(callback=self.setup_pipeline, priority=40)
 
     def setup_pipeline(self, connectors):
         # Check required attributes
