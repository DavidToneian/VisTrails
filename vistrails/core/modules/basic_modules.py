###############################################################################
##
## Copyright (C) 2011-2013, NYU-Poly.
## Copyright (C) 2006-2011, University of Utah. 
## All rights reserved.
## Contact: contact@vistrails.org
##
## This file is part of VisTrails.
##
## "Redistribution and use in source and binary forms, with or without 
## modification, are permitted provided that the following conditions are met:
##
##  - Redistributions of source code must retain the above copyright notice, 
##    this list of conditions and the following disclaimer.
##  - Redistributions in binary form must reproduce the above copyright 
##    notice, this list of conditions and the following disclaimer in the 
##    documentation and/or other materials provided with the distribution.
##  - Neither the name of the University of Utah nor the names of its 
##    contributors may be used to endorse or promote products derived from 
##    this software without specific prior written permission.
##
## THIS SOFTWARE IS PROVIDED BY THE COPYRIGHT HOLDERS AND CONTRIBUTORS "AS IS" 
## AND ANY EXPRESS OR IMPLIED WARRANTIES, INCLUDING, BUT NOT LIMITED TO, 
## THE IMPLIED WARRANTIES OF MERCHANTABILITY AND FITNESS FOR A PARTICULAR 
## PURPOSE ARE DISCLAIMED. IN NO EVENT SHALL THE COPYRIGHT HOLDER OR 
## CONTRIBUTORS BE LIABLE FOR ANY DIRECT, INDIRECT, INCIDENTAL, SPECIAL, 
## EXEMPLARY, OR CONSEQUENTIAL DAMAGES (INCLUDING, BUT NOT LIMITED TO, 
## PROCUREMENT OF SUBSTITUTE GOODS OR SERVICES; LOSS OF USE, DATA, OR PROFITS; 
## OR BUSINESS INTERRUPTION) HOWEVER CAUSED AND ON ANY THEORY OF LIABILITY, 
## WHETHER IN CONTRACT, STRICT LIABILITY, OR TORT (INCLUDING NEGLIGENCE OR 
## OTHERWISE) ARISING IN ANY WAY OUT OF THE USE OF THIS SOFTWARE, EVEN IF 
## ADVISED OF THE POSSIBILITY OF SUCH DAMAGE."
##
###############################################################################
"""basic_modules defines basic VisTrails Modules that are used in most
pipelines."""
import vistrails.core.cache.hasher
from vistrails.core.modules.module_registry import get_module_registry
from vistrails.core.modules import vistrails_module
from vistrails.core.modules.vistrails_module import Module, new_module, \
     Converter, NotCacheable, ModuleError
from vistrails.core.system import vistrails_version
from vistrails.core.utils import InstanceObject
from vistrails.core import debug


import vistrails.core.system
from itertools import izip
import re
import os
import os.path
import shutil
#import zipfile
import urllib

try:
    import hashlib
    sha_hash = hashlib.sha1
except ImportError:
    import sha
    sha_hash = sha.new

###############################################################################

version = '2.1'
name = 'Basic Modules'
identifier = 'org.vistrails.vistrails.basic'
old_identifiers = ['edu.utah.sci.vistrails.basic']

class Constant(Module):
    """Base class for all Modules that represent a constant value of
    some type.
    
    When implementing your own constant, You have to adhere to the
    following interface:

    Implement the following methods:
    
       translate_to_python(x): Given a string, translate_to_python
       must return a python value that will be the value seen by the
       execution modules.

       For example, translate_to_python called on a float parameter
       with value '3.15' will return float('3.15').
       
       translate_to_string(): Return a string representation of the
       current constant, which will eventually be passed to
       translate_to_python.

       validate(v): return True if given python value is a plausible
       value for the constant. It should be implemented such that
       validate(translate_to_python(x)) == True for all valid x

    A constant must also expose its default value, through the field
    default_value.

    There are fields you are not allowed to use in your constant classes.
    These are: 'id', 'interpreter', 'logging' and 'change_parameter'

    You can also define the constant's own GUI widget.
    See core/modules/constant_configuration.py for details.
    
    """
    def __init__(self):
        Module.__init__(self)
        
    def compute(self):
        """Constant.compute() only checks validity (and presence) of
        input value."""
        v = self.getInputFromPort("value")
        b = self.validate(v)
        if not b:
            raise ModuleError(self, "Internal Error: Constant failed validation")
        self.setResult("value", v)
        self.setResult("value_as_string", self.translate_to_string(v))

    def setValue(self, v):
        self.setResult("value", self.translate_to_python(v))
        self.upToDate = True
        
    def serialize(self):
        return self.outputPorts['value_as_string']
    
    def deserialize(self, v):
        return self.translate_to_python(v)

    @staticmethod
    def translate_to_string(v):
        return str(v)

    @staticmethod
    def get_widget_class():
        # return StandardConstantWidget
        return None

    @staticmethod
    def get_query_widget_class():
        return None

    @staticmethod
    def get_param_explore_widget_list():
        return []

    @staticmethod
    def query_compute(value_a, value_b, query_method):
        if query_method == '==' or query_method is None:
            return (value_a == value_b)
        elif query_method == '!=':
            return (value_a != value_b)
        return False

def new_constant(name, py_conversion=None, default_value=None, validation=None,
                 widget_type=None,
                 str_conversion=None, base_class=Constant,
                 compute=None, query_widget_type=None,
                 query_compute=None,
                 param_explore_widget_list=None):
    """new_constant(name: str, 
                    py_conversion: callable,
                    default_value: python_type,
                    validation: callable,
                    widget_type: (path, name) tuple or QWidget type,
                    str_conversion: callable,
                    base_class: class,
                    compute: callable,
                    query_widget_type: (path, name) tuple or QWidget type,
                    query_compute: static callable,
                    param_explore_widget_list: 
                        list((path, name) tuple or QWidget type)) -> Module

    new_constant dynamically creates a new Module derived from
    Constant with given py_conversion and str_conversion functions, a
    corresponding python type and a widget type. py_conversion is a
    python callable that takes a string and returns a python value of
    the type that the class should hold. str_conversion does the reverse.

    This is the quickest way to create new Constant Modules."""
    
    def create_init(base_class):
        def __init__(self):
            base_class.__init__(self)
        return __init__

    d = {'__init__': create_init(base_class)}

    if py_conversion is not None:
        d["translate_to_python"] = py_conversion
    elif base_class == Constant:
        raise Exception("Must specify translate_to_python for constant")
    else:
        d["translate_to_python"] = staticmethod(base_class.translate_to_python)
    if validation is not None:
        d["validate"] = validation
    elif base_class == Constant:
        raise Exception("Must specify validation for constant")
    else:
        d["validate"] = staticmethod(base_class.validate)
    if default_value is not None:
        d["default_value"] = default_value
    elif base_class == Constant:
        d["default_value"] = None
    else:
        d["default_value"] = base_class.default_value

    if str_conversion is not None:
        d['translate_to_string'] = str_conversion
    if compute is not None:
        d['compute'] = compute
    if query_compute is not None:
        d['query_compute'] = query_compute
    if widget_type is not None:
        @staticmethod
        def get_widget_class():
            return widget_type
        d['get_widget_class'] = get_widget_class
    if query_widget_type is not None:
        @staticmethod
        def get_query_widget_class():
            return query_widget_type
        d['get_query_widget_class'] = get_query_widget_class
    if param_explore_widget_list is not None:
        @staticmethod
        def get_param_explore_widget_list():
            return param_explore_widget_list
        d['get_param_explore_widget_list'] = get_param_explore_widget_list

    m = new_module(base_class, name, d)
    m._input_ports = [('value', m)]
    m._output_ports = [('value', m)]
    return m

def bool_conv(x):
    s = str(x).upper()
    if s == 'TRUE':
        return True
    if s == 'FALSE':
        return False
    raise ValueError('Boolean from String in VisTrails should be either \
"true" or "false", got "%s" instead' % x)

def int_conv(x):
    if x.startswith('0x'):
        return int(x, 16)
    else:
        return int(x)

@staticmethod
def numeric_compare(value_a, value_b, query_method):
    value_a = float(value_a)
    value_b = float(value_b)
    if query_method == '==' or query_method is None:
        return (value_a == value_b)
    elif query_method == '<':
        return (value_a < value_b)
    elif query_method == '>':
        return (value_a > value_b)
    elif query_method == '<=':
        return (value_a <= value_b)
    elif query_method == '>=':
        return (value_a >= value_b)

@staticmethod
def string_compare(value_a, value_b, query_method):
    if query_method == '*[]*' or query_method is None:
        return (value_b in value_a)
    elif query_method == '==':
        return (value_a == value_b)
    elif query_method == '=~':
        try:
            m = re.match(value_b, value_a)
            if m is not None:
                return (m.end() ==len(value_a))
        except:
            pass
    return False

Boolean = new_constant('Boolean' , staticmethod(bool_conv),
                       False, staticmethod(lambda x: isinstance(x, bool)),
                       widget_type=('vistrails.gui.modules.constant_configuration', 
                                    'BooleanWidget'))
Float   = new_constant('Float'   , staticmethod(float), 0.0, 
<<<<<<< HEAD
                       staticmethod(lambda x: isinstance(x, (int, long, float))),
=======
                       staticmethod(lambda x: isinstance(x, float)),
>>>>>>> 3b2fd96e
                       query_widget_type=('vistrails.gui.modules.query_configuration',
                                          'NumericQueryWidget'),
                       query_compute=numeric_compare,
                       param_explore_widget_list=[('vistrails.gui.modules.paramexplore',
                                                   'FloatExploreWidget')])
Integer = new_constant('Integer' , staticmethod(int_conv), 0, 
                       staticmethod(lambda x: isinstance(x, (int, long))),
                       base_class=Float,
                       query_widget_type=('vistrails.gui.modules.query_configuration',
                                          'NumericQueryWidget'),
                       query_compute=numeric_compare,
                       param_explore_widget_list=[('vistrails.gui.modules.paramexplore',
                                                   'IntegerExploreWidget')])
String  = new_constant('String'  , staticmethod(str), "", 
                       staticmethod(lambda x: isinstance(x, str)),
                       query_widget_type=('vistrails.gui.modules.query_configuration',
                                          'StringQueryWidget'),
                       query_compute=string_compare,
                       widget_type=('vistrails.gui.modules.constant_configuration',
                                    'StringWidget'))

##############################################################################

class Path(Constant):
    def __init__(self):
        Constant.__init__(self)
        self.name = ""
    
    @staticmethod
    def translate_to_python(x):
        result = Path()
        result.name = x
        result.setResult("value", result)
        return result

    @staticmethod
    def translate_to_string(x):
        return str(x.name)

    @staticmethod
    def validate(v):
        #print 'validating', v
        #print 'isinstance', isinstance(v, Path)
        return isinstance(v, Path)

    def get_name(self):
        n = None
        if self.hasInputFromPort("value"):
            n = self.getInputFromPort("value").name
        if n is None:
            self.checkInputPort("name")
            n = self.getInputFromPort("name")
        return n
        
    def set_results(self, n):
        self.name = n
        self.setResult("value", self)
        self.setResult("value_as_string", self.translate_to_string(self))

    def compute(self):
        n = self.get_name()
        self.set_results(n)
#         self.setResult("exists", os.path.exists(n))
#         self.setResult("isfile", os.path.isfile(n))
#         self.setResult("isdir", os.path.isdir(n))
        
    @staticmethod
    def get_widget_class():
        return ("vistrails.gui.modules.constant_configuration", 
                "PathChooserWidget")

Path.default_value = Path()

class File(Path):
    """File is a VisTrails Module that represents a file stored on a
    file system local to the machine where VisTrails is running."""
    def __init__(self):
        Path.__init__(self)
        
    @staticmethod
    def translate_to_python(x):
        result = File()
        result.name = x
        result.setResult("value", result)
        return result

    def compute(self):
        n = self.get_name()
        if (self.hasInputFromPort("create_file") and
            self.getInputFromPort("create_file")):
            vistrails.core.system.touch(n)
        if not os.path.isfile(n):
            raise ModuleError(self, 'File "%s" does not exist' % n)
        self.set_results(n)
        self.setResult("local_filename", n)
        self.setResult("self", self)

    @staticmethod
    def get_widget_class():
        return ("vistrails.gui.modules.constant_configuration", 
                "FileChooserWidget")

File.default_value = File()
    
class Directory(Path):
    def __init__(self):
        Path.__init__(self)
        Directory.default_value = self
        
    @staticmethod
    def translate_to_python(x):
        result = Directory()
        result.name = x
        result.setResult("value", result)
        return result

    def compute(self):
        n = self.get_name()
        if (self.hasInputFromPort("create_directory") and
            self.getInputFromPort("create_directory")):
            try:
                vistrails.core.system.mkdir(n)
            except Exception, e:
                raise ModuleError(self, 'mkdir: ' + str(e))
        if not os.path.isdir(n):
            raise ModuleError(self, 'Directory "%s" does not exist' % n)
        self.set_results(n)
        
        dir_list = os.listdir(n)
        output_list = []
        for item in dir_list:
            full_path = os.path.join(n, item)
            if os.path.isfile(full_path):
                file_item = File()
                file_item.name = full_path
                file_item.upToDate = True
                output_list.append(file_item)
            elif os.path.isdir(full_path):
                dir_item = Directory()
                dir_item.name = full_path
                dir_item.upToDate = True
                output_list.append(dir_item)
        self.setResult('itemList', output_list)
            
    @staticmethod
    def get_widget_class():
        return ("vistrails.gui.modules.constant_configuration", 
                "DirectoryChooserWidget")

Directory.default_value = Directory()

def path_parameter_hasher(p):
    def get_mtime(path):
        v_list = [int(os.path.getmtime(path))]
        if os.path.isdir(path):
            for subpath in os.listdir(path):
                subpath = os.path.join(path, subpath)
                if os.path.isdir(subpath):
                    v_list.extend(get_mtime(subpath))
        return v_list

    h = vistrails.core.cache.hasher.Hasher.parameter_signature(p)
    hasher = sha_hash()
    try:
        # FIXME: This will break with aliases - I don't really care that much
        v_list = get_mtime(p.strValue)
    except OSError:
        return h
    hasher = sha_hash()
    hasher.update(h)
    for v in v_list:
        hasher.update(str(v))
    return hasher.digest()

##############################################################################

class OutputPath(Path):
    def get_name(self):
        n = None
        if self.hasInputFromPort("value"):
            n = self.getInputFromPort("value").name
        if n is None:
            self.checkInputPort("name")
            n = self.getInputFromPort("name")
        return n
        
    def set_results(self, n):
        self.name = n
        self.setResult("value", self)
        self.setResult("value_as_string", self.translate_to_string(self))

    def compute(self):
        n = self.get_name()
        self.set_results(n)
        
    @staticmethod
    def get_widget_class():
        return ("vistrails.gui.modules.constant_configuration", 
                "OutputPathChooserWidget")

OutputPath.default_value = OutputPath()

class FileSink(NotCacheable, Module):
    """FileSink takes a file and writes it to a user-specified
    location in the file system.  The file is stored at location
    specified by the outputPath.  The overwrite flag allows users to
    specify whether an existing path should be overwritten."""

    def compute(self):
        input_file = self.getInputFromPort("file")
        output_path = self.getInputFromPort("outputPath")
        full_path = output_path.name

        try:
            vistrails.core.system.link_or_copy(input_file.name, full_path)
        except OSError, e:
            if self.hasInputFromPort("overwrite") and \
                    self.getInputFromPort("overwrite"):
                try:
                    os.unlink(full_path)
                    vistrails.core.system.link_or_copy(input_file.name, full_path)
                except OSError:
                    msg = "(override true) Could not create file '%s'" % \
                        full_path
                    raise ModuleError(self, msg)
            else:
                msg = "Could not create file '%s': %s" % (full_path, e)
                raise ModuleError(self, msg)
            
        if (self.hasInputFromPort("publishFile") and
            self.getInputFromPort("publishFile") or 
            not self.hasInputFromPort("publishFile")):
            if self.moduleInfo.has_key('extra_info'):
                if self.moduleInfo['extra_info'].has_key('pathDumpCells'):
                    folder = self.moduleInfo['extra_info']['pathDumpCells']
                    base_fname = os.path.basename(full_path)
                    (base_fname, file_extension) = os.path.splitext(base_fname)
                    base_fname = os.path.join(folder, base_fname)
                    # make a unique filename
                    filename = base_fname + file_extension
                    counter = 2
                    while os.path.exists(filename):
                        filename = base_fname + "_%d%s" % (counter,
                                                           file_extension)
                        counter += 1
                    try:
                        vistrails.core.system.link_or_copy(input_file.name, filename)
                    except OSError:
                        msg = "Could not publish file '%s' \n   on  '%s': %s" % \
                               (full_path, filename, e)
                        # I am not sure whether we should raise an error
                        # I will just print a warning for now (Emanuele)
                        debug.warning("%s" % msg)

class DirectorySink(NotCacheable, Module):
    """DirectorySink takes a directory and writes it to a
    user-specified location in the file system.  The directory is
    stored at location specified by the outputPath.  The overwrite
    flag allows users to specify whether an existing path should be
    overwritten."""

    def compute(self):
        input_dir = self.getInputFromPort("dir")
        output_path = self.getInputFromPort("outputPath")
        full_path = output_path.name

        if os.path.exists(full_path):
            if (self.hasInputFromPort("overwrite") and 
                self.getInputFromPort("overwrite")):
                try:
                    if os.path.isfile(full_path):
                        os.remove(full_path)
                    else:
                        shutil.rmtree(full_path)
                except OSError, e:
                    msg = ('Could not delete existing path "%s" '
                           '(overwrite on)' % full_path)
                    raise ModuleError(self, msg + '\n' + str(e))
            else:
                msg = ('Could not write to existing path "%s" '
                       '(overwrite off)' % full_path)
                raise ModuleError(self, msg)
            
        try:
            shutil.copytree(input_dir.name, full_path)
        except OSError, e:
            msg = 'Could not copy path from "%s" to "%s"' % \
                (input_dir.name, full_path)
            raise ModuleError(self, msg + '\n' + str(e))


        
##############################################################################

class Color(Constant):
    # We set the value of a color object to be an InstanceObject that
    # contains a tuple because a tuple would be interpreted as a
    # type(tuple) which messes with the interpreter

    def __init__(self):
        Constant.__init__(self)
    
    default_value = InstanceObject(tuple=(1,1,1))
        
    @staticmethod
    def translate_to_python(x):
        return InstanceObject(
            tuple=tuple([float(a) for a in x.split(',')]))

    @staticmethod
    def translate_to_string(v):
        return str(v.tuple)[1:-1]

    @staticmethod
    def validate(x):
        return isinstance(x, InstanceObject) and hasattr(x, 'tuple')

    @staticmethod
    def to_string(r, g, b):
        return "%s,%s,%s" % (r,g,b)

    @staticmethod
    def get_widget_class():
        return ("vistrails.gui.modules.constant_configuration", "ColorWidget")
        
    @staticmethod
    def get_query_widget_class():
        return ("vistrails.gui.modules.query_configuration", "ColorQueryWidget")

    @staticmethod
    def get_param_explore_widget_list():
        return [('vistrails.gui.modules.paramexplore', 'RGBExploreWidget'),
                ('vistrails.gui.modules.paramexplore', 'HSVExploreWidget')]

    @staticmethod
    def query_compute(value_a, value_b, query_method):
        # SOURCE: http://www.easyrgb.com/index.php?X=MATH
        def rgb_to_xyz(r, g, b):
            # r,g,b \in [0,1]

            if r > 0.04045: 
                r = ( ( r + 0.055 ) / 1.055 ) ** 2.4
            else:
                r = r / 12.92
            if g > 0.04045:
                g = ( ( g + 0.055 ) / 1.055 ) ** 2.4
            else:
                g = g / 12.92
            if b > 0.04045: 
                b = ( ( b + 0.055 ) / 1.055 ) ** 2.4
            else:
                b = b / 12.92

            r *= 100
            g *= 100
            b *= 100

            # Observer. = 2 deg, Illuminant = D65
            x = r * 0.4124 + g * 0.3576 + b * 0.1805
            y = r * 0.2126 + g * 0.7152 + b * 0.0722
            z = r * 0.0193 + g * 0.1192 + b * 0.9505
            return (x,y,z)

        def xyz_to_cielab(x,y,z):
            # Observer= 2 deg, Illuminant= D65
            ref_x, ref_y, ref_z = (95.047, 100.000, 108.883)
            x /= ref_x
            y /= ref_y
            z /= ref_z

            if x > 0.008856:
                x = x ** ( 1/3.0 )
            else:                    
                x = ( 7.787 * x ) + ( 16 / 116.0 )
            if y > 0.008856:
                y = y ** ( 1/3.0 )
            else:
                y = ( 7.787 * y ) + ( 16 / 116.0 )
            if z > 0.008856: 
                z = z ** ( 1/3.0 )
            else:
                z = ( 7.787 * z ) + ( 16 / 116.0 )

            L = ( 116 * y ) - 16
            a = 500 * ( x - y )
            b = 200 * ( y - z )
            return (L, a, b)

        def rgb_to_cielab(r,g,b):
            return xyz_to_cielab(*rgb_to_xyz(r,g,b))
        
        value_a_rgb = (float(a) for a in value_a.split(','))
        value_b_rgb = (float(b) for b in value_b.split(','))
        value_a_lab = rgb_to_cielab(*value_a_rgb)
        value_b_lab = rgb_to_cielab(*value_b_rgb)
        
        # cie76 difference
        diff = sum((v_1 - v_2) ** 2 
                   for v_1, v_2 in izip(value_a_lab, value_b_lab)) ** (0.5)

        # print "CIE 76 DIFFERENCE:", diff
        if query_method is None:
            query_method = '2.3'
        return diff < float(query_method)

##############################################################################

# class OutputWindow(Module):
    
#     def compute(self):
#         v = self.getInputFromPort("value")
#         from PyQt4 import QtCore, QtGui
#         QtGui.QMessageBox.information(None,
#                                       "VisTrails",
#                                       str(v))

#Removing Output Window because it does not work with current threading
#reg.add_module(OutputWindow)
#reg.add_input_port(OutputWindow, "value",
#                               Module)

##############################################################################

class StandardOutput(NotCacheable, Module):
    """StandardOutput is a VisTrails Module that simply prints the
    value connected on its port to standard output. It is intended
    mostly as a debugging device."""
    
    def compute(self):
        v = self.getInputFromPort("value")
        print v

##############################################################################

# Tuple will be reasonably magic right now. We'll integrate it better
# with vistrails later.
# TODO: Check Tuple class, test, integrate.
class Tuple(Module):
    """Tuple represents a tuple of values. Tuple might not be well
    integrated with the rest of VisTrails, so don't use it unless
    you know what you're doing."""

    def __init__(self):
        Module.__init__(self)
        self.input_ports_order = []
        self.values = tuple()

    def compute(self):
        values = tuple([self.getInputFromPort(p)
                        for p in self.input_ports_order])
        self.values = values
        self.setResult("value", values)

class Untuple(Module):
    """Untuple takes a tuple and returns the individual values.  It
    reverses the actions of Tuple.

    """
    def __init__(self):
        Module.__init__(self)
        self.output_ports_order = []

    def compute(self):
        if self.hasInputFromPort("tuple"):
            tuple = self.getInputFromPort("tuple")
            values = tuple.values
        else:
            values = self.getInputFromPort("value")
        for p, value in izip(self.output_ports_order, values):
            self.setResult(p, value)

##############################################################################

# TODO: Create a better Module for ConcatenateString.
class ConcatenateString(Module):
    """ConcatenateString takes many strings as input and produces the
    concatenation as output. Useful for constructing filenames, for
    example.

    This class will probably be replaced with a better API in the
    future."""

    fieldCount = 4

    def compute(self):
        result = ""
        for i in xrange(self.fieldCount):
            v = i+1
            port = "str%s" % v
            if self.hasInputFromPort(port):
                inp = self.getInputFromPort(port)
                result += inp
        self.setResult("value", result)

##############################################################################

class Not(Module):
    """Not inverts a Boolean.
    """

    def compute(self):
        value = self.getInputFromPort('input')
        self.setResult('value', not value)

##############################################################################
# List

class List(Constant):
    default_value = []

    def __init__(self):
        Constant.__init__(self)
        self.input_ports_order = []

    @staticmethod
    def validate(x):
        return isinstance(x, list)

    @staticmethod
    def translate_to_python(v):
        return eval(v)

    def compute(self):
        head, middle, items, tail = [], [], [], []
        got_value = False

        if self.hasInputFromPort('value'):
            # run the regular compute here
            Constant.compute(self)
            middle = self.outputPorts['value']
            got_value = True
        if self.hasInputFromPort('head'):
            head = self.getInputListFromPort('head')
            got_value = True
        if self.input_ports_order:
            items = [self.getInputFromPort(p)
                     for p in self.input_ports_order]
            got_value = True
        if self.hasInputFromPort('tail'):
            tail = self.getInputFromPort('tail')
            got_value = True

        if not got_value:
            self.getInputFromPort('value')
        self.setResult('value', head + middle + items + tail)

List._input_ports = [('value', List)]
List._output_ports = [('value', List)]

##############################################################################
# Dictionary
                    
def dict_conv(v):
    v_dict = eval(v)
    return v_dict

def dict_compute(self):
    d = {}
    if self.hasInputFromPort('value'):
        Constant.compute(self)
        d.update(self.outputPorts['value'])
    if self.hasInputFromPort('addPair'):
        pairs_list = self.getInputListFromPort('addPair')
        d.update(pairs_list)
    if self.hasInputFromPort('addPairs'):
        d.update(self.getInputFromPort('addPairs'))
        
    self.setResult("value", d)
        
Dictionary = new_constant('Dictionary', staticmethod(dict_conv),
                          {}, staticmethod(lambda x: isinstance(x, dict)),
                          compute=dict_compute)

##############################################################################

# TODO: Null should be a subclass of Constant?
class Null(Module):
    """Null is the class of None values."""
    
    def compute(self):
        self.setResult("value", None)

##############################################################################

class PythonSource(NotCacheable, Module):
    """PythonSource is a Module that executes an arbitrary piece of
    Python code.
    
    It is especially useful for one-off pieces of 'glue' in a
    pipeline.

    If you want a PythonSource execution to fail, call
    fail(error_message).

    If you want a PythonSource execution to be cached, call
    cache_this().
    """

    def run_code(self, code_str,
                 use_input=False,
                 use_output=False):
        """run_code runs a piece of code as a VisTrails module.
        use_input and use_output control whether to use the inputport
        and output port dictionary as local variables inside the
        execution."""
        import vistrails.core.packagemanager
        def fail(msg):
            raise ModuleError(self, msg)
        def cache_this():
            self.is_cacheable = lambda *args, **kwargs: True
        locals_ = locals()
        if use_input:
            inputDict = dict([(k, self.getInputFromPort(k))
                              for k in self.inputPorts])
            locals_.update(inputDict)
        if use_output:
            outputDict = dict([(k, None)
                               for k in self.outputPorts])
            locals_.update(outputDict)
        _m = vistrails.core.packagemanager.get_package_manager()
        reg = get_module_registry()
        locals_.update({'fail': fail,
                        'package_manager': _m,
                        'cache_this': cache_this,
                        'registry': reg,
                        'self': self})
        del locals_['source']
        exec code_str in locals_, locals_
        if use_output:
            for k in outputDict.iterkeys():
                if locals_[k] != None:
                    self.setResult(k, locals_[k])

    def compute(self):
        s = urllib.unquote(str(self.forceGetInputFromPort('source', '')))
        self.run_code(s, use_input=True, use_output=True)

##############################################################################

class SmartSource(NotCacheable, Module):

    def run_code(self, code_str,
                 use_input=False,
                 use_output=False):
        import vistrails.core.packagemanager
        def fail(msg):
            raise ModuleError(self, msg)
        def cache_this():
            self.is_cacheable = lambda *args, **kwargs: True
        locals_ = locals()

        def smart_input_entry(k):
            v = self.getInputFromPort(k)
            if isinstance(v, Module) and hasattr(v, 'get_source'):
                v = v.get_source()
            return (k, v)

        def get_mro(v):
            # Tries to get the mro from strange class hierarchies like VTK's
            try:
                return v.mro()
            except AttributeError:
                def yield_all(v):
                    b = v.__bases__
                    yield v
                    for base in b:
                        g = yield_all(base)
                        while 1: yield g.next()
                return [x for x in yield_all(v)]
            
        if use_input:
            inputDict = dict([smart_input_entry(k)
                              for k in self.inputPorts])
            locals_.update(inputDict)
        if use_output:
            outputDict = dict([(k, None)
                               for k in self.outputPorts])
            locals_.update(outputDict)
        _m = vistrails.core.packagemanager.get_package_manager()
        locals_.update({'fail': fail,
                        'package_manager': _m,
                        'cache_this': cache_this,
                        'self': self})
        del locals_['source']
        exec code_str in locals_, locals_
        if use_output:
            oports = self.registry.get_descriptor(SmartSource).output_ports
            for k in outputDict.iterkeys():
                if locals_[k] != None:
                    v = locals_[k]
                    spec = oports.get(k, None)
                    
                    if spec:
                        # See explanation of algo in doc/smart_source_resolution_algo.txt
                        # changed from spec.types()[0]
                        port_vistrail_base_class = spec.descriptors()[0].module
                        mro = get_mro(type(v))
                        source_types = self.registry.python_source_types
                        found = False
                        for python_class in mro:
                            if python_class in source_types:
                                vistrail_classes = [x for x in source_types[python_class]
                                                    if issubclass(x, port_vistrail_base_class)]
                                if len(vistrail_classes) == 0:
                                    # FIXME better error handling
                                    raise ModuleError(self, "Module Registry inconsistent")
                                vt_class = vistrail_classes[0]
                                found = True
                                break
                        if found:
                            vt_instance = vt_class()
                            vt_instance.set_source(v)
                            v = vt_instance
                    self.setResult(k, v)

    def compute(self):
        s = urllib.unquote(str(self.forceGetInputFromPort('source', '')))
        self.run_code(s, use_input=True, use_output=True)

##############################################################################

class _ZIPDecompressor(object):

    """_ZIPDecompressor extracts a file from a .zip file. On Win32, uses
the zipfile library from python. On Linux/Macs, uses command line, because
it avoids moving the entire file contents to/from memory."""

    # TODO: Figure out a way of doing this right on Win32

    def __init__(self, archive, filename_in_archive, output_filename):
        self._archive = archive
        self._filename_in_archive = filename_in_archive
        self._output_filename = output_filename

    if vistrails.core.system.systemType in ['Windows', 'Microsoft']:
        def extract(self):
            os.system('unzip -p "%s" "%s" > "%s"' %
                      (self._archive,
                       self._filename_in_archive,
                       self._output_filename))
# zipfile cannot handle big files
#            import zipfile
#             output_file = open(self._output_filename, 'w')
#             zip_file = zipfile.ZipFile(self._archive)
#             contents = zip_file.read(self._filename_in_archive)
#             output_file.write(contents)
#             output_file.close()
    else:
        def extract(self):
            os.system("unzip -p %s %s > %s" %
                      (self._archive,
                       self._filename_in_archive,
                       self._output_filename))
            

class Unzip(Module):
    """Unzip extracts a file from a ZIP archive."""

    def compute(self):
        self.checkInputPort("archive_file")
        self.checkInputPort("filename_in_archive")
        filename_in_archive = self.getInputFromPort("filename_in_archive")
        archive_file = self.getInputFromPort("archive_file")
        suffix = self.interpreter.filePool.guess_suffix(filename_in_archive)
        output = self.interpreter.filePool.create_file(suffix=suffix)
        dc = _ZIPDecompressor(archive_file.name,
                              filename_in_archive,
                              output.name)
        dc.extract()
        self.setResult("file", output)

##############################################################################

class Round(Converter):
    """Turns a Float into an Integer.
    """
    def compute(self):
        fl = self.getInputFromPort('in_value')
        floor = self.getInputFromPort('floor')
        if floor:
            integ = int(fl)         # just strip the decimals
        else:
            integ = int(fl + 0.5)   # nearest
        self.setResult('out_value', integ)


class TupleToList(Converter):
    """Turns a Tuple into a List.
    """
    def compute(self):
        tu = self.getInputFromPort('in_value')
        if not isinstance(tu, Tuple) or not isinstance(tu.values, tuple):
            raise ModuleError(self, "Input is not a tuple")
        self.setResult('out_value', list(tu.values))

##############################################################################
    
class Variant(Module):
    """
    Variant is tracked internally for outputing a variant type on
    output port. For input port, Module type should be used
    
    """
    pass

def init_constant(m):
    reg = get_module_registry()

    reg.add_module(m)
    reg.add_input_port(m, "value", m)
    reg.add_output_port(m, "value", m)
    
def initialize(*args, **kwargs):
    reg = get_module_registry()

    # !!! is_root should only be set for Module !!!
    reg.add_module(Module, is_root=True, abstract=True)
    reg.add_output_port(Module, "self", Module, optional=True)

    reg.add_module(Converter, abstract=True)
    reg.add_input_port(Converter, 'in_value', Module)
    reg.add_output_port(Converter, 'out_value', Module)

    reg.add_module(Constant, abstract=True)

    reg.add_module(Boolean)
    reg.add_module(Float)
    reg.add_module(Integer)
    reg.add_module(String,
                   configureWidgetType=("vistrails.gui.modules.string_configure",
                                        "TextConfigurationWidget"))
    
    reg.add_output_port(Constant, "value_as_string", String)
    reg.add_output_port(String, "value_as_string", String, True)

    reg.add_module(List,
                   configureWidgetType=(
                           "vistrails.gui.modules.list_configuration",
                           "ListConfigurationWidget"))
    reg.add_input_port(List, "head", Module)
    reg.add_input_port(List, "tail", List)

    reg.add_module(Path)
    reg.add_input_port(Path, "value", Path)
    reg.add_output_port(Path, "value", Path)
    reg.add_input_port(Path, "name", String, True)

    reg.add_module(File, constantSignatureCallable=path_parameter_hasher)
    reg.add_input_port(File, "value", File)
    reg.add_output_port(File, "value", File)
    reg.add_output_port(File, "self", File, True)
    reg.add_input_port(File, "create_file", Boolean, True)
    reg.add_output_port(File, "local_filename", String, True)

    reg.add_module(Directory, constantSignatureCallable=path_parameter_hasher)
    reg.add_input_port(Directory, "value", Directory)
    reg.add_output_port(Directory, "value", Directory)
    reg.add_output_port(Directory, "itemList", List)
    reg.add_input_port(Directory, "create_directory", Boolean, True)

    reg.add_module(OutputPath)
    reg.add_output_port(OutputPath, "value", OutputPath)

    reg.add_module(FileSink)
    reg.add_input_port(FileSink, "file", File)
    reg.add_input_port(FileSink, "outputPath", OutputPath)
    reg.add_input_port(FileSink, "overwrite", Boolean, True, 
                       defaults="(True,)")
    reg.add_input_port(FileSink,  "publishFile", Boolean, True)
    
    reg.add_module(DirectorySink)
    reg.add_input_port(DirectorySink, "dir", Directory)
    reg.add_input_port(DirectorySink, "outputPath", OutputPath)
    reg.add_input_port(DirectorySink, "overwrite", Boolean, True, 
                       defaults="(True,)")

    reg.add_module(Color)
    reg.add_input_port(Color, "value", Color)
    reg.add_output_port(Color, "value", Color)

    reg.add_module(StandardOutput)
    reg.add_input_port(StandardOutput, "value", Module)

    reg.add_module(Tuple, 
                   configureWidgetType=("vistrails.gui.modules.tuple_configuration",
                                        "TupleConfigurationWidget"))
    reg.add_output_port(Tuple, 'self', Tuple)

    reg.add_module(Untuple, 
                   configureWidgetType=("vistrails.gui.modules.tuple_configuration",
                                        "UntupleConfigurationWidget"))
    reg.add_input_port(Untuple, 'tuple', Tuple)

    reg.add_module(ConcatenateString)
    for i in xrange(ConcatenateString.fieldCount):
        j = i+1
        port = "str%s" % j
        reg.add_input_port(ConcatenateString, port, String)
    reg.add_output_port(ConcatenateString, "value", String)

    reg.add_module(Not)
    reg.add_input_port(Not, 'input', Boolean)
    reg.add_output_port(Not, 'value', Boolean)

    reg.add_module(Dictionary)
    reg.add_input_port(Dictionary, "addPair", [Module, Module])
    reg.add_input_port(Dictionary, "addPairs", List)

    reg.add_module(Null)

    reg.add_module(PythonSource,
                   configureWidgetType=("vistrails.gui.modules.python_source_configure",
                                        "PythonSourceConfigurationWidget"))
    reg.add_input_port(PythonSource, 'source', String, True)
    reg.add_output_port(PythonSource, 'self', Module)

    reg.add_module(SmartSource,
                   configureWidgetType=("vistrails.gui.modules.python_source_configure",
                                        "PythonSourceConfigurationWidget"))
    reg.add_input_port(SmartSource, 'source', String, True)

    reg.add_module(Unzip)
    reg.add_input_port(Unzip, 'archive_file', File)
    reg.add_input_port(Unzip, 'filename_in_archive', String)
    reg.add_output_port(Unzip, 'file', File)

    reg.add_module(Variant, abstract=True)

    reg.add_module(Round)
    reg.add_input_port(Round, 'in_value', Float)
    reg.add_output_port(Round, 'out_value', Integer)
    reg.add_input_port(Round, 'floor', Boolean, optional=True,
                       defaults="(True,)")

    reg.add_module(TupleToList)
    reg.add_input_port(TupleToList, 'in_value', Tuple)
    reg.add_output_port(TupleToList, 'out_value', List)

    # initialize the sub_module modules, too
    import vistrails.core.modules.sub_module
    vistrails.core.modules.sub_module.initialize(*args, **kwargs)


def handle_module_upgrade_request(controller, module_id, pipeline):
   from vistrails.core.upgradeworkflow import UpgradeWorkflowHandler
   reg = get_module_registry()

   def outputName_remap(old_conn, new_module):
       ops = []
       old_src_module = pipeline.modules[old_conn.source.moduleId]
       op_desc = reg.get_descriptor(OutputPath)
       new_x = (old_src_module.location.x + new_module.location.x) / 2.0
       new_y = (old_src_module.location.y + new_module.location.y) / 2.0
       op_module = \
           controller.create_module_from_descriptor(op_desc, new_x, new_y)
       ops.append(('add', op_module))
       create_new_connection = UpgradeWorkflowHandler.create_new_connection
       new_conn_1 = create_new_connection(controller,
                                          old_src_module,
                                          old_conn.source,
                                          op_module,
                                          "name")
       ops.append(('add', new_conn_1))
       new_conn_2 = create_new_connection(controller,
                                          op_module,
                                          "value",
                                          new_module,
                                          "outputPath")
       ops.append(('add', new_conn_2))
       return ops

   module_remap = {'FileSink':
                       [(None, '1.6', None,
                         {'dst_port_remap':
                              {'overrideFile': 'overwrite',
                               'outputName': outputName_remap},
                          'function_remap':
                              {'overrideFile': 'overwrite',
                               'outputName': 'outputPath'}})],
                   'GetItemsFromDirectory':
                       [(None, '1.6', 'Directory',
                         {'dst_port_remap':
                              {'dir': 'value'},
                          'src_port_remap':
                              {'itemlist': 'itemList'},
                          })],
                   'InputPort':
                       [(None, '1.6', None,
                         {'dst_port_remap': {'old_name': None}})],
                   'OutputPort':
                       [(None, '1.6', None,
                         {'dst_port_remap': {'old_name': None}})],
                   'PythonSource':
                       [(None, '1.6', None, {})],
                   }

   return UpgradeWorkflowHandler.remap_module(controller, module_id, pipeline,
                                              module_remap)


###############################################################################

import unittest

class TestConcatenateString(unittest.TestCase):
    @staticmethod
    def concatenate(**kwargs):
        from vistrails.tests.utils import execute, intercept_result
        with intercept_result(ConcatenateString, 'value') as results:
            errors = execute([
                    ('ConcatenateString', 'org.vistrails.vistrails.basic', [
                        (name, [('String', value)])
                        for name, value in kwargs.iteritems()
                    ]),
                ])
            if errors:
                return None
        return results

    def test_concatenate(self):
        """Concatenates strings"""
        self.assertEqual(self.concatenate(
                str1="hello ", str2="world"),
                ["hello world"])
        self.assertEqual(self.concatenate(
                str3="hello world"),
                ["hello world"])
        self.assertEqual(self.concatenate(
                str2="hello ", str4="world"),
                ["hello world"])
        self.assertEqual(self.concatenate(
                str1="hello", str3=" ", str4="world"),
                ["hello world"])

    def test_empty(self):
        """Runs ConcatenateString with no input"""
        self.assertEqual(self.concatenate(), [""])


class TestNot(unittest.TestCase):
    def run_pipeline(self, functions):
        from vistrails.tests.utils import execute, intercept_result
        with intercept_result(Not, 'value') as results:
            errors = execute([
                    ('Not', 'org.vistrails.vistrails.basic',
                     functions),
                ])
        return errors, results

    def test_true(self):
        errors, results = self.run_pipeline([
                ('input', [('Boolean', 'True')])])
        self.assertFalse(errors)
        self.assertEqual(len(results), 1)
        self.assertIs(results[0], False)

    def test_false(self):
        errors, results = self.run_pipeline([
                ('input', [('Boolean', 'False')])])
        self.assertFalse(errors)
        self.assertEqual(len(results), 1)
        self.assertIs(results[0], True)

    def test_notset(self):
        errors, results = self.run_pipeline([])
        self.assertTrue(errors)


class TestList(unittest.TestCase):
    @staticmethod
    def build_list(value=None, head=None, tail=None):
        from vistrails.tests.utils import execute, intercept_result
        with intercept_result(List, 'value') as results:
            functions = []
            def add(n, v, t):
                if v is not None:
                    for e in v:
                        functions.append(
                                (n, [(t, e)])
                            )
            add('value', value, 'List')
            add('head', head, 'String')
            add('tail', tail, 'List')

            errors = execute([
                    ('List', 'org.vistrails.vistrails.basic', functions),
                ])
            if errors:
                return None
        # List is a Constant, so the interpreter will set the result 'value'
        # from the 'value' input port automatically
        # Ignore these first results
        return results[-1]

    def test_simple(self):
        """Tests the default ports of the List module"""
        self.assertEqual(self.build_list(
                value=['["a", "b", "c"]']),
                ["a", "b", "c"])
        self.assertEqual(self.build_list(
                head=["d"],
                value=['["a", "b", "c"]']),
                ["d", "a", "b", "c"])
        self.assertEqual(self.build_list(
                head=["d"],
                value=['["a", "b", "c"]'],
                tail=['["e", "f"]']),
                ["d", "a", "b", "c", "e", "f"])
        self.assertEqual(self.build_list(
                value=['[]'],
                tail=['[]']),
                [])

    def test_multiple(self):
        """Tests setting multiple values on a port"""
        # Multiple values on 'head'
        self.assertEqual(self.build_list(
                head=["a", "b"]),
                ["a", "b"])
        self.assertEqual(self.build_list(
                head=["a", "b"],
                value=['["c", "d"]']),
                ["a", "b", "c", "d"])

        # Multiple values on 'value'
        res = self.build_list(value=['["a", "b"]', '["c", "d"]'])
        self.assertIn(res, [["a", "b"], ["c", "d"]])

    def test_items(self):
        """Tests the multiple 'itemN' ports"""
        from vistrails.tests.utils import execute, intercept_result
        def list_with_items(nb_items, **kwargs):
            with intercept_result(List, 'value') as results:
                errors = execute([
                        ('List', 'org.vistrails.vistrails.basic', [
                            (k, [('String', v)])
                            for k, v in kwargs.iteritems()
                        ]),
                    ],
                    add_port_specs=[
                        (0, 'input', 'item%d' % i,
                         '(org.vistrails.vistrails.basic:Module)')
                        for i in xrange(nb_items)
                    ])
                if errors:
                    return None
            return results[-1]

        self.assertEqual(
                list_with_items(2, head="one", item0="two", item1="three"),
                ["one", "two", "three"])

        # All 'itemN' ports have to be set
        self.assertIsNone(
                list_with_items(3, head="one", item0="two", item2="three"))


class TestPythonSource(unittest.TestCase):
    def test_simple(self):
        """A simple PythonSource returning a string"""
        import urllib2
        from vistrails.tests.utils import execute, intercept_result
        source = 'customout = "nb is %d" % customin'
        source = urllib2.quote(source)
        with intercept_result(PythonSource, 'customout') as results:
            self.assertFalse(execute([
                    ('PythonSource', 'org.vistrails.vistrails.basic', [
                        ('source', [('String', source)]),
                        ('customin', [('Integer', '42')])
                    ]),
                    ('String', 'org.vistrails.vistrails.basic', []),
                ],
                [
                    (0, 'customout', 1, 'value'),
                ],
                add_port_specs=[
                    (0, 'input', 'customin',
                     'org.vistrails.vistrails.basic:Integer'),
                    (0, 'output', 'customout',
                     'org.vistrails.vistrails.basic:String'),
                ]))
        self.assertEqual(results[-1], "nb is 42")


class TestNumericConversions(unittest.TestCase):
    def test_full(self):
        from vistrails.tests.utils import execute, intercept_result
        with intercept_result(Round, 'out_value') as results:
            self.assertFalse(execute([
                    ('Integer', 'org.vistrails.vistrails.basic', [
                        ('value', [('Integer', '5')])
                    ]),
                    ('Float', 'org.vistrails.vistrails.basic', []),
                    ('PythonCalc', 'org.vistrails.vistrails.pythoncalc', [
                        ('value2', [('Float', '2.7')]),
                        ('op', [('String', '+')]),
                    ]),
                    ('Round', 'org.vistrails.vistrails.basic', [
                        ('floor', [('Boolean', 'True')]),
                    ]),
                ],
                [
                    (0, 'value', 1, 'value'),
                    (1, 'value', 2, 'value1'),
                    (2, 'value', 3, 'in_value'),
                ]))
        self.assertEqual(results, [7])<|MERGE_RESOLUTION|>--- conflicted
+++ resolved
@@ -279,11 +279,7 @@
                        widget_type=('vistrails.gui.modules.constant_configuration', 
                                     'BooleanWidget'))
 Float   = new_constant('Float'   , staticmethod(float), 0.0, 
-<<<<<<< HEAD
                        staticmethod(lambda x: isinstance(x, (int, long, float))),
-=======
-                       staticmethod(lambda x: isinstance(x, float)),
->>>>>>> 3b2fd96e
                        query_widget_type=('vistrails.gui.modules.query_configuration',
                                           'NumericQueryWidget'),
                        query_compute=numeric_compare,
