--- conflicted
+++ resolved
@@ -1314,7 +1314,8 @@
                           {'dst_port_remap': {'old_name': None}})],
                     'PythonSource':
                         [(None, '1.6', None, {})],
-<<<<<<< HEAD
+                    'Tuple':
+                        [(None, '2.1', None, {})],
                     'StandardOutput':
                         [(None, '2.1.1', None, {})],
                     'List':
@@ -1323,10 +1324,6 @@
                         [(None, '2.1.1', None, {})],
                     'Converter':
                         [(None, '2.1.1', None, {})],
-=======
-                    'Tuple':
-                        [(None, '2.1', None, {})],
->>>>>>> 607585b9
                     }
 
     return UpgradeWorkflowHandler.remap_module(controller, module_id, pipeline,
