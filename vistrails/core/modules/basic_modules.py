###############################################################################
##
## Copyright (C) 2011-2014, NYU-Poly.
## Copyright (C) 2006-2011, University of Utah. 
## All rights reserved.
## Contact: contact@vistrails.org
##
## This file is part of VisTrails.
##
## "Redistribution and use in source and binary forms, with or without 
## modification, are permitted provided that the following conditions are met:
##
##  - Redistributions of source code must retain the above copyright notice, 
##    this list of conditions and the following disclaimer.
##  - Redistributions in binary form must reproduce the above copyright 
##    notice, this list of conditions and the following disclaimer in the 
##    documentation and/or other materials provided with the distribution.
##  - Neither the name of the University of Utah nor the names of its 
##    contributors may be used to endorse or promote products derived from 
##    this software without specific prior written permission.
##
## THIS SOFTWARE IS PROVIDED BY THE COPYRIGHT HOLDERS AND CONTRIBUTORS "AS IS" 
## AND ANY EXPRESS OR IMPLIED WARRANTIES, INCLUDING, BUT NOT LIMITED TO, 
## THE IMPLIED WARRANTIES OF MERCHANTABILITY AND FITNESS FOR A PARTICULAR 
## PURPOSE ARE DISCLAIMED. IN NO EVENT SHALL THE COPYRIGHT HOLDER OR 
## CONTRIBUTORS BE LIABLE FOR ANY DIRECT, INDIRECT, INCIDENTAL, SPECIAL, 
## EXEMPLARY, OR CONSEQUENTIAL DAMAGES (INCLUDING, BUT NOT LIMITED TO, 
## PROCUREMENT OF SUBSTITUTE GOODS OR SERVICES; LOSS OF USE, DATA, OR PROFITS; 
## OR BUSINESS INTERRUPTION) HOWEVER CAUSED AND ON ANY THEORY OF LIABILITY, 
## WHETHER IN CONTRACT, STRICT LIABILITY, OR TORT (INCLUDING NEGLIGENCE OR 
## OTHERWISE) ARISING IN ANY WAY OUT OF THE USE OF THIS SOFTWARE, EVEN IF 
## ADVISED OF THE POSSIBILITY OF SUCH DAMAGE."
##
###############################################################################
"""basic_modules defines basic VisTrails Modules that are used in most
pipelines."""
import vistrails.core.cache.hasher
from vistrails.core.debug import format_exception
from vistrails.core.modules.module_registry import get_module_registry
from vistrails.core.modules.vistrails_module import Module, new_module, \
     Converter, NotCacheable, ModuleError
from vistrails.core.modules.config import ConstantWidgetConfig, \
    QueryWidgetConfig, ParamExpWidgetConfig, ModuleSettings, IPort, OPort, \
    CIPort, COPort
import vistrails.core.system
from vistrails.core.utils import InstanceObject
from vistrails.core import debug

from abc import ABCMeta
from itertools import izip
import os
import pickle
import re
import shutil
#import zipfile
import urllib

try:
    import hashlib
    sha_hash = hashlib.sha1
except ImportError:
    import sha
    sha_hash = sha.new

###############################################################################

version = '2.1'
name = 'Basic Modules'
identifier = 'org.vistrails.vistrails.basic'
old_identifiers = ['edu.utah.sci.vistrails.basic']

constant_config_path = "vistrails.gui.modules.constant_configuration"
query_config_path = "vistrails.gui.modules.query_configuration"
paramexp_config_path = "vistrails.gui.modules.paramexplore"

class Constant(Module):
    """Base class for all Modules that represent a constant value of
    some type.
    
    When implementing your own constant, You have to adhere to the
    following interface:

    Implement the following methods:
    
       translate_to_python(x): Given a string, translate_to_python
       must return a python value that will be the value seen by the
       execution modules.

       For example, translate_to_python called on a float parameter
       with value '3.15' will return float('3.15').
       
       translate_to_string(): Return a string representation of the
       current constant, which will eventually be passed to
       translate_to_python.

       validate(v): return True if given python value is a plausible
       value for the constant. It should be implemented such that
       validate(translate_to_python(x)) == True for all valid x

    A constant must also expose its default value, through the field
    default_value.

    There are fields you are not allowed to use in your constant classes.
    These are: 'id', 'interpreter', 'logging' and 'change_parameter'

    You can also define the constant's own GUI widget.
    See core/modules/constant_configuration.py for details.
    
    """
    _settings = ModuleSettings(abstract=True)
    _output_ports = [OPort("value_as_string", "String")]

    def compute(self):
        """Constant.compute() only checks validity (and presence) of
        input value."""
        v = self.get_input("value")
        b = self.validate(v)
        if not b:
            raise ModuleError(self, "Internal Error: Constant failed validation")
        self.set_output("value", v)
        self.set_output("value_as_string", self.translate_to_string(v))

    def setValue(self, v):
        self.set_output("value", self.translate_to_python(v))
        self.upToDate = True
        
    def serialize(self):
        return self.outputPorts['value_as_string']
    
    def deserialize(self, v):
        return self.translate_to_python(v)

    @staticmethod
    def translate_to_string(v):
        return str(v)

    @staticmethod
    def get_widget_class():
        # return StandardConstantWidget
        return None

    @staticmethod
    def query_compute(value_a, value_b, query_method):
        if query_method == '==' or query_method is None:
            return (value_a == value_b)
        elif query_method == '!=':
            return (value_a != value_b)
        return False

def new_constant(name, py_conversion=None, default_value=None, validation=None,
                 widget_type=None,
                 str_conversion=None, base_class=Constant,
                 compute=None, query_compute=None):
    """new_constant(name: str, 
                    py_conversion: callable,
                    default_value: python_type,
                    validation: callable,
                    widget_type: (path, name) tuple or QWidget type,
                    str_conversion: callable,
                    base_class: class,
                    compute: callable,
                    query_compute: static callable) -> Module

    new_constant dynamically creates a new Module derived from
    Constant with given py_conversion and str_conversion functions, a
    corresponding python type and a widget type. py_conversion is a
    python callable that takes a string and returns a python value of
    the type that the class should hold. str_conversion does the reverse.

    This is the quickest way to create new Constant Modules."""

    d = {}

    if py_conversion is not None:
        d["translate_to_python"] = py_conversion
    elif base_class == Constant:
        raise ValueError("Must specify translate_to_python for constant")
    else:
        d["translate_to_python"] = staticmethod(base_class.translate_to_python)
    if validation is not None:
        d["validate"] = validation
    elif base_class == Constant:
        raise ValueError("Must specify validation for constant")
    else:
        d["validate"] = staticmethod(base_class.validate)
    if default_value is not None:
        d["default_value"] = default_value
    elif base_class == Constant:
        d["default_value"] = None
    else:
        d["default_value"] = base_class.default_value

    if str_conversion is not None:
        d['translate_to_string'] = str_conversion
    if compute is not None:
        d['compute'] = compute
    if query_compute is not None:
        d['query_compute'] = query_compute
    if widget_type is not None:
        @staticmethod
        def get_widget_class():
            return widget_type
        d['get_widget_class'] = get_widget_class            

    m = new_module(base_class, name, d)
    m._input_ports = [('value', m)]
    m._output_ports = [('value', m)]
    return m

def bool_conv(x):
    s = str(x).upper()
    if s == 'TRUE':
        return True
    if s == 'FALSE':
        return False
    raise ValueError('Boolean from String in VisTrails should be either \
"true" or "false", got "%s" instead' % x)

def int_conv(x):
    if x.startswith('0x'):
        return int(x, 16)
    else:
        return int(x)

@staticmethod
def numeric_compare(value_a, value_b, query_method):
    value_a = float(value_a)
    value_b = float(value_b)
    if query_method == '==' or query_method is None:
        return (value_a == value_b)
    elif query_method == '<':
        return (value_a < value_b)
    elif query_method == '>':
        return (value_a > value_b)
    elif query_method == '<=':
        return (value_a <= value_b)
    elif query_method == '>=':
        return (value_a >= value_b)

@staticmethod
def string_compare(value_a, value_b, query_method):
    if query_method == '*[]*' or query_method is None:
        return (value_b in value_a)
    elif query_method == '==':
        return (value_a == value_b)
    elif query_method == '=~':
        try:
            m = re.match(value_b, value_a)
            if m is not None:
                return (m.end() ==len(value_a))
        except:
            pass
    return False

Boolean = new_constant('Boolean' , staticmethod(bool_conv),
                       False, staticmethod(lambda x: isinstance(x, bool)))
Boolean._settings = ModuleSettings(constant_widget=('%s:BooleanWidget' % \
                                                    constant_config_path))
Float   = new_constant('Float'   , staticmethod(float), 0.0, 
                       staticmethod(lambda x: isinstance(x, (int, long, float))),
                       query_compute=numeric_compare)
Float._settings = ModuleSettings(constant_widgets=[
    QueryWidgetConfig('%s:NumericQueryWidget' % query_config_path),
    ParamExpWidgetConfig('%s:FloatExploreWidget' % paramexp_config_path)])
Integer = new_constant('Integer' , staticmethod(int_conv), 0, 
                       staticmethod(lambda x: isinstance(x, (int, long))),
                       base_class=Float,
                       query_compute=numeric_compare)
Integer._settings = ModuleSettings(constant_widgets=[
    QueryWidgetConfig('%s:NumericQueryWidget' % query_config_path),
    ParamExpWidgetConfig('%s:IntegerExploreWidget' % paramexp_config_path)])

String  = new_constant('String'  , staticmethod(str), "", 
                       staticmethod(lambda x: isinstance(x, str)),
                       query_compute=string_compare)
String._settings = ModuleSettings(configure_widget=
            "vistrails.gui.modules.string_configure:TextConfigurationWidget",
                                  constant_widgets=[
                        ConstantWidgetConfig('%s:MultiLineStringWidget' % \
                                             constant_config_path, 
                                             widget_type='multiline'),
                        QueryWidgetConfig('%s:StringQueryWidget' % \
                                          query_config_path)])
String._output_ports.append(OPort("value_as_string", "String", optional=True))
    
##############################################################################

class Path(Constant):
    _settings = ModuleSettings(constant_widget=("%s:PathChooserWidget" % \
                                                constant_config_path))
    _input_ports = [IPort("value", "Path"),
                    IPort("name", "String", optional=True)]
    _output_ports = [OPort("value", "Path")]

    name = ""

    @staticmethod
    def translate_to_python(x):
        result = Path()
        result.name = x
        result.set_output("value", result)
        return result

    @staticmethod
    def translate_to_string(x):
        return str(x.name)

    @staticmethod
    def validate(v):
        #print 'validating', v
        #print 'isinstance', isinstance(v, Path)
        return isinstance(v, Path)

    def get_name(self):
        n = None
        if self.has_input("value"):
            n = self.get_input("value").name
        if n is None:
            self.check_input("name")
            n = self.get_input("name")
        return n

    def set_results(self, n):
        self.name = n
        self.set_output("value", self)
        self.set_output("value_as_string", self.translate_to_string(self))

    def compute(self):
        n = self.get_name()
        self.set_results(n)

Path.default_value = Path()

def path_parameter_hasher(p):
    def get_mtime(path):
        v_list = [int(os.path.getmtime(path))]
        if os.path.isdir(path):
            for subpath in os.listdir(path):
                subpath = os.path.join(path, subpath)
                if os.path.isdir(subpath):
                    v_list.extend(get_mtime(subpath))
        return v_list

    h = vistrails.core.cache.hasher.Hasher.parameter_signature(p)
    try:
        # FIXME: This will break with aliases - I don't really care that much
        v_list = get_mtime(p.strValue)
    except OSError:
        return h
    hasher = sha_hash()
    hasher.update(h)
    for v in v_list:
        hasher.update(str(v))
    return hasher.digest()

class File(Path):
    """File is a VisTrails Module that represents a file stored on a
    file system local to the machine where VisTrails is running."""

    _settings = ModuleSettings(constant_signature=path_parameter_hasher,
                               constant_widget=("%s:FileChooserWidget" % \
                                                constant_config_path))
    _input_ports = [IPort("value", "File"),
                    IPort("create_file", "Boolean", optional=True)]
    _output_ports = [OPort("value", "File"),
                     OPort("self", "File", optional=True),
                     OPort("local_filename", "String", optional=True)]

    @staticmethod
    def translate_to_python(x):
        result = File()
        result.name = x
        result.set_output("value", result)
        return result

    def compute(self):
        n = self.get_name()
        if (self.has_input("create_file") and self.get_input("create_file")):
            vistrails.core.system.touch(n)
        if not os.path.isfile(n):
            raise ModuleError(self, 'File %r does not exist' % n)
        self.set_results(n)
        self.set_output("local_filename", n)

File.default_value = File()
    
class Directory(Path):

    _settings = ModuleSettings(constant_signature=path_parameter_hasher,
                               constant_widget=("%s:DirectoryChooserWidget" % \
                                                constant_config_path))
    _input_ports = [IPort("value", "Directory"),
                    IPort("create_directory", "Boolean", optional=True)]
    _output_ports = [OPort("value", "Directory"),
                     OPort("itemList", "List")]

    @staticmethod
    def translate_to_python(x):
        result = Directory()
        result.name = x
        result.set_output("value", result)
        return result

    def compute(self):
        n = self.get_name()
        if (self.has_input("create_directory") and 
                self.get_input("create_directory")):
            try:
                vistrails.core.system.mkdir(n)
            except Exception, e:
                raise ModuleError(self, 'mkdir: %s' % format_exception(e))
        if not os.path.isdir(n):
            raise ModuleError(self, 'Directory "%s" does not exist' % n)
        self.set_results(n)

        dir_list = os.listdir(n)
        output_list = []
        for item in dir_list:
            full_path = os.path.join(n, item)
            if os.path.isfile(full_path):
                file_item = File()
                file_item.name = full_path
                file_item.upToDate = True
                output_list.append(file_item)
            elif os.path.isdir(full_path):
                dir_item = Directory()
                dir_item.name = full_path
                dir_item.upToDate = True
                output_list.append(dir_item)
        self.set_output('itemList', output_list)
            
Directory.default_value = Directory()

##############################################################################

class OutputPath(Path):
    _settings = ModuleSettings(constant_widget=("%s:OutputPathChooserWidget" % \
                                                constant_config_path))
    _output_ports = [OPort("value", "OutputPath")]

    def get_name(self):
        n = None
        if self.has_input("value"):
            n = self.get_input("value").name
        if n is None:
            self.check_input("name")
            n = self.get_input("name")
        return n
        
    def set_results(self, n):
        self.name = n
        self.set_output("value", self)
        self.set_output("value_as_string", self.translate_to_string(self))

    def compute(self):
        n = self.get_name()
        self.set_results(n)
        
OutputPath.default_value = OutputPath()

class FileSink(NotCacheable, Module):
    """FileSink takes a file and writes it to a user-specified
    location in the file system.  The file is stored at location
    specified by the outputPath.  The overwrite flag allows users to
    specify whether an existing path should be overwritten."""

    _input_ports = [IPort("file", File),
                    IPort("outputPath", OutputPath),
                    IPort("overwrite", Boolean, optional=True, 
                          default=True),
                    IPort("publishFile", Boolean, optional=True)]
    
    def compute(self):
        input_file = self.get_input("file")
        output_path = self.get_input("outputPath")
        full_path = output_path.name

        if os.path.isfile(full_path):
            if self.get_input('overwrite'):
                try:
                    os.remove(full_path)
                except OSError, e:
                    msg = ('Could not delete existing path "%s" '
                           '(overwrite on)' % full_path)
                    raise ModuleError(self, msg)
            else:
                raise ModuleError(self,
                                  "Could not copy file to '%s': file already "
                                  "exists")

        try:
            vistrails.core.system.link_or_copy(input_file.name, full_path)
        except OSError, e:
            msg = "Could not create file '%s': %s" % (full_path, e)
            raise ModuleError(self, msg)

        if (self.has_input("publishFile") and
            self.get_input("publishFile") or 
            not self.has_input("publishFile")):
            if self.moduleInfo.has_key('extra_info'):
                if self.moduleInfo['extra_info'].has_key('pathDumpCells'):
                    folder = self.moduleInfo['extra_info']['pathDumpCells']
                    base_fname = os.path.basename(full_path)
                    (base_fname, file_extension) = os.path.splitext(base_fname)
                    base_fname = os.path.join(folder, base_fname)
                    # make a unique filename
                    filename = base_fname + file_extension
                    counter = 2
                    while os.path.exists(filename):
                        filename = base_fname + "_%d%s" % (counter,
                                                           file_extension)
                        counter += 1
                    try:
                        vistrails.core.system.link_or_copy(input_file.name, filename)
                    except OSError:
                        msg = "Could not publish file '%s' \n   on  '%s': %s" % \
                               (full_path, filename, e)
                        # I am not sure whether we should raise an error
                        # I will just print a warning for now (Emanuele)
                        debug.warning("%s" % msg)

class DirectorySink(NotCacheable, Module):
    """DirectorySink takes a directory and writes it to a
    user-specified location in the file system.  The directory is
    stored at location specified by the outputPath.  The overwrite
    flag allows users to specify whether an existing path should be
    overwritten."""

    _input_ports = [IPort("dir", Directory),
                    IPort("outputPath", OutputPath),
                    IPort("overwrite", Boolean, optional=True, default="True")]

    def compute(self):
        input_dir = self.get_input("dir")
        output_path = self.get_input("outputPath")
        full_path = output_path.name

        if os.path.exists(full_path):
            if self.get_input("overwrite"):
                try:
                    if os.path.isfile(full_path):
                        os.remove(full_path)
                    else:
                        shutil.rmtree(full_path)
                except OSError, e:
                    msg = ('Could not delete existing path "%s" '
                           '(overwrite on)' % full_path)
                    raise ModuleError(
                            self,
                            '%s\n%s' % (msg, format_exception(e)))
            else:
                msg = ('Could not write to existing path "%s" '
                       '(overwrite off)' % full_path)
                raise ModuleError(self, msg)
            
        try:
            shutil.copytree(input_dir.name, full_path)
        except OSError, e:
            msg = 'Could not copy path from "%s" to "%s"' % \
                (input_dir.name, full_path)
            raise ModuleError(self, '%s\n%s' % (msg, format_exception(e)))

##############################################################################

class WriteFile(Converter):
    """Writes a String to a temporary File.
    """
    _input_ports = [IPort('in_value', String),
                    IPort('suffix', String, optional=True, default="")]
    _output_ports = [OPort('out_value', File)]

    def compute(self):
        contents = self.get_input('in_value')
        suffix = self.force_get_input('suffix', '')
        result = self.interpreter.filePool.create_file(suffix=suffix)
        with open(result.name, 'wb') as fp:
            fp.write(contents)
        self.set_output('out_value', result)

##############################################################################

class Color(Constant):
    # We set the value of a color object to be an InstanceObject that
    # contains a tuple because a tuple would be interpreted as a
    # type(tuple) which messes with the interpreter

    _settings = ModuleSettings(constant_widgets=[
        '%s:ColorWidget' % constant_config_path, 
        ConstantWidgetConfig('%s:ColorEnumWidget' % \
                             constant_config_path, 
                             widget_type='enum'),
        QueryWidgetConfig('%s:ColorQueryWidget' % \
                          query_config_path),
        ParamExpWidgetConfig('%s:RGBExploreWidget' % \
                             paramexp_config_path,
                             widget_type='rgb'),
        ParamExpWidgetConfig('%s:HSVExploreWidget' % \
                             paramexp_config_path,
                             widget_type='hsv')])
    _input_ports = [IPort("value", "Color")]
    _output_ports = [OPort("value", "Color")]

    default_value = InstanceObject(tuple=(1,1,1))

    @staticmethod
    def translate_to_python(x):
        return InstanceObject(
            tuple=tuple([float(a) for a in x.split(',')]))

    @staticmethod
    def translate_to_string(v):
        return ','.join('%f' % c for c in v.tuple)

    @staticmethod
    def validate(x):
        return isinstance(x, InstanceObject) and hasattr(x, 'tuple')

    @staticmethod
    def to_string(r, g, b):
        return "%s,%s,%s" % (r,g,b)        

    @staticmethod
    def query_compute(value_a, value_b, query_method):
        # SOURCE: http://www.easyrgb.com/index.php?X=MATH
        def rgb_to_xyz(r, g, b):
            # r,g,b \in [0,1]

            if r > 0.04045: 
                r = ( ( r + 0.055 ) / 1.055 ) ** 2.4
            else:
                r = r / 12.92
            if g > 0.04045:
                g = ( ( g + 0.055 ) / 1.055 ) ** 2.4
            else:
                g = g / 12.92
            if b > 0.04045: 
                b = ( ( b + 0.055 ) / 1.055 ) ** 2.4
            else:
                b = b / 12.92

            r *= 100
            g *= 100
            b *= 100

            # Observer. = 2 deg, Illuminant = D65
            x = r * 0.4124 + g * 0.3576 + b * 0.1805
            y = r * 0.2126 + g * 0.7152 + b * 0.0722
            z = r * 0.0193 + g * 0.1192 + b * 0.9505
            return (x,y,z)

        def xyz_to_cielab(x,y,z):
            # Observer= 2 deg, Illuminant= D65
            ref_x, ref_y, ref_z = (95.047, 100.000, 108.883)
            x /= ref_x
            y /= ref_y
            z /= ref_z

            if x > 0.008856:
                x = x ** ( 1/3.0 )
            else:                    
                x = ( 7.787 * x ) + ( 16 / 116.0 )
            if y > 0.008856:
                y = y ** ( 1/3.0 )
            else:
                y = ( 7.787 * y ) + ( 16 / 116.0 )
            if z > 0.008856: 
                z = z ** ( 1/3.0 )
            else:
                z = ( 7.787 * z ) + ( 16 / 116.0 )

            L = ( 116 * y ) - 16
            a = 500 * ( x - y )
            b = 200 * ( y - z )
            return (L, a, b)

        def rgb_to_cielab(r,g,b):
            return xyz_to_cielab(*rgb_to_xyz(r,g,b))
        
        value_a_rgb = (float(a) for a in value_a.split(','))
        value_b_rgb = (float(b) for b in value_b.split(','))
        value_a_lab = rgb_to_cielab(*value_a_rgb)
        value_b_lab = rgb_to_cielab(*value_b_rgb)
        
        # cie76 difference
        diff = sum((v_1 - v_2) ** 2 
                   for v_1, v_2 in izip(value_a_lab, value_b_lab)) ** (0.5)

        # print "CIE 76 DIFFERENCE:", diff
        if query_method is None:
            query_method = '2.3'
        return diff < float(query_method)

##############################################################################

class StandardOutput(NotCacheable, Module):
    """StandardOutput is a VisTrails Module that simply prints the
    value connected on its port to standard output. It is intended
    mostly as a debugging device."""

    _input_ports = [IPort("value", Module)]
    
    def compute(self):
        v = self.get_input("value")
        print v

##############################################################################

# Tuple will be reasonably magic right now. We'll integrate it better
# with vistrails later.
# TODO: Check Tuple class, test, integrate.
class Tuple(Module):
    """Tuple represents a tuple of values. Tuple might not be well
    integrated with the rest of VisTrails, so don't use it unless
    you know what you're doing."""

    _settings = ModuleSettings(configure_widget=
        "vistrails.gui.modules.tuple_configuration:TupleConfigurationWidget")

    def __init__(self):
        Module.__init__(self)
        self.input_ports_order = []
        self.values = tuple()

    def compute(self):
        values = tuple([self.get_input(p)
                        for p in self.input_ports_order])
        self.values = values
        self.set_output("value", values)

class Untuple(Module):
    """Untuple takes a tuple and returns the individual values.  It
    reverses the actions of Tuple.

    """

    _settings = ModuleSettings(configure_widget=
        "vistrails.gui.modules.tuple_configuration:UntupleConfigurationWidget")

    def __init__(self):
        Module.__init__(self)
        self.output_ports_order = []

    def compute(self):
        if self.has_input("tuple"):
            tuple = self.get_input("tuple")
            values = tuple.values
        else:
            values = self.get_input("value")
        for p, value in izip(self.output_ports_order, values):
            self.set_output(p, value)

##############################################################################

# TODO: Create a better Module for ConcatenateString.
class ConcatenateString(Module):
    """ConcatenateString takes many strings as input and produces the
    concatenation as output. Useful for constructing filenames, for
    example.

    This class will probably be replaced with a better API in the
    future."""

    fieldCount = 4
    _input_ports = [IPort("str%d" % (i+1), "String") 
                    for i in xrange(fieldCount)]
    _output_ports = [OPort("value", "String")]

    def compute(self):
        result = ""
        for i in xrange(self.fieldCount):
            v = i+1
            port = "str%s" % v
            if self.has_input(port):
                inp = self.get_input(port)
                result += inp
        self.set_output("value", result)

##############################################################################

class Not(Module):
    """Not inverts a Boolean.
    """
    _input_ports = [IPort('input', 'Boolean')]
    _output_ports = [OPort('value', 'Boolean')]

    def compute(self):
        value = self.get_input('input')
        self.set_output('value', not value)

##############################################################################
# List

# If numpy is available, we consider numpy arrays to be lists as well
class ListType:
    __metaclass__ = ABCMeta

ListType.register(list)
try:
    import numpy
except ImportError:
    numpy = None
else:
    ListType.register(numpy.ndarray)

class List(Constant):
    _settings = ModuleSettings(configure_widget=
        "vistrails.gui.modules.list_configuration:ListConfigurationWidget")
    _input_ports = [IPort("value", "List"),
                    IPort("head", "Module"),
                    IPort("tail", "List")]
    _output_ports = [OPort("value", "List")]

    default_value = []

    def __init__(self):
        Constant.__init__(self)
        self.input_ports_order = []

    @staticmethod
    def validate(x):
        return isinstance(x, ListType)

    @staticmethod
    def translate_to_python(v):
        return eval(v)

    @staticmethod
    def translate_to_string(v, dims=None):
        if dims is None:
            if numpy is not None and isinstance(v, numpy.ndarray):
                dims = v.ndim
            else:
                dims = 1
        if dims == 1:
            return '[%s]' % ', '.join(repr(c)
                                      for c in v)
        else:
            return '[%s]' % ', '.join(List.translate_to_string(c, dims-1)
                                      for c in v)

    def compute(self):
        head, middle, items, tail = [], [], [], []
        got_value = False

        if self.has_input('value'):
            # run the regular compute here
            Constant.compute(self)
            middle = self.outputPorts['value']
            got_value = True
        if self.has_input('head'):
            head = self.get_input_list('head')
            got_value = True
        if self.input_ports_order:
            items = [self.get_input(p)
                     for p in self.input_ports_order]
            got_value = True
        if self.has_input('tail'):
            tail = self.get_input('tail')
            got_value = True

        if not got_value:
            self.get_input('value')
        self.set_output('value', head + middle + items + tail)

##############################################################################
# Dictionary
                    
def dict_conv(v):
    v_dict = eval(v)
    return v_dict

def dict_compute(self):
    d = {}
    if self.has_input('value'):
        Constant.compute(self)
        d.update(self.outputPorts['value'])
    if self.has_input('addPair'):
        pairs_list = self.get_input_list('addPair')
        d.update(pairs_list)
    if self.has_input('addPairs'):
        d.update(self.get_input('addPairs'))
        
    self.set_output("value", d)
        
Dictionary = new_constant('Dictionary', staticmethod(dict_conv),
                          {}, staticmethod(lambda x: isinstance(x, dict)),
                          compute=dict_compute)
Dictionary._input_ports.extend([CIPort("addPair", "Module, Module"),
                                IPort("addPairs", "List")])

##############################################################################

# TODO: Null should be a subclass of Constant?
class Null(Module):
    """Null is the class of None values."""
    _settings = ModuleSettings(hide_descriptor=True)

    def compute(self):
        self.set_output("value", None)

##############################################################################

class Unpickle(Module):
    """Unpickles a string.
    """
    _settings = ModuleSettings(hide_descriptor=True)
    _input_ports = [IPort('input', 'String')]
    _output_ports = [OPort('result', 'Variant')]

    def compute(self):
        value = self.get_input('input')
        self.set_output('result', pickle.loads(value))

##############################################################################

class CodeRunnerMixin(object):
    def __init__(self):
        self.output_ports_order = []
        super(CodeRunnerMixin, self).__init__()

    def run_code(self, code_str,
                 use_input=False,
                 use_output=False):
        """run_code runs a piece of code as a VisTrails module.
        use_input and use_output control whether to use the inputport
        and output port dictionary as local variables inside the
        execution."""
        import vistrails.core.packagemanager
        def fail(msg):
            raise ModuleError(self, msg)
        def cache_this():
            self.is_cacheable = lambda *args, **kwargs: True
        locals_ = locals()
        if use_input:
            for k in self.inputPorts:
                locals_[k] = self.get_input(k)
        if use_output:
            for output_portname in self.output_ports_order:
                locals_[output_portname] = None
        _m = vistrails.core.packagemanager.get_package_manager()
        reg = get_module_registry()
        locals_.update({'fail': fail,
                        'package_manager': _m,
                        'cache_this': cache_this,
                        'registry': reg,
                        'self': self})
        if 'source' in locals_:
            del locals_['source']
        exec code_str in locals_, locals_
        if use_output:
            for k in self.output_ports_order:
                if locals_.get(k) != None:
                    self.set_output(k, locals_[k])

##############################################################################

class PythonSource(CodeRunnerMixin, NotCacheable, Module):
    """PythonSource is a Module that executes an arbitrary piece of
    Python code.

    It is especially useful for one-off pieces of 'glue' in a
    pipeline.

    If you want a PythonSource execution to fail, call
    fail(error_message).

    If you want a PythonSource execution to be cached, call
    cache_this().
    """
    _settings = ModuleSettings(
        configure_widget=("vistrails.gui.modules.python_source_configure:"
                             "PythonSourceConfigurationWidget"))
    _input_ports = [IPort('source', 'String', optional=True, default="")]
    _output_pors = [OPort('self', 'Module')]

    def compute(self):
        s = urllib.unquote(str(self.get_input('source')))
        self.run_code(s, use_input=True, use_output=True)

##############################################################################

class SmartSource(NotCacheable, Module):
    _settings = ModuleSettings(
        configure_widget=("vistrails.gui.modules.python_source_configure:"
                             "PythonSourceConfigurationWidget"))
    _input_ports = [IPort('source', 'String', optional=True, default="")]

    def run_code(self, code_str,
                 use_input=False,
                 use_output=False):
        import vistrails.core.packagemanager
        def fail(msg):
            raise ModuleError(self, msg)
        def cache_this():
            self.is_cacheable = lambda *args, **kwargs: True
        locals_ = locals()

        def smart_input_entry(k):
            v = self.get_input(k)
            if isinstance(v, Module) and hasattr(v, 'get_source'):
                v = v.get_source()
            return (k, v)

        def get_mro(v):
            # Tries to get the mro from strange class hierarchies like VTK's
            try:
                return v.mro()
            except AttributeError:
                def yield_all(v):
                    b = v.__bases__
                    yield v
                    for base in b:
                        g = yield_all(base)
                        while 1: yield g.next()
                return [x for x in yield_all(v)]
            
        if use_input:
            inputDict = dict([smart_input_entry(k)
                              for k in self.inputPorts])
            locals_.update(inputDict)
        if use_output:
            for output_portname in self.output_ports_order:
                locals_[output_portname] = None
        _m = vistrails.core.packagemanager.get_package_manager()
        locals_.update({'fail': fail,
                        'package_manager': _m,
                        'cache_this': cache_this,
                        'self': self})
        del locals_['source']
        exec code_str in locals_, locals_
        if use_output:
            oports = self.registry.get_descriptor(SmartSource).output_ports
            for k in self.output_ports_order:
                if locals_.get(k) != None:
                    v = locals_[k]
                    spec = oports.get(k, None)

                    if spec:
                        # See explanation of algo in doc/smart_source_resolution_algo.txt
                        # changed from spec.types()[0]
                        port_vistrail_base_class = spec.descriptors()[0].module
                        mro = get_mro(type(v))
                        source_types = self.registry.python_source_types
                        found = False
                        for python_class in mro:
                            if python_class in source_types:
                                vistrail_classes = [x for x in source_types[python_class]
                                                    if issubclass(x, port_vistrail_base_class)]
                                if len(vistrail_classes) == 0:
                                    # FIXME better error handling
                                    raise ModuleError(self, "Module Registry inconsistent")
                                vt_class = vistrail_classes[0]
                                found = True
                                break
                        if found:
                            vt_instance = vt_class()
                            vt_instance.set_source(v)
                            v = vt_instance
                    self.set_output(k, v)

    def compute(self):
        s = urllib.unquote(str(self.force_get_input('source', '')))
        self.run_code(s, use_input=True, use_output=True)

##############################################################################

def zip_extract_file(archive, filename_in_archive, output_filename):
    return os.system(
            "%s > %s" % (
                    vistrails.core.system.list2cmdline([
                            vistrails.core.system.get_executable_path('unzip'),
                            '-p', archive,
                            filename_in_archive]),
                    vistrails.core.system.list2cmdline([output_filename])))


def zip_extract_all_files(archive, output_path):
    return os.system(
            vistrails.core.system.list2cmdline([
                    vistrails.core.system.get_executable_path('unzip'),
                    archive,
                    '-d', output_path]))

class Unzip(Module):
    """Unzip extracts a file from a ZIP archive."""
    _input_ports = [IPort('archive_file', 'File'),
                    IPort('filename_in_archive', 'String')]
    _output_ports = [OPort('file', 'File')]

    def compute(self):
        self.check_input("archive_file")
        self.check_input("filename_in_archive")
        filename_in_archive = self.get_input("filename_in_archive")
        archive_file = self.get_input("archive_file")
        if not os.path.isfile(archive_file.name):
            raise ModuleError(self, "archive file does not exist")
        suffix = self.interpreter.filePool.guess_suffix(filename_in_archive)
        output = self.interpreter.filePool.create_file(suffix=suffix)
        s = zip_extract_file(archive_file.name,
                             filename_in_archive,
                             output.name)
        if s != 0:
            raise ModuleError(self, "unzip command failed with status %d" % s)
        self.set_output("file", output)


class UnzipDirectory(Module):
    """UnzipDirectory extracts every file from a ZIP archive."""
    _input_ports = [IPort('archive_file', 'File')]
    _output_ports = [OPort('directory', 'Directory')]

    def compute(self):
        self.check_input("archive_file")
        archive_file = self.get_input("archive_file")
        if not os.path.isfile(archive_file.name):
            raise ModuleError(self, "archive file does not exist")
        output = self.interpreter.filePool.create_directory()
        s = zip_extract_all_files(archive_file.name,
                                  output.name)
        if s != 0:
            raise ModuleError(self, "unzip command failed with status %d" % s)
        self.set_output("directory", output)

##############################################################################

class Round(Converter):
    """Turns a Float into an Integer.
    """
    _settings = ModuleSettings(hide_descriptor=True)
    _input_ports = [IPort('in_value', 'Float'),
                    IPort('floor', 'Boolean', optional=True, default="True")]
    _output_ports = [OPort('out_value', 'Integer')]

    def compute(self):
        fl = self.get_input('in_value')
        floor = self.get_input('floor')
        if floor:
            integ = int(fl)         # just strip the decimals
        else:
            integ = int(fl + 0.5)   # nearest
        self.set_output('out_value', integ)


class TupleToList(Converter):
    """Turns a Tuple into a List.
    """
    _settings = ModuleSettings(hide_descriptor=True)
    _input_ports = [IPort('in_value', 'Variant')]
    _output_ports = [OPort('out_value', 'List')]
    
    @classmethod
    def can_convert(cls, sub_descs, super_descs):
        if len(sub_descs) <= 1:
            return False
        reg = get_module_registry()
        return super_descs == [reg.get_descriptor(List)]

    def compute(self):
        tu = self.get_input('in_value')
        if not isinstance(tu, tuple):
            raise ModuleError(self, "Input is not a tuple")
        self.set_output('out_value', list(tu))

##############################################################################
    
class Variant(Module):
    """
    Variant is tracked internally for outputing a variant type on
    output port. For input port, Module type should be used
    
    """
    _settings = ModuleSettings(abstract=True)

##############################################################################

class Assert(Module):
    """
    Assert is a simple module that conditionally stops the execution.
    """
    _input_ports = [IPort('condition', 'Boolean')]

    def compute(self):
        condition = self.get_input('condition')
        if not condition:
            raise ModuleError(self, "Assert: condition is False",
                              abort=True)


class AssertEqual(Module):
    """
    AssertEqual works like Assert but compares two values.

    It is provided for convenience.
    """

    _input_ports = [IPort('value1', 'Module'),
                    IPort('value2', 'Module')]

    def compute(self):
        values = (self.get_input('value1'),
                  self.get_input('value2'))
        if values[0] != values[1]:
            raise ModuleError(self, "AssertEqual: values are different",
                              abort=True)

##############################################################################

class StringFormat(Module):
    """
    Builds a string from objects using Python's str.format().
    """
    _settings = ModuleSettings(configure_widget=
        'vistrails.gui.modules.stringformat_configuration:'
            'StringFormatConfigurationWidget')
    _input_ports = [IPort('format', String)]
    _output_ports = [OPort('value', String)]

    @staticmethod
    def list_placeholders(fmt):
        placeholders = set()
        nb = 0
        i = 0
        n = len(fmt)
        while i < n:
            if fmt[i] == '{':
                i += 1
                if fmt[i] == '}': # KeyError
                    nb += 1
                elif fmt[i] != '{': # KeyError
                    e = fmt.index('}', i + 1) # KeyError
                    f = e
                    for c in (':', '!', '[', '.'):
                        c = fmt.find(c, i + 1)
                        if c != -1:
                            f = min(f, c)
                    placeholders.add(fmt[i:f])
                    i = e
            i += 1
        return nb, placeholders

    def compute(self):
        fmt = self.get_input('format')
        args, kwargs = StringFormat.list_placeholders(fmt)
<<<<<<< HEAD
        f_args = [self.get_input('_%d' % n)
                  for n in xrange(args)]
        f_kwargs = {n: self.get_input(n)
                    for n in kwargs}
        self.set_output('value', fmt.format(*f_args, **f_kwargs))
=======
        f_args = [self.getInputFromPort('_%d' % n)
                  for n in xrange(args)]
        f_kwargs = dict((n, self.getInputFromPort(n))
                        for n in kwargs)
        self.setResult('value', fmt.format(*f_args, **f_kwargs))
>>>>>>> 919fb26f

##############################################################################

def init_constant(m):
    reg = get_module_registry()

    reg.add_module(m)
    reg.add_input_port(m, "value", m)
    reg.add_output_port(m, "value", m)

_modules = [Module, Converter, Constant, Boolean, Float, Integer, String, List, Path, File, Directory, OutputPath, FileSink, DirectorySink, WriteFile, StandardOutput, Tuple, Untuple, ConcatenateString, Not, Dictionary, Null, Variant, Unpickle, PythonSource, SmartSource, Unzip, UnzipDirectory, Color, Round, TupleToList, Assert, AssertEqual, StringFormat]

def initialize(*args, **kwargs):
    # initialize the sub_module modules, too
    import vistrails.core.modules.sub_module
    global _modules
    _modules.extend(vistrails.core.modules.sub_module._modules)


def handle_module_upgrade_request(controller, module_id, pipeline):
   from vistrails.core.upgradeworkflow import UpgradeWorkflowHandler
   reg = get_module_registry()

   def outputName_remap(old_conn, new_module):
       ops = []
       old_src_module = pipeline.modules[old_conn.source.moduleId]
       op_desc = reg.get_descriptor(OutputPath)
       new_x = (old_src_module.location.x + new_module.location.x) / 2.0
       new_y = (old_src_module.location.y + new_module.location.y) / 2.0
       op_module = \
           controller.create_module_from_descriptor(op_desc, new_x, new_y)
       ops.append(('add', op_module))
       create_new_connection = UpgradeWorkflowHandler.create_new_connection
       new_conn_1 = create_new_connection(controller,
                                          old_src_module,
                                          old_conn.source,
                                          op_module,
                                          "name")
       ops.append(('add', new_conn_1))
       new_conn_2 = create_new_connection(controller,
                                          op_module,
                                          "value",
                                          new_module,
                                          "outputPath")
       ops.append(('add', new_conn_2))
       return ops

   module_remap = {'FileSink':
                       [(None, '1.6', None,
                         {'dst_port_remap':
                              {'overrideFile': 'overwrite',
                               'outputName': outputName_remap},
                          'function_remap':
                              {'overrideFile': 'overwrite',
                               'outputName': 'outputPath'}})],
                   'GetItemsFromDirectory':
                       [(None, '1.6', 'Directory',
                         {'dst_port_remap':
                              {'dir': 'value'},
                          'src_port_remap':
                              {'itemlist': 'itemList'},
                          })],
                   'InputPort':
                       [(None, '1.6', None,
                         {'dst_port_remap': {'old_name': None}})],
                   'OutputPort':
                       [(None, '1.6', None,
                         {'dst_port_remap': {'old_name': None}})],
                   'PythonSource':
                       [(None, '1.6', None, {})],
                   }

   return UpgradeWorkflowHandler.remap_module(controller, module_id, pipeline,
                                              module_remap)


###############################################################################

import sys
import unittest

class TestConcatenateString(unittest.TestCase):
    @staticmethod
    def concatenate(**kwargs):
        from vistrails.tests.utils import execute, intercept_result
        with intercept_result(ConcatenateString, 'value') as results:
            errors = execute([
                    ('ConcatenateString', 'org.vistrails.vistrails.basic', [
                        (name, [('String', value)])
                        for name, value in kwargs.iteritems()
                    ]),
                ])
            if errors:
                return None
        return results

    def test_concatenate(self):
        """Concatenates strings"""
        self.assertEqual(self.concatenate(
                str1="hello ", str2="world"),
                ["hello world"])
        self.assertEqual(self.concatenate(
                str3="hello world"),
                ["hello world"])
        self.assertEqual(self.concatenate(
                str2="hello ", str4="world"),
                ["hello world"])
        self.assertEqual(self.concatenate(
                str1="hello", str3=" ", str4="world"),
                ["hello world"])

    def test_empty(self):
        """Runs ConcatenateString with no input"""
        self.assertEqual(self.concatenate(), [""])


class TestNot(unittest.TestCase):
    def run_pipeline(self, functions):
        from vistrails.tests.utils import execute, intercept_result
        with intercept_result(Not, 'value') as results:
            errors = execute([
                    ('Not', 'org.vistrails.vistrails.basic',
                     functions),
                ])
        return errors, results

    def test_true(self):
        errors, results = self.run_pipeline([
                ('input', [('Boolean', 'True')])])
        self.assertFalse(errors)
        self.assertEqual(len(results), 1)
        self.assertIs(results[0], False)

    def test_false(self):
        errors, results = self.run_pipeline([
                ('input', [('Boolean', 'False')])])
        self.assertFalse(errors)
        self.assertEqual(len(results), 1)
        self.assertIs(results[0], True)

    def test_notset(self):
        errors, results = self.run_pipeline([])
        self.assertTrue(errors)


class TestList(unittest.TestCase):
    @staticmethod
    def build_list(value=None, head=None, tail=None):
        from vistrails.tests.utils import execute, intercept_result
        with intercept_result(List, 'value') as results:
            functions = []
            def add(n, v, t):
                if v is not None:
                    for e in v:
                        functions.append(
                                (n, [(t, e)])
                            )
            add('value', value, 'List')
            add('head', head, 'String')
            add('tail', tail, 'List')

            errors = execute([
                    ('List', 'org.vistrails.vistrails.basic', functions),
                ])
            if errors:
                return None
        # List is a Constant, so the interpreter will set the result 'value'
        # from the 'value' input port automatically
        # Ignore these first results
        return results[-1]

    def test_simple(self):
        """Tests the default ports of the List module"""
        self.assertEqual(self.build_list(
                value=['["a", "b", "c"]']),
                ["a", "b", "c"])
        self.assertEqual(self.build_list(
                head=["d"],
                value=['["a", "b", "c"]']),
                ["d", "a", "b", "c"])
        self.assertEqual(self.build_list(
                head=["d"],
                value=['["a", "b", "c"]'],
                tail=['["e", "f"]']),
                ["d", "a", "b", "c", "e", "f"])
        self.assertEqual(self.build_list(
                value=['[]'],
                tail=['[]']),
                [])

    def test_multiple(self):
        """Tests setting multiple values on a port"""
        # Multiple values on 'head'
        self.assertEqual(self.build_list(
                head=["a", "b"]),
                ["a", "b"])
        self.assertEqual(self.build_list(
                head=["a", "b"],
                value=['["c", "d"]']),
                ["a", "b", "c", "d"])

        # Multiple values on 'value'
        res = self.build_list(value=['["a", "b"]', '["c", "d"]'])
        self.assertIn(res, [["a", "b"], ["c", "d"]])

    def test_items(self):
        """Tests the multiple 'itemN' ports"""
        from vistrails.tests.utils import execute, intercept_result
        def list_with_items(nb_items, **kwargs):
            with intercept_result(List, 'value') as results:
                errors = execute([
                        ('List', 'org.vistrails.vistrails.basic', [
                            (k, [('String', v)])
                            for k, v in kwargs.iteritems()
                        ]),
                    ],
                    add_port_specs=[
                        (0, 'input', 'item%d' % i,
                         '(org.vistrails.vistrails.basic:Module)')
                        for i in xrange(nb_items)
                    ])
                if errors:
                    return None
            return results[-1]

        self.assertEqual(
                list_with_items(2, head="one", item0="two", item1="three"),
                ["one", "two", "three"])

        # All 'itemN' ports have to be set
        self.assertIsNone(
                list_with_items(3, head="one", item0="two", item2="three"))


class TestPythonSource(unittest.TestCase):
    def test_simple(self):
        """A simple PythonSource returning a string"""
        import urllib2
        from vistrails.tests.utils import execute, intercept_result
        source = 'customout = "nb is %d" % customin'
        source = urllib2.quote(source)
        with intercept_result(PythonSource, 'customout') as results:
            self.assertFalse(execute([
                    ('PythonSource', 'org.vistrails.vistrails.basic', [
                        ('source', [('String', source)]),
                        ('customin', [('Integer', '42')])
                    ]),
                    ('String', 'org.vistrails.vistrails.basic', []),
                ],
                [
                    (0, 'customout', 1, 'value'),
                ],
                add_port_specs=[
                    (0, 'input', 'customin',
                     'org.vistrails.vistrails.basic:Integer'),
                    (0, 'output', 'customout',
                     'org.vistrails.vistrails.basic:String'),
                ]))
        self.assertEqual(results[-1], "nb is 42")


class TestNumericConversions(unittest.TestCase):
    def test_full(self):
        from vistrails.tests.utils import execute, intercept_result
        with intercept_result(Round, 'out_value') as results:
            self.assertFalse(execute([
                    ('Integer', 'org.vistrails.vistrails.basic', [
                        ('value', [('Integer', '5')])
                    ]),
                    ('Float', 'org.vistrails.vistrails.basic', []),
                    ('PythonCalc', 'org.vistrails.vistrails.pythoncalc', [
                        ('value2', [('Float', '2.7')]),
                        ('op', [('String', '+')]),
                    ]),
                    ('Round', 'org.vistrails.vistrails.basic', [
                        ('floor', [('Boolean', 'True')]),
                    ]),
                ],
                [
                    (0, 'value', 1, 'value'),
                    (1, 'value', 2, 'value1'),
                    (2, 'value', 3, 'in_value'),
                ]))
        self.assertEqual(results, [7])


class TestUnzip(unittest.TestCase):
    def test_unzip_file(self):
        from vistrails.tests.utils import execute, intercept_result
        from vistrails.core.system import vistrails_root_directory
        zipfile = os.path.join(vistrails_root_directory(),
                               'tests', 'resources',
                               'test_archive.zip')
        with intercept_result(Unzip, 'file') as outfiles:
            self.assertFalse(execute([
                    ('Unzip', 'org.vistrails.vistrails.basic', [
                        ('archive_file', [('File', zipfile)]),
                        ('filename_in_archive', [('String', 'file1.txt')]),
                    ]),
                ]))
        self.assertEqual(len(outfiles), 1)
        with open(outfiles[0].name, 'rb') as outfile:
            self.assertEqual(outfile.read(), "some random\ncontent")

    def test_unzip_all(self):
        from vistrails.tests.utils import execute, intercept_result
        from vistrails.core.system import vistrails_root_directory
        zipfile = os.path.join(vistrails_root_directory(),
                               'tests', 'resources',
                               'test_archive.zip')
        with intercept_result(UnzipDirectory, 'directory') as outdir:
            self.assertFalse(execute([
                    ('UnzipDirectory', 'org.vistrails.vistrails.basic', [
                        ('archive_file', [('File', zipfile)]),
                    ]),
                ]))
        self.assertEqual(len(outdir), 1)

        self.assertEqual(
                [(d, f) for p, d, f in os.walk(outdir[0].name)],
                [(['subdir'], ['file1.txt']),
                 ([], ['file2.txt'])])


from vistrails.core.configuration import get_vistrails_configuration

class TestTypechecking(unittest.TestCase):
    @classmethod
    def setUpClass(cls):
        conf = get_vistrails_configuration()
        cls.error_all = conf.errorOnConnectionTypeerror
        cls.error_variant = conf.errorOnVariantTypeerror

    @classmethod
    def tearDownClass(cls):
        conf = get_vistrails_configuration()
        conf.errorOnConnectionTypeerror = cls.error_all
        conf.errorOnVariantTypeerror = cls.error_variant

    @staticmethod
    def set_settings(error_all, error_variant):
        conf = get_vistrails_configuration()
        conf.errorOnConnectionTypeerror = error_all
        conf.errorOnVariantTypeerror = error_variant

    def run_test_pipeline(self, result, expected_results, *args, **kwargs):
        from vistrails.tests.utils import execute, intercept_result
        for error_all, error_variant, expected in expected_results:
            self.set_settings(error_all, error_variant)
            with intercept_result(*result) as results:
                error = execute(*args, **kwargs)
            if not expected:
                self.assertTrue(error)
            else:
                self.assertFalse(error)
                self.assertEqual(results, expected)

    def test_basic(self):
        import urllib2
        # Base case: no typing error
        # This should succeed in every case
        self.run_test_pipeline(
            (PythonSource, 'r'),
            [(False, False, ["test"]),
             (True, True, ["test"])],
            [
                ('PythonSource', 'org.vistrails.vistrails.basic', [
                    ('source', [('String', urllib2.quote('o = "test"'))]),
                ]),
                ('PythonSource', 'org.vistrails.vistrails.basic', [
                    ('source', [('String', urllib2.quote('r = i'))])
                ]),
            ],
            [
                (0, 'o', 1, 'i'),
            ],
            add_port_specs=[
                (0, 'output', 'o',
                 'org.vistrails.vistrails.basic:String'),
                (1, 'input', 'i',
                 'org.vistrails.vistrails.basic:String'),
                (1, 'output', 'r',
                 'org.vistrails.vistrails.basic:String')
            ])

    def test_fake(self):
        import urllib2
        # A module is lying, declaring a String but returning an int
        # This should fail with errorOnConnectionTypeerror=True (not the
        # default)
        self.run_test_pipeline(
            (PythonSource, 'r'),
            [(False, False, [42]),
             (False, True, [42]),
             (True, True, False)],
            [
                ('PythonSource', 'org.vistrails.vistrails.basic', [
                    ('source', [('String', urllib2.quote('o = 42'))]),
                ]),
                ('PythonSource', 'org.vistrails.vistrails.basic', [
                    ('source', [('String', urllib2.quote('r = i'))])
                ]),
            ],
            [
                (0, 'o', 1, 'i'),
            ],
            add_port_specs=[
                (0, 'output', 'o',
                 'org.vistrails.vistrails.basic:String'),
                (1, 'input', 'i',
                 'org.vistrails.vistrails.basic:String'),
                (1, 'output', 'r',
                 'org.vistrails.vistrails.basic:String')
            ])

    def test_inputport(self):
        import urllib2
        # This test uses an InputPort module, whose output port should not be
        # considered a Variant port (although it is)
        self.run_test_pipeline(
            (PythonSource, 'r'),
            [(False, False, [42]),
             (False, True, [42]),
             (True, True, [42])],
            [
                ('InputPort', 'org.vistrails.vistrails.basic', [
                    ('ExternalPipe', [('Integer', '42')]),
                ]),
                ('PythonSource', 'org.vistrails.vistrails.basic', [
                    ('source', [('String', urllib2.quote('r = i'))])
                ]),
            ],
            [
                (0, 'InternalPipe', 1, 'i'),
            ],
            add_port_specs=[
                (1, 'input', 'i',
                 'org.vistrails.vistrails.basic:String'),
                (1, 'output', 'r',
                 'org.vistrails.vistrails.basic:String'),
            ])


class TestStringFormat(unittest.TestCase):
    def test_list_placeholders(self):
        fmt = 'a {} b}} {c!s} {{d e}} {}f'
        self.assertEqual(StringFormat.list_placeholders(fmt),
                         (2, set(['c'])))

    def run_format(self, fmt, expected, **kwargs):
        from vistrails.tests.utils import execute, intercept_result
        functions = [('format', [('String', fmt)])]
        functions.extend((n, [(t, v)])
                         for n, (t, v) in kwargs.iteritems())
        with intercept_result(StringFormat, 'value') as results:
            self.assertFalse(execute([
                    ('StringFormat', 'org.vistrails.vistrails.basic',
                     functions),
                ],
                add_port_specs=[
                    (0, 'input', n, t)
                    for n, (t, v) in kwargs.iteritems()
                ]))
        self.assertEqual(results, [expected])

    def test_format(self):
        self.run_format('{{ {a} }} b {c!s}', '{ 42 } b 12',
                        a=('Integer', '42'),
                        c=('Integer', '12'))

    # Python 2.6 doesn't support {}
    @unittest.skipIf(sys.version_info < (2, 7), "No {} support on 2.6")
    def test_format_27(self):
        self.run_format('{} {}', 'a b',
                        _0=('String', 'a'), _1=('String', 'b'))
        self.run_format('{{ {a} {} {b!s}', '{ 42 b 12',
                        a=('Integer', '42'), _0=('String', 'b'),
                        b=('Integer', '12'))<|MERGE_RESOLUTION|>--- conflicted
+++ resolved
@@ -1241,19 +1241,11 @@
     def compute(self):
         fmt = self.get_input('format')
         args, kwargs = StringFormat.list_placeholders(fmt)
-<<<<<<< HEAD
         f_args = [self.get_input('_%d' % n)
                   for n in xrange(args)]
-        f_kwargs = {n: self.get_input(n)
-                    for n in kwargs}
+        f_kwargs = dict((n, self.get_input(n))
+                        for n in kwargs)
         self.set_output('value', fmt.format(*f_args, **f_kwargs))
-=======
-        f_args = [self.getInputFromPort('_%d' % n)
-                  for n in xrange(args)]
-        f_kwargs = dict((n, self.getInputFromPort(n))
-                        for n in kwargs)
-        self.setResult('value', fmt.format(*f_args, **f_kwargs))
->>>>>>> 919fb26f
 
 ##############################################################################
 
