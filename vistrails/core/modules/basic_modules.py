--- conflicted
+++ resolved
@@ -1298,12 +1298,8 @@
     reg.add_module(PythonSource,
                    configureWidgetType=("vistrails.gui.modules.python_source_configure",
                                         "PythonSourceConfigurationWidget"))
-<<<<<<< HEAD
-    reg.add_input_port(PythonSource, 'source', String, True)
+    reg.add_input_port(PythonSource, 'source', String, True, defaults=str(['']))
     reg.add_input_port(PythonSource, 'execution_targets', List)
-=======
-    reg.add_input_port(PythonSource, 'source', String, True, defaults=str(['']))
->>>>>>> 2dfec4e1
     reg.add_output_port(PythonSource, 'self', Module)
 
     reg.add_module(SmartSource,
