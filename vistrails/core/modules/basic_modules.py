###############################################################################
##
## Copyright (C) 2011-2014, NYU-Poly.
## Copyright (C) 2006-2011, University of Utah. 
## All rights reserved.
## Contact: contact@vistrails.org
##
## This file is part of VisTrails.
##
## "Redistribution and use in source and binary forms, with or without 
## modification, are permitted provided that the following conditions are met:
##
##  - Redistributions of source code must retain the above copyright notice, 
##    this list of conditions and the following disclaimer.
##  - Redistributions in binary form must reproduce the above copyright 
##    notice, this list of conditions and the following disclaimer in the 
##    documentation and/or other materials provided with the distribution.
##  - Neither the name of the University of Utah nor the names of its 
##    contributors may be used to endorse or promote products derived from 
##    this software without specific prior written permission.
##
## THIS SOFTWARE IS PROVIDED BY THE COPYRIGHT HOLDERS AND CONTRIBUTORS "AS IS" 
## AND ANY EXPRESS OR IMPLIED WARRANTIES, INCLUDING, BUT NOT LIMITED TO, 
## THE IMPLIED WARRANTIES OF MERCHANTABILITY AND FITNESS FOR A PARTICULAR 
## PURPOSE ARE DISCLAIMED. IN NO EVENT SHALL THE COPYRIGHT HOLDER OR 
## CONTRIBUTORS BE LIABLE FOR ANY DIRECT, INDIRECT, INCIDENTAL, SPECIAL, 
## EXEMPLARY, OR CONSEQUENTIAL DAMAGES (INCLUDING, BUT NOT LIMITED TO, 
## PROCUREMENT OF SUBSTITUTE GOODS OR SERVICES; LOSS OF USE, DATA, OR PROFITS; 
## OR BUSINESS INTERRUPTION) HOWEVER CAUSED AND ON ANY THEORY OF LIABILITY, 
## WHETHER IN CONTRACT, STRICT LIABILITY, OR TORT (INCLUDING NEGLIGENCE OR 
## OTHERWISE) ARISING IN ANY WAY OUT OF THE USE OF THIS SOFTWARE, EVEN IF 
## ADVISED OF THE POSSIBILITY OF SUCH DAMAGE."
##
###############################################################################
"""basic_modules defines basic VisTrails Modules that are used in most
pipelines."""
import vistrails.core.cache.hasher
from vistrails.core.debug import format_exception
from vistrails.core.modules.module_registry import get_module_registry
from vistrails.core.modules.vistrails_module import Module, new_module, \
     Converter, NotCacheable, ModuleError
<<<<<<< HEAD
from vistrails.core.modules.vistrails_module.parallel import RemoteExecution
=======
from vistrails.core.modules.config import ConstantWidgetConfig, \
    QueryWidgetConfig, ParamExpWidgetConfig, ModuleSettings, IPort, OPort, \
    CIPort, COPort
>>>>>>> 3d63f1a7
import vistrails.core.system
from vistrails.core.utils import InstanceObject
from vistrails.core import debug

from abc import ABCMeta
from itertools import izip
import os
import pickle
import re
import shutil
#import zipfile
import urllib

try:
    import hashlib
    sha_hash = hashlib.sha1
except ImportError:
    import sha
    sha_hash = sha.new

###############################################################################

version = '2.1'
name = 'Basic Modules'
identifier = 'org.vistrails.vistrails.basic'
old_identifiers = ['edu.utah.sci.vistrails.basic']

constant_config_path = "vistrails.gui.modules.constant_configuration"
query_config_path = "vistrails.gui.modules.query_configuration"
paramexp_config_path = "vistrails.gui.modules.paramexplore"

class Constant(Module):
    """Base class for all Modules that represent a constant value of
    some type.
    
    When implementing your own constant, You have to adhere to the
    following interface:

    Implement the following methods:
    
       translate_to_python(x): Given a string, translate_to_python
       must return a python value that will be the value seen by the
       execution modules.

       For example, translate_to_python called on a float parameter
       with value '3.15' will return float('3.15').
       
       translate_to_string(): Return a string representation of the
       current constant, which will eventually be passed to
       translate_to_python.

       validate(v): return True if given python value is a plausible
       value for the constant. It should be implemented such that
       validate(translate_to_python(x)) == True for all valid x

    A constant must also expose its default value, through the field
    default_value.

    There are fields you are not allowed to use in your constant classes.
    These are: 'id', 'interpreter', 'logging' and 'change_parameter'

    You can also define the constant's own GUI widget.
    See core/modules/constant_configuration.py for details.
    
    """
    _settings = ModuleSettings(abstract=True)
    _output_ports = [OPort("value_as_string", "String")]

    def compute(self):
        """Constant.compute() only checks validity (and presence) of
        input value."""
        v = self.get_input("value")
        b = self.validate(v)
        if not b:
            raise ModuleError(self, "Internal Error: Constant failed validation")
        self.set_output("value", v)
        self.set_output("value_as_string", self.translate_to_string(v))

    def setValue(self, v):
        self.set_output("value", self.translate_to_python(v))
        self.upToDate = True
        
    def serialize(self):
        return self.outputPorts['value_as_string']
    
    def deserialize(self, v):
        return self.translate_to_python(v)

    @staticmethod
    def translate_to_string(v):
        return str(v)

    @staticmethod
    def get_widget_class():
        # return StandardConstantWidget
        return None

    @staticmethod
    def query_compute(value_a, value_b, query_method):
        if query_method == '==' or query_method is None:
            return (value_a == value_b)
        elif query_method == '!=':
            return (value_a != value_b)
        return False

def new_constant(name, py_conversion=None, default_value=None, validation=None,
                 widget_type=None,
                 str_conversion=None, base_class=Constant,
                 compute=None, query_compute=None):
    """new_constant(name: str, 
                    py_conversion: callable,
                    default_value: python_type,
                    validation: callable,
                    widget_type: (path, name) tuple or QWidget type,
                    str_conversion: callable,
                    base_class: class,
                    compute: callable,
                    query_compute: static callable) -> Module

    new_constant dynamically creates a new Module derived from
    Constant with given py_conversion and str_conversion functions, a
    corresponding python type and a widget type. py_conversion is a
    python callable that takes a string and returns a python value of
    the type that the class should hold. str_conversion does the reverse.

    This is the quickest way to create new Constant Modules."""

    d = {}

    if py_conversion is not None:
        d["translate_to_python"] = py_conversion
    elif base_class == Constant:
        raise ValueError("Must specify translate_to_python for constant")
    else:
        d["translate_to_python"] = staticmethod(base_class.translate_to_python)
    if validation is not None:
        d["validate"] = validation
    elif base_class == Constant:
        raise ValueError("Must specify validation for constant")
    else:
        d["validate"] = staticmethod(base_class.validate)
    if default_value is not None:
        d["default_value"] = default_value
    elif base_class == Constant:
        d["default_value"] = None
    else:
        d["default_value"] = base_class.default_value

    if str_conversion is not None:
        d['translate_to_string'] = str_conversion
    if compute is not None:
        d['compute'] = compute
    if query_compute is not None:
        d['query_compute'] = query_compute
    if widget_type is not None:
        @staticmethod
        def get_widget_class():
            return widget_type
        d['get_widget_class'] = get_widget_class            

    m = new_module(base_class, name, d)
    m._input_ports = [('value', m)]
    m._output_ports = [('value', m)]
    return m

def bool_conv(x):
    s = str(x).upper()
    if s == 'TRUE':
        return True
    if s == 'FALSE':
        return False
    raise ValueError('Boolean from String in VisTrails should be either \
"true" or "false", got "%s" instead' % x)

def int_conv(x):
    if x.startswith('0x'):
        return int(x, 16)
    else:
        return int(x)

@staticmethod
def numeric_compare(value_a, value_b, query_method):
    value_a = float(value_a)
    value_b = float(value_b)
    if query_method == '==' or query_method is None:
        return (value_a == value_b)
    elif query_method == '<':
        return (value_a < value_b)
    elif query_method == '>':
        return (value_a > value_b)
    elif query_method == '<=':
        return (value_a <= value_b)
    elif query_method == '>=':
        return (value_a >= value_b)

@staticmethod
def string_compare(value_a, value_b, query_method):
    if query_method == '*[]*' or query_method is None:
        return (value_b in value_a)
    elif query_method == '==':
        return (value_a == value_b)
    elif query_method == '=~':
        try:
            m = re.match(value_b, value_a)
            if m is not None:
                return (m.end() ==len(value_a))
        except:
            pass
    return False

Boolean = new_constant('Boolean' , staticmethod(bool_conv),
                       False, staticmethod(lambda x: isinstance(x, bool)))
Boolean._settings = ModuleSettings(constant_widget=('%s:BooleanWidget' % \
                                                    constant_config_path))
Float   = new_constant('Float'   , staticmethod(float), 0.0, 
                       staticmethod(lambda x: isinstance(x, (int, long, float))),
                       query_compute=numeric_compare)
Float._settings = ModuleSettings(constant_widgets=[
    QueryWidgetConfig('%s:NumericQueryWidget' % query_config_path),
    ParamExpWidgetConfig('%s:FloatExploreWidget' % paramexp_config_path)])
Integer = new_constant('Integer' , staticmethod(int_conv), 0, 
                       staticmethod(lambda x: isinstance(x, (int, long))),
                       base_class=Float,
                       query_compute=numeric_compare)
Integer._settings = ModuleSettings(constant_widgets=[
    QueryWidgetConfig('%s:NumericQueryWidget' % query_config_path),
    ParamExpWidgetConfig('%s:IntegerExploreWidget' % paramexp_config_path)])

String  = new_constant('String'  , staticmethod(str), "", 
                       staticmethod(lambda x: isinstance(x, str)),
                       query_compute=string_compare)
String._settings = ModuleSettings(configure_widget=
            "vistrails.gui.modules.string_configure:TextConfigurationWidget",
                                  constant_widgets=[
                        ConstantWidgetConfig('%s:MultiLineStringWidget' % \
                                             constant_config_path, 
                                             widget_type='multiline'),
                        QueryWidgetConfig('%s:StringQueryWidget' % \
                                          query_config_path)])
String._output_ports.append(OPort("value_as_string", "String", optional=True))
    
##############################################################################

class Path(Constant):
    _settings = ModuleSettings(constant_widget=("%s:PathChooserWidget" % \
                                                constant_config_path))
    _input_ports = [IPort("value", "Path"),
                    IPort("name", "String", optional=True)]
    _output_ports = [OPort("value", "Path")]

    name = ""

    @staticmethod
    def translate_to_python(x):
        result = Path()
        result.name = x
        result.set_output("value", result)
        return result

    @staticmethod
    def translate_to_string(x):
        return str(x.name)

    @staticmethod
    def validate(v):
        #print 'validating', v
        #print 'isinstance', isinstance(v, Path)
        return isinstance(v, Path)

    def get_name(self):
        n = None
        if self.has_input("value"):
            n = self.get_input("value").name
        if n is None:
            self.check_input("name")
            n = self.get_input("name")
        return n

    def set_results(self, n):
        self.name = n
        self.set_output("value", self)
        self.set_output("value_as_string", self.translate_to_string(self))

    def compute(self):
        n = self.get_name()
        self.set_results(n)

Path.default_value = Path()

def path_parameter_hasher(p):
    def get_mtime(path):
        v_list = [int(os.path.getmtime(path))]
        if os.path.isdir(path):
            for subpath in os.listdir(path):
                subpath = os.path.join(path, subpath)
                if os.path.isdir(subpath):
                    v_list.extend(get_mtime(subpath))
        return v_list

    h = vistrails.core.cache.hasher.Hasher.parameter_signature(p)
    try:
        # FIXME: This will break with aliases - I don't really care that much
        v_list = get_mtime(p.strValue)
    except OSError:
        return h
    hasher = sha_hash()
    hasher.update(h)
    for v in v_list:
        hasher.update(str(v))
    return hasher.digest()

class File(Path):
    """File is a VisTrails Module that represents a file stored on a
    file system local to the machine where VisTrails is running."""

    _settings = ModuleSettings(constant_signature=path_parameter_hasher,
                               constant_widget=("%s:FileChooserWidget" % \
                                                constant_config_path))
    _input_ports = [IPort("value", "File"),
                    IPort("create_file", "Boolean", optional=True)]
    _output_ports = [OPort("value", "File"),
                     OPort("self", "File", optional=True),
                     OPort("local_filename", "String", optional=True)]

    @staticmethod
    def translate_to_python(x):
        result = File()
        result.name = x
        result.set_output("value", result)
        return result

    def compute(self):
        n = self.get_name()
        if (self.has_input("create_file") and self.get_input("create_file")):
            vistrails.core.system.touch(n)
        if not os.path.isfile(n):
            raise ModuleError(self, 'File %r does not exist' % n)
        self.set_results(n)
        self.set_output("local_filename", n)

File.default_value = File()
    
class Directory(Path):

    _settings = ModuleSettings(constant_signature=path_parameter_hasher,
                               constant_widget=("%s:DirectoryChooserWidget" % \
                                                constant_config_path))
    _input_ports = [IPort("value", "Directory"),
                    IPort("create_directory", "Boolean", optional=True)]
    _output_ports = [OPort("value", "Directory"),
                     OPort("itemList", "List")]

    @staticmethod
    def translate_to_python(x):
        result = Directory()
        result.name = x
        result.set_output("value", result)
        return result

    def compute(self):
        n = self.get_name()
        if (self.has_input("create_directory") and 
                self.get_input("create_directory")):
            try:
                vistrails.core.system.mkdir(n)
            except Exception, e:
                raise ModuleError(self, 'mkdir: %s' % format_exception(e))
        if not os.path.isdir(n):
            raise ModuleError(self, 'Directory "%s" does not exist' % n)
        self.set_results(n)

        dir_list = os.listdir(n)
        output_list = []
        for item in dir_list:
            full_path = os.path.join(n, item)
            if os.path.isfile(full_path):
                file_item = File()
                file_item.name = full_path
                file_item.upToDate = True
                output_list.append(file_item)
            elif os.path.isdir(full_path):
                dir_item = Directory()
                dir_item.name = full_path
                dir_item.upToDate = True
                output_list.append(dir_item)
        self.set_output('itemList', output_list)
            
Directory.default_value = Directory()

##############################################################################

class OutputPath(Path):
    _settings = ModuleSettings(constant_widget=("%s:OutputPathChooserWidget" % \
                                                constant_config_path))
    _output_ports = [OPort("value", "OutputPath")]

    def get_name(self):
        n = None
        if self.has_input("value"):
            n = self.get_input("value").name
        if n is None:
            self.check_input("name")
            n = self.get_input("name")
        return n
        
    def set_results(self, n):
        self.name = n
        self.set_output("value", self)
        self.set_output("value_as_string", self.translate_to_string(self))

    def compute(self):
        n = self.get_name()
        self.set_results(n)
        
OutputPath.default_value = OutputPath()

class FileSink(NotCacheable, Module):
    """FileSink takes a file and writes it to a user-specified
    location in the file system.  The file is stored at location
    specified by the outputPath.  The overwrite flag allows users to
    specify whether an existing path should be overwritten."""

    _input_ports = [IPort("file", File),
                    IPort("outputPath", OutputPath),
                    IPort("overwrite", Boolean, optional=True, 
                          default=True),
                    IPort("publishFile", Boolean, optional=True)]
    
    def compute(self):
        input_file = self.get_input("file")
        output_path = self.get_input("outputPath")
        full_path = output_path.name

        if os.path.isfile(full_path):
            if self.get_input('overwrite'):
                try:
                    os.remove(full_path)
                except OSError, e:
                    msg = ('Could not delete existing path "%s" '
                           '(overwrite on)' % full_path)
                    raise ModuleError(self, msg)
            else:
                raise ModuleError(self,
                                  "Could not copy file to '%s': file already "
                                  "exists")

        try:
            vistrails.core.system.link_or_copy(input_file.name, full_path)
        except OSError, e:
            msg = "Could not create file '%s': %s" % (full_path, e)
            raise ModuleError(self, msg)

        if (self.has_input("publishFile") and
            self.get_input("publishFile") or 
            not self.has_input("publishFile")):
            if self.moduleInfo.has_key('extra_info'):
                if self.moduleInfo['extra_info'].has_key('pathDumpCells'):
                    folder = self.moduleInfo['extra_info']['pathDumpCells']
                    base_fname = os.path.basename(full_path)
                    (base_fname, file_extension) = os.path.splitext(base_fname)
                    base_fname = os.path.join(folder, base_fname)
                    # make a unique filename
                    filename = base_fname + file_extension
                    counter = 2
                    while os.path.exists(filename):
                        filename = base_fname + "_%d%s" % (counter,
                                                           file_extension)
                        counter += 1
                    try:
                        vistrails.core.system.link_or_copy(input_file.name, filename)
                    except OSError:
                        msg = "Could not publish file '%s' \n   on  '%s': %s" % \
                               (full_path, filename, e)
                        # I am not sure whether we should raise an error
                        # I will just print a warning for now (Emanuele)
                        debug.warning("%s" % msg)

class DirectorySink(NotCacheable, Module):
    """DirectorySink takes a directory and writes it to a
    user-specified location in the file system.  The directory is
    stored at location specified by the outputPath.  The overwrite
    flag allows users to specify whether an existing path should be
    overwritten."""

    _input_ports = [IPort("dir", Directory),
                    IPort("outputPath", OutputPath),
                    IPort("overwrite", Boolean, optional=True, default="True")]

    def compute(self):
        input_dir = self.get_input("dir")
        output_path = self.get_input("outputPath")
        full_path = output_path.name

        if os.path.exists(full_path):
            if self.get_input("overwrite"):
                try:
                    if os.path.isfile(full_path):
                        os.remove(full_path)
                    else:
                        shutil.rmtree(full_path)
                except OSError, e:
                    msg = ('Could not delete existing path "%s" '
                           '(overwrite on)' % full_path)
                    raise ModuleError(
                            self,
                            '%s\n%s' % (msg, format_exception(e)))
            else:
                msg = ('Could not write to existing path "%s" '
                       '(overwrite off)' % full_path)
                raise ModuleError(self, msg)
            
        try:
            shutil.copytree(input_dir.name, full_path)
        except OSError, e:
            msg = 'Could not copy path from "%s" to "%s"' % \
                (input_dir.name, full_path)
            raise ModuleError(self, '%s\n%s' % (msg, format_exception(e)))

##############################################################################

class WriteFile(Converter):
    """Writes a String to a temporary File.
    """
    _input_ports = [IPort('in_value', String),
                    IPort('suffix', String, optional=True, default="")]
    _output_ports = [OPort('out_value', File)]

    def compute(self):
        contents = self.get_input('in_value')
        suffix = self.force_get_input('suffix', '')
        result = self.interpreter.filePool.create_file(suffix=suffix)
        with open(result.name, 'wb') as fp:
            fp.write(contents)
        self.set_output('out_value', result)

##############################################################################

class Color(Constant):
    # We set the value of a color object to be an InstanceObject that
    # contains a tuple because a tuple would be interpreted as a
    # type(tuple) which messes with the interpreter

    _settings = ModuleSettings(constant_widgets=[
        '%s:ColorWidget' % constant_config_path, 
        ConstantWidgetConfig('%s:ColorEnumWidget' % \
                             constant_config_path, 
                             widget_type='enum'),
        QueryWidgetConfig('%s:ColorQueryWidget' % \
                          query_config_path),
        ParamExpWidgetConfig('%s:RGBExploreWidget' % \
                             paramexp_config_path,
                             widget_type='rgb'),
        ParamExpWidgetConfig('%s:HSVExploreWidget' % \
                             paramexp_config_path,
                             widget_type='hsv')])
    _input_ports = [IPort("value", "Color")]
    _output_ports = [OPort("value", "Color")]

    default_value = InstanceObject(tuple=(1,1,1))

    @staticmethod
    def translate_to_python(x):
        return InstanceObject(
            tuple=tuple([float(a) for a in x.split(',')]))

    @staticmethod
    def translate_to_string(v):
        return ','.join('%f' % c for c in v.tuple)

    @staticmethod
    def validate(x):
        return isinstance(x, InstanceObject) and hasattr(x, 'tuple')

    @staticmethod
    def to_string(r, g, b):
        return "%s,%s,%s" % (r,g,b)        

    @staticmethod
    def query_compute(value_a, value_b, query_method):
        # SOURCE: http://www.easyrgb.com/index.php?X=MATH
        def rgb_to_xyz(r, g, b):
            # r,g,b \in [0,1]

            if r > 0.04045: 
                r = ( ( r + 0.055 ) / 1.055 ) ** 2.4
            else:
                r = r / 12.92
            if g > 0.04045:
                g = ( ( g + 0.055 ) / 1.055 ) ** 2.4
            else:
                g = g / 12.92
            if b > 0.04045: 
                b = ( ( b + 0.055 ) / 1.055 ) ** 2.4
            else:
                b = b / 12.92

            r *= 100
            g *= 100
            b *= 100

            # Observer. = 2 deg, Illuminant = D65
            x = r * 0.4124 + g * 0.3576 + b * 0.1805
            y = r * 0.2126 + g * 0.7152 + b * 0.0722
            z = r * 0.0193 + g * 0.1192 + b * 0.9505
            return (x,y,z)

        def xyz_to_cielab(x,y,z):
            # Observer= 2 deg, Illuminant= D65
            ref_x, ref_y, ref_z = (95.047, 100.000, 108.883)
            x /= ref_x
            y /= ref_y
            z /= ref_z

            if x > 0.008856:
                x = x ** ( 1/3.0 )
            else:                    
                x = ( 7.787 * x ) + ( 16 / 116.0 )
            if y > 0.008856:
                y = y ** ( 1/3.0 )
            else:
                y = ( 7.787 * y ) + ( 16 / 116.0 )
            if z > 0.008856: 
                z = z ** ( 1/3.0 )
            else:
                z = ( 7.787 * z ) + ( 16 / 116.0 )

            L = ( 116 * y ) - 16
            a = 500 * ( x - y )
            b = 200 * ( y - z )
            return (L, a, b)

        def rgb_to_cielab(r,g,b):
            return xyz_to_cielab(*rgb_to_xyz(r,g,b))
        
        value_a_rgb = (float(a) for a in value_a.split(','))
        value_b_rgb = (float(b) for b in value_b.split(','))
        value_a_lab = rgb_to_cielab(*value_a_rgb)
        value_b_lab = rgb_to_cielab(*value_b_rgb)
        
        # cie76 difference
        diff = sum((v_1 - v_2) ** 2 
                   for v_1, v_2 in izip(value_a_lab, value_b_lab)) ** (0.5)

        # print "CIE 76 DIFFERENCE:", diff
        if query_method is None:
            query_method = '2.3'
        return diff < float(query_method)

##############################################################################

class StandardOutput(NotCacheable, Module):
    """StandardOutput is a VisTrails Module that simply prints the
    value connected on its port to standard output. It is intended
    mostly as a debugging device."""

    _input_ports = [IPort("value", Module)]
    
    def compute(self):
        v = self.get_input("value")
        print v

##############################################################################

# Tuple will be reasonably magic right now. We'll integrate it better
# with vistrails later.
# TODO: Check Tuple class, test, integrate.
class Tuple(Module):
    """Tuple represents a tuple of values. Tuple might not be well
    integrated with the rest of VisTrails, so don't use it unless
    you know what you're doing."""

    _settings = ModuleSettings(configure_widget=
        "vistrails.gui.modules.tuple_configuration:TupleConfigurationWidget")

    def __init__(self):
        Module.__init__(self)
        self.input_ports_order = []
        self.values = tuple()

    def compute(self):
        values = tuple([self.get_input(p)
                        for p in self.input_ports_order])
        self.values = values
        self.set_output("value", values)

class Untuple(Module):
    """Untuple takes a tuple and returns the individual values.  It
    reverses the actions of Tuple.

    """

    _settings = ModuleSettings(configure_widget=
        "vistrails.gui.modules.tuple_configuration:UntupleConfigurationWidget")

    def __init__(self):
        Module.__init__(self)
        self.output_ports_order = []

    def compute(self):
        if self.has_input("tuple"):
            tuple = self.get_input("tuple")
            values = tuple.values
        else:
            values = self.get_input("value")
        for p, value in izip(self.output_ports_order, values):
            self.set_output(p, value)

##############################################################################

# TODO: Create a better Module for ConcatenateString.
class ConcatenateString(Module):
    """ConcatenateString takes many strings as input and produces the
    concatenation as output. Useful for constructing filenames, for
    example.

    This class will probably be replaced with a better API in the
    future."""

    fieldCount = 4
    _input_ports = [IPort("str%d" % (i+1), "String") 
                    for i in xrange(fieldCount)]
    _output_ports = [OPort("value", "String")]

    def compute(self):
        result = ""
        for i in xrange(self.fieldCount):
            v = i+1
            port = "str%s" % v
            if self.has_input(port):
                inp = self.get_input(port)
                result += inp
        self.set_output("value", result)

##############################################################################

class Not(Module):
    """Not inverts a Boolean.
    """
    _input_ports = [IPort('input', 'Boolean')]
    _output_ports = [OPort('value', 'Boolean')]

    def compute(self):
        value = self.get_input('input')
        self.set_output('value', not value)

##############################################################################
# List

# If numpy is available, we consider numpy arrays to be lists as well
class ListType:
    __metaclass__ = ABCMeta

ListType.register(list)
try:
    import numpy
except ImportError:
    numpy = None
else:
    ListType.register(numpy.ndarray)

class List(Constant):
    _settings = ModuleSettings(configure_widget=
        "vistrails.gui.modules.list_configuration:ListConfigurationWidget")
    _input_ports = [IPort("value", "List"),
                    IPort("head", "Module"),
                    IPort("tail", "List")]
    _output_ports = [OPort("value", "List")]

    default_value = []

    def __init__(self):
        Constant.__init__(self)
        self.input_ports_order = []

    @staticmethod
    def validate(x):
        return isinstance(x, ListType)

    @staticmethod
    def translate_to_python(v):
        return eval(v)

    @staticmethod
    def translate_to_string(v, dims=None):
        if dims is None:
            if numpy is not None and isinstance(v, numpy.ndarray):
                dims = v.ndim
            else:
                dims = 1
        if dims == 1:
            return '[%s]' % ', '.join(repr(c)
                                      for c in v)
        else:
            return '[%s]' % ', '.join(List.translate_to_string(c, dims-1)
                                      for c in v)

    def compute(self):
        head, middle, items, tail = [], [], [], []
        got_value = False

        if self.has_input('value'):
            # run the regular compute here
            Constant.compute(self)
            middle = self.outputPorts['value']
            got_value = True
        if self.has_input('head'):
            head = self.get_input_list('head')
            got_value = True
        if self.input_ports_order:
            items = [self.get_input(p)
                     for p in self.input_ports_order]
            got_value = True
        if self.has_input('tail'):
            tail = self.get_input('tail')
            got_value = True

        if not got_value:
            self.get_input('value')
        self.set_output('value', head + middle + items + tail)

##############################################################################
# Dictionary
                    
def dict_conv(v):
    v_dict = eval(v)
    return v_dict

def dict_compute(self):
    d = {}
    if self.has_input('value'):
        Constant.compute(self)
        d.update(self.outputPorts['value'])
    if self.has_input('addPair'):
        pairs_list = self.get_input_list('addPair')
        d.update(pairs_list)
    if self.has_input('addPairs'):
        d.update(self.get_input('addPairs'))
        
    self.set_output("value", d)
        
Dictionary = new_constant('Dictionary', staticmethod(dict_conv),
                          {}, staticmethod(lambda x: isinstance(x, dict)),
                          compute=dict_compute)
Dictionary._input_ports.extend([CIPort("addPair", "Module, Module"),
                                IPort("addPairs", "List")])

##############################################################################

# TODO: Null should be a subclass of Constant?
class Null(Module):
    """Null is the class of None values."""
    _settings = ModuleSettings(hide_descriptor=True)

    def compute(self):
        self.set_output("value", None)

##############################################################################

class Unpickle(Module):
    """Unpickles a string.
    """
    _settings = ModuleSettings(hide_descriptor=True)
    _input_ports = [IPort('input', 'String')]
    _output_ports = [OPort('result', 'Variant')]

    def compute(self):
        value = self.get_input('input')
        self.set_output('result', pickle.loads(value))

##############################################################################

class CodeRunnerMixin(object):
    def __init__(self):
        self.output_ports_order = []
        super(CodeRunnerMixin, self).__init__()

    def run_code(self, code_str,
                 use_input=False,
                 use_output=False):
        """run_code runs a piece of code as a VisTrails module.
        use_input and use_output control whether to use the inputport
        and output port dictionary as local variables inside the
        execution."""
        import vistrails.core.packagemanager
        def fail(msg):
            raise ModuleError(self, msg)
        def cache_this():
            self.is_cacheable = lambda *args, **kwargs: True
        locals_ = locals()
        if use_input:
            for k in self.inputPorts:
                locals_[k] = self.get_input(k)
        if use_output:
            for output_portname in self.output_ports_order:
                locals_[output_portname] = None
        _m = vistrails.core.packagemanager.get_package_manager()
        reg = get_module_registry()
        locals_.update({'fail': fail,
                        'package_manager': _m,
                        'cache_this': cache_this,
                        'registry': reg,
                        'self': self})
        if 'source' in locals_:
            del locals_['source']
        exec code_str in locals_, locals_
        if use_output:
            for k in self.output_ports_order:
                if locals_.get(k) != None:
                    self.set_output(k, locals_[k])

##############################################################################

class PythonSource(CodeRunnerMixin, NotCacheable, Module):
    """PythonSource is a Module that executes an arbitrary piece of
    Python code.

    It is especially useful for one-off pieces of 'glue' in a
    pipeline.

    If you want a PythonSource execution to fail, call
    fail(error_message).

    If you want a PythonSource execution to be cached, call
    cache_this().
    """
    _settings = ModuleSettings(
        configure_widget=("vistrails.gui.modules.python_source_configure:"
                             "PythonSourceConfigurationWidget"))
    _input_ports = [IPort('source', 'String', optional=True, default="")]
    _output_pors = [OPort('self', 'Module')]

    def compute(self):
        s = urllib.unquote(str(self.get_input('source')))
        self.run_code(s, use_input=True, use_output=True)

    def update(self):
        self.logging.begin_update(self)
        self.updateUpstream(self.execution_target_ready, ['execution_targets'],
                            Module.UPDATE_UPSTREAM_PRIORITY)

    def execution_target_ready(self, connectors):
        if connectors:
            execution_targets = connectors[0]()
        else:
            execution_targets = []

        if execution_targets:
            self.COMPUTE_PRIORITY = Module.COMPUTE_BACKGROUND_PRIORITY
            self.remote_execution = RemoteExecution(
                    systems={system: True for system in execution_targets})

        other_connectors = []
        for port, connectorList in self.inputPorts.iteritems():
            if port != 'execution_targets':
                other_connectors.extend(connectorList)
        self.updateUpstream(targets=other_connectors)

##############################################################################

class SmartSource(NotCacheable, Module):
    _settings = ModuleSettings(
        configure_widget=("vistrails.gui.modules.python_source_configure:"
                             "PythonSourceConfigurationWidget"))
    _input_ports = [IPort('source', 'String', optional=True, default="")]

    def run_code(self, code_str,
                 use_input=False,
                 use_output=False):
        import vistrails.core.packagemanager
        def fail(msg):
            raise ModuleError(self, msg)
        def cache_this():
            self.is_cacheable = lambda *args, **kwargs: True
        locals_ = locals()

        def smart_input_entry(k):
            v = self.get_input(k)
            if isinstance(v, Module) and hasattr(v, 'get_source'):
                v = v.get_source()
            return (k, v)

        def get_mro(v):
            # Tries to get the mro from strange class hierarchies like VTK's
            try:
                return v.mro()
            except AttributeError:
                def yield_all(v):
                    b = v.__bases__
                    yield v
                    for base in b:
                        g = yield_all(base)
                        while 1: yield g.next()
                return [x for x in yield_all(v)]
            
        if use_input:
            inputDict = dict([smart_input_entry(k)
                              for k in self.inputPorts])
            locals_.update(inputDict)
        if use_output:
            for output_portname in self.output_ports_order:
                locals_[output_portname] = None
        _m = vistrails.core.packagemanager.get_package_manager()
        locals_.update({'fail': fail,
                        'package_manager': _m,
                        'cache_this': cache_this,
                        'self': self})
        del locals_['source']
        exec code_str in locals_, locals_
        if use_output:
            oports = self.registry.get_descriptor(SmartSource).output_ports
            for k in self.output_ports_order:
                if locals_.get(k) != None:
                    v = locals_[k]
                    spec = oports.get(k, None)

                    if spec:
                        # See explanation of algo in doc/smart_source_resolution_algo.txt
                        # changed from spec.types()[0]
                        port_vistrail_base_class = spec.descriptors()[0].module
                        mro = get_mro(type(v))
                        source_types = self.registry.python_source_types
                        found = False
                        for python_class in mro:
                            if python_class in source_types:
                                vistrail_classes = [x for x in source_types[python_class]
                                                    if issubclass(x, port_vistrail_base_class)]
                                if len(vistrail_classes) == 0:
                                    # FIXME better error handling
                                    raise ModuleError(self, "Module Registry inconsistent")
                                vt_class = vistrail_classes[0]
                                found = True
                                break
                        if found:
                            vt_instance = vt_class()
                            vt_instance.set_source(v)
                            v = vt_instance
                    self.set_output(k, v)

    def compute(self):
        s = urllib.unquote(str(self.force_get_input('source', '')))
        self.run_code(s, use_input=True, use_output=True)

##############################################################################

def zip_extract_file(archive, filename_in_archive, output_filename):
    return os.system(
            "%s > %s" % (
                    vistrails.core.system.list2cmdline([
                            vistrails.core.system.get_executable_path('unzip'),
                            '-p', archive,
                            filename_in_archive]),
                    vistrails.core.system.list2cmdline([output_filename])))


def zip_extract_all_files(archive, output_path):
    return os.system(
            vistrails.core.system.list2cmdline([
                    vistrails.core.system.get_executable_path('unzip'),
                    archive,
                    '-d', output_path]))

class Unzip(Module):
    """Unzip extracts a file from a ZIP archive."""
    _input_ports = [IPort('archive_file', 'File'),
                    IPort('filename_in_archive', 'String')]
    _output_ports = [OPort('file', 'File')]

    def compute(self):
        self.check_input("archive_file")
        self.check_input("filename_in_archive")
        filename_in_archive = self.get_input("filename_in_archive")
        archive_file = self.get_input("archive_file")
        if not os.path.isfile(archive_file.name):
            raise ModuleError(self, "archive file does not exist")
        suffix = self.interpreter.filePool.guess_suffix(filename_in_archive)
        output = self.interpreter.filePool.create_file(suffix=suffix)
        s = zip_extract_file(archive_file.name,
                             filename_in_archive,
                             output.name)
        if s != 0:
            raise ModuleError(self, "unzip command failed with status %d" % s)
        self.set_output("file", output)


class UnzipDirectory(Module):
    """UnzipDirectory extracts every file from a ZIP archive."""
    _input_ports = [IPort('archive_file', 'File')]
    _output_ports = [OPort('directory', 'Directory')]

    def compute(self):
        self.check_input("archive_file")
        archive_file = self.get_input("archive_file")
        if not os.path.isfile(archive_file.name):
            raise ModuleError(self, "archive file does not exist")
        output = self.interpreter.filePool.create_directory()
        s = zip_extract_all_files(archive_file.name,
                                  output.name)
        if s != 0:
            raise ModuleError(self, "unzip command failed with status %d" % s)
        self.set_output("directory", output)

##############################################################################

class Round(Converter):
    """Turns a Float into an Integer.
    """
    _settings = ModuleSettings(hide_descriptor=True)
    _input_ports = [IPort('in_value', 'Float'),
                    IPort('floor', 'Boolean', optional=True, default="True")]
    _output_ports = [OPort('out_value', 'Integer')]

    def compute(self):
        fl = self.get_input('in_value')
        floor = self.get_input('floor')
        if floor:
            integ = int(fl)         # just strip the decimals
        else:
            integ = int(fl + 0.5)   # nearest
        self.set_output('out_value', integ)


class TupleToList(Converter):
    """Turns a Tuple into a List.
    """
    _settings = ModuleSettings(hide_descriptor=True)
    _input_ports = [IPort('in_value', 'Variant')]
    _output_ports = [OPort('out_value', 'List')]
    
    @classmethod
    def can_convert(cls, sub_descs, super_descs):
        if len(sub_descs) <= 1:
            return False
        reg = get_module_registry()
        return super_descs == [reg.get_descriptor(List)]

    def compute(self):
        tu = self.get_input('in_value')
        if not isinstance(tu, tuple):
            raise ModuleError(self, "Input is not a tuple")
        self.set_output('out_value', list(tu))

##############################################################################
    
class Variant(Module):
    """
    Variant is tracked internally for outputing a variant type on
    output port. For input port, Module type should be used
    
    """
    _settings = ModuleSettings(abstract=True)

##############################################################################

class Assert(Module):
    """
    Assert is a simple module that conditionally stops the execution.
    """
    _input_ports = [IPort('condition', 'Boolean')]

    def compute(self):
        condition = self.get_input('condition')
        if not condition:
            raise ModuleError(self, "Assert: condition is False",
                              abort=True)


class AssertEqual(Module):
    """
    AssertEqual works like Assert but compares two values.

    It is provided for convenience.
    """

    _input_ports = [IPort('value1', 'Module'),
                    IPort('value2', 'Module')]

    def compute(self):
        values = (self.get_input('value1'),
                  self.get_input('value2'))
        if values[0] != values[1]:
            raise ModuleError(self, "AssertEqual: values are different",
                              abort=True)

##############################################################################

class StringFormat(Module):
    """
    Builds a string from objects using Python's str.format().
    """
    _settings = ModuleSettings(configure_widget=
        'vistrails.gui.modules.stringformat_configuration:'
            'StringFormatConfigurationWidget')
    _input_ports = [IPort('format', String)]
    _output_ports = [OPort('value', String)]

    @staticmethod
    def list_placeholders(fmt):
        placeholders = set()
        nb = 0
        i = 0
        n = len(fmt)
        while i < n:
            if fmt[i] == '{':
                i += 1
                if fmt[i] == '}': # KeyError
                    nb += 1
                elif fmt[i] != '{': # KeyError
                    e = fmt.index('}', i + 1) # KeyError
                    f = e
                    for c in (':', '!', '[', '.'):
                        c = fmt.find(c, i + 1)
                        if c != -1:
                            f = min(f, c)
                    placeholders.add(fmt[i:f])
                    i = e
            i += 1
        return nb, placeholders

    def compute(self):
        fmt = self.get_input('format')
        args, kwargs = StringFormat.list_placeholders(fmt)
        f_args = [self.get_input('_%d' % n)
                  for n in xrange(args)]
        f_kwargs = dict((n, self.get_input(n))
                        for n in kwargs)
        self.set_output('value', fmt.format(*f_args, **f_kwargs))

##############################################################################

def init_constant(m):
    reg = get_module_registry()

    reg.add_module(m)
    reg.add_input_port(m, "value", m)
    reg.add_output_port(m, "value", m)

<<<<<<< HEAD
    reg.add_module(Converter, abstract=True)
    reg.add_input_port(Converter, 'in_value', Module)
    reg.add_output_port(Converter, 'out_value', Module)

    reg.add_module(Constant, abstract=True)

    reg.add_module(Boolean)
    reg.add_module(Float)
    reg.add_module(Integer)
    reg.add_module(String,
                   configureWidgetType=("vistrails.gui.modules.string_configure",
                                        "TextConfigurationWidget"))
    
    reg.add_output_port(Constant, "value_as_string", String)
    reg.add_output_port(String, "value_as_string", String, True)

    reg.add_module(List,
                   configureWidgetType=(
                           "vistrails.gui.modules.list_configuration",
                           "ListConfigurationWidget"))
    reg.add_input_port(List, "head", Module)
    reg.add_input_port(List, "tail", List)

    reg.add_module(Path)
    reg.add_input_port(Path, "value", Path)
    reg.add_output_port(Path, "value", Path)
    reg.add_input_port(Path, "name", String, True)

    reg.add_module(File, constantSignatureCallable=path_parameter_hasher)
    reg.add_input_port(File, "value", File)
    reg.add_output_port(File, "value", File)
    reg.add_output_port(File, "self", File, True)
    reg.add_input_port(File, "create_file", Boolean, True)
    reg.add_output_port(File, "local_filename", String, True)

    reg.add_module(Directory, constantSignatureCallable=path_parameter_hasher)
    reg.add_input_port(Directory, "value", Directory)
    reg.add_output_port(Directory, "value", Directory)
    reg.add_output_port(Directory, "itemList", List)
    reg.add_input_port(Directory, "create_directory", Boolean, True)

    reg.add_module(OutputPath)
    reg.add_output_port(OutputPath, "value", OutputPath)

    reg.add_module(FileSink)
    reg.add_input_port(FileSink, "file", File)
    reg.add_input_port(FileSink, "outputPath", OutputPath)
    reg.add_input_port(FileSink, "overwrite", Boolean, True, 
                       defaults="('True',)")
    reg.add_input_port(FileSink,  "publishFile", Boolean, True)
    
    reg.add_module(DirectorySink)
    reg.add_input_port(DirectorySink, "dir", Directory)
    reg.add_input_port(DirectorySink, "outputPath", OutputPath)
    reg.add_input_port(DirectorySink, "overwrite", Boolean, True, 
                       defaults="('True',)")

    reg.add_module(WriteFile)
    reg.add_input_port(WriteFile, 'in_value', String)
    reg.add_input_port(WriteFile, 'suffix', String, True, defaults='[""]')
    reg.add_output_port(WriteFile, 'out_value', File)

    reg.add_module(Color)
    reg.add_input_port(Color, "value", Color)
    reg.add_output_port(Color, "value", Color)

    reg.add_module(StandardOutput)
    reg.add_input_port(StandardOutput, "value", Module)

    reg.add_module(Tuple, 
                   configureWidgetType=("vistrails.gui.modules.tuple_configuration",
                                        "TupleConfigurationWidget"))

    reg.add_module(Untuple, 
                   configureWidgetType=("vistrails.gui.modules.tuple_configuration",
                                        "UntupleConfigurationWidget"))

    reg.add_module(ConcatenateString)
    for i in xrange(ConcatenateString.fieldCount):
        j = i+1
        port = "str%s" % j
        reg.add_input_port(ConcatenateString, port, String)
    reg.add_output_port(ConcatenateString, "value", String)

    reg.add_module(Not)
    reg.add_input_port(Not, 'input', Boolean)
    reg.add_output_port(Not, 'value', Boolean)

    reg.add_module(Dictionary)
    reg.add_input_port(Dictionary, "addPair", [Module, Module])
    reg.add_input_port(Dictionary, "addPairs", List)

    reg.add_module(Null, hide_descriptor=True)

    reg.add_module(Variant, abstract=True)

    reg.add_module(Assert)
    reg.add_input_port(Assert, 'condition', Boolean)

    reg.add_module(AssertEqual)
    reg.add_input_port(AssertEqual, 'value1', Module)
    reg.add_input_port(AssertEqual, 'value2', Module)

    reg.add_module(Unpickle, hide_descriptor=True)
    reg.add_input_port(Unpickle, 'input', String)
    reg.add_output_port(Unpickle, 'result', Variant)

    reg.add_module(PythonSource,
                   configureWidgetType=("vistrails.gui.modules.python_source_configure",
                                        "PythonSourceConfigurationWidget"))
    reg.add_input_port(PythonSource, 'source', String, True, defaults=str(['']))
    reg.add_input_port(PythonSource, 'execution_targets', List)
    reg.add_output_port(PythonSource, 'self', Module)

    reg.add_module(SmartSource,
                   configureWidgetType=("vistrails.gui.modules.python_source_configure",
                                        "PythonSourceConfigurationWidget"))
    reg.add_input_port(SmartSource, 'source', String, True, defaults=str(['']))

    reg.add_module(Unzip)
    reg.add_input_port(Unzip, 'archive_file', File)
    reg.add_input_port(Unzip, 'filename_in_archive', String)
    reg.add_output_port(Unzip, 'file', File)

    reg.add_module(UnzipDirectory)
    reg.add_input_port(UnzipDirectory, 'archive_file', File)
    reg.add_output_port(UnzipDirectory, 'directory', Directory)

    reg.add_module(Round, hide_descriptor=True)
    reg.add_input_port(Round, 'in_value', Float)
    reg.add_output_port(Round, 'out_value', Integer)
    reg.add_input_port(Round, 'floor', Boolean, optional=True,
                       defaults="('True',)")

    reg.add_module(TupleToList, hide_descriptor=True)
    reg.add_input_port(TupleToList, 'in_value', Variant)
    reg.add_output_port(TupleToList, 'out_value', List)
=======
_modules = [Module, Converter, Constant, Boolean, Float, Integer, String, List, Path, File, Directory, OutputPath, FileSink, DirectorySink, WriteFile, StandardOutput, Tuple, Untuple, ConcatenateString, Not, Dictionary, Null, Variant, Unpickle, PythonSource, SmartSource, Unzip, UnzipDirectory, Color, Round, TupleToList, Assert, AssertEqual, StringFormat]
>>>>>>> 3d63f1a7

def initialize(*args, **kwargs):
    # initialize the sub_module modules, too
    import vistrails.core.modules.sub_module
    global _modules
    _modules.extend(vistrails.core.modules.sub_module._modules)


def handle_module_upgrade_request(controller, module_id, pipeline):
   from vistrails.core.upgradeworkflow import UpgradeWorkflowHandler
   reg = get_module_registry()

   def outputName_remap(old_conn, new_module):
       ops = []
       old_src_module = pipeline.modules[old_conn.source.moduleId]
       op_desc = reg.get_descriptor(OutputPath)
       new_x = (old_src_module.location.x + new_module.location.x) / 2.0
       new_y = (old_src_module.location.y + new_module.location.y) / 2.0
       op_module = \
           controller.create_module_from_descriptor(op_desc, new_x, new_y)
       ops.append(('add', op_module))
       create_new_connection = UpgradeWorkflowHandler.create_new_connection
       new_conn_1 = create_new_connection(controller,
                                          old_src_module,
                                          old_conn.source,
                                          op_module,
                                          "name")
       ops.append(('add', new_conn_1))
       new_conn_2 = create_new_connection(controller,
                                          op_module,
                                          "value",
                                          new_module,
                                          "outputPath")
       ops.append(('add', new_conn_2))
       return ops

   module_remap = {'FileSink':
                       [(None, '1.6', None,
                         {'dst_port_remap':
                              {'overrideFile': 'overwrite',
                               'outputName': outputName_remap},
                          'function_remap':
                              {'overrideFile': 'overwrite',
                               'outputName': 'outputPath'}})],
                   'GetItemsFromDirectory':
                       [(None, '1.6', 'Directory',
                         {'dst_port_remap':
                              {'dir': 'value'},
                          'src_port_remap':
                              {'itemlist': 'itemList'},
                          })],
                   'InputPort':
                       [(None, '1.6', None,
                         {'dst_port_remap': {'old_name': None}})],
                   'OutputPort':
                       [(None, '1.6', None,
                         {'dst_port_remap': {'old_name': None}})],
                   'PythonSource':
                       [(None, '1.6', None, {})],
                   }

   return UpgradeWorkflowHandler.remap_module(controller, module_id, pipeline,
                                              module_remap)


###############################################################################

import sys
import unittest

class TestConcatenateString(unittest.TestCase):
    @staticmethod
    def concatenate(**kwargs):
        from vistrails.tests.utils import execute, intercept_result
        with intercept_result(ConcatenateString, 'value') as results:
            errors = execute([
                    ('ConcatenateString', 'org.vistrails.vistrails.basic', [
                        (name, [('String', value)])
                        for name, value in kwargs.iteritems()
                    ]),
                ])
            if errors:
                return None
        return results

    def test_concatenate(self):
        """Concatenates strings"""
        self.assertEqual(self.concatenate(
                str1="hello ", str2="world"),
                ["hello world"])
        self.assertEqual(self.concatenate(
                str3="hello world"),
                ["hello world"])
        self.assertEqual(self.concatenate(
                str2="hello ", str4="world"),
                ["hello world"])
        self.assertEqual(self.concatenate(
                str1="hello", str3=" ", str4="world"),
                ["hello world"])

    def test_empty(self):
        """Runs ConcatenateString with no input"""
        self.assertEqual(self.concatenate(), [""])


class TestNot(unittest.TestCase):
    def run_pipeline(self, functions):
        from vistrails.tests.utils import execute, intercept_result
        with intercept_result(Not, 'value') as results:
            errors = execute([
                    ('Not', 'org.vistrails.vistrails.basic',
                     functions),
                ])
        return errors, results

    def test_true(self):
        errors, results = self.run_pipeline([
                ('input', [('Boolean', 'True')])])
        self.assertFalse(errors)
        self.assertEqual(len(results), 1)
        self.assertIs(results[0], False)

    def test_false(self):
        errors, results = self.run_pipeline([
                ('input', [('Boolean', 'False')])])
        self.assertFalse(errors)
        self.assertEqual(len(results), 1)
        self.assertIs(results[0], True)

    def test_notset(self):
        errors, results = self.run_pipeline([])
        self.assertTrue(errors)


class TestList(unittest.TestCase):
    @staticmethod
    def build_list(value=None, head=None, tail=None):
        from vistrails.tests.utils import execute, intercept_result
        with intercept_result(List, 'value') as results:
            functions = []
            def add(n, v, t):
                if v is not None:
                    for e in v:
                        functions.append(
                                (n, [(t, e)])
                            )
            add('value', value, 'List')
            add('head', head, 'String')
            add('tail', tail, 'List')

            errors = execute([
                    ('List', 'org.vistrails.vistrails.basic', functions),
                ])
            if errors:
                return None
        # List is a Constant, so the interpreter will set the result 'value'
        # from the 'value' input port automatically
        # Ignore these first results
        return results[-1]

    def test_simple(self):
        """Tests the default ports of the List module"""
        self.assertEqual(self.build_list(
                value=['["a", "b", "c"]']),
                ["a", "b", "c"])
        self.assertEqual(self.build_list(
                head=["d"],
                value=['["a", "b", "c"]']),
                ["d", "a", "b", "c"])
        self.assertEqual(self.build_list(
                head=["d"],
                value=['["a", "b", "c"]'],
                tail=['["e", "f"]']),
                ["d", "a", "b", "c", "e", "f"])
        self.assertEqual(self.build_list(
                value=['[]'],
                tail=['[]']),
                [])

    def test_multiple(self):
        """Tests setting multiple values on a port"""
        # Multiple values on 'head'
        self.assertEqual(self.build_list(
                head=["a", "b"]),
                ["a", "b"])
        self.assertEqual(self.build_list(
                head=["a", "b"],
                value=['["c", "d"]']),
                ["a", "b", "c", "d"])

        # Multiple values on 'value'
        res = self.build_list(value=['["a", "b"]', '["c", "d"]'])
        self.assertIn(res, [["a", "b"], ["c", "d"]])

    def test_items(self):
        """Tests the multiple 'itemN' ports"""
        from vistrails.tests.utils import execute, intercept_result
        def list_with_items(nb_items, **kwargs):
            with intercept_result(List, 'value') as results:
                errors = execute([
                        ('List', 'org.vistrails.vistrails.basic', [
                            (k, [('String', v)])
                            for k, v in kwargs.iteritems()
                        ]),
                    ],
                    add_port_specs=[
                        (0, 'input', 'item%d' % i,
                         '(org.vistrails.vistrails.basic:Module)')
                        for i in xrange(nb_items)
                    ])
                if errors:
                    return None
            return results[-1]

        self.assertEqual(
                list_with_items(2, head="one", item0="two", item1="three"),
                ["one", "two", "three"])

        # All 'itemN' ports have to be set
        self.assertIsNone(
                list_with_items(3, head="one", item0="two", item2="three"))


class TestPythonSource(unittest.TestCase):
    def test_simple(self):
        """A simple PythonSource returning a string"""
        import urllib2
        from vistrails.tests.utils import execute, intercept_result
        source = 'customout = "nb is %d" % customin'
        source = urllib2.quote(source)
        with intercept_result(PythonSource, 'customout') as results:
            self.assertFalse(execute([
                    ('PythonSource', 'org.vistrails.vistrails.basic', [
                        ('source', [('String', source)]),
                        ('customin', [('Integer', '42')])
                    ]),
                    ('String', 'org.vistrails.vistrails.basic', []),
                ],
                [
                    (0, 'customout', 1, 'value'),
                ],
                add_port_specs=[
                    (0, 'input', 'customin',
                     'org.vistrails.vistrails.basic:Integer'),
                    (0, 'output', 'customout',
                     'org.vistrails.vistrails.basic:String'),
                ]))
        self.assertEqual(results[-1], "nb is 42")


class TestNumericConversions(unittest.TestCase):
    def test_full(self):
        from vistrails.tests.utils import execute, intercept_result
        with intercept_result(Round, 'out_value') as results:
            self.assertFalse(execute([
                    ('Integer', 'org.vistrails.vistrails.basic', [
                        ('value', [('Integer', '5')])
                    ]),
                    ('Float', 'org.vistrails.vistrails.basic', []),
                    ('PythonCalc', 'org.vistrails.vistrails.pythoncalc', [
                        ('value2', [('Float', '2.7')]),
                        ('op', [('String', '+')]),
                    ]),
                    ('Round', 'org.vistrails.vistrails.basic', [
                        ('floor', [('Boolean', 'True')]),
                    ]),
                ],
                [
                    (0, 'value', 1, 'value'),
                    (1, 'value', 2, 'value1'),
                    (2, 'value', 3, 'in_value'),
                ]))
        self.assertEqual(results, [7])


class TestUnzip(unittest.TestCase):
    def test_unzip_file(self):
        from vistrails.tests.utils import execute, intercept_result
        from vistrails.core.system import vistrails_root_directory
        zipfile = os.path.join(vistrails_root_directory(),
                               'tests', 'resources',
                               'test_archive.zip')
        with intercept_result(Unzip, 'file') as outfiles:
            self.assertFalse(execute([
                    ('Unzip', 'org.vistrails.vistrails.basic', [
                        ('archive_file', [('File', zipfile)]),
                        ('filename_in_archive', [('String', 'file1.txt')]),
                    ]),
                ]))
        self.assertEqual(len(outfiles), 1)
        with open(outfiles[0].name, 'rb') as outfile:
            self.assertEqual(outfile.read(), "some random\ncontent")

    def test_unzip_all(self):
        from vistrails.tests.utils import execute, intercept_result
        from vistrails.core.system import vistrails_root_directory
        zipfile = os.path.join(vistrails_root_directory(),
                               'tests', 'resources',
                               'test_archive.zip')
        with intercept_result(UnzipDirectory, 'directory') as outdir:
            self.assertFalse(execute([
                    ('UnzipDirectory', 'org.vistrails.vistrails.basic', [
                        ('archive_file', [('File', zipfile)]),
                    ]),
                ]))
        self.assertEqual(len(outdir), 1)

        self.assertEqual(
                [(d, f) for p, d, f in os.walk(outdir[0].name)],
                [(['subdir'], ['file1.txt']),
                 ([], ['file2.txt'])])


from vistrails.core.configuration import get_vistrails_configuration

class TestTypechecking(unittest.TestCase):
    @classmethod
    def setUpClass(cls):
        conf = get_vistrails_configuration()
        cls.error_all = conf.errorOnConnectionTypeerror
        cls.error_variant = conf.errorOnVariantTypeerror

    @classmethod
    def tearDownClass(cls):
        conf = get_vistrails_configuration()
        conf.errorOnConnectionTypeerror = cls.error_all
        conf.errorOnVariantTypeerror = cls.error_variant

    @staticmethod
    def set_settings(error_all, error_variant):
        conf = get_vistrails_configuration()
        conf.errorOnConnectionTypeerror = error_all
        conf.errorOnVariantTypeerror = error_variant

    def run_test_pipeline(self, result, expected_results, *args, **kwargs):
        from vistrails.tests.utils import execute, intercept_result
        for error_all, error_variant, expected in expected_results:
            self.set_settings(error_all, error_variant)
            with intercept_result(*result) as results:
                error = execute(*args, **kwargs)
            if not expected:
                self.assertTrue(error)
            else:
                self.assertFalse(error)
                self.assertEqual(results, expected)

    def test_basic(self):
        import urllib2
        # Base case: no typing error
        # This should succeed in every case
        self.run_test_pipeline(
            (PythonSource, 'r'),
            [(False, False, ["test"]),
             (True, True, ["test"])],
            [
                ('PythonSource', 'org.vistrails.vistrails.basic', [
                    ('source', [('String', urllib2.quote('o = "test"'))]),
                ]),
                ('PythonSource', 'org.vistrails.vistrails.basic', [
                    ('source', [('String', urllib2.quote('r = i'))])
                ]),
            ],
            [
                (0, 'o', 1, 'i'),
            ],
            add_port_specs=[
                (0, 'output', 'o',
                 'org.vistrails.vistrails.basic:String'),
                (1, 'input', 'i',
                 'org.vistrails.vistrails.basic:String'),
                (1, 'output', 'r',
                 'org.vistrails.vistrails.basic:String')
            ])

    def test_fake(self):
        import urllib2
        # A module is lying, declaring a String but returning an int
        # This should fail with errorOnConnectionTypeerror=True (not the
        # default)
        self.run_test_pipeline(
            (PythonSource, 'r'),
            [(False, False, [42]),
             (False, True, [42]),
             (True, True, False)],
            [
                ('PythonSource', 'org.vistrails.vistrails.basic', [
                    ('source', [('String', urllib2.quote('o = 42'))]),
                ]),
                ('PythonSource', 'org.vistrails.vistrails.basic', [
                    ('source', [('String', urllib2.quote('r = i'))])
                ]),
            ],
            [
                (0, 'o', 1, 'i'),
            ],
            add_port_specs=[
                (0, 'output', 'o',
                 'org.vistrails.vistrails.basic:String'),
                (1, 'input', 'i',
                 'org.vistrails.vistrails.basic:String'),
                (1, 'output', 'r',
                 'org.vistrails.vistrails.basic:String')
            ])

    def test_inputport(self):
        import urllib2
        # This test uses an InputPort module, whose output port should not be
        # considered a Variant port (although it is)
        self.run_test_pipeline(
            (PythonSource, 'r'),
            [(False, False, [42]),
             (False, True, [42]),
             (True, True, [42])],
            [
                ('InputPort', 'org.vistrails.vistrails.basic', [
                    ('ExternalPipe', [('Integer', '42')]),
                ]),
                ('PythonSource', 'org.vistrails.vistrails.basic', [
                    ('source', [('String', urllib2.quote('r = i'))])
                ]),
            ],
            [
                (0, 'InternalPipe', 1, 'i'),
            ],
            add_port_specs=[
                (1, 'input', 'i',
                 'org.vistrails.vistrails.basic:String'),
                (1, 'output', 'r',
                 'org.vistrails.vistrails.basic:String'),
            ])


class TestStringFormat(unittest.TestCase):
    def test_list_placeholders(self):
        fmt = 'a {} b}} {c!s} {{d e}} {}f'
        self.assertEqual(StringFormat.list_placeholders(fmt),
                         (2, set(['c'])))

    def run_format(self, fmt, expected, **kwargs):
        from vistrails.tests.utils import execute, intercept_result
        functions = [('format', [('String', fmt)])]
        functions.extend((n, [(t, v)])
                         for n, (t, v) in kwargs.iteritems())
        with intercept_result(StringFormat, 'value') as results:
            self.assertFalse(execute([
                    ('StringFormat', 'org.vistrails.vistrails.basic',
                     functions),
                ],
                add_port_specs=[
                    (0, 'input', n, t)
                    for n, (t, v) in kwargs.iteritems()
                ]))
        self.assertEqual(results, [expected])

    def test_format(self):
        self.run_format('{{ {a} }} b {c!s}', '{ 42 } b 12',
                        a=('Integer', '42'),
                        c=('Integer', '12'))

    # Python 2.6 doesn't support {}
    @unittest.skipIf(sys.version_info < (2, 7), "No {} support on 2.6")
    def test_format_27(self):
        self.run_format('{} {}', 'a b',
                        _0=('String', 'a'), _1=('String', 'b'))
        self.run_format('{{ {a} {} {b!s}', '{ 42 b 12',
                        a=('Integer', '42'), _0=('String', 'b'),
                        b=('Integer', '12'))<|MERGE_RESOLUTION|>--- conflicted
+++ resolved
@@ -39,13 +39,10 @@
 from vistrails.core.modules.module_registry import get_module_registry
 from vistrails.core.modules.vistrails_module import Module, new_module, \
      Converter, NotCacheable, ModuleError
-<<<<<<< HEAD
-from vistrails.core.modules.vistrails_module.parallel import RemoteExecution
-=======
 from vistrails.core.modules.config import ConstantWidgetConfig, \
     QueryWidgetConfig, ParamExpWidgetConfig, ModuleSettings, IPort, OPort, \
     CIPort, COPort
->>>>>>> 3d63f1a7
+from vistrails.core.modules.vistrails_module.parallel import RemoteExecution
 import vistrails.core.system
 from vistrails.core.utils import InstanceObject
 from vistrails.core import debug
@@ -974,7 +971,8 @@
     _settings = ModuleSettings(
         configure_widget=("vistrails.gui.modules.python_source_configure:"
                              "PythonSourceConfigurationWidget"))
-    _input_ports = [IPort('source', 'String', optional=True, default="")]
+    _input_ports = [IPort('source', 'String', optional=True, default=""),
+                    IPort('execution_targets', 'List')]
     _output_pors = [OPort('self', 'Module')]
 
     def compute(self):
@@ -983,8 +981,8 @@
 
     def update(self):
         self.logging.begin_update(self)
-        self.updateUpstream(self.execution_target_ready, ['execution_targets'],
-                            Module.UPDATE_UPSTREAM_PRIORITY)
+        self.update_upstream(self.execution_target_ready, ['execution_targets'],
+                             Module.UPDATE_UPSTREAM_PRIORITY)
 
     def execution_target_ready(self, connectors):
         if connectors:
@@ -1001,7 +999,7 @@
         for port, connectorList in self.inputPorts.iteritems():
             if port != 'execution_targets':
                 other_connectors.extend(connectorList)
-        self.updateUpstream(targets=other_connectors)
+        self.update_upstream(targets=other_connectors)
 
 ##############################################################################
 
@@ -1282,147 +1280,7 @@
     reg.add_input_port(m, "value", m)
     reg.add_output_port(m, "value", m)
 
-<<<<<<< HEAD
-    reg.add_module(Converter, abstract=True)
-    reg.add_input_port(Converter, 'in_value', Module)
-    reg.add_output_port(Converter, 'out_value', Module)
-
-    reg.add_module(Constant, abstract=True)
-
-    reg.add_module(Boolean)
-    reg.add_module(Float)
-    reg.add_module(Integer)
-    reg.add_module(String,
-                   configureWidgetType=("vistrails.gui.modules.string_configure",
-                                        "TextConfigurationWidget"))
-    
-    reg.add_output_port(Constant, "value_as_string", String)
-    reg.add_output_port(String, "value_as_string", String, True)
-
-    reg.add_module(List,
-                   configureWidgetType=(
-                           "vistrails.gui.modules.list_configuration",
-                           "ListConfigurationWidget"))
-    reg.add_input_port(List, "head", Module)
-    reg.add_input_port(List, "tail", List)
-
-    reg.add_module(Path)
-    reg.add_input_port(Path, "value", Path)
-    reg.add_output_port(Path, "value", Path)
-    reg.add_input_port(Path, "name", String, True)
-
-    reg.add_module(File, constantSignatureCallable=path_parameter_hasher)
-    reg.add_input_port(File, "value", File)
-    reg.add_output_port(File, "value", File)
-    reg.add_output_port(File, "self", File, True)
-    reg.add_input_port(File, "create_file", Boolean, True)
-    reg.add_output_port(File, "local_filename", String, True)
-
-    reg.add_module(Directory, constantSignatureCallable=path_parameter_hasher)
-    reg.add_input_port(Directory, "value", Directory)
-    reg.add_output_port(Directory, "value", Directory)
-    reg.add_output_port(Directory, "itemList", List)
-    reg.add_input_port(Directory, "create_directory", Boolean, True)
-
-    reg.add_module(OutputPath)
-    reg.add_output_port(OutputPath, "value", OutputPath)
-
-    reg.add_module(FileSink)
-    reg.add_input_port(FileSink, "file", File)
-    reg.add_input_port(FileSink, "outputPath", OutputPath)
-    reg.add_input_port(FileSink, "overwrite", Boolean, True, 
-                       defaults="('True',)")
-    reg.add_input_port(FileSink,  "publishFile", Boolean, True)
-    
-    reg.add_module(DirectorySink)
-    reg.add_input_port(DirectorySink, "dir", Directory)
-    reg.add_input_port(DirectorySink, "outputPath", OutputPath)
-    reg.add_input_port(DirectorySink, "overwrite", Boolean, True, 
-                       defaults="('True',)")
-
-    reg.add_module(WriteFile)
-    reg.add_input_port(WriteFile, 'in_value', String)
-    reg.add_input_port(WriteFile, 'suffix', String, True, defaults='[""]')
-    reg.add_output_port(WriteFile, 'out_value', File)
-
-    reg.add_module(Color)
-    reg.add_input_port(Color, "value", Color)
-    reg.add_output_port(Color, "value", Color)
-
-    reg.add_module(StandardOutput)
-    reg.add_input_port(StandardOutput, "value", Module)
-
-    reg.add_module(Tuple, 
-                   configureWidgetType=("vistrails.gui.modules.tuple_configuration",
-                                        "TupleConfigurationWidget"))
-
-    reg.add_module(Untuple, 
-                   configureWidgetType=("vistrails.gui.modules.tuple_configuration",
-                                        "UntupleConfigurationWidget"))
-
-    reg.add_module(ConcatenateString)
-    for i in xrange(ConcatenateString.fieldCount):
-        j = i+1
-        port = "str%s" % j
-        reg.add_input_port(ConcatenateString, port, String)
-    reg.add_output_port(ConcatenateString, "value", String)
-
-    reg.add_module(Not)
-    reg.add_input_port(Not, 'input', Boolean)
-    reg.add_output_port(Not, 'value', Boolean)
-
-    reg.add_module(Dictionary)
-    reg.add_input_port(Dictionary, "addPair", [Module, Module])
-    reg.add_input_port(Dictionary, "addPairs", List)
-
-    reg.add_module(Null, hide_descriptor=True)
-
-    reg.add_module(Variant, abstract=True)
-
-    reg.add_module(Assert)
-    reg.add_input_port(Assert, 'condition', Boolean)
-
-    reg.add_module(AssertEqual)
-    reg.add_input_port(AssertEqual, 'value1', Module)
-    reg.add_input_port(AssertEqual, 'value2', Module)
-
-    reg.add_module(Unpickle, hide_descriptor=True)
-    reg.add_input_port(Unpickle, 'input', String)
-    reg.add_output_port(Unpickle, 'result', Variant)
-
-    reg.add_module(PythonSource,
-                   configureWidgetType=("vistrails.gui.modules.python_source_configure",
-                                        "PythonSourceConfigurationWidget"))
-    reg.add_input_port(PythonSource, 'source', String, True, defaults=str(['']))
-    reg.add_input_port(PythonSource, 'execution_targets', List)
-    reg.add_output_port(PythonSource, 'self', Module)
-
-    reg.add_module(SmartSource,
-                   configureWidgetType=("vistrails.gui.modules.python_source_configure",
-                                        "PythonSourceConfigurationWidget"))
-    reg.add_input_port(SmartSource, 'source', String, True, defaults=str(['']))
-
-    reg.add_module(Unzip)
-    reg.add_input_port(Unzip, 'archive_file', File)
-    reg.add_input_port(Unzip, 'filename_in_archive', String)
-    reg.add_output_port(Unzip, 'file', File)
-
-    reg.add_module(UnzipDirectory)
-    reg.add_input_port(UnzipDirectory, 'archive_file', File)
-    reg.add_output_port(UnzipDirectory, 'directory', Directory)
-
-    reg.add_module(Round, hide_descriptor=True)
-    reg.add_input_port(Round, 'in_value', Float)
-    reg.add_output_port(Round, 'out_value', Integer)
-    reg.add_input_port(Round, 'floor', Boolean, optional=True,
-                       defaults="('True',)")
-
-    reg.add_module(TupleToList, hide_descriptor=True)
-    reg.add_input_port(TupleToList, 'in_value', Variant)
-    reg.add_output_port(TupleToList, 'out_value', List)
-=======
 _modules = [Module, Converter, Constant, Boolean, Float, Integer, String, List, Path, File, Directory, OutputPath, FileSink, DirectorySink, WriteFile, StandardOutput, Tuple, Untuple, ConcatenateString, Not, Dictionary, Null, Variant, Unpickle, PythonSource, SmartSource, Unzip, UnzipDirectory, Color, Round, TupleToList, Assert, AssertEqual, StringFormat]
->>>>>>> 3d63f1a7
 
 def initialize(*args, **kwargs):
     # initialize the sub_module modules, too
