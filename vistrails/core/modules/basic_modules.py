###############################################################################
##
## Copyright (C) 2011-2014, NYU-Poly.
## Copyright (C) 2006-2011, University of Utah. 
## All rights reserved.
## Contact: contact@vistrails.org
##
## This file is part of VisTrails.
##
## "Redistribution and use in source and binary forms, with or without 
## modification, are permitted provided that the following conditions are met:
##
##  - Redistributions of source code must retain the above copyright notice, 
##    this list of conditions and the following disclaimer.
##  - Redistributions in binary form must reproduce the above copyright 
##    notice, this list of conditions and the following disclaimer in the 
##    documentation and/or other materials provided with the distribution.
##  - Neither the name of the University of Utah nor the names of its 
##    contributors may be used to endorse or promote products derived from 
##    this software without specific prior written permission.
##
## THIS SOFTWARE IS PROVIDED BY THE COPYRIGHT HOLDERS AND CONTRIBUTORS "AS IS" 
## AND ANY EXPRESS OR IMPLIED WARRANTIES, INCLUDING, BUT NOT LIMITED TO, 
## THE IMPLIED WARRANTIES OF MERCHANTABILITY AND FITNESS FOR A PARTICULAR 
## PURPOSE ARE DISCLAIMED. IN NO EVENT SHALL THE COPYRIGHT HOLDER OR 
## CONTRIBUTORS BE LIABLE FOR ANY DIRECT, INDIRECT, INCIDENTAL, SPECIAL, 
## EXEMPLARY, OR CONSEQUENTIAL DAMAGES (INCLUDING, BUT NOT LIMITED TO, 
## PROCUREMENT OF SUBSTITUTE GOODS OR SERVICES; LOSS OF USE, DATA, OR PROFITS; 
## OR BUSINESS INTERRUPTION) HOWEVER CAUSED AND ON ANY THEORY OF LIABILITY, 
## WHETHER IN CONTRACT, STRICT LIABILITY, OR TORT (INCLUDING NEGLIGENCE OR 
## OTHERWISE) ARISING IN ANY WAY OUT OF THE USE OF THIS SOFTWARE, EVEN IF 
## ADVISED OF THE POSSIBILITY OF SUCH DAMAGE."
##
###############################################################################
"""basic_modules defines basic VisTrails Modules that are used in most
pipelines."""
import vistrails.core.cache.hasher
from vistrails.core.debug import format_exception
from vistrails.core.modules.module_registry import get_module_registry
from vistrails.core.modules.vistrails_module import Module, new_module, \
    Converter, NotCacheable, ModuleError
from vistrails.core.modules.config import ConstantWidgetConfig, \
    QueryWidgetConfig, ParamExpWidgetConfig, ModuleSettings, IPort, OPort, \
    CIPort, COPort
import vistrails.core.system
from vistrails.core.utils import InstanceObject
from vistrails.core import debug

from abc import ABCMeta
from itertools import izip
import os
import pickle
import re
import shutil
#import zipfile
import urllib

try:
    import hashlib
    sha_hash = hashlib.sha1
except ImportError:
    import sha
    sha_hash = sha.new

###############################################################################

version = '2.1'
name = 'Basic Modules'
identifier = 'org.vistrails.vistrails.basic'
old_identifiers = ['edu.utah.sci.vistrails.basic']

constant_config_path = "vistrails.gui.modules.constant_configuration"
query_config_path = "vistrails.gui.modules.query_configuration"
paramexp_config_path = "vistrails.gui.modules.paramexplore"

class Constant(Module):
    """Base class for all Modules that represent a constant value of
    some type.
    
    When implementing your own constant, You have to adhere to the
    following interface:

    Implement the following methods:
    
       translate_to_python(x): Given a string, translate_to_python
       must return a python value that will be the value seen by the
       execution modules.

       For example, translate_to_python called on a float parameter
       with value '3.15' will return float('3.15').
       
       translate_to_string(): Return a string representation of the
       current constant, which will eventually be passed to
       translate_to_python.

       validate(v): return True if given python value is a plausible
       value for the constant. It should be implemented such that
       validate(translate_to_python(x)) == True for all valid x

    A constant must also expose its default value, through the field
    default_value.

    There are fields you are not allowed to use in your constant classes.
    These are: 'id', 'interpreter', 'logging' and 'change_parameter'

    You can also define the constant's own GUI widget.
    See core/modules/constant_configuration.py for details.
    
    """
    _settings = ModuleSettings(abstract=True)
    _output_ports = [OPort("value_as_string", "String")]

    def compute(self):
        """Constant.compute() only checks validity (and presence) of
        input value."""
        v = self.get_input("value")
        b = self.validate(v)
        if not b:
            raise ModuleError(self, "Internal Error: Constant failed validation")
        self.set_output("value", v)
        self.set_output("value_as_string", self.translate_to_string(v))

    def setValue(self, v):
        self.set_output("value", self.translate_to_python(v))
        self.upToDate = True
        
    def serialize(self):
        return self.outputPorts['value_as_string']
    
    def deserialize(self, v):
        return self.translate_to_python(v)

    @staticmethod
    def translate_to_string(v):
        return str(v)

    @staticmethod
    def get_widget_class():
        # return StandardConstantWidget
        return None

    @staticmethod
    def query_compute(value_a, value_b, query_method):
        if query_method == '==' or query_method is None:
            return (value_a == value_b)
        elif query_method == '!=':
            return (value_a != value_b)
        return False

def new_constant(name, py_conversion=None, default_value=None, validation=None,
                 widget_type=None,
                 str_conversion=None, base_class=Constant,
                 compute=None, query_compute=None):
    """new_constant(name: str, 
                    py_conversion: callable,
                    default_value: python_type,
                    validation: callable,
                    widget_type: (path, name) tuple or QWidget type,
                    str_conversion: callable,
                    base_class: class,
                    compute: callable,
                    query_compute: static callable) -> Module

    new_constant dynamically creates a new Module derived from
    Constant with given py_conversion and str_conversion functions, a
    corresponding python type and a widget type. py_conversion is a
    python callable that takes a string and returns a python value of
    the type that the class should hold. str_conversion does the reverse.

    This is the quickest way to create new Constant Modules."""

    d = {}

    if py_conversion is not None:
        d["translate_to_python"] = py_conversion
    elif base_class == Constant:
        raise ValueError("Must specify translate_to_python for constant")
    else:
        d["translate_to_python"] = staticmethod(base_class.translate_to_python)
    if validation is not None:
        d["validate"] = validation
    elif base_class == Constant:
        raise ValueError("Must specify validation for constant")
    else:
        d["validate"] = staticmethod(base_class.validate)
    if default_value is not None:
        d["default_value"] = default_value
    elif base_class == Constant:
        d["default_value"] = None
    else:
        d["default_value"] = base_class.default_value

    if str_conversion is not None:
        d['translate_to_string'] = str_conversion
    if compute is not None:
        d['compute'] = compute
    if query_compute is not None:
        d['query_compute'] = query_compute
    if widget_type is not None:
        @staticmethod
        def get_widget_class():
            return widget_type
        d['get_widget_class'] = get_widget_class            

    m = new_module(base_class, name, d)
    m._input_ports = [('value', m)]
    m._output_ports = [('value', m)]
    return m

def bool_conv(x):
    s = str(x).upper()
    if s == 'TRUE':
        return True
    if s == 'FALSE':
        return False
    raise ValueError('Boolean from String in VisTrails should be either \
"true" or "false", got "%s" instead' % x)

def int_conv(x):
    if x.startswith('0x'):
        return int(x, 16)
    else:
        return int(x)

@staticmethod
def numeric_compare(value_a, value_b, query_method):
    value_a = float(value_a)
    value_b = float(value_b)
    if query_method == '==' or query_method is None:
        return (value_a == value_b)
    elif query_method == '<':
        return (value_a < value_b)
    elif query_method == '>':
        return (value_a > value_b)
    elif query_method == '<=':
        return (value_a <= value_b)
    elif query_method == '>=':
        return (value_a >= value_b)

@staticmethod
def string_compare(value_a, value_b, query_method):
    if query_method == '*[]*' or query_method is None:
        return (value_b in value_a)
    elif query_method == '==':
        return (value_a == value_b)
    elif query_method == '=~':
        try:
            m = re.match(value_b, value_a)
            if m is not None:
                return (m.end() ==len(value_a))
        except:
            pass
    return False

Boolean = new_constant('Boolean' , staticmethod(bool_conv),
                       False, staticmethod(lambda x: isinstance(x, bool)))
Boolean._settings = ModuleSettings(constant_widget=('%s:BooleanWidget' % \
                                                    constant_config_path))
Float   = new_constant('Float'   , staticmethod(float), 0.0, 
                       staticmethod(lambda x: isinstance(x, (int, long, float))),
                       query_compute=numeric_compare)
Float._settings = ModuleSettings(constant_widgets=[
    QueryWidgetConfig('%s:NumericQueryWidget' % query_config_path),
    ParamExpWidgetConfig('%s:FloatExploreWidget' % paramexp_config_path)])
Integer = new_constant('Integer' , staticmethod(int_conv), 0, 
                       staticmethod(lambda x: isinstance(x, (int, long))),
                       base_class=Float,
                       query_compute=numeric_compare)
Integer._settings = ModuleSettings(constant_widgets=[
    QueryWidgetConfig('%s:NumericQueryWidget' % query_config_path),
    ParamExpWidgetConfig('%s:IntegerExploreWidget' % paramexp_config_path)])

String  = new_constant('String'  , staticmethod(str), "", 
                       staticmethod(lambda x: isinstance(x, str)),
                       query_compute=string_compare)
String._settings = ModuleSettings(configure_widget=
            "vistrails.gui.modules.string_configure:TextConfigurationWidget",
                                  constant_widgets=[
                        ConstantWidgetConfig('%s:MultiLineStringWidget' % \
                                             constant_config_path, 
                                             widget_type='multiline'),
                        QueryWidgetConfig('%s:StringQueryWidget' % \
                                          query_config_path)])
String._output_ports.append(OPort("value_as_string", "String", optional=True))
    
##############################################################################

class Path(Constant):
    _settings = ModuleSettings(constant_widget=("%s:PathChooserWidget" % \
                                                constant_config_path))
    _input_ports = [IPort("value", "Path"),
                    IPort("name", "String", optional=True)]
    _output_ports = [OPort("value", "Path")]

    name = ""

    @staticmethod
    def translate_to_python(x):
        result = Path()
        result.name = x
        result.set_output("value", result)
        return result

    @staticmethod
    def translate_to_string(x):
        return str(x.name)

    @staticmethod
    def validate(v):
        #print 'validating', v
        #print 'isinstance', isinstance(v, Path)
        return isinstance(v, Path)

    def get_name(self):
        n = None
        if self.has_input("value"):
            n = self.get_input("value").name
        if n is None:
            self.check_input("name")
            n = self.get_input("name")
        return n

    def set_results(self, n):
        self.name = n
        self.set_output("value", self)
        self.set_output("value_as_string", self.translate_to_string(self))

    def compute(self):
        n = self.get_name()
        self.set_results(n)

Path.default_value = Path()

def path_parameter_hasher(p):
    def get_mtime(path):
        t = int(os.path.getmtime(path))
        if os.path.isdir(path):
            for subpath in os.listdir(path):
                subpath = os.path.join(path, subpath)
                if os.path.isdir(subpath):
                    t = max(t, get_mtime(subpath))
        return t

    h = vistrails.core.cache.hasher.Hasher.parameter_signature(p)
    try:
        # FIXME: This will break with aliases - I don't really care that much
        t = get_mtime(p.strValue)
    except OSError:
        return h
    hasher = sha_hash()
    hasher.update(h)
    hasher.update(str(t))
    return hasher.digest()

class File(Path):
    """File is a VisTrails Module that represents a file stored on a
    file system local to the machine where VisTrails is running."""

    _settings = ModuleSettings(constant_signature=path_parameter_hasher,
                               constant_widget=("%s:FileChooserWidget" % \
                                                constant_config_path))
    _input_ports = [IPort("value", "File"),
                    IPort("create_file", "Boolean", optional=True)]
    _output_ports = [OPort("value", "File"),
                     OPort("self", "File", optional=True),
                     OPort("local_filename", "String", optional=True)]

    @staticmethod
    def translate_to_python(x):
        result = File()
        result.name = x
        result.set_output("value", result)
        return result

    def compute(self):
        n = self.get_name()
        if (self.has_input("create_file") and self.get_input("create_file")):
            vistrails.core.system.touch(n)
        if not os.path.isfile(n):
            raise ModuleError(self, 'File %r does not exist' % n)
        self.set_results(n)
        self.set_output("local_filename", n)

File.default_value = File()
    
class Directory(Path):

    _settings = ModuleSettings(constant_signature=path_parameter_hasher,
                               constant_widget=("%s:DirectoryChooserWidget" % \
                                                constant_config_path))
    _input_ports = [IPort("value", "Directory"),
                    IPort("create_directory", "Boolean", optional=True)]
    _output_ports = [OPort("value", "Directory"),
                     OPort("itemList", "List")]

    @staticmethod
    def translate_to_python(x):
        result = Directory()
        result.name = x
        result.set_output("value", result)
        return result

    def compute(self):
        n = self.get_name()
        if (self.has_input("create_directory") and 
                self.get_input("create_directory")):
            try:
                vistrails.core.system.mkdir(n)
            except Exception, e:
                raise ModuleError(self, 'mkdir: %s' % format_exception(e))
        if not os.path.isdir(n):
            raise ModuleError(self, 'Directory "%s" does not exist' % n)
        self.set_results(n)

        dir_list = os.listdir(n)
        output_list = []
        for item in dir_list:
            full_path = os.path.join(n, item)
            if os.path.isfile(full_path):
                file_item = File()
                file_item.name = full_path
                file_item.upToDate = True
                output_list.append(file_item)
            elif os.path.isdir(full_path):
                dir_item = Directory()
                dir_item.name = full_path
                dir_item.upToDate = True
                output_list.append(dir_item)
        self.set_output('itemList', output_list)
            
Directory.default_value = Directory()

##############################################################################

class OutputPath(Path):
    _settings = ModuleSettings(constant_widget=("%s:OutputPathChooserWidget" % \
                                                constant_config_path))
    _output_ports = [OPort("value", "OutputPath")]

    def get_name(self):
        n = None
        if self.has_input("value"):
            n = self.get_input("value").name
        if n is None:
            self.check_input("name")
            n = self.get_input("name")
        return n
        
    def set_results(self, n):
        self.name = n
        self.set_output("value", self)
        self.set_output("value_as_string", self.translate_to_string(self))

    def compute(self):
        n = self.get_name()
        self.set_results(n)
        
OutputPath.default_value = OutputPath()

class FileSink(NotCacheable, Module):
    """FileSink takes a file and writes it to a user-specified
    location in the file system.  The file is stored at location
    specified by the outputPath.  The overwrite flag allows users to
    specify whether an existing path should be overwritten."""

    _input_ports = [IPort("file", File),
                    IPort("outputPath", OutputPath),
                    IPort("overwrite", Boolean, optional=True, 
                          default=True),
                    IPort("publishFile", Boolean, optional=True)]
    
    def compute(self):
        input_file = self.get_input("file")
        output_path = self.get_input("outputPath")
        full_path = output_path.name

        if os.path.isfile(full_path):
            if self.get_input('overwrite'):
                try:
                    os.remove(full_path)
                except OSError, e:
                    msg = ('Could not delete existing path "%s" '
                           '(overwrite on)' % full_path)
                    raise ModuleError(self, msg)
            else:
                raise ModuleError(self,
                                  "Could not copy file to '%s': file already "
                                  "exists")

        try:
            vistrails.core.system.link_or_copy(input_file.name, full_path)
        except OSError, e:
            msg = "Could not create file '%s': %s" % (full_path, e)
            raise ModuleError(self, msg)

        if (self.has_input("publishFile") and
            self.get_input("publishFile") or 
            not self.has_input("publishFile")):
            if self.moduleInfo.has_key('extra_info'):
                if self.moduleInfo['extra_info'].has_key('pathDumpCells'):
                    folder = self.moduleInfo['extra_info']['pathDumpCells']
                    base_fname = os.path.basename(full_path)
                    (base_fname, file_extension) = os.path.splitext(base_fname)
                    base_fname = os.path.join(folder, base_fname)
                    # make a unique filename
                    filename = base_fname + file_extension
                    counter = 2
                    while os.path.exists(filename):
                        filename = base_fname + "_%d%s" % (counter,
                                                           file_extension)
                        counter += 1
                    try:
                        vistrails.core.system.link_or_copy(input_file.name, filename)
                    except OSError:
                        msg = "Could not publish file '%s' \n   on  '%s': %s" % \
                               (full_path, filename, e)
                        # I am not sure whether we should raise an error
                        # I will just print a warning for now (Emanuele)
                        debug.warning("%s" % msg)

class DirectorySink(NotCacheable, Module):
    """DirectorySink takes a directory and writes it to a
    user-specified location in the file system.  The directory is
    stored at location specified by the outputPath.  The overwrite
    flag allows users to specify whether an existing path should be
    overwritten."""

    _input_ports = [IPort("dir", Directory),
                    IPort("outputPath", OutputPath),
                    IPort("overwrite", Boolean, optional=True, default="True")]

    def compute(self):
        input_dir = self.get_input("dir")
        output_path = self.get_input("outputPath")
        full_path = output_path.name

        if os.path.exists(full_path):
            if self.get_input("overwrite"):
                try:
                    if os.path.isfile(full_path):
                        os.remove(full_path)
                    else:
                        shutil.rmtree(full_path)
                except OSError, e:
                    msg = ('Could not delete existing path "%s" '
                           '(overwrite on)' % full_path)
                    raise ModuleError(
                            self,
                            '%s\n%s' % (msg, format_exception(e)))
            else:
                msg = ('Could not write to existing path "%s" '
                       '(overwrite off)' % full_path)
                raise ModuleError(self, msg)
            
        try:
            shutil.copytree(input_dir.name, full_path)
        except OSError, e:
            msg = 'Could not copy path from "%s" to "%s"' % \
                (input_dir.name, full_path)
            raise ModuleError(self, '%s\n%s' % (msg, format_exception(e)))

##############################################################################

class WriteFile(Converter):
    """Writes a String to a temporary File.
    """
    _input_ports = [IPort('in_value', String),
                    IPort('suffix', String, optional=True, default="")]
    _output_ports = [OPort('out_value', File)]

    def compute(self):
        contents = self.get_input('in_value')
        suffix = self.force_get_input('suffix', '')
        result = self.interpreter.filePool.create_file(suffix=suffix)
        if self.hasInputFromPort('encoding'):
            contents = contents.decode('utf-8') # VisTrails uses UTF-8
                                                # internally (I hope)
            contents = contents.encode(self.getInputFromPort('encoding'))
        with open(result.name, 'wb') as fp:
            fp.write(contents)
        self.set_output('out_value', result)

class ReadFile(Converter):
    """Reads a File to a String.
    """
    def compute(self):
        filename = self.getInputFromPort('in_value').name
        with open(filename, 'rb') as fp:
            contents = fp.read()
        if self.hasInputFromPort('encoding'):
            contents = contents.decode(self.getInputFromPort('encoding'))
            contents = contents.encode('utf-8') # VisTrails uses UTF-8
                                                # internally (for now)
        self.setResult('out_value', contents)

##############################################################################

class Color(Constant):
    # We set the value of a color object to be an InstanceObject that
    # contains a tuple because a tuple would be interpreted as a
    # type(tuple) which messes with the interpreter

    _settings = ModuleSettings(constant_widgets=[
        '%s:ColorWidget' % constant_config_path, 
        ConstantWidgetConfig('%s:ColorEnumWidget' % \
                             constant_config_path, 
                             widget_type='enum'),
        QueryWidgetConfig('%s:ColorQueryWidget' % \
                          query_config_path),
        ParamExpWidgetConfig('%s:RGBExploreWidget' % \
                             paramexp_config_path,
                             widget_type='rgb'),
        ParamExpWidgetConfig('%s:HSVExploreWidget' % \
                             paramexp_config_path,
                             widget_type='hsv')])
    _input_ports = [IPort("value", "Color")]
    _output_ports = [OPort("value", "Color")]

    default_value = InstanceObject(tuple=(1,1,1))

    @staticmethod
    def translate_to_python(x):
        return InstanceObject(
            tuple=tuple([float(a) for a in x.split(',')]))

    @staticmethod
    def translate_to_string(v):
        return ','.join('%f' % c for c in v.tuple)

    @staticmethod
    def validate(x):
        return isinstance(x, InstanceObject) and hasattr(x, 'tuple')

    @staticmethod
    def to_string(r, g, b):
        return "%s,%s,%s" % (r,g,b)        

    @staticmethod
    def query_compute(value_a, value_b, query_method):
        # SOURCE: http://www.easyrgb.com/index.php?X=MATH
        def rgb_to_xyz(r, g, b):
            # r,g,b \in [0,1]

            if r > 0.04045: 
                r = ( ( r + 0.055 ) / 1.055 ) ** 2.4
            else:
                r = r / 12.92
            if g > 0.04045:
                g = ( ( g + 0.055 ) / 1.055 ) ** 2.4
            else:
                g = g / 12.92
            if b > 0.04045: 
                b = ( ( b + 0.055 ) / 1.055 ) ** 2.4
            else:
                b = b / 12.92

            r *= 100
            g *= 100
            b *= 100

            # Observer. = 2 deg, Illuminant = D65
            x = r * 0.4124 + g * 0.3576 + b * 0.1805
            y = r * 0.2126 + g * 0.7152 + b * 0.0722
            z = r * 0.0193 + g * 0.1192 + b * 0.9505
            return (x,y,z)

        def xyz_to_cielab(x,y,z):
            # Observer= 2 deg, Illuminant= D65
            ref_x, ref_y, ref_z = (95.047, 100.000, 108.883)
            x /= ref_x
            y /= ref_y
            z /= ref_z

            if x > 0.008856:
                x = x ** ( 1/3.0 )
            else:                    
                x = ( 7.787 * x ) + ( 16 / 116.0 )
            if y > 0.008856:
                y = y ** ( 1/3.0 )
            else:
                y = ( 7.787 * y ) + ( 16 / 116.0 )
            if z > 0.008856: 
                z = z ** ( 1/3.0 )
            else:
                z = ( 7.787 * z ) + ( 16 / 116.0 )

            L = ( 116 * y ) - 16
            a = 500 * ( x - y )
            b = 200 * ( y - z )
            return (L, a, b)

        def rgb_to_cielab(r,g,b):
            return xyz_to_cielab(*rgb_to_xyz(r,g,b))
        
        value_a_rgb = (float(a) for a in value_a.split(','))
        value_b_rgb = (float(b) for b in value_b.split(','))
        value_a_lab = rgb_to_cielab(*value_a_rgb)
        value_b_lab = rgb_to_cielab(*value_b_rgb)
        
        # cie76 difference
        diff = sum((v_1 - v_2) ** 2 
                   for v_1, v_2 in izip(value_a_lab, value_b_lab)) ** (0.5)

        # print "CIE 76 DIFFERENCE:", diff
        if query_method is None:
            query_method = '2.3'
        return diff < float(query_method)

##############################################################################

class StandardOutput(NotCacheable, Module):
    """StandardOutput is a VisTrails Module that simply prints the
    value connected on its port to standard output. It is intended
    mostly as a debugging device."""

    _input_ports = [IPort("value", Module)]
    
    def compute(self):
        v = self.get_input("value")
        print v

##############################################################################

# Tuple will be reasonably magic right now. We'll integrate it better
# with vistrails later.
# TODO: Check Tuple class, test, integrate.
class Tuple(Module):
    """Tuple represents a tuple of values. Tuple might not be well
    integrated with the rest of VisTrails, so don't use it unless
    you know what you're doing."""

    _settings = ModuleSettings(configure_widget=
        "vistrails.gui.modules.tuple_configuration:TupleConfigurationWidget")

    def __init__(self):
        Module.__init__(self)
        self.input_ports_order = []
        self.values = tuple()

    def compute(self):
        values = tuple([self.get_input(p)
                        for p in self.input_ports_order])
        self.values = values
        self.set_output("value", values)

class Untuple(Module):
    """Untuple takes a tuple and returns the individual values.  It
    reverses the actions of Tuple.

    """

    _settings = ModuleSettings(configure_widget=
        "vistrails.gui.modules.tuple_configuration:UntupleConfigurationWidget")

    def __init__(self):
        Module.__init__(self)
        self.output_ports_order = []

    def compute(self):
        if self.has_input("tuple"):
            tuple = self.get_input("tuple")
            values = tuple.values
        else:
            values = self.get_input("value")
        for p, value in izip(self.output_ports_order, values):
            self.set_output(p, value)

##############################################################################

# TODO: Create a better Module for ConcatenateString.
class ConcatenateString(Module):
    """ConcatenateString takes many strings as input and produces the
    concatenation as output. Useful for constructing filenames, for
    example.

    This class will probably be replaced with a better API in the
    future."""

    fieldCount = 4
    _input_ports = [IPort("str%d" % (i+1), "String") 
                    for i in xrange(fieldCount)]
    _output_ports = [OPort("value", "String")]

    def compute(self):
        result = ""
        for i in xrange(self.fieldCount):
            v = i+1
            port = "str%s" % v
            if self.has_input(port):
                inp = self.get_input(port)
                result += inp
        self.set_output("value", result)

##############################################################################

class Not(Module):
    """Not inverts a Boolean.
    """
    _input_ports = [IPort('input', 'Boolean')]
    _output_ports = [OPort('value', 'Boolean')]

    def compute(self):
        value = self.get_input('input')
        self.set_output('value', not value)

##############################################################################
# List

# If numpy is available, we consider numpy arrays to be lists as well
class ListType(object):
    __metaclass__ = ABCMeta

ListType.register(list)
try:
    import numpy
except ImportError:
    numpy = None
else:
    ListType.register(numpy.ndarray)

class List(Constant):
    _settings = ModuleSettings(configure_widget=
        "vistrails.gui.modules.list_configuration:ListConfigurationWidget")
    _input_ports = [IPort("value", "List"),
                    IPort("head", "Module"),
                    IPort("tail", "List")]
    _output_ports = [OPort("value", "List")]

    default_value = []

    def __init__(self):
        Constant.__init__(self)
        self.input_ports_order = []

    @staticmethod
    def validate(x):
        return isinstance(x, ListType)

    @staticmethod
    def translate_to_python(v):
        return eval(v)

    @staticmethod
    def translate_to_string(v, dims=None):
        if dims is None:
            if numpy is not None and isinstance(v, numpy.ndarray):
                dims = v.ndim
            else:
                dims = 1
        if dims == 1:
            return '[%s]' % ', '.join(repr(c)
                                      for c in v)
        else:
            return '[%s]' % ', '.join(List.translate_to_string(c, dims-1)
                                      for c in v)

    def compute(self):
        head, middle, items, tail = [], [], [], []
        got_value = False

        if self.has_input('value'):
            # run the regular compute here
            Constant.compute(self)
            middle = self.outputPorts['value']
            got_value = True
        if self.has_input('head'):
            head = self.get_input_list('head')
            got_value = True
        if self.input_ports_order:
            items = [self.get_input(p)
                     for p in self.input_ports_order]
            got_value = True
        if self.has_input('tail'):
            tail = self.get_input('tail')
            got_value = True

        if not got_value:
            self.get_input('value')
        self.set_output('value', head + middle + items + tail)

##############################################################################
# Dictionary
                    
def dict_conv(v):
    v_dict = eval(v)
    return v_dict

def dict_compute(self):
    d = {}
    if self.has_input('value'):
        Constant.compute(self)
        d.update(self.outputPorts['value'])
    if self.has_input('addPair'):
        pairs_list = self.get_input_list('addPair')
        d.update(pairs_list)
    if self.has_input('addPairs'):
        d.update(self.get_input('addPairs'))
        
    self.set_output("value", d)
        
Dictionary = new_constant('Dictionary', staticmethod(dict_conv),
                          {}, staticmethod(lambda x: isinstance(x, dict)),
                          compute=dict_compute)
Dictionary._input_ports.extend([CIPort("addPair", "Module, Module"),
                                IPort("addPairs", "List")])

##############################################################################

# TODO: Null should be a subclass of Constant?
class Null(Module):
    """Null is the class of None values."""
    _settings = ModuleSettings(hide_descriptor=True)

    def compute(self):
        self.set_output("value", None)

##############################################################################

class Unpickle(Module):
    """Unpickles a string.
    """
    _settings = ModuleSettings(hide_descriptor=True)
    _input_ports = [IPort('input', 'String')]
    _output_ports = [OPort('result', 'Variant')]

    def compute(self):
        value = self.get_input('input')
        self.set_output('result', pickle.loads(value))

##############################################################################

class CodeRunnerMixin(object):
    def __init__(self):
        self.output_ports_order = []
        super(CodeRunnerMixin, self).__init__()

    def run_code(self, code_str,
                 use_input=False,
                 use_output=False):
        """run_code runs a piece of code as a VisTrails module.
        use_input and use_output control whether to use the inputport
        and output port dictionary as local variables inside the
        execution."""
        import vistrails.core.packagemanager
        def fail(msg):
            raise ModuleError(self, msg)
        def cache_this():
            self.is_cacheable = lambda *args, **kwargs: True
        locals_ = locals()
        if use_input:
            for k in self.inputPorts:
                locals_[k] = self.get_input(k)
        if use_output:
            for output_portname in self.output_ports_order:
                locals_[output_portname] = None
        _m = vistrails.core.packagemanager.get_package_manager()
        reg = get_module_registry()
        locals_.update({'fail': fail,
                        'package_manager': _m,
                        'cache_this': cache_this,
                        'registry': reg,
                        'self': self})
        if 'source' in locals_:
            del locals_['source']
        exec code_str in locals_, locals_
        if use_output:
            for k in self.output_ports_order:
                if locals_.get(k) != None:
                    self.set_output(k, locals_[k])

##############################################################################

class PythonSource(CodeRunnerMixin, NotCacheable, Module):
    """PythonSource is a Module that executes an arbitrary piece of
    Python code.

    It is especially useful for one-off pieces of 'glue' in a
    pipeline.

    If you want a PythonSource execution to fail, call
    fail(error_message).

    If you want a PythonSource execution to be cached, call
    cache_this().
    """
    _settings = ModuleSettings(
        configure_widget=("vistrails.gui.modules.python_source_configure:"
                             "PythonSourceConfigurationWidget"))
    _input_ports = [IPort('source', 'String', optional=True, default="")]
    _output_pors = [OPort('self', 'Module')]

    def compute(self):
        s = urllib.unquote(str(self.get_input('source')))
        self.run_code(s, use_input=True, use_output=True)

##############################################################################

class SmartSource(NotCacheable, Module):
    _settings = ModuleSettings(
        configure_widget=("vistrails.gui.modules.python_source_configure:"
                             "PythonSourceConfigurationWidget"))
    _input_ports = [IPort('source', 'String', optional=True, default="")]

    def run_code(self, code_str,
                 use_input=False,
                 use_output=False):
        import vistrails.core.packagemanager
        def fail(msg):
            raise ModuleError(self, msg)
        def cache_this():
            self.is_cacheable = lambda *args, **kwargs: True
        locals_ = locals()

        def smart_input_entry(k):
            v = self.get_input(k)
            if isinstance(v, Module) and hasattr(v, 'get_source'):
                v = v.get_source()
            return (k, v)

        def get_mro(v):
            # Tries to get the mro from strange class hierarchies like VTK's
            try:
                return v.mro()
            except AttributeError:
                def yield_all(v):
                    b = v.__bases__
                    yield v
                    for base in b:
                        g = yield_all(base)
                        while 1: yield g.next()
                return [x for x in yield_all(v)]
            
        if use_input:
            inputDict = dict([smart_input_entry(k)
                              for k in self.inputPorts])
            locals_.update(inputDict)
        if use_output:
            for output_portname in self.output_ports_order:
                locals_[output_portname] = None
        _m = vistrails.core.packagemanager.get_package_manager()
        locals_.update({'fail': fail,
                        'package_manager': _m,
                        'cache_this': cache_this,
                        'self': self})
        del locals_['source']
        exec code_str in locals_, locals_
        if use_output:
            oports = self.registry.get_descriptor(SmartSource).output_ports
            for k in self.output_ports_order:
                if locals_.get(k) != None:
                    v = locals_[k]
                    spec = oports.get(k, None)

                    if spec:
                        # See explanation of algo in doc/smart_source_resolution_algo.txt
                        # changed from spec.types()[0]
                        port_vistrail_base_class = spec.descriptors()[0].module
                        mro = get_mro(type(v))
                        source_types = self.registry.python_source_types
                        found = False
                        for python_class in mro:
                            if python_class in source_types:
                                vistrail_classes = [x for x in source_types[python_class]
                                                    if issubclass(x, port_vistrail_base_class)]
                                if len(vistrail_classes) == 0:
                                    # FIXME better error handling
                                    raise ModuleError(self, "Module Registry inconsistent")
                                vt_class = vistrail_classes[0]
                                found = True
                                break
                        if found:
                            vt_instance = vt_class()
                            vt_instance.set_source(v)
                            v = vt_instance
                    self.set_output(k, v)

    def compute(self):
        s = urllib.unquote(str(self.force_get_input('source', '')))
        self.run_code(s, use_input=True, use_output=True)

##############################################################################

def zip_extract_file(archive, filename_in_archive, output_filename):
    return os.system(
            "%s > %s" % (
                    vistrails.core.system.list2cmdline([
                            vistrails.core.system.get_executable_path('unzip'),
                            '-p', archive,
                            filename_in_archive]),
                    vistrails.core.system.list2cmdline([output_filename])))


def zip_extract_all_files(archive, output_path):
    return os.system(
            vistrails.core.system.list2cmdline([
                    vistrails.core.system.get_executable_path('unzip'),
                    archive,
                    '-d', output_path]))

class Unzip(Module):
    """Unzip extracts a file from a ZIP archive."""
    _input_ports = [IPort('archive_file', 'File'),
                    IPort('filename_in_archive', 'String')]
    _output_ports = [OPort('file', 'File')]

    def compute(self):
        self.check_input("archive_file")
        self.check_input("filename_in_archive")
        filename_in_archive = self.get_input("filename_in_archive")
        archive_file = self.get_input("archive_file")
        if not os.path.isfile(archive_file.name):
            raise ModuleError(self, "archive file does not exist")
        suffix = self.interpreter.filePool.guess_suffix(filename_in_archive)
        output = self.interpreter.filePool.create_file(suffix=suffix)
        s = zip_extract_file(archive_file.name,
                             filename_in_archive,
                             output.name)
        if s != 0:
            raise ModuleError(self, "unzip command failed with status %d" % s)
        self.set_output("file", output)


class UnzipDirectory(Module):
    """UnzipDirectory extracts every file from a ZIP archive."""
    _input_ports = [IPort('archive_file', 'File')]
    _output_ports = [OPort('directory', 'Directory')]

    def compute(self):
        self.check_input("archive_file")
        archive_file = self.get_input("archive_file")
        if not os.path.isfile(archive_file.name):
            raise ModuleError(self, "archive file does not exist")
        output = self.interpreter.filePool.create_directory()
        s = zip_extract_all_files(archive_file.name,
                                  output.name)
        if s != 0:
            raise ModuleError(self, "unzip command failed with status %d" % s)
        self.set_output("directory", output)

##############################################################################

class Round(Converter):
    """Turns a Float into an Integer.
    """
    _settings = ModuleSettings(hide_descriptor=True)
    _input_ports = [IPort('in_value', 'Float'),
                    IPort('floor', 'Boolean', optional=True, default="True")]
    _output_ports = [OPort('out_value', 'Integer')]

    def compute(self):
        fl = self.get_input('in_value')
        floor = self.get_input('floor')
        if floor:
            integ = int(fl)         # just strip the decimals
        else:
            integ = int(fl + 0.5)   # nearest
        self.set_output('out_value', integ)


class TupleToList(Converter):
    """Turns a Tuple into a List.
    """
    _settings = ModuleSettings(hide_descriptor=True)
    _input_ports = [IPort('in_value', 'Variant')]
    _output_ports = [OPort('out_value', 'List')]
    
    @classmethod
    def can_convert(cls, sub_descs, super_descs):
        if len(sub_descs) <= 1:
            return False
        reg = get_module_registry()
        return super_descs == [reg.get_descriptor(List)]

    def compute(self):
        tu = self.get_input('in_value')
        if not isinstance(tu, tuple):
            raise ModuleError(self, "Input is not a tuple")
        self.set_output('out_value', list(tu))

##############################################################################
    
class Variant(Module):
    """
    Variant is tracked internally for outputing a variant type on
    output port. For input port, Module type should be used
    
    """
    _settings = ModuleSettings(abstract=True)

##############################################################################

class Assert(Module):
    """
    Assert is a simple module that conditionally stops the execution.
    """
    _input_ports = [IPort('condition', 'Boolean')]

    def compute(self):
        condition = self.get_input('condition')
        if not condition:
            raise ModuleError(self, "Assert: condition is False",
                              abort=True)


class AssertEqual(Module):
    """
    AssertEqual works like Assert but compares two values.

    It is provided for convenience.
    """

    _input_ports = [IPort('value1', 'Module'),
                    IPort('value2', 'Module')]

    def compute(self):
        values = (self.get_input('value1'),
                  self.get_input('value2'))
        if values[0] != values[1]:
            raise ModuleError(self, "AssertEqual: values are different",
                              abort=True)

##############################################################################

class StringFormat(Module):
    """
    Builds a string from objects using Python's str.format().
    """
    _settings = ModuleSettings(configure_widget=
        'vistrails.gui.modules.stringformat_configuration:'
            'StringFormatConfigurationWidget')
    _input_ports = [IPort('format', String)]
    _output_ports = [OPort('value', String)]

    @staticmethod
    def list_placeholders(fmt):
        placeholders = set()
        nb = 0
        i = 0
        n = len(fmt)
        while i < n:
            if fmt[i] == '{':
                i += 1
                if fmt[i] == '}': # KeyError
                    nb += 1
                elif fmt[i] != '{': # KeyError
                    e = fmt.index('}', i + 1) # KeyError
                    f = e
                    for c in (':', '!', '[', '.'):
                        c = fmt.find(c, i + 1)
                        if c != -1:
                            f = min(f, c)
                    placeholders.add(fmt[i:f])
                    i = e
            i += 1
        return nb, placeholders

    def compute(self):
        fmt = self.get_input('format')
        args, kwargs = StringFormat.list_placeholders(fmt)
        f_args = [self.get_input('_%d' % n)
                  for n in xrange(args)]
        f_kwargs = dict((n, self.get_input(n))
                        for n in kwargs)
        self.set_output('value', fmt.format(*f_args, **f_kwargs))

##############################################################################

def init_constant(m):
    reg = get_module_registry()

    reg.add_module(m)
    reg.add_input_port(m, "value", m)
    reg.add_output_port(m, "value", m)

<<<<<<< HEAD
_modules = [Module, Converter, Constant, Boolean, Float, Integer, String, List, Path, File, Directory, OutputPath, FileSink, DirectorySink, WriteFile, StandardOutput, Tuple, Untuple, ConcatenateString, Not, Dictionary, Null, Variant, Unpickle, PythonSource, SmartSource, Unzip, UnzipDirectory, Color, Round, TupleToList, Assert, AssertEqual, StringFormat]
=======
    reg.add_module(Converter, abstract=True)
    reg.add_input_port(Converter, 'in_value', Module)
    reg.add_output_port(Converter, 'out_value', Module)

    reg.add_module(Constant, abstract=True)

    reg.add_module(Boolean)
    reg.add_module(Float)
    reg.add_module(Integer)
    reg.add_module(String,
                   configureWidgetType=("vistrails.gui.modules.string_configure",
                                        "TextConfigurationWidget"))
    
    reg.add_output_port(Constant, "value_as_string", String)
    reg.add_output_port(String, "value_as_string", String, True)

    reg.add_module(List,
                   configureWidgetType=(
                           "vistrails.gui.modules.list_configuration",
                           "ListConfigurationWidget"))
    reg.add_input_port(List, "head", Module)
    reg.add_input_port(List, "tail", List)

    reg.add_module(Path)
    reg.add_input_port(Path, "value", Path)
    reg.add_output_port(Path, "value", Path)
    reg.add_input_port(Path, "name", String, True)

    reg.add_module(File, constantSignatureCallable=path_parameter_hasher)
    reg.add_input_port(File, "value", File)
    reg.add_output_port(File, "value", File)
    reg.add_output_port(File, "self", File, True)
    reg.add_input_port(File, "create_file", Boolean, True)
    reg.add_output_port(File, "local_filename", String, True)

    reg.add_module(Directory, constantSignatureCallable=path_parameter_hasher)
    reg.add_input_port(Directory, "value", Directory)
    reg.add_output_port(Directory, "value", Directory)
    reg.add_output_port(Directory, "itemList", List)
    reg.add_input_port(Directory, "create_directory", Boolean, True)

    reg.add_module(OutputPath)
    reg.add_output_port(OutputPath, "value", OutputPath)

    reg.add_module(FileSink)
    reg.add_input_port(FileSink, "file", File)
    reg.add_input_port(FileSink, "outputPath", OutputPath)
    reg.add_input_port(FileSink, "overwrite", Boolean, True, 
                       defaults="('True',)")
    reg.add_input_port(FileSink,  "publishFile", Boolean, True)
    
    reg.add_module(DirectorySink)
    reg.add_input_port(DirectorySink, "dir", Directory)
    reg.add_input_port(DirectorySink, "outputPath", OutputPath)
    reg.add_input_port(DirectorySink, "overwrite", Boolean, True, 
                       defaults="('True',)")

    reg.add_module(WriteFile)
    reg.add_input_port(WriteFile, 'in_value', String)
    reg.add_input_port(WriteFile, 'suffix', String, True, defaults='[""]')
    reg.add_input_port(WriteFile, 'encoding', String, True)
    reg.add_output_port(WriteFile, 'out_value', File)

    reg.add_module(ReadFile)
    reg.add_input_port(ReadFile, 'in_value', File)
    reg.add_input_port(ReadFile, 'encoding', String, True)
    reg.add_output_port(ReadFile, 'out_value', String)

    reg.add_module(Color)
    reg.add_input_port(Color, "value", Color)
    reg.add_output_port(Color, "value", Color)

    reg.add_module(StandardOutput)
    reg.add_input_port(StandardOutput, "value", Module)

    reg.add_module(Tuple, 
                   configureWidgetType=("vistrails.gui.modules.tuple_configuration",
                                        "TupleConfigurationWidget"))

    reg.add_module(Untuple, 
                   configureWidgetType=("vistrails.gui.modules.tuple_configuration",
                                        "UntupleConfigurationWidget"))

    reg.add_module(ConcatenateString)
    for i in xrange(ConcatenateString.fieldCount):
        j = i+1
        port = "str%s" % j
        reg.add_input_port(ConcatenateString, port, String)
    reg.add_output_port(ConcatenateString, "value", String)

    reg.add_module(Not)
    reg.add_input_port(Not, 'input', Boolean)
    reg.add_output_port(Not, 'value', Boolean)

    reg.add_module(Dictionary)
    reg.add_input_port(Dictionary, "addPair", [Module, Module])
    reg.add_input_port(Dictionary, "addPairs", List)

    reg.add_module(Null, hide_descriptor=True)

    reg.add_module(Variant, abstract=True)

    reg.add_module(Assert)
    reg.add_input_port(Assert, 'condition', Boolean)

    reg.add_module(AssertEqual)
    reg.add_input_port(AssertEqual, 'value1', Module)
    reg.add_input_port(AssertEqual, 'value2', Module)

    reg.add_module(Unpickle, hide_descriptor=True)
    reg.add_input_port(Unpickle, 'input', String)
    reg.add_output_port(Unpickle, 'result', Variant)

    reg.add_module(PythonSource,
                   configureWidgetType=("vistrails.gui.modules.python_source_configure",
                                        "PythonSourceConfigurationWidget"))
    reg.add_input_port(PythonSource, 'source', String, True, defaults=str(['']))
    reg.add_output_port(PythonSource, 'self', Module)

    reg.add_module(SmartSource,
                   configureWidgetType=("vistrails.gui.modules.python_source_configure",
                                        "PythonSourceConfigurationWidget"))
    reg.add_input_port(SmartSource, 'source', String, True, defaults=str(['']))

    reg.add_module(Unzip)
    reg.add_input_port(Unzip, 'archive_file', File)
    reg.add_input_port(Unzip, 'filename_in_archive', String)
    reg.add_output_port(Unzip, 'file', File)

    reg.add_module(UnzipDirectory)
    reg.add_input_port(UnzipDirectory, 'archive_file', File)
    reg.add_output_port(UnzipDirectory, 'directory', Directory)

    reg.add_module(Round, hide_descriptor=True)
    reg.add_input_port(Round, 'in_value', Float)
    reg.add_output_port(Round, 'out_value', Integer)
    reg.add_input_port(Round, 'floor', Boolean, optional=True,
                       defaults="('True',)")

    reg.add_module(TupleToList, hide_descriptor=True)
    reg.add_input_port(TupleToList, 'in_value', Variant)
    reg.add_output_port(TupleToList, 'out_value', List)

    reg.add_module(StringFormat,
                   configureWidgetType=(
                           "vistrails.gui.modules.stringformat_configuration",
                           "StringFormatConfigurationWidget"))
    reg.add_input_port(StringFormat, 'format', String)
    reg.add_output_port(StringFormat, 'value', String)
>>>>>>> 54a5f88e

def initialize(*args, **kwargs):
    # initialize the sub_module modules, too
    import vistrails.core.modules.sub_module
    global _modules
    _modules.extend(vistrails.core.modules.sub_module._modules)


def handle_module_upgrade_request(controller, module_id, pipeline):
    from vistrails.core.upgradeworkflow import UpgradeWorkflowHandler
    reg = get_module_registry()

    def outputName_remap(old_conn, new_module):
        ops = []
        old_src_module = pipeline.modules[old_conn.source.moduleId]
        op_desc = reg.get_descriptor(OutputPath)
        new_x = (old_src_module.location.x + new_module.location.x) / 2.0
        new_y = (old_src_module.location.y + new_module.location.y) / 2.0
        op_module = \
            controller.create_module_from_descriptor(op_desc, new_x, new_y)
        ops.append(('add', op_module))
        create_new_connection = UpgradeWorkflowHandler.create_new_connection
        new_conn_1 = create_new_connection(controller,
                                           old_src_module,
                                           old_conn.source,
                                           op_module,
                                           "name")
        ops.append(('add', new_conn_1))
        new_conn_2 = create_new_connection(controller,
                                           op_module,
                                           "value",
                                           new_module,
                                           "outputPath")
        ops.append(('add', new_conn_2))
        return ops

    module_remap = {'FileSink':
    [(None, '1.6', None,
                          {'dst_port_remap':
                               {'overrideFile': 'overwrite',
                                'outputName': outputName_remap},
                           'function_remap':
                               {'overrideFile': 'overwrite',
                                'outputName': 'outputPath'}})],
                    'GetItemsFromDirectory':
                        [(None, '1.6', 'Directory',
                          {'dst_port_remap':
                               {'dir': 'value'},
                           'src_port_remap':
                               {'itemlist': 'itemList'},
                           })],
                    'InputPort':
                        [(None, '1.6', None,
                          {'dst_port_remap': {'old_name': None}})],
                    'OutputPort':
                        [(None, '1.6', None,
                          {'dst_port_remap': {'old_name': None}})],
                    'PythonSource':
                        [(None, '1.6', None, {})],
                    }

    return UpgradeWorkflowHandler.remap_module(controller, module_id, pipeline,
                                               module_remap)


###############################################################################

import sys
import unittest

class TestConcatenateString(unittest.TestCase):
    @staticmethod
    def concatenate(**kwargs):
        from vistrails.tests.utils import execute, intercept_result
        with intercept_result(ConcatenateString, 'value') as results:
            errors = execute([
                    ('ConcatenateString', 'org.vistrails.vistrails.basic', [
                        (name, [('String', value)])
                        for name, value in kwargs.iteritems()
                    ]),
                ])
            if errors:
                return None
        return results

    def test_concatenate(self):
        """Concatenates strings"""
        self.assertEqual(self.concatenate(
                str1="hello ", str2="world"),
                ["hello world"])
        self.assertEqual(self.concatenate(
                str3="hello world"),
                ["hello world"])
        self.assertEqual(self.concatenate(
                str2="hello ", str4="world"),
                ["hello world"])
        self.assertEqual(self.concatenate(
                str1="hello", str3=" ", str4="world"),
                ["hello world"])

    def test_empty(self):
        """Runs ConcatenateString with no input"""
        self.assertEqual(self.concatenate(), [""])


class TestNot(unittest.TestCase):
    def run_pipeline(self, functions):
        from vistrails.tests.utils import execute, intercept_result
        with intercept_result(Not, 'value') as results:
            errors = execute([
                    ('Not', 'org.vistrails.vistrails.basic',
                     functions),
                ])
        return errors, results

    def test_true(self):
        errors, results = self.run_pipeline([
                ('input', [('Boolean', 'True')])])
        self.assertFalse(errors)
        self.assertEqual(len(results), 1)
        self.assertIs(results[0], False)

    def test_false(self):
        errors, results = self.run_pipeline([
                ('input', [('Boolean', 'False')])])
        self.assertFalse(errors)
        self.assertEqual(len(results), 1)
        self.assertIs(results[0], True)

    def test_notset(self):
        errors, results = self.run_pipeline([])
        self.assertTrue(errors)


class TestList(unittest.TestCase):
    @staticmethod
    def build_list(value=None, head=None, tail=None):
        from vistrails.tests.utils import execute, intercept_result
        with intercept_result(List, 'value') as results:
            functions = []
            def add(n, v, t):
                if v is not None:
                    for e in v:
                        functions.append(
                                (n, [(t, e)])
                            )
            add('value', value, 'List')
            add('head', head, 'String')
            add('tail', tail, 'List')

            errors = execute([
                    ('List', 'org.vistrails.vistrails.basic', functions),
                ])
            if errors:
                return None
        # List is a Constant, so the interpreter will set the result 'value'
        # from the 'value' input port automatically
        # Ignore these first results
        return results[-1]

    def test_simple(self):
        """Tests the default ports of the List module"""
        self.assertEqual(self.build_list(
                value=['["a", "b", "c"]']),
                ["a", "b", "c"])
        self.assertEqual(self.build_list(
                head=["d"],
                value=['["a", "b", "c"]']),
                ["d", "a", "b", "c"])
        self.assertEqual(self.build_list(
                head=["d"],
                value=['["a", "b", "c"]'],
                tail=['["e", "f"]']),
                ["d", "a", "b", "c", "e", "f"])
        self.assertEqual(self.build_list(
                value=['[]'],
                tail=['[]']),
                [])

    def test_multiple(self):
        """Tests setting multiple values on a port"""
        # Multiple values on 'head'
        self.assertEqual(self.build_list(
                head=["a", "b"]),
                ["a", "b"])
        self.assertEqual(self.build_list(
                head=["a", "b"],
                value=['["c", "d"]']),
                ["a", "b", "c", "d"])

        # Multiple values on 'value'
        res = self.build_list(value=['["a", "b"]', '["c", "d"]'])
        self.assertIn(res, [["a", "b"], ["c", "d"]])

    def test_items(self):
        """Tests the multiple 'itemN' ports"""
        from vistrails.tests.utils import execute, intercept_result
        def list_with_items(nb_items, **kwargs):
            with intercept_result(List, 'value') as results:
                errors = execute([
                        ('List', 'org.vistrails.vistrails.basic', [
                            (k, [('String', v)])
                            for k, v in kwargs.iteritems()
                        ]),
                    ],
                    add_port_specs=[
                        (0, 'input', 'item%d' % i,
                         '(org.vistrails.vistrails.basic:Module)')
                        for i in xrange(nb_items)
                    ])
                if errors:
                    return None
            return results[-1]

        self.assertEqual(
                list_with_items(2, head="one", item0="two", item1="three"),
                ["one", "two", "three"])

        # All 'itemN' ports have to be set
        self.assertIsNone(
                list_with_items(3, head="one", item0="two", item2="three"))


class TestPythonSource(unittest.TestCase):
    def test_simple(self):
        """A simple PythonSource returning a string"""
        import urllib2
        from vistrails.tests.utils import execute, intercept_result
        source = 'customout = "nb is %d" % customin'
        source = urllib2.quote(source)
        with intercept_result(PythonSource, 'customout') as results:
            self.assertFalse(execute([
                    ('PythonSource', 'org.vistrails.vistrails.basic', [
                        ('source', [('String', source)]),
                        ('customin', [('Integer', '42')])
                    ]),
                    ('String', 'org.vistrails.vistrails.basic', []),
                ],
                [
                    (0, 'customout', 1, 'value'),
                ],
                add_port_specs=[
                    (0, 'input', 'customin',
                     'org.vistrails.vistrails.basic:Integer'),
                    (0, 'output', 'customout',
                     'org.vistrails.vistrails.basic:String'),
                ]))
        self.assertEqual(results[-1], "nb is 42")


class TestNumericConversions(unittest.TestCase):
    def test_full(self):
        from vistrails.tests.utils import execute, intercept_result
        with intercept_result(Round, 'out_value') as results:
            self.assertFalse(execute([
                    ('Integer', 'org.vistrails.vistrails.basic', [
                        ('value', [('Integer', '5')])
                    ]),
                    ('Float', 'org.vistrails.vistrails.basic', []),
                    ('PythonCalc', 'org.vistrails.vistrails.pythoncalc', [
                        ('value2', [('Float', '2.7')]),
                        ('op', [('String', '+')]),
                    ]),
                    ('Round', 'org.vistrails.vistrails.basic', [
                        ('floor', [('Boolean', 'True')]),
                    ]),
                ],
                [
                    (0, 'value', 1, 'value'),
                    (1, 'value', 2, 'value1'),
                    (2, 'value', 3, 'in_value'),
                ]))
        self.assertEqual(results, [7])


class TestUnzip(unittest.TestCase):
    def test_unzip_file(self):
        from vistrails.tests.utils import execute, intercept_result
        from vistrails.core.system import vistrails_root_directory
        zipfile = os.path.join(vistrails_root_directory(),
                               'tests', 'resources',
                               'test_archive.zip')
        with intercept_result(Unzip, 'file') as outfiles:
            self.assertFalse(execute([
                    ('Unzip', 'org.vistrails.vistrails.basic', [
                        ('archive_file', [('File', zipfile)]),
                        ('filename_in_archive', [('String', 'file1.txt')]),
                    ]),
                ]))
        self.assertEqual(len(outfiles), 1)
        with open(outfiles[0].name, 'rb') as outfile:
            self.assertEqual(outfile.read(), "some random\ncontent")

    def test_unzip_all(self):
        from vistrails.tests.utils import execute, intercept_result
        from vistrails.core.system import vistrails_root_directory
        zipfile = os.path.join(vistrails_root_directory(),
                               'tests', 'resources',
                               'test_archive.zip')
        with intercept_result(UnzipDirectory, 'directory') as outdir:
            self.assertFalse(execute([
                    ('UnzipDirectory', 'org.vistrails.vistrails.basic', [
                        ('archive_file', [('File', zipfile)]),
                    ]),
                ]))
        self.assertEqual(len(outdir), 1)

        self.assertEqual(
                [(d, f) for p, d, f in os.walk(outdir[0].name)],
                [(['subdir'], ['file1.txt']),
                 ([], ['file2.txt'])])


from vistrails.core.configuration import get_vistrails_configuration

class TestTypechecking(unittest.TestCase):
    @classmethod
    def setUpClass(cls):
        conf = get_vistrails_configuration()
        cls.error_all = conf.errorOnConnectionTypeerror
        cls.error_variant = conf.errorOnVariantTypeerror

    @classmethod
    def tearDownClass(cls):
        conf = get_vistrails_configuration()
        conf.errorOnConnectionTypeerror = cls.error_all
        conf.errorOnVariantTypeerror = cls.error_variant

    @staticmethod
    def set_settings(error_all, error_variant):
        conf = get_vistrails_configuration()
        conf.errorOnConnectionTypeerror = error_all
        conf.errorOnVariantTypeerror = error_variant

    def run_test_pipeline(self, result, expected_results, *args, **kwargs):
        from vistrails.tests.utils import execute, intercept_result
        for error_all, error_variant, expected in expected_results:
            self.set_settings(error_all, error_variant)
            with intercept_result(*result) as results:
                error = execute(*args, **kwargs)
            if not expected:
                self.assertTrue(error)
            else:
                self.assertFalse(error)
                self.assertEqual(results, expected)

    def test_basic(self):
        import urllib2
        # Base case: no typing error
        # This should succeed in every case
        self.run_test_pipeline(
            (PythonSource, 'r'),
            [(False, False, ["test"]),
             (True, True, ["test"])],
            [
                ('PythonSource', 'org.vistrails.vistrails.basic', [
                    ('source', [('String', urllib2.quote('o = "test"'))]),
                ]),
                ('PythonSource', 'org.vistrails.vistrails.basic', [
                    ('source', [('String', urllib2.quote('r = i'))])
                ]),
            ],
            [
                (0, 'o', 1, 'i'),
            ],
            add_port_specs=[
                (0, 'output', 'o',
                 'org.vistrails.vistrails.basic:String'),
                (1, 'input', 'i',
                 'org.vistrails.vistrails.basic:String'),
                (1, 'output', 'r',
                 'org.vistrails.vistrails.basic:String')
            ])

    def test_fake(self):
        import urllib2
        # A module is lying, declaring a String but returning an int
        # This should fail with errorOnConnectionTypeerror=True (not the
        # default)
        self.run_test_pipeline(
            (PythonSource, 'r'),
            [(False, False, [42]),
             (False, True, [42]),
             (True, True, False)],
            [
                ('PythonSource', 'org.vistrails.vistrails.basic', [
                    ('source', [('String', urllib2.quote('o = 42'))]),
                ]),
                ('PythonSource', 'org.vistrails.vistrails.basic', [
                    ('source', [('String', urllib2.quote('r = i'))])
                ]),
            ],
            [
                (0, 'o', 1, 'i'),
            ],
            add_port_specs=[
                (0, 'output', 'o',
                 'org.vistrails.vistrails.basic:String'),
                (1, 'input', 'i',
                 'org.vistrails.vistrails.basic:String'),
                (1, 'output', 'r',
                 'org.vistrails.vistrails.basic:String')
            ])

    def test_inputport(self):
        import urllib2
        # This test uses an InputPort module, whose output port should not be
        # considered a Variant port (although it is)
        self.run_test_pipeline(
            (PythonSource, 'r'),
            [(False, False, [42]),
             (False, True, [42]),
             (True, True, [42])],
            [
                ('InputPort', 'org.vistrails.vistrails.basic', [
                    ('ExternalPipe', [('Integer', '42')]),
                ]),
                ('PythonSource', 'org.vistrails.vistrails.basic', [
                    ('source', [('String', urllib2.quote('r = i'))])
                ]),
            ],
            [
                (0, 'InternalPipe', 1, 'i'),
            ],
            add_port_specs=[
                (1, 'input', 'i',
                 'org.vistrails.vistrails.basic:String'),
                (1, 'output', 'r',
                 'org.vistrails.vistrails.basic:String'),
            ])


class TestStringFormat(unittest.TestCase):
    def test_list_placeholders(self):
        fmt = 'a {} b}} {c!s} {{d e}} {}f'
        self.assertEqual(StringFormat.list_placeholders(fmt),
                         (2, set(['c'])))

    def run_format(self, fmt, expected, **kwargs):
        from vistrails.tests.utils import execute, intercept_result
        functions = [('format', [('String', fmt)])]
        functions.extend((n, [(t, v)])
                         for n, (t, v) in kwargs.iteritems())
        with intercept_result(StringFormat, 'value') as results:
            self.assertFalse(execute([
                    ('StringFormat', 'org.vistrails.vistrails.basic',
                     functions),
                ],
                add_port_specs=[
                    (0, 'input', n, t)
                    for n, (t, v) in kwargs.iteritems()
                ]))
        self.assertEqual(results, [expected])

    def test_format(self):
        self.run_format('{{ {a} }} b {c!s}', '{ 42 } b 12',
                        a=('Integer', '42'),
                        c=('Integer', '12'))

    # Python 2.6 doesn't support {}
    @unittest.skipIf(sys.version_info < (2, 7), "No {} support on 2.6")
    def test_format_27(self):
        self.run_format('{} {}', 'a b',
                        _0=('String', 'a'), _1=('String', 'b'))
        self.run_format('{{ {a} {} {b!s}', '{ 42 b 12',
                        a=('Integer', '42'), _0=('String', 'b'),
                        b=('Integer', '12'))<|MERGE_RESOLUTION|>--- conflicted
+++ resolved
@@ -565,7 +565,8 @@
     """Writes a String to a temporary File.
     """
     _input_ports = [IPort('in_value', String),
-                    IPort('suffix', String, optional=True, default="")]
+                    IPort('suffix', String, optional=True, default=""),
+                    IPort('encoding', String, optional=True)]
     _output_ports = [OPort('out_value', File)]
 
     def compute(self):
@@ -575,7 +576,7 @@
         if self.hasInputFromPort('encoding'):
             contents = contents.decode('utf-8') # VisTrails uses UTF-8
                                                 # internally (I hope)
-            contents = contents.encode(self.getInputFromPort('encoding'))
+            contents = contents.encode(self.get_input('encoding'))
         with open(result.name, 'wb') as fp:
             fp.write(contents)
         self.set_output('out_value', result)
@@ -583,15 +584,19 @@
 class ReadFile(Converter):
     """Reads a File to a String.
     """
-    def compute(self):
-        filename = self.getInputFromPort('in_value').name
+    _input_ports = [IPort('in_value', File),
+                    IPort('encoding', String, optional=True)]
+    _output_ports = [OPort('out_value', String)]
+
+    def compute(self):
+        filename = self.get_input('in_value').name
         with open(filename, 'rb') as fp:
             contents = fp.read()
-        if self.hasInputFromPort('encoding'):
-            contents = contents.decode(self.getInputFromPort('encoding'))
+        if self.has_input('encoding'):
+            contents = contents.decode(self.get_input('encoding'))
             contents = contents.encode('utf-8') # VisTrails uses UTF-8
                                                 # internally (for now)
-        self.setResult('out_value', contents)
+        self.set_output('out_value', contents)
 
 ##############################################################################
 
@@ -1272,159 +1277,7 @@
     reg.add_input_port(m, "value", m)
     reg.add_output_port(m, "value", m)
 
-<<<<<<< HEAD
-_modules = [Module, Converter, Constant, Boolean, Float, Integer, String, List, Path, File, Directory, OutputPath, FileSink, DirectorySink, WriteFile, StandardOutput, Tuple, Untuple, ConcatenateString, Not, Dictionary, Null, Variant, Unpickle, PythonSource, SmartSource, Unzip, UnzipDirectory, Color, Round, TupleToList, Assert, AssertEqual, StringFormat]
-=======
-    reg.add_module(Converter, abstract=True)
-    reg.add_input_port(Converter, 'in_value', Module)
-    reg.add_output_port(Converter, 'out_value', Module)
-
-    reg.add_module(Constant, abstract=True)
-
-    reg.add_module(Boolean)
-    reg.add_module(Float)
-    reg.add_module(Integer)
-    reg.add_module(String,
-                   configureWidgetType=("vistrails.gui.modules.string_configure",
-                                        "TextConfigurationWidget"))
-    
-    reg.add_output_port(Constant, "value_as_string", String)
-    reg.add_output_port(String, "value_as_string", String, True)
-
-    reg.add_module(List,
-                   configureWidgetType=(
-                           "vistrails.gui.modules.list_configuration",
-                           "ListConfigurationWidget"))
-    reg.add_input_port(List, "head", Module)
-    reg.add_input_port(List, "tail", List)
-
-    reg.add_module(Path)
-    reg.add_input_port(Path, "value", Path)
-    reg.add_output_port(Path, "value", Path)
-    reg.add_input_port(Path, "name", String, True)
-
-    reg.add_module(File, constantSignatureCallable=path_parameter_hasher)
-    reg.add_input_port(File, "value", File)
-    reg.add_output_port(File, "value", File)
-    reg.add_output_port(File, "self", File, True)
-    reg.add_input_port(File, "create_file", Boolean, True)
-    reg.add_output_port(File, "local_filename", String, True)
-
-    reg.add_module(Directory, constantSignatureCallable=path_parameter_hasher)
-    reg.add_input_port(Directory, "value", Directory)
-    reg.add_output_port(Directory, "value", Directory)
-    reg.add_output_port(Directory, "itemList", List)
-    reg.add_input_port(Directory, "create_directory", Boolean, True)
-
-    reg.add_module(OutputPath)
-    reg.add_output_port(OutputPath, "value", OutputPath)
-
-    reg.add_module(FileSink)
-    reg.add_input_port(FileSink, "file", File)
-    reg.add_input_port(FileSink, "outputPath", OutputPath)
-    reg.add_input_port(FileSink, "overwrite", Boolean, True, 
-                       defaults="('True',)")
-    reg.add_input_port(FileSink,  "publishFile", Boolean, True)
-    
-    reg.add_module(DirectorySink)
-    reg.add_input_port(DirectorySink, "dir", Directory)
-    reg.add_input_port(DirectorySink, "outputPath", OutputPath)
-    reg.add_input_port(DirectorySink, "overwrite", Boolean, True, 
-                       defaults="('True',)")
-
-    reg.add_module(WriteFile)
-    reg.add_input_port(WriteFile, 'in_value', String)
-    reg.add_input_port(WriteFile, 'suffix', String, True, defaults='[""]')
-    reg.add_input_port(WriteFile, 'encoding', String, True)
-    reg.add_output_port(WriteFile, 'out_value', File)
-
-    reg.add_module(ReadFile)
-    reg.add_input_port(ReadFile, 'in_value', File)
-    reg.add_input_port(ReadFile, 'encoding', String, True)
-    reg.add_output_port(ReadFile, 'out_value', String)
-
-    reg.add_module(Color)
-    reg.add_input_port(Color, "value", Color)
-    reg.add_output_port(Color, "value", Color)
-
-    reg.add_module(StandardOutput)
-    reg.add_input_port(StandardOutput, "value", Module)
-
-    reg.add_module(Tuple, 
-                   configureWidgetType=("vistrails.gui.modules.tuple_configuration",
-                                        "TupleConfigurationWidget"))
-
-    reg.add_module(Untuple, 
-                   configureWidgetType=("vistrails.gui.modules.tuple_configuration",
-                                        "UntupleConfigurationWidget"))
-
-    reg.add_module(ConcatenateString)
-    for i in xrange(ConcatenateString.fieldCount):
-        j = i+1
-        port = "str%s" % j
-        reg.add_input_port(ConcatenateString, port, String)
-    reg.add_output_port(ConcatenateString, "value", String)
-
-    reg.add_module(Not)
-    reg.add_input_port(Not, 'input', Boolean)
-    reg.add_output_port(Not, 'value', Boolean)
-
-    reg.add_module(Dictionary)
-    reg.add_input_port(Dictionary, "addPair", [Module, Module])
-    reg.add_input_port(Dictionary, "addPairs", List)
-
-    reg.add_module(Null, hide_descriptor=True)
-
-    reg.add_module(Variant, abstract=True)
-
-    reg.add_module(Assert)
-    reg.add_input_port(Assert, 'condition', Boolean)
-
-    reg.add_module(AssertEqual)
-    reg.add_input_port(AssertEqual, 'value1', Module)
-    reg.add_input_port(AssertEqual, 'value2', Module)
-
-    reg.add_module(Unpickle, hide_descriptor=True)
-    reg.add_input_port(Unpickle, 'input', String)
-    reg.add_output_port(Unpickle, 'result', Variant)
-
-    reg.add_module(PythonSource,
-                   configureWidgetType=("vistrails.gui.modules.python_source_configure",
-                                        "PythonSourceConfigurationWidget"))
-    reg.add_input_port(PythonSource, 'source', String, True, defaults=str(['']))
-    reg.add_output_port(PythonSource, 'self', Module)
-
-    reg.add_module(SmartSource,
-                   configureWidgetType=("vistrails.gui.modules.python_source_configure",
-                                        "PythonSourceConfigurationWidget"))
-    reg.add_input_port(SmartSource, 'source', String, True, defaults=str(['']))
-
-    reg.add_module(Unzip)
-    reg.add_input_port(Unzip, 'archive_file', File)
-    reg.add_input_port(Unzip, 'filename_in_archive', String)
-    reg.add_output_port(Unzip, 'file', File)
-
-    reg.add_module(UnzipDirectory)
-    reg.add_input_port(UnzipDirectory, 'archive_file', File)
-    reg.add_output_port(UnzipDirectory, 'directory', Directory)
-
-    reg.add_module(Round, hide_descriptor=True)
-    reg.add_input_port(Round, 'in_value', Float)
-    reg.add_output_port(Round, 'out_value', Integer)
-    reg.add_input_port(Round, 'floor', Boolean, optional=True,
-                       defaults="('True',)")
-
-    reg.add_module(TupleToList, hide_descriptor=True)
-    reg.add_input_port(TupleToList, 'in_value', Variant)
-    reg.add_output_port(TupleToList, 'out_value', List)
-
-    reg.add_module(StringFormat,
-                   configureWidgetType=(
-                           "vistrails.gui.modules.stringformat_configuration",
-                           "StringFormatConfigurationWidget"))
-    reg.add_input_port(StringFormat, 'format', String)
-    reg.add_output_port(StringFormat, 'value', String)
->>>>>>> 54a5f88e
+_modules = [Module, Converter, Constant, Boolean, Float, Integer, String, List, Path, File, Directory, OutputPath, FileSink, DirectorySink, WriteFile, ReadFile, StandardOutput, Tuple, Untuple, ConcatenateString, Not, Dictionary, Null, Variant, Unpickle, PythonSource, SmartSource, Unzip, UnzipDirectory, Color, Round, TupleToList, Assert, AssertEqual, StringFormat]
 
 def initialize(*args, **kwargs):
     # initialize the sub_module modules, too
