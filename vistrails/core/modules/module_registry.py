--- conflicted
+++ resolved
@@ -1393,13 +1393,8 @@
     def create_port_spec(self, name, type, signature=None, sigstring=None,
                          optional=False, sort_key=-1, labels=None,
                          defaults=None, values=None, entry_types=None,
-<<<<<<< HEAD
-                         docstring=None, shape=None, 
+                         docstring=None, shape=None,
                          min_conns=0, max_conns=-1, depth=0, union=''):
-=======
-                         docstring=None, shape=None,
-                         min_conns=0, max_conns=-1, depth=0):
->>>>>>> b2b5d508
         if signature is None and sigstring is None:
             raise VistrailsInternalError("create_port_spec: one of signature "
                                          "and sigstring must be specified")
@@ -1546,32 +1541,8 @@
     def add_input_port(self, module, portName, portSignature, optional=False,
                        sort_key=-1, labels=None, defaults=None,
                        values=None, entry_types=None, docstring=None,
-<<<<<<< HEAD
                        shape=None, min_conns=0, max_conns=-1, depth=0,
                        union=''):
-        """add_input_port(module: class,
-                          portName: string,
-                          portSignature: string,
-                          optional: bool,
-                          sort_key: int,
-                          labels: tuple(string),
-                          defaults: tuple(string),
-                          values: list(list(string)),
-                          entry_types: list(string),
-                          docstring: string,
-                          shape: tuple,
-                          min_conns: int,
-                          max_conns: int,
-                          depth: int,
-                          union: string) -> None
-
-        Registers a new input port with VisTrails. Receives the module
-        that will now have a certain port, a string representing the
-        name, and a signature of the port, described in
-        doc/module_registry.txt. Optionally, it receives whether the
-        input port is optional."""
-=======
-                       shape=None, min_conns=0, max_conns=-1, depth=0):
         """Registers a module's input port.
 
         :type module: class
@@ -1589,7 +1560,6 @@
         :type max_conns: int
         :type depth: int
         """
->>>>>>> b2b5d508
         descriptor = self.get_descriptor(module)
         if isinstance(portSignature, basestring):
             self.add_port(descriptor, portName, 'input', None, portSignature,
