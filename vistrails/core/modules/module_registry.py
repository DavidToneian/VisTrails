###############################################################################
##
## Copyright (C) 2011-2014, NYU-Poly.
## Copyright (C) 2006-2011, University of Utah. 
## All rights reserved.
## Contact: contact@vistrails.org
##
## This file is part of VisTrails.
##
## "Redistribution and use in source and binary forms, with or without 
## modification, are permitted provided that the following conditions are met:
##
##  - Redistributions of source code must retain the above copyright notice, 
##    this list of conditions and the following disclaimer.
##  - Redistributions in binary form must reproduce the above copyright 
##    notice, this list of conditions and the following disclaimer in the 
##    documentation and/or other materials provided with the distribution.
##  - Neither the name of the University of Utah nor the names of its 
##    contributors may be used to endorse or promote products derived from 
##    this software without specific prior written permission.
##
## THIS SOFTWARE IS PROVIDED BY THE COPYRIGHT HOLDERS AND CONTRIBUTORS "AS IS" 
## AND ANY EXPRESS OR IMPLIED WARRANTIES, INCLUDING, BUT NOT LIMITED TO, 
## THE IMPLIED WARRANTIES OF MERCHANTABILITY AND FITNESS FOR A PARTICULAR 
## PURPOSE ARE DISCLAIMED. IN NO EVENT SHALL THE COPYRIGHT HOLDER OR 
## CONTRIBUTORS BE LIABLE FOR ANY DIRECT, INDIRECT, INCIDENTAL, SPECIAL, 
## EXEMPLARY, OR CONSEQUENTIAL DAMAGES (INCLUDING, BUT NOT LIMITED TO, 
## PROCUREMENT OF SUBSTITUTE GOODS OR SERVICES; LOSS OF USE, DATA, OR PROFITS; 
## OR BUSINESS INTERRUPTION) HOWEVER CAUSED AND ON ANY THEORY OF LIABILITY, 
## WHETHER IN CONTRACT, STRICT LIABILITY, OR TORT (INCLUDING NEGLIGENCE OR 
## OTHERWISE) ARISING IN ANY WAY OUT OF THE USE OF THIS SOFTWARE, EVEN IF 
## ADVISED OF THE POSSIBILITY OF SUCH DAMAGE."
##
###############################################################################
from itertools import izip, chain
from ast import literal_eval
import collections
import copy
import os
import tempfile
import traceback
import uuid
import warnings

from vistrails.core import debug, get_vistrails_application
from vistrails.core.data_structures.graph import Graph
import vistrails.core.modules
from vistrails.core.modules.config import ConstantWidgetConfig, \
    ModuleSettings, InputPort, OutputPort, CompoundInputPort, \
    CompoundOutputPort, DeprecatedInputPort
import vistrails.core.modules.vistrails_module
from vistrails.core.modules.module_descriptor import ModuleDescriptor
from vistrails.core.modules.package import Package
import vistrails.core.modules.utils
from vistrails.core.utils import VistrailsInternalError, memo_method, \
<<<<<<< HEAD
    InvalidModuleClass, ModuleAlreadyExists, append_to_dict_of_lists, \
    all, profile, versions_increasing, InvalidPipeline
=======
     InvalidModuleClass, ModuleAlreadyExists, append_to_dict_of_lists, \
     all, profile, versions_increasing, InvalidPipeline, VistrailsDeprecation
>>>>>>> 365d6c58
from vistrails.core.system import vistrails_root_directory, vistrails_version, \
    get_vistrails_basic_pkg_id
from vistrails.core.vistrail.port_spec import PortSpec
from vistrails.core.vistrail.port_spec_item import PortSpecItem
import vistrails.core.cache.hasher
from vistrails.db.domain import DBRegistry

import unittest

##############################################################################

# This is used by add_module to make sure the fringe specifications
# make sense
def _check_fringe(fringe):
    assert isinstance(fringe, list)
    assert len(fringe) >= 1
    for v in fringe:
        assert isinstance(v, tuple)
        assert len(v) == 2
        assert isinstance(v[0], float)
        assert isinstance(v[1], float)

def _toposort_modules(module_list):
    """_toposort_modules([class]) -> [class]

    _toposort_modules takes a list of modules and returns them
    sorted topologically wrt to the subclass relation, such that
    if a and b are both in the list and issubclass(a,b), then a
    will appear before b in the resulting order.
    """

    g = Graph()
    for m in module_list:
        if isinstance(m, tuple):
            g.add_vertex(m[0], m)
        else:
            g.add_vertex(m, m)
    for m in module_list:
        if isinstance(m, tuple):
            m = m[0]
        for subclass in m.mro()[1:]: # skip self
            if subclass in g.vertices:
                g.add_edge(subclass, m)
    return [g.vertices[v] for v in g.vertices_topological_sort()]

def _parse_abstraction_name(filename):
    # assume only 1 possible prefix or suffix
    prefixes = ["abstraction_"]
    suffixes = [".vt", ".xml"]
    name = os.path.basename(filename)
    for prefix in prefixes:
        if name.startswith(prefix):
            name = name[len(prefix):]
            break
    for suffix in suffixes:
        if name.endswith(suffix):
            name = name[:-len(suffix)]
            break
    return name

def _toposort_abstractions(package, abstraction_list):
    from vistrails.core.modules.sub_module import find_internal_abstraction_refs
    g = Graph()
    for a in abstraction_list:
        if isinstance(a, tuple):
            if isinstance(a[1], dict) and 'name' in a[1]:
                name = (a[1]['name'], a[1].get('namespace', ''))
            else:
                name = (_parse_abstraction_name(a[0]), '')
            g.add_vertex(name, a)
        else:
            g.add_vertex((_parse_abstraction_name(a), ''), a)
    for a in abstraction_list:
        if isinstance(a, tuple):
            a = a[0]
        for ref in find_internal_abstraction_refs(package, a):
            if ref in g.vertices:
                g.add_edge(ref, a)
    return [g.vertices[v] for v in g.vertices_topological_sort()]

###############################################################################
# ModuleRegistrySignals

class ModuleRegistrySignals(object):

    # # new_module_signal is emitted with descriptor of new module
    # new_module_signal = QtCore.SIGNAL("new_module")
    # # new_abstraction_signal is emitted with descriptor of new abstraction
    # new_abstraction_signal = QtCore.SIGNAL("new_abstraction")
    # # new_package_signal is emitted with identifier of new package (only for abstractions)
    # new_package_signal = QtCore.SIGNAL("new_package")
    # # deleted_module_signal is emitted with descriptor of deleted module
    # deleted_module_signal = QtCore.SIGNAL("deleted_module")
    # # deleted_abstraction_signal is emitted with descriptor of deleted abstraction
    # deleted_abstraction_signal = QtCore.SIGNAL("deleted_abstraction")
    # # deleted_package_signal is emitted with package identifier
    # deleted_package_signal = QtCore.SIGNAL("deleted_package")
    # # new_input_port_signal is emitted with identifier and name of module, 
    # # new port and spec
    # new_input_port_signal = QtCore.SIGNAL("new_input_port_signal")
    # # new_output_port_signal is emitted with identifier and name of module,
    # # new port and spec
    # new_output_port_signal = QtCore.SIGNAL("new_output_port_signal")

    # show_module_signal = QtCore.SIGNAL("show_module")
    # hide_module_signal = QtCore.SIGNAL("hide_module")
    # module_updated_signal = QtCore.SIGNAL("module_updated")

    def __init__(self):
        app = get_vistrails_application()
        notifications = ["reg_new_module",
                         "reg_new_abstraction",
                         "reg_new_package",
                         "reg_deleted_module",
                         "reg_deleted_abstraction",
                         "reg_deleted_package",
                         "reg_new_input_port",
                         "reg_new_output_port",
                         "reg_show_module",
                         "reg_hide_module",
                         "reg_module_updated"]

        for notification in notifications:
            app.create_notification(notification)
        
    def emit_new_module(self, descriptor):
        app = get_vistrails_application()
        app.send_notification("reg_new_module", descriptor)
        # self.emit(self.new_module_signal, descriptor)

    def emit_new_abstraction(self, descriptor):
        app = get_vistrails_application()
        app.send_notification("reg_new_abstraction", descriptor)
        # self.emit(self.new_abstraction_signal, descriptor)

    def emit_new_package(self, identifier, prepend=False):
        app = get_vistrails_application()
        app.send_notification("reg_new_package", identifier, prepend)
        # self.emit(self.new_package_signal, identifier, prepend)        
        
    def emit_deleted_module(self, descriptor):
        app = get_vistrails_application()
        app.send_notification("reg_deleted_module", descriptor)
        # self.emit(self.deleted_module_signal, descriptor)

    def emit_deleted_abstraction(self, descriptor):
        app = get_vistrails_application()
        app.send_notification("reg_deleted_abstraction", descriptor)
        # self.emit(self.deleted_abstraction_signal, descriptor)
    
    def emit_deleted_package(self, package):
        app = get_vistrails_application()
        app.send_notification("reg_deleted_package", package)
        # self.emit(self.deleted_package_signal, package)

    def emit_new_input_port(self, identifier, name, port_name, spec):
        app = get_vistrails_application()
        app.send_notification("reg_new_input_port", identifier, name, 
                              port_name, spec)
        # self.emit(self.new_input_port_signal, identifier, name, port_name,
        #           spec)

    def emit_new_output_port(self, identifier, name, port_name, spec):
        app = get_vistrails_application()
        app.send_notification("reg_new_output_port", identifier, name, 
                              port_name, spec)
        # self.emit(self.new_output_port_signal, identifier, name, port_name, 
        #           spec)

    def emit_show_module(self, descriptor):
        app = get_vistrails_application()
        app.send_notification("reg_show_module", descriptor)
        # self.emit(self.show_module_signal, descriptor)

    def emit_hide_module(self, descriptor):
        app = get_vistrails_application()
        app.send_notification("reg_hide_module", descriptor)
        # self.emit(self.hide_module_signal, descriptor)

    def emit_module_updated(self, old_descriptor, new_descriptor):
        app = get_vistrails_application()
        app.send_notification("reg_module_updated", old_descriptor, 
                              new_descriptor)
        # self.emit(self.module_updated_signal, old_descriptor, new_descriptor)

###############################################################################
# ModuleRegistry

# !!!!!! DEPRECATED !!!!!!
# Use get_module_registry()
global registry, add_module, add_input_port, has_input_port, add_output_port, \
    set_current_package, get_descriptor_by_name, get_module_by_name, \
    get_descriptor
registry                 = None
add_module               = None
add_input_port           = None
has_input_port           = None
add_output_port          = None
set_current_package      = None
get_descriptor_by_name   = None
get_module_by_name       = None
get_descriptor           = None


class ModuleRegistryException(Exception):
    def __init__(self, identifier, name=None, namespace=None,
                 package_version=None, module_version=None, module_id=None):
        Exception.__init__(self)
        self._identifier = identifier
        self._name = name
        self._namespace = namespace
        self._package_version = package_version
        self._module_version = module_version
        self._module_id = module_id

    def __str__(self):
        p_version_str = ""
        m_str = ""
        if self._package_version:
            p_version_str = " (version '%s')" % self._package_version
        if self._name:
            if self._namespace:
                m_str = " : %s|%s" % (self._namespace, self._name)
            else:
                m_str = " : %s" % self._name
            if self._module_version:
                m_str += " (version '%s')" % self._module_version

        return "RegistryException: %s%s%s" % (self._identifier,
                                              p_version_str, m_str)

    def __eq__(self, other):
        return type(self) == type(other) and \
            self._identifier == other._identifier and \
            self._name == other._name and \
            self._namespace == other._namespace and \
            self._package_version == other._package_version and \
            self._module_version == other._module_version and \
            self._module_id == other._module_id

    def __hash__(self):
        return (type(self), self._identifier, self._name, self._namespace,
                self._package_version, self._module_version, 
                self._module_id).__hash__()

    def _get_module_name(self):
        if self._namespace:
            return "%s|%s" % (self._namespace, self._name)
        return self._name
    _module_name = property(_get_module_name)

    def _get_package_name(self):
        if self._package_version:
            return "%s (version %s)" % (self._identifier, 
                                        self._package_version)
        return self._identifier
    _package_name = property(_get_package_name)

class MissingPackage(ModuleRegistryException):
    def __init__(self, identifier):
        ModuleRegistryException.__init__(self, identifier)

    def __str__(self):
        return "Missing package: %s" % self._identifier

    def _get_module_id(self):
        return None
    def _set_module_id(self, m_id):
        # do not set
        pass
    _module_id = property(_get_module_id, _set_module_id)

class MissingModule(ModuleRegistryException):
    def __init__(self, identifier, name, namespace, package_version=None,
                 module_id=None):
        ModuleRegistryException.__init__(self, identifier, name, namespace,
                                         package_version, None, module_id)

    def __str__(self):
        return "Missing module %s in package %s" % (self._module_name,
                                                    self._package_name)

class MissingPackageVersion(ModuleRegistryException):
    def __init__(self, identifier, version):
        ModuleRegistryException.__init__(self, identifier, None, None, 
                                         version)

    def __str__(self):
        return "Missing version %s of package %s" % \
            (self._package_version, self._identifier)

class MissingModuleVersion(ModuleRegistryException):
    def __init__(self, identifier, name, namespace, module_version, 
                 package_version=None, module_id=None):
        ModuleRegistryException.__init__(self, identifier, name, namespace,
                                         package_version, module_version, module_id)

    def __str__(self):
        return "Missing version %s of module %s from package %s" % \
            (self._module_version, self._module_name, self._package_name)

class AmbiguousResolution(ModuleRegistryException):
    def __init__(self, name, namespace, matches):
        ModuleRegistryException.__init__(self, "<unkown package>", 
                                         name, namespace)
        self.matches = matches

    def __str__(self):
        return ("Ambiguous resolution of module %s.  Could resolve to:\n%s" % \
                    (self._module_name, 
                     ',\n'.join(str(m) for m in self.matches)))

class MissingPort(ModuleRegistryException):
    def __init__(self, descriptor, port_name, port_type):
        ModuleRegistryException.__init__(self,
                                         descriptor.identifier,
                                         descriptor.name,
                                         descriptor.namespace)
        self._port_name = port_name
        self._port_type = port_type

    def __str__(self):
        return "Missing %s port %s from module %s in package %s" % \
            (self._port_type, self._port_name, self._module_name, 
             self._package_name)

class PortMismatch(MissingPort):
    def __init__(self, identifier, name, namespace, port_name, port_type, port_sigstring):
        ModuleRegistryException.__init__(self,
                                         identifier,
                                         name,
                                         namespace)

        self._port_name = port_name
        self._port_type = port_type
        self._port_sigstring = port_sigstring

    def __str__(self):
        return ("%s port '%s' of signature '%s' has bad specification"
                " in module %s of package %s") % \
                (self._port_type.capitalize(), self._port_name,
                 self._port_sigstring, self._module_name, self._package_name)

class PortsIncompatible(ModuleRegistryException):

    def __init__(self, output_identifier, output_name, output_namespace,
                 output_port, input_identifier, input_name, input_namespace,
                 input_port):
        ModuleRegistryException.__init__(self, output_identifier, output_name,
                                         output_namespace)
        self._output_port = output_port
        self._input_identifier = input_identifier
        self._input_name = input_name
        self._input_namespace = input_namespace
        self._input_port = input_port

    def __str__(self):
        if self._namespace:
            out_name = "%s:%s|%s" % (self._identifier, self._namespace,
                                     self._name)
        else:
            out_name = "%s:%s" % (self._identifier, self._name)
        if self._input_namespace:
            in_name = "%s:%s|%s" % (self._input_identifier,
                                    self._input_namespace,
                                    self._input_name)
        else:
            in_name = "%s:%s" % (self._input_identifier, self._input_name)
        return ('Output port "%s" from module "%s" cannot connect to '
                'input port "%s" from module "%s".' % (self._output_port,
                                                       out_name,
                                                       self._input_port,
                                                       in_name))

class DuplicateModule(ModuleRegistryException):
    def __init__(self, old_descriptor, new_identifier, new_name, 
                 new_namespace):
        ModuleRegistryException.__init__(self,
                                         new_identifier,
                                         new_name,
                                         new_namespace)
        self.old_descriptor = old_descriptor

    def __str__(self):
        if self.old_descriptor.namespace:
            old_name = "%s|%s" % (self.old_descriptor.namespace,
                                  self.old_descriptor.name)
        else:
            old_name = self.old_descriptor.name
        return ("Module %s in package %s already exists as "
                "%s in package %s") % \
                (self._module_name, self._package_name, old_name, 
                 self.old_descriptor.identifier)

class DuplicateIdentifier(ModuleRegistryException):
    def __init__(self, identifier, name, namespace=None,
                 package_version=None, module_version=None):
        ModuleRegistryException.__init__(self, identifier, name, namespace,
                                         package_version, module_version)

    def __str__(self):
        return "There is already a module %s in package %s" % \
            (self._module_name, self._package_name)

class InvalidPortSpec(ModuleRegistryException):
    def __init__(self, descriptor, port_name, port_type, exc):
        ModuleRegistryException.__init__(self,
                                         descriptor.identifier,
                                         descriptor.name,
                                         descriptor.namespace)
        self._port_name = port_name
        self._port_type = port_type[0].capitalize() + port_type[1:]
        self._exc = exc
        
    def __str__(self):
        return ('%s port "%s" from module %s in package %s '
                'has bad specification\n  %s' % \
            (self._port_type, self._port_name, self._module_name,
             self._package_name, str(self._exc)))

class MissingBaseClass(Exception):
    def __init__(self, base):
        Exception.__init__(self)
        self._base = base

    def __str__(self):
        return "Base class has not been registered : %s" % (self._base.__name__)

class ModuleRegistry(DBRegistry):
    """ModuleRegistry serves as a registry of VisTrails modules.
    """

    ##########################################################################
    # Constructor and copy

    def __init__(self, *args, **kwargs):
        """ModuleRegistry is the base class for objects that store a hierarchy
        of registered VisTrails Modules. There is one global registry for the
        system, and some modules have local registries (in the case of
        dynamically configurable modules, like PythonSource).

        """
        
        if 'root_descriptor_id' not in kwargs:
            kwargs['root_descriptor_id'] = -1
        DBRegistry.__init__(self, *args, **kwargs)

        self._conversions = dict()
        self._converters = set()

        self.set_defaults()

    def __copy__(self):
        ModuleRegistry.do_copy(self)

    def set_defaults(self, other=None):
        self._root_descriptor = None
        self.signals = ModuleRegistrySignals()
        self.setup_indices()
        if other is None:
            # _constant_hasher_map stores callables for custom parameter
            # hashers
            self._constant_hasher_map = {}
            basic_pkg = get_vistrails_basic_pkg_id()
            if basic_pkg in self.packages:
                self._default_package = self.packages[basic_pkg]
                self._current_package = self._default_package
            else:
                self._default_package = None
                self._current_package = None
        else:
            self._constant_hasher_map = copy.copy(other._constant_hasher_map)
            self._current_package = \
                self.packages[other._current_package.identifier]
            self._default_package = \
                self.packages[other._default_package.identifier]

    def setup_indices(self):
        self.descriptors_by_id = {}
        self.package_versions = self.db_packages_identifier_index
        self.packages = {}
        self._module_key_map = {}
        for pkg in self.package_versions.itervalues():
            for key in chain(pkg.old_identifiers, [pkg.identifier]):
                if key in self.packages:
                    old_pkg = self.packages[key]
                    if versions_increasing(old_pkg.version, pkg.version):
                        self.packages[key] = pkg
                else:
                    self.packages[key] = pkg
            for descriptor in pkg.descriptor_list:
                self.descriptors_by_id[descriptor.id] = descriptor
                k = (descriptor.identifier, descriptor.name, 
                     descriptor.namespace, pkg.version, descriptor.version)
                if descriptor.module is not None:
                    self._module_key_map[descriptor.module] = k
        for descriptor in self.descriptors_by_id.itervalues():
            if descriptor.base_descriptor_id in self.descriptors_by_id:
                base_descriptor = \
                    self.descriptors_by_id[descriptor.base_descriptor_id]
                if descriptor not in base_descriptor.children:
                    base_descriptor.children.append(descriptor)
        
    def do_copy(self, new_ids=False, id_scope=None, id_remap=None):
        cp = DBRegistry.do_copy(self, new_ids, id_scope, id_remap)
        cp.__class__ = ModuleRegistry
        cp.set_defaults(self)
        return cp

    @staticmethod
    def convert(_reg):
        if _reg.__class__ == ModuleRegistry:
            return
        _reg.__class__ = ModuleRegistry
        for package in _reg.package_list:
            Package.convert(package)
        _reg.set_defaults()

    def set_global(self):
        global registry, add_module, add_input_port, has_input_port, \
            add_output_port, set_current_package, get_descriptor_by_name, \
            get_module_by_name, get_descriptor

        if registry is not None:
            raise VistrailsInternalError("Global registry already set.")

        registry                 = self
        add_module               = self.add_module
        add_input_port           = self.add_input_port
        has_input_port           = self.has_input_port
        add_output_port          = self.add_output_port
        set_current_package      = self.set_current_package
        get_descriptor_by_name   = self.get_descriptor_by_name
        get_module_by_name       = self.get_module_by_name
        get_descriptor           = self.get_descriptor

    ##########################################################################
    # Properties

    package_list = DBRegistry.db_packages
    root_descriptor_id = DBRegistry.db_root_descriptor_id

    def _get_root_descriptor(self):
        if self._root_descriptor is None:
            if self.root_descriptor_id >= 0:
                self._root_descriptor = \
                    self.descriptors_by_id[self.root_descriptor_id]
        return self._root_descriptor
    def _set_root_descriptor(self, descriptor):
        self._root_descriptor = descriptor
        self.root_descriptor_id = descriptor.id
    root_descriptor = property(_get_root_descriptor, _set_root_descriptor)

    def add_descriptor(self, desc, package=None):
        if package is None:
            package = self._default_package
        # self.descriptors[(desc.package, desc.name, desc.namespace)] = desc
        self.descriptors_by_id[desc.id] = desc
        package.add_descriptor(desc)
    def delete_descriptor(self, desc, package=None):
        if package is None:
            try:
                package = self.packages[desc.identifier]
            except KeyError:
                package = self._default_package
        if desc.base_descriptor_id != -1 and desc.base_descriptor:
            desc.base_descriptor.children.remove(desc)
        # del self.descriptors[(desc.package, desc.name, desc.namespace)]
        del self.descriptors_by_id[desc.id]
        package.delete_descriptor(desc)
    def add_package(self, package):
        DBRegistry.db_add_package(self, package)
        for key in chain(package.old_identifiers, [package.identifier]):
            if key in self.packages:
                old_pkg = self.packages[key]
                if versions_increasing(old_pkg.version, package.version):
                    self.packages[key] = package
            else:
                self.packages[key] = package

    def delete_package(self, package):
        DBRegistry.db_delete_package(self, package)
        # FIXME hard to incremental updates here so we'll just recreate
        # this can be slow
        self.setup_indices()

    def create_default_package(self):
        basic_pkg = get_vistrails_basic_pkg_id()
        default_codepath = os.path.join(vistrails_root_directory(), 
                                        "core", "modules", "basic_modules.py")
        self._default_package = \
            Package(id=self.idScope.getNewId(Package.vtType),
                    codepath=default_codepath,
                    load_configuration=False,
                    identifier=basic_pkg,
                    name='Basic Modules',
                    version=vistrails_version(),
                    description="Basic modules for VisTrails")
        # FIXME need to serialize old_identifiers!
        self._default_package.old_identifiers = ['edu.utah.sci.vistrails.basic']
        self.add_package(self._default_package)
        return self._default_package

    def has_abs_upgrade(self, identifier, name, namespace='', 
                        package_version='', module_version=''):

        # if this fails, we want to raise the exception
        try:
            package = self.get_package_by_name(identifier, package_version)
        except MissingPackageVersion:
            package = self.get_package_by_name(identifier)
        return package.has_abs_upgrade(name, namespace, module_version)

    def get_abs_upgrade(self, identifier, name, namespace='',
                        package_version='', module_version=''):
        try:
            package = self.get_package_by_name(identifier, package_version)
        except MissingPackageVersion:
            package = self.get_package_by_name(identifier)
        return package.get_abs_upgrade(name, namespace, module_version)

    # def has_abs_upgrade(self, descriptor_info):
    #     return descriptor_info in self._abs_pkg_upgrades

    # def get_abs_upgrade(self, descriptor_info):
    #     if self.has_abs_upgrade(descriptor_info):
    #         return self._abs_pkg_upgrades[descriptor_info]
    #     return None

    ##########################################################################
    # Per-module registry functions

    def add_hierarchy(self, global_registry, module):
        # a per-module registry needs to have all the module hierarchy
        # registered there so that add_module doesn't fail with
        # missing base class. We do _NOT_ add the ports, so watch out!
        
        reg = global_registry
        d = reg.get_descriptor_by_name(module.package, module.name, 
                                       module.namespace)
        # we exclude the first module in the hierarchy because it's Module
        # which we know exists (constructor adds)
        hierarchy = reg.get_module_hierarchy(d)
        for desc in reversed(hierarchy[:-1]):
            old_base = desc.base_descriptor
            base_descriptor = self.get_descriptor_by_name(old_base.package,
                                                          old_base.name,
                                                          old_base.namespace)
            # FIXME: this package_version should live on descriptor?
            package = self.get_package_by_name(desc.package)
            self.update_registry(base_descriptor, desc.module, desc.package, 
                                 desc.name, desc.namespace, package.version,
                                 desc.version)

    def get_package_by_name(self, identifier, package_version=''):
        package_version = package_version or ''
        package_version_key = (identifier, package_version)
#         if package_version is not None and package_version.strip() == "":
#             package_version = None
        try:
            if not package_version:
                return self.packages[identifier]
            else:
                return self.package_versions[package_version_key]
        except KeyError:
            if identifier not in self.packages:
                raise MissingPackage(identifier)
            elif package_version and \
                    package_version_key not in self.package_versions:
                raise MissingPackageVersion(identifier, package_version)

    def get_module_by_name(self, identifier, name, namespace=None):
        """get_module_by_name(name: string): class

        Returns the VisTrails module (the class) registered under the
        given name.

        """
        return self.get_descriptor_by_name(identifier, name, namespace).module

    def has_descriptor_with_name(self, identifier, name, namespace='',
                                 package_version='', module_version=''):
        namespace = namespace or ''
        package_version = package_version or ''
        module_version = module_version or ''

        try:
            if not package_version:
                package = self.packages[identifier]
            else:
                package_version_key = (identifier, package_version)
                package = self.package_versions[package_version_key]
            if not module_version:
                descriptor = package.descriptors[(name, namespace)]
            else:
                descriptor_version_key = (name, namespace, module_version)
                descriptor = \
                    package.descriptor_versions[descriptor_version_key]
        except KeyError:
            return False
        return True
    has_module = has_descriptor_with_name

    def get_descriptor_by_name(self, identifier, name, namespace='', 
                               package_version='', module_version=''):
        """get_descriptor_by_name(package_identifier : str,
                                  module_name : str,
                                  namespace : str,
                                  package_version : str,
                                  module_version : str) -> ModuleDescriptor
        Gets the specified descriptor from the registry.  If you do not
        specify package_version, you will get the currently loaded version.
        If you do not specify the module_version, you will get the most recent
        version.  Note that module_version is currently only used for
        abstractions.

        Raises a ModuleRegistryException if lookup fails.
        """
        namespace = namespace or ''
        package_version = package_version or ''
        module_version = module_version or ''

        try:
            package = self.packages[identifier]
            if package_version:
                package_version_key = (identifier, package_version)
                package = self.package_versions[package_version_key]
            if not module_version:
                descriptor = package.descriptors[(name, namespace)]
            else:
                descriptor_version_key = (name, namespace, module_version)
                descriptor = \
                    package.descriptor_versions[descriptor_version_key]
            return descriptor
        except KeyError:
            if identifier not in self.packages:
                raise MissingPackage(identifier)
            elif (name, namespace) not in package.descriptors:
                raise MissingModule(identifier, name, namespace, 
                                    package_version)
            elif package_version and \
                    package_version_key not in self.package_versions:
                raise MissingPackageVersion(identifier, package_version)
            elif module_version and descriptor_version_key not in \
                    package.descriptor_versions:
                raise MissingModuleVersion(identifier, name, namespace,
                                           module_version, package_version)
            else:
                raise ModuleRegistryException(identifier, name, namespace,
                                              package_version, module_version)

    def get_similar_descriptor(self, identifier, name, namespace=None,
                               package_version=None, module_version=None):
        try:
            return self.get_descriptor_by_name(identifier, name, namespace,
                                               package_version, module_version)
        except MissingPackageVersion:
            return self.get_similar_descriptor(identifier, name, namespace,
                                               None, module_version)
        except MissingModuleVersion:
            return self.get_similar_descriptor(identifier, name, namespace,
                                               package_version, None)
#         except Exception:
#             raise

        return None
            
    def get_descriptor(self, module):
        """get_descriptor(module: class) -> ModuleDescriptor

        Returns the ModuleDescriptor of a given vistrails module (a
        class that subclasses from modules.vistrails_module.Module)

        """
        # assert isinstance(module, type)
        # assert issubclass(module, core.modules.vistrails_module.Module)
        # assert self._module_key_map.has_key(module)
        k = self._module_key_map[module]
        return self.get_descriptor_by_name(*k)

    # get_descriptor_from_module is a synonym for get_descriptor
    get_descriptor_from_module = get_descriptor

    def module_ports(self, p_type, descriptor):
        return [(p.name, p)
                for p in descriptor.port_specs_list
                if p.type == p_type]
        
    def module_source_ports_from_descriptor(self, do_sort, descriptor):
        ports = {}
        for desc in reversed(self.get_module_hierarchy(descriptor)):
            ports.update(self.module_ports('output', desc))
        all_ports = ports.values()
        if do_sort:
            all_ports.sort(key=lambda x: (x.sort_key, x.id))
        return all_ports        

    def module_source_ports(self, do_sort, identifier, module_name, 
                            namespace=None, version=None):
        descriptor = self.get_descriptor_by_name(identifier, module_name, 
                                                 namespace, version)
        return self.module_source_ports_from_descriptor(do_sort, descriptor)

    def module_destination_ports_from_descriptor(self, do_sort, descriptor):
        ports = {}
        for desc in reversed(self.get_module_hierarchy(descriptor)):
            ports.update(self.module_ports('input', desc))
        all_ports = ports.values()
        if do_sort:
            all_ports.sort(key=lambda x: (x.sort_key, x.id))
        return all_ports
        
    def module_destination_ports(self, do_sort, identifier, module_name,
                                 namespace=None, version=None):
        descriptor = self.get_descriptor_by_name(identifier, module_name, 
                                                 namespace, version)
        return self.module_destination_ports_from_descriptor(do_sort,
                                                             descriptor)

    ##########################################################################
    # Legacy

    def get_descriptor_from_name_only(self, name):
        """get_descriptor_from_name_only(name) -> descriptor

        This tries to return a descriptor from a name without a
        package. The call should only be used for converting from
        legacy vistrails to new ones. For one, it is slow on misses. 

        """
        matches = []
        for pkg in self.package_list:
            matches.extend((pkg, key) for key in pkg.descriptors.iterkeys()
                           if key[0] == name)
#         matches = [[(pkg, desc) for desc in pkg.descriptors.iterkeys()
#                     if desc[0] == name] for pkg in self.package_list]

#         matches = [x for x in
#                    self.descriptors.iterkeys()
#                    if x[1] == name]
        if len(matches) == 0:
            raise MissingModule("<unknown package>", name, None)
        if len(matches) > 1:
            matches_str = [(m[0].identifier, m[1][0], m[1][1],
                            m[0].version) for m in matches]
            raise AmbiguousResolution(name, None, matches_str)
        (pkg, key) = matches[0]
        desc = pkg.descriptors[key]
        result = self.get_descriptor_by_name(pkg.identifier, desc.name, 
                                             desc.namespace, pkg.version, 
                                             desc.version)
        return result

    ##########################################################################

    def module_signature(self, pipeline, module):
        """Returns signature of a given core.vistrail.Module in the
        given core.vistrail.Pipeline, possibly using user-defined
        hasher.
        """
        chm = self._constant_hasher_map
        descriptor = self.get_descriptor_by_name(module.package,
                                                 module.name,
                                                 module.namespace)
        if not descriptor:
            return vistrails.core.cache.hasher.Hasher.module_signature(module, chm)
        c = descriptor.hasher_callable()
        if c:
            return c(pipeline, module, chm)
        else:
            return vistrails.core.cache.hasher.Hasher.module_signature(module, chm)

    def get_module_color(self, identifier, name, namespace=None):
        return self.get_descriptor_by_name(identifier, name, namespace).module_color()

    def get_module_fringe(self, identifier, name, namespace=None):
        return self.get_descriptor_by_name(identifier, name, namespace).module_fringe()

    def update_registry(self, base_descriptor, module, identifier, name, 
                        namespace, package_version=None, version=None):
        if namespace is not None and not namespace.strip():
            namespace = None

        # add to package list, creating new package if necessary
        if identifier not in self.packages:
            if self._current_package.identifier == identifier:
                package = self._current_package
            else:
                package_id = self.idScope.getNewId(Package.vtType)
                package = Package(id=package_id,
                                  codepath="",
                                  load_configuration=False,
                                  name="",
                                  identifier=identifier,
                                  version=package_version,
                                  )
            self.add_package(package)
        else:
            package = self.package_versions[(identifier, package_version)]

        # create descriptor
        descriptor_id = self.idScope.getNewId(ModuleDescriptor.vtType)
        descriptor = ModuleDescriptor(id=descriptor_id,
                                      module=module,
                                      package=identifier,
                                      base_descriptor=base_descriptor,
                                      name=name,
                                      namespace=namespace,
                                      package_version=package_version,
                                      version=version
                                      )
        self.add_descriptor(descriptor, package)

        # invalidate the map of converters
        if issubclass(module,
                vistrails.core.modules.vistrails_module.Converter):
            self._conversions = dict()
            self._converters.add(descriptor)

        if module is not None:
            self._module_key_map[module] = (identifier, name, namespace,
                                            package_version, version)
        return descriptor

    def convert_port_val(self, val, sig=None, cls=None):
        basic_pkg = get_vistrails_basic_pkg_id()
        if sig is None and cls is None:
            raise ValueError("One of sig or cls must be set")
        try:
            if sig is not None:
                desc = self.get_descriptor_by_name(*sig)
            else:
                desc = self.get_descriptor(cls)
        except Exception, e:
            debug.unexpected_exception(e)
            raise VistrailsInternalError("Cannot convert value %r due to "
                                         "missing descriptor for port" % val)
        constant_desc = self.get_descriptor_by_name(basic_pkg, 'Constant')
        if not self.is_descriptor_subclass(desc, constant_desc):
            raise TypeError("Cannot convert value for non-constant type")
        if desc.module is None:
            return None
        
        if not isinstance(val, basestring):
            retval = desc.module.translate_to_string(val)
        else:
            checkval = desc.module.translate_to_python(val)
            retval = desc.module.translate_to_string(checkval)
            if isinstance(checkval, basestring) and retval != val:
                # we have a string -> string conversion that doesn't
                # match
                retval = desc.module.translate_to_string(val)
        return retval
            
    def auto_add_ports(self, module):
        """auto_add_ports(module or (module, kwargs)): add
        input/output ports to registry. Don't call this directly - it is
        meant to be used by the packagemanager, when inspecting the package
        contents."""
        create_psi_string = \
                    vistrails.core.modules.utils.create_port_spec_item_string
        for (port_key, adder_f, simple_t, compound_t, deprecated_t, is_input) \
            in [('_input_ports', self.add_input_port, InputPort, 
                 CompoundInputPort, DeprecatedInputPort, True),
                ('_output_ports', self.add_output_port, OutputPort, 
                 CompoundOutputPort, OutputPort, False)]:
            if port_key in module.__dict__:
                for port_info in module.__dict__[port_key]:
                    added = False
                    port_name = None
                    port_sig = None
                    try:
                        if not isinstance(port_info, simple_t) and \
                           not isinstance(port_info, compound_t):
                            port_name = port_info[0]
                            port_sig = port_info[1]
                            if len(port_info) > 2:
                                if isinstance(port_info[2], dict):
                                    port_info = compound_t(port_info[0],
                                                                port_info[1],
                                                                **port_info[2])

                                else:
                                    dep_port_info = deprecated_t(*port_info)
                                    port_info = \
                                        compound_t(**dep_port_info._asdict())
                            else:
                                port_info = compound_t(*port_info)

                        # convert simple ports to compound ones
                        kwargs = port_info._asdict()
                        port_name = kwargs.pop('name')
                        port_sig = kwargs.pop('signature')
                        if is_input and isinstance(port_info, simple_t):
                            kwargs['labels'] = [kwargs.pop('label')]
                            kwargs['defaults'] = [kwargs.pop('default')]
                            kwargs['values'] = [kwargs.pop('values')]
                            kwargs['entry_types'] = [kwargs.pop('entry_type')]
                        elif isinstance(port_info, compound_t):
                            # have compound port
                            port_items = kwargs.pop('items')
                            if port_items is not None:
                                sig_items = []
                                labels = []
                                defaults = []
                                values = []
                                entry_types = []
                                for item in port_info.items:
                                    if not isinstance(item.signature, 
                                                      basestring):
                                        d = self.get_descriptor(item.signature)
                                        sig_items.append(create_psi_string(
                                            d.package, d.name, d.namespace))
                                    else:
                                        sig_items.append(item.signature)
                                    labels.append(item.label)
                                    defaults.append(item.default)
                                    values.append(item.values)
                                    entry_types.append(item.entry_type)
                                kwargs['signature'] = ','.join(sig_items)
                                if is_input:
                                    kwargs['labels'] = labels
                                    kwargs['defaults'] = defaults
                                    kwargs['values'] = values
                                    kwargs['entry_types'] = entry_types

                        # add the port
                        adder_f(module, port_name, port_sig, **kwargs)
                        added = True
                    except Exception, e:
                        debug.critical('Failed to add port "%s" to '
                                       'module "%s"' % (port_name, 
                                                        module.__name__),
                                       e)
                        raise
                        
    def auto_add_module(self, module):
        """auto_add_module(module or (module, kwargs)): add module
        to registry. Don't call this directly - it is
        meant to be used by the packagemanager, when inspecting the package
        contents."""
        if isinstance(module, type):
            if '_settings' in module.__dict__:
                settings = module.__dict__['_settings']
                if isinstance(settings, ModuleSettings):
                    return self.add_module_from_settings(module, settings)
                elif isinstance(settings, dict):
                    return self.add_module(module, **settings)
                else:
                    raise TypeError("Expected module._settings to be "
                                    "ModuleSettings or dict")
            else:
                return self.add_module(module)
        elif (isinstance(module, tuple) and
              len(module) == 2 and
              isinstance(module[0], type) and
              isinstance(module[1], dict)):
            descriptor = self.add_module(module[0], **module[1])
            return descriptor
        else:
            raise TypeError("Expected module or (module, kwargs)")

    def add_module(self, module, **kwargs):
        """add_module(module: class, **kwargs) -> ModuleDescriptor

        See :py:class:`vistrails.core.modules.config.ModuleSettings`.
        All of its attributes may also be used as kwargs to
        add_module.

        """
        remap = {'configureWidgetType': 'configure_widget',
                 'constantWidget': 'constant_widget',
                 'constantWidgets': 'constant_widgets',
                 'signatureCallable': 'signature',
                 'constantSignatureCallable': 'constant_signature',
                 'moduleColor': 'color',
                 'moduleFringe': 'fringe',
                 'moduleLeftFringe': 'left_fringe',
                 'moduleRightFringe': 'right_fringe',
                 'is_abstract': 'abstract'}

        remapped_kwargs = {}
        for k, v in kwargs.iteritems():
            if k in remap:
                remapped_kwargs[remap[k]] = v
            else:
                remapped_kwargs[k] = v
                
        settings = ModuleSettings(**remapped_kwargs)
        return self.add_module_from_settings(module, settings)

    def add_module_from_settings(self, module, settings):
        """add_module(module: class, settings) -> ModuleDescriptor

        See :py:class:`vistrails.core.modules.config.ModuleSettings`.
        All of its attributes may also be used as kwargs to
        add_module.

        """

        def get_setting(attr, default_val):
            val = getattr(settings, attr)
            if val is None:
                return default_val
            return val

        name = get_setting('name', module.__name__)

        default_identifier = None
        default_version = ""
        if self._current_package is not None:
            default_identifier = self._current_package.identifier
            default_version = self._current_package.version
        identifier = get_setting('package', default_identifier)
        package_version = get_setting('package_version', default_version)
        namespace = settings.namespace
        version = settings.version

        if identifier is None:
            raise VistrailsInternalError("No package is currently being "
                                         "loaded and arugment 'package' is "
                                         "not specified.")

        package = self.package_versions[(identifier, package_version)]
        desc_key = (name, namespace, version)
        if desc_key in package.descriptor_versions:
            raise ModuleAlreadyExists(identifier, name)

        # We allow multiple inheritance as long as only one of the superclasses
        # is a subclass of Module.
        if settings.is_root:
            base_descriptor = None
        else:
            candidates = self.get_subclass_candidates(module)
            if len(candidates) != 1:
                raise InvalidModuleClass(module)
            base_class = candidates[0]
            if base_class not in self._module_key_map:
                raise MissingBaseClass(base_class)
            base_descriptor = self.get_descriptor(base_class)

        if module in self._module_key_map:
            # This is really obsolete as having two descriptors
            # pointing to the same module isn't a big deal except to
            # get_descriptor which shouldn't be used often
            if identifier != 'local.abstractions':
                raise DuplicateModule(self.get_descriptor(module), identifier,
                                      name, namespace)
        elif self.has_descriptor_with_name(identifier, name, namespace,
                                           package_version, version):
            raise DuplicateIdentifier(identifier, name, namespace,
                                      package_version, version)
        descriptor = self.update_registry(base_descriptor, module, identifier, 
                                          name, namespace, package_version,
                                          version)
        if settings.is_root:
            self.root_descriptor = descriptor

        descriptor.set_module_abstract(settings.abstract)
        descriptor.set_configuration_widget(settings.configure_widget)
        # descriptor.set_configuration_widget(configureWidget)
        descriptor.is_hidden = settings.hide_descriptor
        descriptor.namespace_hidden = settings.hide_namespace

        if settings.signature:
            descriptor.set_hasher_callable(settings.signature)

        if settings.constant_signature:
            if not self.is_constant_module(module):
                raise TypeError("To set constant_signature, module "
                                "must be a subclass of Constant")
                
            # FIXME, currently only allow one per hash, no versioning
            hash_key = (identifier, name, namespace)
            self._constant_hasher_map[hash_key] = settings.constant_signature
        
        constant_widgets = []
        if settings.constant_widget:
            constant_widgets += [settings.constant_widget]
        if settings.constant_widgets is not None:
            constant_widgets += settings.constant_widgets
        if len(constant_widgets) > 0:
            if not self.is_constant_module(module):
                raise TypeError("To set constant widgets, module " +
                                "must be a subclass of Constant")
            for widget_t in constant_widgets:
                if isinstance(widget_t, tuple):
                    widget_t = ConstantWidgetConfig(*widget_t)
                else:
                    widget_t = ConstantWidgetConfig(widget_t)
                if widget_t.widget is not None:
                    self.set_constant_config_widget(descriptor, 
                                                    widget_t.widget,
                                                    widget_t.widget_type, 
                                                    widget_t.widget_use)

        descriptor.set_module_color(settings.color)

        if settings.fringe:
            _check_fringe(settings.fringe)
            left_fringe = list(reversed([(-x, 1.0-y) for (x, y) in \
                                    settings.fringe]))
            descriptor.set_module_fringe(left_fringe, settings.fringe)
        elif settings.left_fringe and settings.right_fringe:
            _check_fringe(settings.left_fringe)
            _check_fringe(settings.right_fringe)
            descriptor.set_module_fringe(settings.left_fringe, 
                                         settings.right_fringe)
        
        if settings.ghost_package:
            descriptor.ghost_identifier = settings.ghost_package
        if settings.ghost_package_version:
            descriptor.ghost_package_version = settings.ghost_package_version
        if settings.ghost_namespace:
            descriptor.ghost_namespace = settings.ghost_namespace
                 
        self.signals.emit_new_module(descriptor)
        if self.is_abstraction(descriptor):
            self.signals.emit_new_abstraction(descriptor)
        return descriptor

    def auto_add_subworkflow(self, subworkflow):
        if isinstance(subworkflow, str):
            return self.add_subworkflow(subworkflow)
        elif (isinstance(subworkflow, tuple) and
              len(subworkflow) == 2 and
              isinstance(subworkflow[0], str) and
              isinstance(subworkflow[1], dict)):
            descriptor = self.add_subworkflow(subworkflow[0], **subworkflow[1])
            return descriptor
        else:
            raise TypeError("Expected filename or (filename, kwargs)")

    def add_subworkflow(self, vt_fname, **kwargs):
        from vistrails.core.modules.sub_module import new_abstraction, read_vistrail, \
            get_next_abs_annotation_key

        # vt_fname is relative to the package path
        if 'package' in kwargs:
            identifier = kwargs['package']
        else:
            identifier = self._current_package.identifier
        if 'package_version' in kwargs:
            package_version = kwargs['package_version']
        else:
            package_version = self._current_package.version
        if 'version' in kwargs:
            version = kwargs['version']
        else:
            version = -1L
        if 'name' in kwargs:
            name = kwargs['name']
        else:
            name = _parse_abstraction_name(vt_fname)
            kwargs['name'] = name

        package = self.package_versions[(identifier, package_version)]
        if not os.path.isabs(vt_fname):
            vt_fname = os.path.join(package.package_dir, vt_fname)
        else:
            debug.warning("Using absolute path for subworkflow: '%s'" % \
                vt_fname)
        
        vistrail = read_vistrail(vt_fname)
        namespace = kwargs.get('namespace', '')
        
        # create module from workflow
        module = None
        is_upgraded_abstraction = False
        try:
            module = new_abstraction(name, vistrail, vt_fname, version)
        except InvalidPipeline, e:
            # This import MUST be delayed until this point or it will fail
            import vistrails.core.vistrail.controller 
            from vistrails.core.db.io import save_vistrail_to_xml
            from vistrails.core.modules.abstraction import identifier as \
                abstraction_pkg, version as abstraction_ver
            # Use a "dummy" controller to handle the upgrade
            controller = vistrails.core.vistrail.controller.VistrailController(vistrail)
            if version == -1L:
                version = vistrail.get_latest_version()
            (new_version, new_pipeline) = \
                controller.handle_invalid_pipeline(e, long(version), vistrail, 
                                                   False, True)
            del controller
            vistrail.set_annotation('__abstraction_descriptor_info__', 
                                    (identifier, name, namespace, 
                                     package_version, str(version)))
            vt_save_dir = tempfile.mkdtemp(prefix='vt_upgrade_abs')
            vt_fname = os.path.join(vt_save_dir, os.path.basename(vt_fname))
            
            
            # need to create new namespace for upgraded version
            new_namespace = str(uuid.uuid1())
            annotation_key = get_next_abs_annotation_key(vistrail)
            vistrail.set_annotation(annotation_key, new_namespace)

            # FIXME: Should delete this upgrade file when vistrails is exited
            save_vistrail_to_xml(vistrail, vt_fname) 
            module = new_abstraction(name, vistrail, vt_fname, new_version, 
                                     new_pipeline)
            # need to set identifier to local.abstractions and its version
            kwargs['package'] = abstraction_pkg
            kwargs['package_version'] = abstraction_ver
            # only want to change the namespace on the new version
            # (the one being added to local.abstractions)
            kwargs['namespace'] = new_namespace

            # Set ghost attributes so module palette shows it in
            # package instead of 'My Subworkflows'
            kwargs['ghost_package'] = identifier
            kwargs['ghost_package_version'] = package_version
            kwargs['ghost_namespace'] = namespace
            is_upgraded_abstraction = True
                                    
        module.internal_version = str(module.internal_version)
        kwargs['version'] = module.internal_version
        descriptor = None
        if kwargs:
            descriptor = self.add_module(module, **kwargs)
        else:
            descriptor = self.add_module(module)
        if is_upgraded_abstraction:
            descriptor_info = (identifier, name, namespace,  
                               package_version, str(version))
            # print 'adding to upgrades:', descriptor_info
            # print '  ', descriptor.package, descriptor.name, descriptor.namespace, descriptor.version, descriptor.package_version
            if identifier != abstraction_pkg:
                info_exc = ModuleRegistryException(*descriptor_info)
                debug.critical("Module %s in package %s is out-of-date.  "
                               "Please check with the package developer for "
                               "a new version." % (info_exc._module_name,
                                                   info_exc._package_name))
            package.add_abs_upgrade(descriptor, name, namespace, str(version))
            self.auto_add_ports(descriptor.module)
        return descriptor

    def has_input_port(self, module, portName):
        descriptor = self.get_descriptor(module)
        # return descriptor.input_ports.has_key(portName)
        return (portName, 'input') in descriptor.port_specs

    def has_output_port(self, module, portName):
        descriptor = self.get_descriptor(module)
        # return descriptor.output_ports.has_key(portName)
        return (portName, 'output') in descriptor.port_specs

    def create_port_spec(self, name, type, signature=None, sigstring=None,
                         optional=False, sort_key=-1, labels=None, 
                         defaults=None, values=None, entry_types=None,
                         docstring=None, shape=None, 
                         min_conns=0, max_conns=-1):
        if signature is None and sigstring is None:
            raise VistrailsInternalError("create_port_spec: one of signature "
                                         "and sigstring must be specified")
        spec_id = self.idScope.getNewId(PortSpec.vtType)

        # convert values of defaults and values if necessary
        if defaults is not None or values is not None:
            parse_port_spec_string = \
                            vistrails.core.modules.utils.parse_port_spec_string
            # parse port specs as necessary
            if sigstring is not None:
                sigstrings = parse_port_spec_string(sigstring)
                sig_cls_list = [None,] * len(sigstrings)
            else:
                if isinstance(signature, collections.Sequence):
                    sig_cls_list = signature
                    sigstrings = [None,] * len(sig_cls_list)
                else:
                    sig_cls_list = [signature]
                    sigstrings = [None,]
            if defaults is not None:
                new_defaults = []
                if isinstance(defaults, basestring):
                    defaults = literal_eval(defaults)
                if not isinstance(defaults, list):
                    raise ValueError('Defaults for port "%s" must be a list' %
                                     name)
                for i, default_val in enumerate(defaults):
                    if default_val is not None:
                        default_conv = self.convert_port_val(default_val,
                                                             sigstrings[i], 
                                                             sig_cls_list[i])
                        if default_conv is not None:
                            new_defaults.append(default_conv)
                        else:
                            new_defaults.append(None)
                    else:
                        new_defaults.append(None)
                defaults = new_defaults
            if values is not None:
                new_values = []
                if isinstance(values, basestring):
                    values = literal_eval(values)
                if not isinstance(values, list):
                    raise ValueError('Values for port "%s" must be a list '
                                     'of lists' % name)
                for i, values_list in enumerate(values):
                    if isinstance(values_list, basestring):
                        values_list = literal_eval(values_list)
                    if values_list is not None:
                        if not isinstance(values_list, list):
                            raise ValueError('Values for port "%s" must be '
                                             'a list of lists' % name)
                        new_values_list = []
                        for val in values_list:
                            if val is not None:
                                val_conv = self.convert_port_val(val, 
                                                                 sigstrings[i],
                                                                 sig_cls_list[i])
                                if val_conv is not None:
                                    new_values_list.append(val_conv)
                        new_values.append(new_values_list)
                    else:
                        new_values.append(None)
                values = new_values        
        
        spec = PortSpec(id=spec_id,
                        name=name,
                        type=type,
                        signature=signature,
                        sigstring=sigstring,
                        optional=optional,
                        sort_key=sort_key,
                        labels=labels,
                        defaults=defaults,
                        values=values,
                        entry_types=entry_types,
                        docstring=docstring,
                        shape=shape,
                        min_conns=min_conns,
                        max_conns=max_conns)

        # don't know how many port spec items are created until after...
        for psi in spec.port_spec_items:
            psi.id = self.idScope.getNewId(PortSpecItem.vtType)
        return spec

    def add_port_spec(self, descriptor, spec):
        # check if the spec is valid
        try:
            spec.descriptors()
        except ModuleRegistryException, e:
            raise InvalidPortSpec(descriptor, spec.name, spec.type, e)

        descriptor.add_port_spec(spec)
        if spec.type == 'input':
            self.signals.emit_new_input_port(descriptor.identifier,
                                             descriptor.name, spec.name, spec)
        elif spec.type == 'output':
            self.signals.emit_new_output_port(descriptor.identifier,
                                              descriptor.name, spec.name, spec)

    def get_port_spec_from_descriptor(self, desc, port_name, port_type):
        for d in self.get_module_hierarchy(desc):
            if d.has_port_spec(port_name, port_type):
                return d.get_port_spec(port_name, port_type)

        # if we don't find it, raise MissingPort exception
        raise MissingPort(desc, port_name, port_type)

    def get_port_spec(self, package, module_name, namespace, 
                      port_name, port_type):
        desc = self.get_descriptor_by_name(package, module_name, namespace)
        return self.get_port_spec_from_descriptor(desc, port_name, 
                                                  port_type)

    def has_port_spec_from_descriptor(self, desc, port_name, port_type):
        for d in self.get_module_hierarchy(desc):
            if d.has_port_spec(port_name, port_type):
                return True
        return False

    def has_port_spec(self, package, module_name, namespace,
                      port_name, port_type):
        desc = self.get_descriptor_by_name(package, module_name, namespace)
        return self.has_port_spec_from_descriptor(desc, port_name, 
                                                  port_type)

    def add_port(self, descriptor, port_name, port_type, port_sig=None, 
                 port_sigstring=None, optional=False, sort_key=-1,
                 labels=None, defaults=None, values=None, entry_types=None, 
                 docstring=None, shape=None, min_conns=0, max_conns=-1):
        spec = self.create_port_spec(port_name, port_type, port_sig,
                                     port_sigstring, optional, sort_key,
                                     labels, defaults, values, entry_types,
                                     docstring, shape,
                                     min_conns, max_conns)

        self.add_port_spec(descriptor, spec)

    def add_input_port(self, module, portName, portSignature, optional=False, 
                       sort_key=-1, labels=None, defaults=None, values=None,
                       entry_types=None, docstring=None, shape=None, 
                       min_conns=0, max_conns=-1):
        """add_input_port(module: class,
                          portName: string,
                          portSignature: string,
                          optional: bool,
                          sort_key: int,
                          labels: tuple(string),
                          defaults: tuple(string),
                          values: list(list(string)),
                          entry_types: list(string),
                          docstring: string,
                          shape: tuple,
                          min_conns: int,
                          max_conns: int) -> None

        Registers a new input port with VisTrails. Receives the module
        that will now have a certain port, a string representing the
        name, and a signature of the port, described in
        doc/module_registry.txt. Optionally, it receives whether the
        input port is optional."""
        descriptor = self.get_descriptor(module)
        if isinstance(portSignature, basestring):
            self.add_port(descriptor, portName, 'input', None, portSignature, 
                          optional, sort_key, labels, defaults, values,
                          entry_types, docstring, shape, min_conns, max_conns)
        else:
            self.add_port(descriptor, portName, 'input', portSignature, None, 
                          optional, sort_key, labels, defaults, values,
                          entry_types, docstring, shape, min_conns, max_conns)


    def add_output_port(self, module, portName, portSignature, optional=False, 
                        sort_key=-1, docstring=None, shape=None, 
                        min_conns=0, max_conns=-1):
        """add_output_port(module: class,
                           portName: string,
                           portSignature: string,
                           optional: bool,
                           sort_key: int,
                           docstring: string,
                           shape: tuple,
                           min_conns: int,
                           max_conns: int) -> None

        Registers a new output port with VisTrails. Receives the
        module that will now have a certain port, a string
        representing the name, and a signature of the port, described
        in doc/module_registry.txt. Optionally, it receives whether
        the output port is optional."""
        descriptor = self.get_descriptor(module)
        if isinstance(portSignature, basestring):
            self.add_port(descriptor, portName, 'output', None, portSignature, 
                          optional, sort_key, None, None, None, None, 
                          docstring, shape, min_conns, max_conns)
        else:
            self.add_port(descriptor, portName, 'output', portSignature, None, 
                          optional, sort_key, None, None, None, None, 
                          docstring, shape, min_conns, max_conns)

    def create_package(self, codepath, load_configuration=True):
        package_id = self.idScope.getNewId(Package.vtType)
        package = Package(id=package_id,
                          codepath=codepath,
                          load_configuration=load_configuration)
        return package

    def initialize_package(self, package):
        if package.initialized():
            return
        debug.splashMessage("Initializing " + package.codepath + "...")
        debug.log("Initializing " + package.codepath)
        if (package.identifier, package.version) not in self.package_versions:
            self.add_package(package)
        self.set_current_package(package)
        try:
            package.initialize()
            # Perform auto-initialization
            if hasattr(package.module, '_modules'):
                modules = package.module._modules
                if isinstance(modules, dict):
                    module_list = []
                    for namespace, m_list in modules.iteritems():
                        for module in m_list:
                            m_dict = {'namespace': namespace}
                            if isinstance(module, tuple):
                                m_dict.update(module[1])
                                module_list.append((module[0], m_dict))
                            elif '_settings' in module.__dict__:
                                kwargs = module._settings._asdict()
                                kwargs.update(m_dict)
                                module._settings = ModuleSettings(**kwargs)
                                module_list.append(module)
                            else:
                                module_list.append((module, m_dict))
                else:
                    module_list = modules
                modules = _toposort_modules(module_list)
                # We add all modules before adding ports because
                # modules inside package might use each other as ports
                for module in modules:
                    self.auto_add_module(module)

            # allow all modules to auto_add_ports!
            added_descriptors = set()
            for descriptor in package.descriptor_list:
                if hasattr(descriptor, 'module'):
                    self.auto_add_ports(descriptor.module)
                    added_descriptors.add(descriptor)
            # Perform auto-initialization of abstractions
            if hasattr(package.module, '_subworkflows'):
                subworkflows = \
                    _toposort_abstractions(package,
                                           package.module._subworkflows)
                for subworkflow in subworkflows:
                    self.auto_add_subworkflow(subworkflow)
            for descriptor in package.descriptor_list:
                if descriptor not in added_descriptors:
                    if hasattr(descriptor, 'module'):
                        self.auto_add_ports(descriptor.module)
                        added_descriptors.add(descriptor)
        except Exception, e:
            raise package.InitializationFailed(package, 
                                               [traceback.format_exc()])

        # The package might have decided to rename itself, let's store that
        self.set_current_package(None)
        debug.splashMessage("Initializing " + package.codepath + '... done.')
        package._initialized = True 

    def delete_module(self, identifier, module_name, namespace=None):
        """deleteModule(module_name): Removes a module from the registry."""
        descriptor = self.get_descriptor_by_name(identifier, module_name, 
                                                 namespace)
        assert len(descriptor.children) == 0

        # invalidate the map of converters
        converter_desc = self.get_descriptor(
                vistrails.core.modules.vistrails_module.Converter)
        if self.is_descriptor_subclass(descriptor, converter_desc):
            self._conversions = dict()
            self._converters.remove(descriptor)

        self.signals.emit_deleted_module(descriptor)
        if self.is_abstraction(descriptor):
            self.signals.emit_deleted_abstraction(descriptor)
        package = self.packages[descriptor.identifier]
        self.delete_descriptor(descriptor, package)
        if descriptor.module is not None:
            del self._module_key_map[descriptor.module]

    def remove_package(self, package):
        """remove_package(package) -> None:
        Removes an entire package from the registry.

        """
        # graph is the class hierarchy graph for this subset
        graph = Graph()
        if package.identifier not in self.packages:
            raise MissingPackage(package.identifier)
        package = self.packages[package.identifier]
        for descriptor in package.descriptor_list:
            graph.add_vertex(descriptor.sigstring)
        for descriptor in package.descriptor_list:            
            base_id = descriptor.base_descriptor_id
            if base_id in package.descriptors_by_id:
                base_descriptor = \
                    package.descriptors_by_id[descriptor.base_descriptor_id]
                graph.add_edge(descriptor.sigstring, base_descriptor.sigstring)

        top_sort = graph.vertices_topological_sort()
        # set up fast removal of model
        for sigstring in top_sort:
            self.delete_module(
                *vistrails.core.modules.utils.parse_descriptor_string(sigstring))
        
        # Remove upgraded package subworkflows from registry
        for key, version_dict in package._abs_pkg_upgrades.iteritems():
            for version, descriptor in version_dict.iteritems():
                self.delete_module(descriptor.identifier, descriptor.name, 
                                   descriptor.namespace)
        package._abs_pkg_upgrades.clear()
        
        package.unload()
        self.delete_package(package)
        self.signals.emit_deleted_package(package)

    def delete_input_port(self, descriptor, port_name):
        """ Just remove a name input port with all of its specs """
        descriptor.delete_input_port(port_name)

    def delete_output_port(self, descriptor, port_name):
        """ Just remove a name output port with all of its specs """
        descriptor.delete_output_port(port_name)

    def source_ports_from_descriptor(self, descriptor, sorted=True):
        ports = [p[1] for p in self.module_ports('output', descriptor)]
        if sorted:
            ports.sort(key=lambda x: x.name)
        return ports
    
    def destination_ports_from_descriptor(self, descriptor, sorted=True):
        ports = [p[1] for p in self.module_ports('input', descriptor)]
        if sorted:
            ports.sort(key=lambda x: x.name)
        return ports
        
    def all_source_ports(self, descriptor, sorted=True):
        """Returns source ports for all hierarchy leading to given module"""
        getter = self.source_ports_from_descriptor
        return [(desc.name, getter(desc, sorted))
                for desc in self.get_module_hierarchy(descriptor)]

    def all_destination_ports(self, descriptor, sorted=True):
        """Returns destination ports for all hierarchy leading to
        given module"""
        getter = self.destination_ports_from_descriptor
        return [(desc.name, getter(desc, sorted))
                for desc in self.get_module_hierarchy(descriptor)]

    def get_port_from_all_destinations(self, descriptor, name):
        """Searches for port identified by name in the destination ports
        for all hierarchy leading to given module """
        all_ports = self.all_destination_ports(descriptor)
        for (klass, port_list) in all_ports:
            for port in port_list:
                if port.name == name:
                    return port
        else:
            return None
        
    def is_method(self, port_spec):
        basic_pkg = get_vistrails_basic_pkg_id()
        constant_desc = \
            self.get_descriptor_by_name(basic_pkg, 'Constant')
        return port_spec.type == 'input' and \
            all(self.is_descriptor_subclass(d, constant_desc) 
                for d in port_spec.descriptors())
    is_constant = is_method

    def is_constant_module(self, module):
        basic_pkg = get_vistrails_basic_pkg_id()
        constant_cls = \
                    self.get_descriptor_by_name(basic_pkg, 'Constant').module
        return issubclass(module, constant_cls)

    def method_ports(self, module_descriptor):
        """method_ports(module_descriptor: ModuleDescriptor) 
              -> [PortSpec]}

        Returns a list of port specs that are methods 
        (spec contains only subclasses of Constant).

        """
        getter = self.module_destination_ports_from_descriptor
        return [spec for spec in sorted(getter(False, module_descriptor),
                                        key=lambda x: x.name)
                if self.is_method(spec)]

    def port_and_port_spec_match(self, port, port_spec):
        """port_and_port_spec_match(port: Port | PortSpec, 
                                    port_spec: PortSpec
                                    ) -> bool
        Checks if port is similar to port_spec or not.  These ports must
        have the same name and type"""
        if port.type in PortSpec.port_type_map:
            port_type = port.type
        elif port.type in PortSpec.port_type_map.inverse:
            port_type = PortSpec.port_type_map.inverse[port.type]
        else:
            raise TypeError('Port type "%s" invalid' % str(port.type))
        if port_type != port_spec.type:
            return False
        if port.name != port_spec.name:
            return False
        if port.sigstring == port_spec.sigstring:
            return True
        return self.are_specs_matched(port, port_spec)

    def ports_can_connect(self, sourceModulePort, destinationModulePort,
                          allow_conversion=False, out_converters=None):
        """ports_can_connect(sourceModulePort,destinationModulePort) ->
        Boolean returns true if there could exist a connection
        connecting these two ports."""
        if sourceModulePort.type == destinationModulePort.type:
            return False
        return self.are_specs_matched(sourceModulePort, destinationModulePort,
                                      allow_conversion=allow_conversion,
                                      out_converters=out_converters)

    def is_port_sub_type(self, sub, super):
        """ is_port_sub_type(sub: Port, super: Port) -> bool        
        Check if port super and sub are similar or not. These ports
        must have exact name as well as position
        
        """
        if sub.type != super.type:
            return False
        if sub.name != super.name:
            return False
        return self.are_specs_matched(sub, super)

    def get_converters(self, sub_descs, super_descs):
        key = (tuple(sub_descs), tuple(super_descs))

        # Get the result from the cache
        try:
            return self._conversions[key]
        except KeyError:
            pass

        converters = []

        # Compute the result
        for converter in self._converters:
            if converter.module is (
                    vistrails.core.modules.vistrails_module.Converter):
                continue

            if converter.module.can_convert(sub_descs, super_descs):
                converters.append(converter)

        # Store in the cache that there was no result
        self._conversions[key] = converters
        return converters

    def is_descriptor_list_subclass(self, sub_descs, super_descs):
        basic_pkg = get_vistrails_basic_pkg_id()
        variant_desc = self.get_descriptor_by_name(basic_pkg, 'Variant')
        module_desc = self.get_descriptor_by_name(basic_pkg, 'Module')

        for (sub_desc, super_desc) in izip(sub_descs, super_descs):
            if sub_desc == variant_desc or super_desc == variant_desc:
                continue
            if super_desc == module_desc and sub_desc != module_desc:
                warnings.warn(
                        "Connecting any type on a Module input port is "
                        "deprecated\nPlease make the output port a Variant to "
                        "get this behavior.",
                        category=VistrailsDeprecation)
                #return False
            if not self.is_descriptor_subclass(sub_desc, super_desc):
                return False
        return True

    def are_specs_matched(self, sub, super, allow_conversion=False,
                          out_converters=None):
        """ are_specs_matched(sub: Port, super: Port) -> bool        
        Check if specs of sub and super port are matched or not
        
        """
        # For a connection, this gets called for sub -> super
        basic_pkg = get_vistrails_basic_pkg_id()
        variant_desc = self.get_descriptor_by_name(basic_pkg, 'Variant')
        # sometimes sub is coming None
        # I don't know if this is expected, so I will put a test here
        sub_descs = []
        if sub:
            sub_descs = sub.descriptors()
        if sub_descs is None:
            return False
        elif sub_descs == [variant_desc]:
            return True
        super_descs = []
        if super:
            super_descs = super.descriptors()
        if super_descs is None:
            return False
        elif super_descs == [variant_desc]:
            return True

        if (len(sub_descs) == len(super_descs) and
                self.is_descriptor_list_subclass(sub_descs, super_descs)):
            return True

        if allow_conversion:
            converters = self.get_converters(sub_descs, super_descs)
            if converters:
                if out_converters is not None:
                    out_converters.extend(converters)
                return True

        return False

    def get_module_hierarchy(self, descriptor):
        """get_module_hierarchy(descriptor) -> [klass].
        Returns the module hierarchy all the way to Module, excluding
        any mixins."""
        if descriptor.module is None:
            descriptors = [descriptor]
            base_id = descriptor.base_descriptor_id
            while base_id >= 0:
                descriptor = self.descriptors_by_id[base_id]
                descriptors.append(descriptor)
                base_id = descriptor.base_descriptor_id
            return descriptors
        return [self.get_descriptor(klass)
                for klass in descriptor.module.mro()
                if issubclass(klass, vistrails.core.modules.vistrails_module.Module)]
        
    def get_input_port_spec(self, module, portName):
        """ get_input_port_spec(module: Module, portName: str) ->
        spec-tuple Return the output port of a module given the module
        and port name.

        FIXME: This should be renamed.
        
        """
        descriptor = module.module_descriptor
        if module.has_port_spec(portName, 'input'):
            return module.get_port_spec(portName, 'input')
        return None

    def get_output_port_spec(self, module, portName):
        """ get_output_port_spec(module: Module, portName: str) -> spec-tuple
        Return the output port of a module given the module
        and port name.

        FIXME: This should be renamed.
        
        """
        descriptor = module.module_descriptor
        if module.has_port_spec(portName, 'output'):
            return module.get_port_spec(portName, 'output')
        return None

    @staticmethod
    def get_subclass_candidates(module):
        """get_subclass_candidates(module) -> [class]

        Tries to eliminate irrelevant mixins for the hierarchy. Returns all
        base classes that subclass from Module."""
        return [klass
                for klass in module.__bases__
                if issubclass(klass, vistrails.core.modules.vistrails_module.Module)]

    def set_current_package(self, package):
        """ set_current_package(package: Package) -> None        
        Set the current package for all addModule operations to
        name. This means that all modules added after this call will
        be assigned to the specified package.  Set package to None to
        indicate that VisTrails default package should be used instead.

        Do not call this directly. The package manager will call this
        with the correct value prior to calling 'initialize' on the
        package.
        
        """
        if package is None:
            package = self._default_package
        self._current_package = package

    def get_module_package(self, identifier, name, namespace):
        """ get_module_package(identifier, moduleName: str) -> str
        Return the name of the package where the module is registered.
        
        """
        descriptor = self.get_descriptor_by_name(identifier, name, namespace)
        return descriptor.module_package()

    def get_configuration_widget(self, identifier, name, namespace):
        descriptor = self.get_descriptor_by_name(identifier, name, namespace)
        package = self.get_package_by_name(identifier)
        prefix = package.prefix + package.codepath
        cls = descriptor.configuration_widget()
        return vistrails.core.modules.utils.load_cls(cls, prefix)

    def get_constant_config_params(self, widget_type=None, widget_use=None):
        if widget_type is None:
            widget_type = 'default'
        if widget_use is None:
            widget_use = 'default'
        return (widget_type, widget_use)

    def get_constant_config_widget(self, descriptor, widget_type=None, 
                                   widget_use=None):
        widget_type, widget_use = self.get_constant_config_params(widget_type,
                                                                  widget_use)
        for desc in self.get_module_hierarchy(descriptor):
            if desc.has_constant_config_widget(widget_use, widget_type):
                return desc.get_constant_config_widget(widget_use, widget_type)
        return None

    def get_all_constant_config_widgets(self, descriptor, widget_use=None):
        widget_use = self.get_constant_config_params(None, widget_use)[1]
        widgets = {}
        for desc in reversed(self.get_module_hierarchy(descriptor)):
            widgets.update(desc.get_all_constant_config_widgets(widget_use))
        return widgets.values()

    def set_constant_config_widget(self, descriptor, widget_class, 
                                   widget_type=None, widget_use=None):
        widget_type, widget_use = self.get_constant_config_params(widget_type,
                                                                  widget_use)
        basic_pkg = get_vistrails_basic_pkg_id()
        constant_desc = self.get_descriptor_by_name(basic_pkg, 'Constant')
        if not self.is_descriptor_subclass(descriptor, constant_desc):
            raise Exception('Descriptor "%s" must be a subclass of Constant '
                            'to use a constant configuration widget.' % \
                            descriptor.sigstring)
        descriptor.set_constant_config_widget(widget_class,
                                              widget_use, widget_type)

    def is_descriptor_subclass(self, sub, super):
        """is_descriptor_subclass(sub : ModuleDescriptor, 
                                  super: ModuleDescriptor) -> bool
        
        """
        # use issubclass for speed if we've loaded the modules
        if sub.module is not None and super.module is not None:
            return issubclass(sub.module, super.module)
        
        # otherwise, use descriptors themselves
        if sub == super:
            return True
        while sub != self.root_descriptor:
            sub = sub.base_descriptor
            if sub == super:
                return True

        return False

    def find_descriptor_subclass(self, d1, d2):
        if self.is_descriptor_subclass(d1, d2):
            return d1
        elif self.is_descriptor_subclass(d2, d1):
            return d2
        return None
        
    def find_descriptor_superclass(self, d1, d2):
        """find_descriptor_superclass(d1: ModuleDescriptor,
                                      d2: ModuleDescriptor) -> ModuleDescriptor
        Finds the lowest common superclass descriptor for d1 and d2

        """        
        if self.is_descriptor_subclass(d1, d2):
            return d2
        elif self.is_descriptor_subclass(d2, d1):
            return d1

        d1_list = [d1]
        while d1 != self.root_descriptor:
            d1 = d1.base_descriptor
            d1_list.append(d1)
        d1_idx = -1
        while self.is_descriptor_subclass(d2, d1_list[d1_idx]):
            d1_idx -= 1
        if d1_idx == -1:
            return None
        return d1_list[d1_idx+1]

    def is_abstraction(self, descriptor):
        basic_pkg = get_vistrails_basic_pkg_id()
        try:
            abstraction_desc = self.get_descriptor_by_name(basic_pkg, 
                                                       'SubWorkflow')
        except MissingModule:
            # No abstractions can be loaded before the basic
            # SubWorkflow descriptor is initialized
            return False
        return abstraction_desc != descriptor and \
            self.is_descriptor_subclass(descriptor, abstraction_desc)
            
    def show_module(self, descriptor):
        self.signals.emit_show_module(descriptor)
    def hide_module(self, descriptor):
        self.signals.emit_hide_module(descriptor)
    def update_module(self, old_descriptor, new_descriptor):
        self.signals.emit_module_updated(old_descriptor, new_descriptor)

    def expand_port_spec_string(self, p_string, cur_package=None, 
                                old_style=False):
        return vistrails.core.modules.utils.expand_port_spec_string(p_string, cur_package,
                                                          old_style)

###############################################################################

# registry                 = ModuleRegistry()
# add_module               = registry.add_module
# add_input_port           = registry.add_input_port
# has_input_port           = registry.has_input_port
# add_output_port          = registry.add_output_port
# set_current_package      = registry.set_current_package
# get_descriptor_by_name   = registry.get_descriptor_by_name
# get_module_by_name       = registry.get_module_by_name
# get_descriptor           = registry.get_descriptor

def get_module_registry():
    global registry
    if not registry:
        raise VistrailsInternalError("Registry not constructed yet.")
    return registry

def module_registry_loaded():
    global registry
    return registry is not None

##############################################################################


class TestModuleRegistry(unittest.TestCase):

    def test_portspec_construction(self):
        from vistrails.core.modules.basic_modules import Float, Integer
        t1 = PortSpec(signature=Float)
        t2 = PortSpec(signature=[Float])
        self.assertEquals(t1, t2)

        t1 = PortSpec(signature=[Float, Integer])
        t2 = PortSpec(signature=[Integer, Float])
        self.assertNotEquals(t1, t2)<|MERGE_RESOLUTION|>--- conflicted
+++ resolved
@@ -53,13 +53,8 @@
 from vistrails.core.modules.package import Package
 import vistrails.core.modules.utils
 from vistrails.core.utils import VistrailsInternalError, memo_method, \
-<<<<<<< HEAD
     InvalidModuleClass, ModuleAlreadyExists, append_to_dict_of_lists, \
-    all, profile, versions_increasing, InvalidPipeline
-=======
-     InvalidModuleClass, ModuleAlreadyExists, append_to_dict_of_lists, \
-     all, profile, versions_increasing, InvalidPipeline, VistrailsDeprecation
->>>>>>> 365d6c58
+    all, profile, versions_increasing, InvalidPipeline, VistrailsDeprecation
 from vistrails.core.system import vistrails_root_directory, vistrails_version, \
     get_vistrails_basic_pkg_id
 from vistrails.core.vistrail.port_spec import PortSpec
