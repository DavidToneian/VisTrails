--- conflicted
+++ resolved
@@ -370,11 +370,7 @@
     def __str__(self):
         return ("Ambiguous resolution of module %s.  Could resolve to:\n%s" % \
                     (self._module_name,
-<<<<<<< HEAD
                      ',\n'.join(unicode(m) for m in self.matches)))
-=======
-                     ',\n'.join(str(m) for m in self.matches)))
->>>>>>> 4875b520
     __repr__ = __str__
 
 class MissingPort(ModuleRegistryException):
@@ -1331,15 +1327,9 @@
                 controller.handle_invalid_pipeline(e, long(version), vistrail,
                                                    False, True)
             del controller
-<<<<<<< HEAD
-            vistrail.set_annotation('__abstraction_descriptor_info__', 
-                                    (identifier, name, namespace, 
-                                     package_version, unicode(version)))
-=======
             vistrail.set_annotation('__abstraction_descriptor_info__',
                                     (identifier, name, namespace,
-                                     package_version, str(version)))
->>>>>>> 4875b520
+                                     package_version, unicode(version)))
             vt_save_dir = tempfile.mkdtemp(prefix='vt_upgrade_abs')
             vt_fname = os.path.join(vt_save_dir, os.path.basename(vt_fname))
 
@@ -1366,13 +1356,8 @@
             kwargs['ghost_package_version'] = package_version
             kwargs['ghost_namespace'] = namespace
             is_upgraded_abstraction = True
-<<<<<<< HEAD
-                                    
+
         module.internal_version = unicode(module.internal_version)
-=======
-
-        module.internal_version = str(module.internal_version)
->>>>>>> 4875b520
         kwargs['version'] = module.internal_version
         descriptor = None
         if kwargs:
@@ -1380,13 +1365,8 @@
         else:
             descriptor = self.add_module(module)
         if is_upgraded_abstraction:
-<<<<<<< HEAD
-            descriptor_info = (identifier, name, namespace,  
+            descriptor_info = (identifier, name, namespace,
                                package_version, unicode(version))
-=======
-            descriptor_info = (identifier, name, namespace,
-                               package_version, str(version))
->>>>>>> 4875b520
             # print 'adding to upgrades:', descriptor_info
             # print '  ', descriptor.package, descriptor.name, descriptor.namespace, descriptor.version, descriptor.package_version
             if identifier != abstraction_pkg:
