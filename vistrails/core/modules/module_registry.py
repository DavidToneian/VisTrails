###############################################################################
##
## Copyright (C) 2014-2015, New York University.
## Copyright (C) 2011-2014, NYU-Poly.
## Copyright (C) 2006-2011, University of Utah.
## All rights reserved.
## Contact: contact@vistrails.org
##
## This file is part of VisTrails.
##
## "Redistribution and use in source and binary forms, with or without
## modification, are permitted provided that the following conditions are met:
##
##  - Redistributions of source code must retain the above copyright notice,
##    this list of conditions and the following disclaimer.
##  - Redistributions in binary form must reproduce the above copyright
##    notice, this list of conditions and the following disclaimer in the
##    documentation and/or other materials provided with the distribution.
##  - Neither the name of the New York University nor the names of its
##    contributors may be used to endorse or promote products derived from
##    this software without specific prior written permission.
##
## THIS SOFTWARE IS PROVIDED BY THE COPYRIGHT HOLDERS AND CONTRIBUTORS "AS IS"
## AND ANY EXPRESS OR IMPLIED WARRANTIES, INCLUDING, BUT NOT LIMITED TO,
## THE IMPLIED WARRANTIES OF MERCHANTABILITY AND FITNESS FOR A PARTICULAR
## PURPOSE ARE DISCLAIMED. IN NO EVENT SHALL THE COPYRIGHT HOLDER OR
## CONTRIBUTORS BE LIABLE FOR ANY DIRECT, INDIRECT, INCIDENTAL, SPECIAL,
## EXEMPLARY, OR CONSEQUENTIAL DAMAGES (INCLUDING, BUT NOT LIMITED TO,
## PROCUREMENT OF SUBSTITUTE GOODS OR SERVICES; LOSS OF USE, DATA, OR PROFITS;
## OR BUSINESS INTERRUPTION) HOWEVER CAUSED AND ON ANY THEORY OF LIABILITY,
## WHETHER IN CONTRACT, STRICT LIABILITY, OR TORT (INCLUDING NEGLIGENCE OR
## OTHERWISE) ARISING IN ANY WAY OUT OF THE USE OF THIS SOFTWARE, EVEN IF
## ADVISED OF THE POSSIBILITY OF SUCH DAMAGE."
##
###############################################################################
from __future__ import division

from itertools import izip, chain
from ast import literal_eval
import collections
import copy
import os
import tempfile
import traceback
import uuid
import warnings

from vistrails.core import debug, get_vistrails_application
from vistrails.core.data_structures.graph import Graph
import vistrails.core.modules
from vistrails.core.modules.config import ConstantWidgetConfig, \
    ModuleSettings, InputPort, OutputPort, CompoundInputPort, \
    CompoundOutputPort, DeprecatedInputPort
import vistrails.core.modules.vistrails_module
from vistrails.core.modules.module_descriptor import ModuleDescriptor
from vistrails.core.modules.package import Package
from vistrails.core.requirements import MissingRequirement
import vistrails.core.modules.utils
from vistrails.core.modules.utils import create_port_spec_item_string
from vistrails.core.utils import VistrailsInternalError, memo_method, \
    InvalidModuleClass, ModuleAlreadyExists, append_to_dict_of_lists, \
    all, profile, versions_increasing, InvalidPipeline, VistrailsDeprecation
from vistrails.core.system import vistrails_root_directory, vistrails_version, \
    get_vistrails_basic_pkg_id
from vistrails.core.vistrail.port_spec import PortSpec
from vistrails.core.vistrail.port_spec_item import PortSpecItem
import vistrails.core.cache.hasher
from vistrails.db.domain import DBRegistry

import unittest

##############################################################################

# This is used by add_module to make sure the fringe specifications
# make sense
def _check_fringe(fringe):
    assert isinstance(fringe, list)
    assert len(fringe) >= 1
    for v in fringe:
        assert isinstance(v, tuple)
        assert len(v) == 2
        assert isinstance(v[0], float)
        assert isinstance(v[1], float)

def _toposort_modules(module_list):
    """_toposort_modules([class]) -> [class]

    _toposort_modules takes a list of modules and returns them
    sorted topologically wrt to the subclass relation, such that
    if a and b are both in the list and issubclass(a,b), then a
    will appear before b in the resulting order.
    """

    g = Graph()
    for m in module_list:
        if isinstance(m, tuple):
            g.add_vertex(m[0], m)
        else:
            g.add_vertex(m, m)
    for m in module_list:
        if isinstance(m, tuple):
            m = m[0]
        for subclass in m.mro()[1:]: # skip self
            if subclass in g.vertices:
                g.add_edge(subclass, m)
    return [g.vertices[v] for v in g.vertices_topological_sort()]

def _parse_abstraction_name(filename):
    # assume only 1 possible prefix or suffix
    prefixes = ["abstraction_"]
    suffixes = [".vt", ".xml"]
    name = os.path.basename(filename)
    for prefix in prefixes:
        if name.startswith(prefix):
            name = name[len(prefix):]
            break
    for suffix in suffixes:
        if name.endswith(suffix):
            name = name[:-len(suffix)]
            break
    return name

def _toposort_abstractions(package, abstraction_list):
    from vistrails.core.modules.sub_module import find_internal_abstraction_refs
    g = Graph()
    for a in abstraction_list:
        if isinstance(a, tuple):
            if isinstance(a[1], dict) and 'name' in a[1]:
                name = (a[1]['name'], a[1].get('namespace', ''))
            else:
                name = (_parse_abstraction_name(a[0]), '')
            g.add_vertex(name, a)
        else:
            g.add_vertex((_parse_abstraction_name(a), ''), a)
    for a in abstraction_list:
        if isinstance(a, tuple):
            a = a[0]
        for ref in find_internal_abstraction_refs(package, a):
            if ref in g.vertices:
                g.add_edge(ref, a)
    return [g.vertices[v] for v in g.vertices_topological_sort()]

###############################################################################
# ModuleRegistrySignals

class ModuleRegistrySignals(object):

    # # new_module_signal is emitted with descriptor of new module
    # new_module_signal = QtCore.SIGNAL("new_module")
    # # new_abstraction_signal is emitted with descriptor of new abstraction
    # new_abstraction_signal = QtCore.SIGNAL("new_abstraction")
    # # new_package_signal is emitted with identifier of new package (only for abstractions)
    # new_package_signal = QtCore.SIGNAL("new_package")
    # # deleted_module_signal is emitted with descriptor of deleted module
    # deleted_module_signal = QtCore.SIGNAL("deleted_module")
    # # deleted_abstraction_signal is emitted with descriptor of deleted abstraction
    # deleted_abstraction_signal = QtCore.SIGNAL("deleted_abstraction")
    # # deleted_package_signal is emitted with package identifier
    # deleted_package_signal = QtCore.SIGNAL("deleted_package")
    # # new_input_port_signal is emitted with identifier and name of module, 
    # # new port and spec
    # new_input_port_signal = QtCore.SIGNAL("new_input_port_signal")
    # # new_output_port_signal is emitted with identifier and name of module,
    # # new port and spec
    # new_output_port_signal = QtCore.SIGNAL("new_output_port_signal")

    # show_module_signal = QtCore.SIGNAL("show_module")
    # hide_module_signal = QtCore.SIGNAL("hide_module")
    # module_updated_signal = QtCore.SIGNAL("module_updated")

    def __init__(self):
        app = get_vistrails_application()
        notifications = ["reg_new_module",
                         "reg_new_abstraction",
                         "reg_new_package",
                         "reg_deleted_module",
                         "reg_deleted_abstraction",
                         "reg_deleted_package",
                         "reg_new_input_port",
                         "reg_new_output_port",
                         "reg_show_module",
                         "reg_hide_module",
                         "reg_module_updated"]

        for notification in notifications:
            app.create_notification(notification)
        
    def emit_new_module(self, descriptor):
        app = get_vistrails_application()
        app.send_notification("reg_new_module", descriptor)
        # self.emit(self.new_module_signal, descriptor)

    def emit_new_abstraction(self, descriptor):
        app = get_vistrails_application()
        app.send_notification("reg_new_abstraction", descriptor)
        # self.emit(self.new_abstraction_signal, descriptor)

    def emit_new_package(self, identifier, prepend=False):
        app = get_vistrails_application()
        app.send_notification("reg_new_package", identifier, prepend)
        # self.emit(self.new_package_signal, identifier, prepend)        
        
    def emit_deleted_module(self, descriptor):
        app = get_vistrails_application()
        app.send_notification("reg_deleted_module", descriptor)
        # self.emit(self.deleted_module_signal, descriptor)

    def emit_deleted_abstraction(self, descriptor):
        app = get_vistrails_application()
        app.send_notification("reg_deleted_abstraction", descriptor)
        # self.emit(self.deleted_abstraction_signal, descriptor)
    
    def emit_deleted_package(self, package):
        app = get_vistrails_application()
        app.send_notification("reg_deleted_package", package)
        # self.emit(self.deleted_package_signal, package)

    def emit_new_input_port(self, identifier, name, port_name, spec):
        app = get_vistrails_application()
        app.send_notification("reg_new_input_port", identifier, name, 
                              port_name, spec)
        # self.emit(self.new_input_port_signal, identifier, name, port_name,
        #           spec)

    def emit_new_output_port(self, identifier, name, port_name, spec):
        app = get_vistrails_application()
        app.send_notification("reg_new_output_port", identifier, name, 
                              port_name, spec)
        # self.emit(self.new_output_port_signal, identifier, name, port_name, 
        #           spec)

    def emit_show_module(self, descriptor):
        app = get_vistrails_application()
        app.send_notification("reg_show_module", descriptor)
        # self.emit(self.show_module_signal, descriptor)

    def emit_hide_module(self, descriptor):
        app = get_vistrails_application()
        app.send_notification("reg_hide_module", descriptor)
        # self.emit(self.hide_module_signal, descriptor)

    def emit_module_updated(self, old_descriptor, new_descriptor):
        app = get_vistrails_application()
        app.send_notification("reg_module_updated", old_descriptor, 
                              new_descriptor)
        # self.emit(self.module_updated_signal, old_descriptor, new_descriptor)

###############################################################################
# ModuleRegistry

# !!!!!! DEPRECATED !!!!!!
# Use get_module_registry()
global registry, add_module, add_input_port, has_input_port, add_output_port, \
    set_current_package, get_descriptor_by_name, get_module_by_name, \
    get_descriptor
registry                 = None
add_module               = None
add_input_port           = None
has_input_port           = None
add_output_port          = None
set_current_package      = None
get_descriptor_by_name   = None
get_module_by_name       = None
get_descriptor           = None


class ModuleRegistryException(Exception):
    def __init__(self, identifier, name=None, namespace=None,
                 package_version=None, module_version=None, module_id=None):
        Exception.__init__(self)
        self._identifier = identifier
        self._name = name
        self._namespace = namespace
        self._package_version = package_version
        self._module_version = module_version
        self._module_id = module_id

    def __str__(self):
        p_version_str = ""
        m_str = ""
        if self._package_version:
            p_version_str = " (version '%s')" % self._package_version
        if self._name:
            if self._namespace:
                m_str = " : %s|%s" % (self._namespace, self._name)
            else:
                m_str = " : %s" % self._name
            if self._module_version:
                m_str += " (version '%s')" % self._module_version

        return "RegistryException: %s%s%s" % (self._identifier,
                                              p_version_str, m_str)
    __repr__ = __str__

    def __eq__(self, other):
        return type(self) == type(other) and \
            self._identifier == other._identifier and \
            self._name == other._name and \
            self._namespace == other._namespace and \
            self._package_version == other._package_version and \
            self._module_version == other._module_version and \
            self._module_id == other._module_id

    def __hash__(self):
        return (type(self), self._identifier, self._name, self._namespace,
                self._package_version, self._module_version, 
                self._module_id).__hash__()

    def _get_module_name(self):
        if self._namespace:
            return "%s|%s" % (self._namespace, self._name)
        return self._name
    _module_name = property(_get_module_name)

    def _get_package_name(self):
        if self._package_version:
            return "%s (version %s)" % (self._identifier, 
                                        self._package_version)
        return self._identifier
    _package_name = property(_get_package_name)

class MissingPackage(ModuleRegistryException):
    def __init__(self, identifier):
        ModuleRegistryException.__init__(self, identifier)

    def __str__(self):
        return "Missing package: %s" % self._identifier
    __repr__ = __str__

    def _get_module_id(self):
        return None
    def _set_module_id(self, m_id):
        # do not set
        pass
    _module_id = property(_get_module_id, _set_module_id)

class MissingModule(ModuleRegistryException):
    def __init__(self, identifier, name, namespace, package_version=None,
                 module_id=None):
        ModuleRegistryException.__init__(self, identifier, name, namespace,
                                         package_version, None, module_id)

    def __str__(self):
        return "Missing module %s in package %s" % (self._module_name,
                                                    self._package_name)
    __repr__ = __str__

class MissingPackageVersion(ModuleRegistryException):
    def __init__(self, identifier, version):
        ModuleRegistryException.__init__(self, identifier, None, None, 
                                         version)

    def __str__(self):
        return "Missing version %s of package %s" % \
            (self._package_version, self._identifier)
    __repr__ = __str__

class MissingModuleVersion(ModuleRegistryException):
    def __init__(self, identifier, name, namespace, module_version, 
                 package_version=None, module_id=None):
        ModuleRegistryException.__init__(self, identifier, name, namespace,
                                         package_version, module_version, module_id)

    def __str__(self):
        return "Missing version %s of module %s from package %s" % \
            (self._module_version, self._module_name, self._package_name)
    __repr__ = __str__

class AmbiguousResolution(ModuleRegistryException):
    def __init__(self, name, namespace, matches):
        ModuleRegistryException.__init__(self, "<unkown package>", 
                                         name, namespace)
        self.matches = matches

    def __str__(self):
        return ("Ambiguous resolution of module %s.  Could resolve to:\n%s" % \
                    (self._module_name, 
                     ',\n'.join(str(m) for m in self.matches)))
    __repr__ = __str__

class MissingPort(ModuleRegistryException):
    def __init__(self, descriptor, port_name, port_type):
        ModuleRegistryException.__init__(self,
                                         descriptor.identifier,
                                         descriptor.name,
                                         descriptor.namespace)
        self._port_name = port_name
        self._port_type = port_type

    def __str__(self):
        return "Missing %s port %s from module %s in package %s" % \
            (self._port_type, self._port_name, self._module_name, 
             self._package_name)
    __repr__ = __str__

class PortMismatch(MissingPort):
    def __init__(self, identifier, name, namespace, port_name, port_type, port_sigstring):
        ModuleRegistryException.__init__(self,
                                         identifier,
                                         name,
                                         namespace)

        self._port_name = port_name
        self._port_type = port_type
        self._port_sigstring = port_sigstring

    def __str__(self):
        return ("%s port '%s' of signature '%s' has bad specification"
                " in module %s of package %s") % \
                (self._port_type.capitalize(), self._port_name,
                 self._port_sigstring, self._module_name, self._package_name)
    __repr__ = __str__

class PortsIncompatible(ModuleRegistryException):

    def __init__(self, output_identifier, output_name, output_namespace,
                 output_port, input_identifier, input_name, input_namespace,
                 input_port):
        ModuleRegistryException.__init__(self, output_identifier, output_name,
                                         output_namespace)
        self._output_port = output_port
        self._input_identifier = input_identifier
        self._input_name = input_name
        self._input_namespace = input_namespace
        self._input_port = input_port

    def __str__(self):
        if self._namespace:
            out_name = "%s:%s|%s" % (self._identifier, self._namespace,
                                     self._name)
        else:
            out_name = "%s:%s" % (self._identifier, self._name)
        if self._input_namespace:
            in_name = "%s:%s|%s" % (self._input_identifier,
                                    self._input_namespace,
                                    self._input_name)
        else:
            in_name = "%s:%s" % (self._input_identifier, self._input_name)
        return ('Output port "%s" from module "%s" cannot connect to '
                'input port "%s" from module "%s".' % (self._output_port,
                                                       out_name,
                                                       self._input_port,
                                                       in_name))
    __repr__ = __str__

class DuplicateModule(ModuleRegistryException):
    def __init__(self, old_descriptor, new_identifier, new_name, 
                 new_namespace):
        ModuleRegistryException.__init__(self,
                                         new_identifier,
                                         new_name,
                                         new_namespace)
        self.old_descriptor = old_descriptor

    def __str__(self):
        if self.old_descriptor.namespace:
            old_name = "%s|%s" % (self.old_descriptor.namespace,
                                  self.old_descriptor.name)
        else:
            old_name = self.old_descriptor.name
        return ("Module %s in package %s already exists as "
                "%s in package %s") % \
                (self._module_name, self._package_name, old_name, 
                 self.old_descriptor.identifier)
    __repr__ = __str__

class DuplicateIdentifier(ModuleRegistryException):
    def __init__(self, identifier, name, namespace=None,
                 package_version=None, module_version=None):
        ModuleRegistryException.__init__(self, identifier, name, namespace,
                                         package_version, module_version)

    def __str__(self):
        return "There is already a module %s in package %s" % \
            (self._module_name, self._package_name)
    __repr__ = __str__

class InvalidPortSpec(ModuleRegistryException):
    def __init__(self, descriptor, port_name, port_type, exc):
        ModuleRegistryException.__init__(self,
                                         descriptor.identifier,
                                         descriptor.name,
                                         descriptor.namespace)
        self._port_name = port_name
        self._port_type = port_type[0].capitalize() + port_type[1:]
        self._exc = exc
        
    def __str__(self):
        return ('%s port "%s" from module %s in package %s '
                'has bad specification\n  %s' % \
            (self._port_type, self._port_name, self._module_name,
             self._package_name, str(self._exc)))
    __repr__ = __str__

class MissingBaseClass(Exception):
    def __init__(self, base):
        Exception.__init__(self)
        self._base = base

    def __str__(self):
        return "Base class has not been registered : %s" % (self._base.__name__)
    __repr__ = __str__

class ModuleRegistry(DBRegistry):
    """ModuleRegistry serves as a registry of VisTrails modules.
    """

    ##########################################################################
    # Constructor and copy

    def __init__(self, *args, **kwargs):
        """ModuleRegistry is the base class for objects that store a hierarchy
        of registered VisTrails Modules. There is one global registry for the
        system, and some modules have local registries (in the case of
        dynamically configurable modules, like PythonSource).

        """
        
        if 'root_descriptor_id' not in kwargs:
            kwargs['root_descriptor_id'] = -1
        DBRegistry.__init__(self, *args, **kwargs)

        self._conversions = dict()
        self._converters = set()

        self.set_defaults()

    def __copy__(self):
        ModuleRegistry.do_copy(self)

    def set_defaults(self, other=None):
        self._root_descriptor = None
        self.signals = ModuleRegistrySignals()
        self.setup_indices()
        if other is None:
            # _constant_hasher_map stores callables for custom parameter
            # hashers
            self._constant_hasher_map = {}
            basic_pkg = get_vistrails_basic_pkg_id()
            if basic_pkg in self.packages:
                self._default_package = self.packages[basic_pkg]
                self._current_package = self._default_package
            else:
                self._default_package = None
                self._current_package = None
        else:
            self._constant_hasher_map = copy.copy(other._constant_hasher_map)
            self._current_package = \
                self.packages[other._current_package.identifier]
            self._default_package = \
                self.packages[other._default_package.identifier]

    def setup_indices(self):
        self.descriptors_by_id = {}
        self.package_versions = self.db_packages_identifier_index
        self.packages = {}
        self._module_key_map = {}
        for pkg in self.package_versions.itervalues():
            for key in chain(pkg.old_identifiers, [pkg.identifier]):
                if key in self.packages:
                    old_pkg = self.packages[key]
                    if versions_increasing(old_pkg.version, pkg.version):
                        self.packages[key] = pkg
                else:
                    self.packages[key] = pkg
            for descriptor in pkg.descriptor_list:
                self.descriptors_by_id[descriptor.id] = descriptor
                k = (descriptor.identifier, descriptor.name, 
                     descriptor.namespace, pkg.version, descriptor.version)
                if descriptor.module is not None:
                    self._module_key_map[descriptor.module] = k
        for descriptor in self.descriptors_by_id.itervalues():
            if descriptor.base_descriptor_id in self.descriptors_by_id:
                base_descriptor = \
                    self.descriptors_by_id[descriptor.base_descriptor_id]
                if descriptor not in base_descriptor.children:
                    base_descriptor.children.append(descriptor)
        
    def do_copy(self, new_ids=False, id_scope=None, id_remap=None):
        cp = DBRegistry.do_copy(self, new_ids, id_scope, id_remap)
        cp.__class__ = ModuleRegistry
        cp.set_defaults(self)
        return cp

    @staticmethod
    def convert(_reg):
        if _reg.__class__ == ModuleRegistry:
            return
        _reg.__class__ = ModuleRegistry
        for package in _reg.package_list:
            Package.convert(package)
        _reg.set_defaults()

    def set_global(self):
        global registry, add_module, add_input_port, has_input_port, \
            add_output_port, set_current_package, get_descriptor_by_name, \
            get_module_by_name, get_descriptor

        if registry is not None:
            raise VistrailsInternalError("Global registry already set.")

        registry                 = self
        add_module               = self.add_module
        add_input_port           = self.add_input_port
        has_input_port           = self.has_input_port
        add_output_port          = self.add_output_port
        set_current_package      = self.set_current_package
        get_descriptor_by_name   = self.get_descriptor_by_name
        get_module_by_name       = self.get_module_by_name
        get_descriptor           = self.get_descriptor

    ##########################################################################
    # Properties

    package_list = DBRegistry.db_packages
    root_descriptor_id = DBRegistry.db_root_descriptor_id

    def _get_root_descriptor(self):
        if self._root_descriptor is None:
            if self.root_descriptor_id >= 0:
                self._root_descriptor = \
                    self.descriptors_by_id[self.root_descriptor_id]
        return self._root_descriptor
    def _set_root_descriptor(self, descriptor):
        self._root_descriptor = descriptor
        self.root_descriptor_id = descriptor.id
    root_descriptor = property(_get_root_descriptor, _set_root_descriptor)

    def add_descriptor(self, desc, package=None):
        if package is None:
            package = self._default_package
        # self.descriptors[(desc.package, desc.name, desc.namespace)] = desc
        self.descriptors_by_id[desc.id] = desc
        package.add_descriptor(desc)
    def delete_descriptor(self, desc, package=None):
        if package is None:
            try:
                package = self.packages[desc.identifier]
            except KeyError:
                package = self._default_package
        if desc.base_descriptor_id != -1 and desc.base_descriptor:
            desc.base_descriptor.children.remove(desc)
        # del self.descriptors[(desc.package, desc.name, desc.namespace)]
        del self.descriptors_by_id[desc.id]
        package.delete_descriptor(desc)
    def add_package(self, package):
        DBRegistry.db_add_package(self, package)
        for key in chain(package.old_identifiers, [package.identifier]):
            if key in self.packages:
                old_pkg = self.packages[key]
                if versions_increasing(old_pkg.version, package.version):
                    self.packages[key] = package
            else:
                self.packages[key] = package

    def delete_package(self, package):
        DBRegistry.db_delete_package(self, package)
        # FIXME hard to incremental updates here so we'll just recreate
        # this can be slow
        self.setup_indices()

    def has_abs_upgrade(self, identifier, name, namespace='',
                        package_version='', module_version=''):

        # if this fails, we want to raise the exception
        try:
            package = self.get_package_by_name(identifier, package_version)
        except MissingPackageVersion:
            package = self.get_package_by_name(identifier)
        return package.has_abs_upgrade(name, namespace, module_version)

    def get_abs_upgrade(self, identifier, name, namespace='',
                        package_version='', module_version=''):
        try:
            package = self.get_package_by_name(identifier, package_version)
        except MissingPackageVersion:
            package = self.get_package_by_name(identifier)
        return package.get_abs_upgrade(name, namespace, module_version)

    # def has_abs_upgrade(self, descriptor_info):
    #     return descriptor_info in self._abs_pkg_upgrades

    # def get_abs_upgrade(self, descriptor_info):
    #     if self.has_abs_upgrade(descriptor_info):
    #         return self._abs_pkg_upgrades[descriptor_info]
    #     return None

    ##########################################################################
    # Per-module registry functions

    def get_package_by_name(self, identifier, package_version=''):
        package_version = package_version or ''
        package_version_key = (identifier, package_version)
#         if package_version is not None and package_version.strip() == "":
#             package_version = None
        try:
            if not package_version:
                return self.packages[identifier]
            else:
                return self.package_versions[package_version_key]
        except KeyError:
            if identifier not in self.packages:
                raise MissingPackage(identifier)
            elif package_version and \
                    package_version_key not in self.package_versions:
                raise MissingPackageVersion(identifier, package_version)

    def get_module_by_name(self, identifier, name, namespace=None):
        """get_module_by_name(name: string): class

        Returns the VisTrails module (the class) registered under the
        given name.

        """
        return self.get_descriptor_by_name(identifier, name, namespace).module

    def has_descriptor_with_name(self, identifier, name, namespace='',
                                 package_version='', module_version=''):
        namespace = namespace or ''
        package_version = package_version or ''
        module_version = module_version or ''

        try:
            if not package_version:
                package = self.packages[identifier]
            else:
                package_version_key = (identifier, package_version)
                package = self.package_versions[package_version_key]
            if not module_version:
                descriptor = package.descriptors[(name, namespace)]
            else:
                descriptor_version_key = (name, namespace, module_version)
                descriptor = \
                    package.descriptor_versions[descriptor_version_key]
        except KeyError:
            return False
        return True
    has_module = has_descriptor_with_name

    def get_descriptor_by_name(self, identifier, name, namespace='', 
                               package_version='', module_version=''):
        """get_descriptor_by_name(package_identifier : str,
                                  module_name : str,
                                  namespace : str,
                                  package_version : str,
                                  module_version : str) -> ModuleDescriptor
        Gets the specified descriptor from the registry.  If you do not
        specify package_version, you will get the currently loaded version.
        If you do not specify the module_version, you will get the most recent
        version.  Note that module_version is currently only used for
        abstractions.

        Raises a ModuleRegistryException if lookup fails.
        """
        namespace = namespace or ''
        package_version = package_version or ''
        module_version = module_version or ''

        try:
            package = self.packages[identifier]
        except KeyError:
            raise MissingPackage(identifier)
        if package_version:
            try:
                package = self.package_versions[(identifier, package_version)]
            except KeyError:
                raise MissingPackageVersion(identifier, package_version)
        try:
            descriptor = package.descriptors[(name, namespace)]
        except KeyError:
            raise MissingModule(identifier, name, namespace,
                                package_version)
        if module_version:
            descriptor_version_key = (name, namespace, module_version)
            try:
                descriptor = \
                    package.descriptor_versions[descriptor_version_key]
            except KeyError:
                raise MissingModuleVersion(identifier, name, namespace,
                                           module_version, package_version)
        return descriptor

    def get_similar_descriptor(self, identifier, name, namespace=None,
                               package_version=None, module_version=None):
        try:
            return self.get_descriptor_by_name(identifier, name, namespace,
                                               package_version, module_version)
        except MissingPackageVersion:
            return self.get_similar_descriptor(identifier, name, namespace,
                                               None, module_version)
        except MissingModuleVersion:
            return self.get_similar_descriptor(identifier, name, namespace,
                                               package_version, None)
            
    def get_descriptor(self, module):
        """get_descriptor(module: class) -> ModuleDescriptor

        Returns the ModuleDescriptor of a given vistrails module (a
        class that subclasses from modules.vistrails_module.Module)

        """
        # assert isinstance(module, type)
        # assert issubclass(module, core.modules.vistrails_module.Module)
        # assert self._module_key_map.has_key(module)
        k = self._module_key_map[module]
        return self.get_descriptor_by_name(*k)

    # get_descriptor_from_module is a synonym for get_descriptor
    get_descriptor_from_module = get_descriptor

    def module_ports(self, p_type, descriptor):
        return [(p.name, p)
                for p in descriptor.port_specs_list
                if p.type == p_type]
        
    def module_source_ports_from_descriptor(self, do_sort, descriptor):
        ports = {}
        for desc in reversed(self.get_module_hierarchy(descriptor)):
            ports.update(self.module_ports('output', desc))
        all_ports = ports.values()
        if do_sort:
            all_ports.sort(key=lambda x: (x.sort_key, x.id))
        return all_ports        

    def module_source_ports(self, do_sort, identifier, module_name, 
                            namespace=None, version=None):
        descriptor = self.get_descriptor_by_name(identifier, module_name, 
                                                 namespace, version)
        return self.module_source_ports_from_descriptor(do_sort, descriptor)

    def module_destination_ports_from_descriptor(self, do_sort, descriptor):
        ports = {}
        for desc in reversed(self.get_module_hierarchy(descriptor)):
            ports.update(self.module_ports('input', desc))
        all_ports = ports.values()
        if do_sort:
            all_ports.sort(key=lambda x: (x.sort_key, x.id))
        return all_ports
        
    def module_destination_ports(self, do_sort, identifier, module_name,
                                 namespace=None, version=None):
        descriptor = self.get_descriptor_by_name(identifier, module_name, 
                                                 namespace, version)
        return self.module_destination_ports_from_descriptor(do_sort,
                                                             descriptor)

    ##########################################################################
    # Legacy

    def get_descriptor_from_name_only(self, name):
        """get_descriptor_from_name_only(name) -> descriptor

        This tries to return a descriptor from a name without a
        package. The call should only be used for converting from
        legacy vistrails to new ones. For one, it is slow on misses. 

        """
        matches = []
        for pkg in self.package_list:
            matches.extend((pkg, key) for key in pkg.descriptors.iterkeys()
                           if key[0] == name)
#         matches = [[(pkg, desc) for desc in pkg.descriptors.iterkeys()
#                     if desc[0] == name] for pkg in self.package_list]

#         matches = [x for x in
#                    self.descriptors.iterkeys()
#                    if x[1] == name]
        if len(matches) == 0:
            raise MissingModule("<unknown package>", name, None)
        if len(matches) > 1:
            matches_str = [(m[0].identifier, m[1][0], m[1][1],
                            m[0].version) for m in matches]
            raise AmbiguousResolution(name, None, matches_str)
        (pkg, key) = matches[0]
        desc = pkg.descriptors[key]
        result = self.get_descriptor_by_name(pkg.identifier, desc.name, 
                                             desc.namespace, pkg.version, 
                                             desc.version)
        return result

    ##########################################################################

    def module_signature(self, pipeline, module):
        """Returns signature of a given core.vistrail.Module in the
        given core.vistrail.Pipeline, possibly using user-defined
        hasher.
        """
        chm = self._constant_hasher_map
        descriptor = self.get_descriptor_by_name(module.package,
                                                 module.name,
                                                 module.namespace)
        if not descriptor:
            return vistrails.core.cache.hasher.Hasher.module_signature(module, chm)
        c = descriptor.hasher_callable()
        if c:
            return c(pipeline, module, chm)
        else:
            return vistrails.core.cache.hasher.Hasher.module_signature(module, chm)

    def get_module_color(self, identifier, name, namespace=None):
        return self.get_descriptor_by_name(identifier, name, namespace).module_color()

    def get_module_fringe(self, identifier, name, namespace=None):
        return self.get_descriptor_by_name(identifier, name, namespace).module_fringe()

    def update_registry(self, base_descriptor, module, identifier, name, 
                        namespace, package_version=None, version=None):
        if namespace is not None and not namespace.strip():
            namespace = None

        # add to package list, creating new package if necessary
        if identifier not in self.packages:
            if self._current_package.identifier == identifier:
                package = self._current_package
            else:
                package_id = self.idScope.getNewId(Package.vtType)
                package = Package(id=package_id,
                                  codepath="",
                                  load_configuration=False,
                                  name="",
                                  identifier=identifier,
                                  version=package_version,
                                  )
            self.add_package(package)
        else:
            package = self.package_versions[(identifier, package_version)]

        # create descriptor
        descriptor_id = self.idScope.getNewId(ModuleDescriptor.vtType)
        descriptor = ModuleDescriptor(id=descriptor_id,
                                      module=module,
                                      package=identifier,
                                      base_descriptor=base_descriptor,
                                      name=name,
                                      namespace=namespace,
                                      package_version=package_version,
                                      version=version
                                      )
        self.add_descriptor(descriptor, package)

        # invalidate the map of converters
        if issubclass(module,
                vistrails.core.modules.vistrails_module.Converter):
            self._conversions = dict()
            self._converters.add(descriptor)

        if module is not None:
            self._module_key_map[module] = (identifier, name, namespace,
                                            package_version, version)
        return descriptor

    def convert_port_val(self, val, sig=None, cls=None):
        basic_pkg = get_vistrails_basic_pkg_id()
        if sig is None and cls is None:
            raise ValueError("One of sig or cls must be set")
        try:
            if sig is not None:
                desc = self.get_descriptor_by_name(*sig)
            else:
                desc = self.get_descriptor(cls)
        except Exception, e:
            debug.unexpected_exception(e)
            raise VistrailsInternalError("Cannot convert value %r due to "
                                         "missing descriptor for port" % val)
        constant_desc = self.get_descriptor_by_name(basic_pkg, 'Constant')
        if not self.is_descriptor_subclass(desc, constant_desc):
            raise TypeError("Cannot convert value for non-constant type")
        if desc.module is None:
            return None
        
        if not isinstance(val, basestring):
            retval = desc.module.translate_to_string(val)
        else:
            checkval = desc.module.translate_to_python(val)
            retval = desc.module.translate_to_string(checkval)
            if isinstance(checkval, basestring) and retval != val:
                # we have a string -> string conversion that doesn't
                # match
                retval = desc.module.translate_to_string(val)
        return retval

    def decode_port(self, port_info, simple_t, compound_t, deprecated_t,
                    is_input):
        if (not isinstance(port_info, simple_t) and
                not isinstance(port_info, compound_t)):
            port_name = port_info[0]
            port_sig = port_info[1]
            if len(port_info) > 2:
                if isinstance(port_info[2], dict):
                    port_info = compound_t(port_info[0],
                                                port_info[1],
                                                **port_info[2])

                else:
                    dep_port_info = deprecated_t(*port_info)
                    port_info = \
                        compound_t(**dep_port_info._asdict())
            else:
                port_info = compound_t(*port_info)

        # convert simple ports to compound ones
        kwargs = port_info._asdict()
        port_name = kwargs.pop('name')
        port_sig = kwargs.pop('signature')
        if is_input and isinstance(port_info, simple_t):
            kwargs['labels'] = [kwargs.pop('label')]
            kwargs['defaults'] = [kwargs.pop('default')]
            kwargs['values'] = [kwargs.pop('values')]
            kwargs['entry_types'] = [kwargs.pop('entry_type')]
        elif isinstance(port_info, compound_t):
            # have compound port
            port_items = kwargs.pop('items')
            if port_items is not None:
                sig_items = []
                labels = []
                defaults = []
                values = []
                entry_types = []
                for item in port_info.items:
                    if not isinstance(item.signature,
                                      basestring):
                        d = self.get_descriptor(item.signature)
                        sig_items.append(create_port_spec_item_string(
                            d.package, d.name, d.namespace))
                    else:
                        sig_items.append(item.signature)
                    labels.append(item.label)
                    defaults.append(item.default)
                    values.append(item.values)
                    entry_types.append(item.entry_type)
                kwargs['signature'] = ','.join(sig_items)
                if is_input:
                    kwargs['labels'] = labels
                    kwargs['defaults'] = defaults
                    kwargs['values'] = values
                    kwargs['entry_types'] = entry_types

        return port_name, port_sig, kwargs

    def decode_input_port(self, port_info):
        return self.decode_port(
                port_info,
                InputPort, CompoundInputPort, DeprecatedInputPort,
                True)

    def decode_output_port(self, port_info):
        return self.decode_port(
                port_info,
                OutputPort, CompoundOutputPort, OutputPort,
                False)

    def auto_add_ports(self, module):
        """auto_add_ports(module or (module, kwargs)): add
        input/output ports to registry. Don't call this directly - it is
        meant to be used by the packagemanager, when inspecting the package
        contents."""
        if '_input_ports' in module.__dict__:
            for port_info in module._input_ports:
                try:
                    name, sig, kwargs = self.decode_input_port(port_info)
                    self.add_input_port(module, name, sig, **kwargs)
                except Exception, e:
                    debug.unexpected_exception(e)
                    debug.critical('Failed to add input port "%s" to module '
                                   '"%s"' % (name, module.__name__),
                                   e)
                    raise

        if '_output_ports' in module.__dict__:
            for port_info in module._output_ports:
                try:
                    name, sig, kwargs = self.decode_output_port(port_info)
                    self.add_output_port(module, name, sig, **kwargs)
                except Exception, e:
                    debug.unexpected_exception(e)
                    debug.critical('Failed to add output port "%s" to module '
                                   '"%s"' % (name, module.__name__),
                                   e)
                    raise

    def auto_add_module(self, module):
        """auto_add_module(module or (module, kwargs)): add module
        to registry. Don't call this directly - it is
        meant to be used by the packagemanager, when inspecting the package
        contents."""
        if isinstance(module, type):
            return self.add_module(module)
        elif (isinstance(module, tuple) and
              len(module) == 2 and
              isinstance(module[0], type) and
              isinstance(module[1], dict)):
            descriptor = self.add_module(module[0], **module[1])
            return descriptor
        else:
            raise TypeError("Expected module or (module, kwargs)")

    def add_module(self, module, **kwargs):
        """add_module(module: class, **kwargs) -> ModuleDescriptor

        See :py:class:`vistrails.core.modules.config.ModuleSettings`.
        All of its attributes may also be used as kwargs to
        add_module.

        """
        def remap_dict(d):
            remap = {'configureWidgetType': 'configure_widget',
                     'constantWidget': 'constant_widget',
                     'constantWidgets': 'constant_widgets',
                     'signatureCallable': 'signature',
                     'constantSignatureCallable': 'constant_signature',
                     'moduleColor': 'color',
                     'moduleFringe': 'fringe',
                     'moduleLeftFringe': 'left_fringe',
                     'moduleRightFringe': 'right_fringe',
                     'is_abstract': 'abstract'}
            remapped_d = {}
            for k, v in d.iteritems():
                if k in remap:
                    remapped_d[remap[k]] = v
                else:
                    remapped_d[k] = v
            return remapped_d

        module_settings = None
        if '_settings' in module.__dict__:
            settings = module.__dict__['_settings']
            if isinstance(settings, ModuleSettings):
                module_settings = settings
            elif isinstance(settings, dict):
                module_settings = ModuleSettings(**remap_dict(settings))
            else:
                raise TypeError("Expected module._settings to be "
                                "ModuleSettings or dict")
                
        remapped_kwargs = remap_dict(kwargs)
        if module_settings is not None:
            module_settings = module_settings._replace(**remapped_kwargs)
        else:
            module_settings = ModuleSettings(**remapped_kwargs)
        return self.add_module_from_settings(module, module_settings)

    def add_module_from_settings(self, module, settings):
        """add_module(module: class, settings) -> ModuleDescriptor

        See :py:class:`vistrails.core.modules.config.ModuleSettings`.
        All of its attributes may also be used as kwargs to
        add_module.

        """

        def get_setting(attr, default_val):
            val = getattr(settings, attr)
            if val is None:
                return default_val
            return val

        name = get_setting('name', module.__name__)

        default_identifier = None
        default_version = ""
        if self._current_package is not None:
            default_identifier = self._current_package.identifier
            default_version = self._current_package.version
        identifier = get_setting('package', default_identifier)
        package_version = get_setting('package_version', default_version)
        namespace = settings.namespace
        version = settings.version

        if identifier is None:
            raise VistrailsInternalError("No package is currently being "
                                         "loaded and argument 'package' is "
                                         "not specified.")

        package = self.package_versions[(identifier, package_version)]
        desc_key = (name, namespace, version)
        if desc_key in package.descriptor_versions:
            raise ModuleAlreadyExists(identifier, name)

        # We allow multiple inheritance as long as only one of the superclasses
        # is a subclass of Module.
        if settings.is_root:
            base_descriptor = None
        else:
            candidates = self.get_subclass_candidates(module)
            if len(candidates) != 1:
                raise InvalidModuleClass(module)
            base_class = candidates[0]
            if base_class not in self._module_key_map:
                raise MissingBaseClass(base_class)
            base_descriptor = self.get_descriptor(base_class)

        if module in self._module_key_map:
            # This is really obsolete as having two descriptors
            # pointing to the same module isn't a big deal except to
            # get_descriptor which shouldn't be used often
            if identifier != 'local.abstractions':
                raise DuplicateModule(self.get_descriptor(module), identifier,
                                      name, namespace)
        elif self.has_descriptor_with_name(identifier, name, namespace,
                                           package_version, version):
            raise DuplicateIdentifier(identifier, name, namespace,
                                      package_version, version)
        descriptor = self.update_registry(base_descriptor, module, identifier, 
                                          name, namespace, package_version,
                                          version)
        if settings.is_root:
            self.root_descriptor = descriptor

        descriptor.set_module_abstract(settings.abstract)
        descriptor.set_configuration_widget(settings.configure_widget)
        # descriptor.set_configuration_widget(configureWidget)
        descriptor.is_hidden = settings.hide_descriptor
        descriptor.namespace_hidden = settings.hide_namespace

        if settings.signature:
            descriptor.set_hasher_callable(settings.signature)

        if settings.constant_signature:
            if not self.is_constant_module(module):
                raise TypeError("To set constant_signature, module "
                                "must be a subclass of Constant")
                
            # FIXME, currently only allow one per hash, no versioning
            hash_key = (identifier, name, namespace)
            self._constant_hasher_map[hash_key] = settings.constant_signature
        
        constant_widgets = []
        if settings.constant_widget:
            constant_widgets += [settings.constant_widget]
        if settings.constant_widgets is not None:
            constant_widgets += settings.constant_widgets
        if len(constant_widgets) > 0:
            if not self.is_constant_module(module):
                raise TypeError("To set constant widgets, module " +
                                "must be a subclass of Constant")
            for widget_t in constant_widgets:
                if isinstance(widget_t, tuple):
                    widget_t = ConstantWidgetConfig(*widget_t)
                else:
                    widget_t = ConstantWidgetConfig(widget_t)
                if widget_t.widget is not None:
                    self.set_constant_config_widget(descriptor, 
                                                    widget_t.widget,
                                                    widget_t.widget_type, 
                                                    widget_t.widget_use)

        descriptor.set_module_color(settings.color)

        if settings.fringe:
            _check_fringe(settings.fringe)
            left_fringe = list(reversed([(-x, 1.0-y) for (x, y) in \
                                    settings.fringe]))
            descriptor.set_module_fringe(left_fringe, settings.fringe)
        elif settings.left_fringe and settings.right_fringe:
            _check_fringe(settings.left_fringe)
            _check_fringe(settings.right_fringe)
            descriptor.set_module_fringe(settings.left_fringe, 
                                         settings.right_fringe)
        
        if settings.ghost_package:
            descriptor.ghost_identifier = settings.ghost_package
        if settings.ghost_package_version:
            descriptor.ghost_package_version = settings.ghost_package_version
        if settings.ghost_namespace:
            descriptor.ghost_namespace = settings.ghost_namespace
                 
        self.signals.emit_new_module(descriptor)
        if self.is_abstraction(descriptor):
            self.signals.emit_new_abstraction(descriptor)
        return descriptor

    def auto_add_subworkflow(self, subworkflow):
        if isinstance(subworkflow, str):
            return self.add_subworkflow(subworkflow)
        elif (isinstance(subworkflow, tuple) and
              len(subworkflow) == 2 and
              isinstance(subworkflow[0], str) and
              isinstance(subworkflow[1], dict)):
            descriptor = self.add_subworkflow(subworkflow[0], **subworkflow[1])
            return descriptor
        else:
            raise TypeError("Expected filename or (filename, kwargs)")

    def add_subworkflow(self, vt_fname, **kwargs):
        from vistrails.core.modules.sub_module import new_abstraction, read_vistrail, \
            get_next_abs_annotation_key

        # vt_fname is relative to the package path
        if 'package' in kwargs:
            identifier = kwargs['package']
        else:
            identifier = self._current_package.identifier
        if 'package_version' in kwargs:
            package_version = kwargs['package_version']
        else:
            package_version = self._current_package.version
        if 'version' in kwargs:
            version = kwargs['version']
        else:
            version = -1L
        if 'name' in kwargs:
            name = kwargs['name']
        else:
            name = _parse_abstraction_name(vt_fname)
            kwargs['name'] = name

        package = self.package_versions[(identifier, package_version)]
        if not os.path.isabs(vt_fname):
            vt_fname = os.path.join(package.package_dir, vt_fname)
        else:
            debug.warning("Using absolute path for subworkflow: '%s'" % \
                vt_fname)
        
        vistrail = read_vistrail(vt_fname)
        namespace = kwargs.get('namespace', '')
        
        # create module from workflow
        module = None
        is_upgraded_abstraction = False
        try:
            module = new_abstraction(name, vistrail, vt_fname, version)
        except InvalidPipeline, e:
            # This import MUST be delayed until this point or it will fail
            import vistrails.core.vistrail.controller 
            from vistrails.core.db.io import save_vistrail_to_xml
            from vistrails.core.modules.abstraction import identifier as \
                abstraction_pkg, version as abstraction_ver
            # Use a "dummy" controller to handle the upgrade
            controller = vistrails.core.vistrail.controller.VistrailController(vistrail)
            if version == -1L:
                version = vistrail.get_latest_version()
            (new_version, new_pipeline) = \
                controller.handle_invalid_pipeline(e, long(version), vistrail, 
                                                   False, True)
            del controller
            vistrail.set_annotation('__abstraction_descriptor_info__', 
                                    (identifier, name, namespace, 
                                     package_version, str(version)))
            vt_save_dir = tempfile.mkdtemp(prefix='vt_upgrade_abs')
            vt_fname = os.path.join(vt_save_dir, os.path.basename(vt_fname))
            
            
            # need to create new namespace for upgraded version
            new_namespace = str(uuid.uuid1())
            annotation_key = get_next_abs_annotation_key(vistrail)
            vistrail.set_annotation(annotation_key, new_namespace)

            # FIXME: Should delete this upgrade file when vistrails is exited
            save_vistrail_to_xml(vistrail, vt_fname) 
            module = new_abstraction(name, vistrail, vt_fname, new_version, 
                                     new_pipeline)
            # need to set identifier to local.abstractions and its version
            kwargs['package'] = abstraction_pkg
            kwargs['package_version'] = abstraction_ver
            # only want to change the namespace on the new version
            # (the one being added to local.abstractions)
            kwargs['namespace'] = new_namespace

            # Set ghost attributes so module palette shows it in
            # package instead of 'My Subworkflows'
            kwargs['ghost_package'] = identifier
            kwargs['ghost_package_version'] = package_version
            kwargs['ghost_namespace'] = namespace
            is_upgraded_abstraction = True
                                    
        module.internal_version = str(module.internal_version)
        kwargs['version'] = module.internal_version
        descriptor = None
        if kwargs:
            descriptor = self.add_module(module, **kwargs)
        else:
            descriptor = self.add_module(module)
        if is_upgraded_abstraction:
            descriptor_info = (identifier, name, namespace,  
                               package_version, str(version))
            # print 'adding to upgrades:', descriptor_info
            # print '  ', descriptor.package, descriptor.name, descriptor.namespace, descriptor.version, descriptor.package_version
            if identifier != abstraction_pkg:
                info_exc = ModuleRegistryException(*descriptor_info)
                debug.critical("Module %s in package %s is out-of-date.  "
                               "Please check with the package developer for "
                               "a new version." % (info_exc._module_name,
                                                   info_exc._package_name))
            package.add_abs_upgrade(descriptor, name, namespace, str(version))
            self.auto_add_ports(descriptor.module)
        return descriptor

    def has_input_port(self, module, portName):
        descriptor = self.get_descriptor(module)
        # return descriptor.input_ports.has_key(portName)
        return (portName, 'input') in descriptor.port_specs

    def has_output_port(self, module, portName):
        descriptor = self.get_descriptor(module)
        # return descriptor.output_ports.has_key(portName)
        return (portName, 'output') in descriptor.port_specs

    def create_port_spec(self, name, type, signature=None, sigstring=None,
                         optional=False, sort_key=-1, labels=None, 
                         defaults=None, values=None, entry_types=None,
                         docstring=None, shape=None, 
                         min_conns=0, max_conns=-1, depth=0):
        if signature is None and sigstring is None:
            raise VistrailsInternalError("create_port_spec: one of signature "
                                         "and sigstring must be specified")
        spec_id = self.idScope.getNewId(PortSpec.vtType)

        # convert values of defaults and values if necessary
        if defaults is not None or values is not None:
            parse_port_spec_string = \
                            vistrails.core.modules.utils.parse_port_spec_string
            # parse port specs as necessary
            if sigstring is not None:
                sigstrings = parse_port_spec_string(sigstring)
                sig_cls_list = [None,] * len(sigstrings)
            else:
                if isinstance(signature, collections.Sequence):
                    sig_cls_list = signature
                    sigstrings = [None,] * len(sig_cls_list)
                else:
                    sig_cls_list = [signature]
                    sigstrings = [None,]
            if defaults is not None:
                new_defaults = []
                if isinstance(defaults, basestring):
                    defaults = literal_eval(defaults)
                if not isinstance(defaults, list):
                    raise ValueError('Defaults for port "%s" must be a list' %
                                     name)
                for i, default_val in enumerate(defaults):
                    if default_val is not None:
                        default_conv = self.convert_port_val(default_val,
                                                             sigstrings[i], 
                                                             sig_cls_list[i])
                        if default_conv is not None:
                            new_defaults.append(default_conv)
                        else:
                            new_defaults.append(None)
                    else:
                        new_defaults.append(None)
                defaults = new_defaults
            if values is not None:
                new_values = []
                if isinstance(values, basestring):
                    values = literal_eval(values)
                if not isinstance(values, list):
                    raise ValueError('Values for port "%s" must be a list '
                                     'of lists' % name)
                for i, values_list in enumerate(values):
                    if isinstance(values_list, basestring):
                        values_list = literal_eval(values_list)
                    if values_list is not None:
                        if not isinstance(values_list, list):
                            raise ValueError('Values for port "%s" must be '
                                             'a list of lists' % name)
                        new_values_list = []
                        for val in values_list:
                            if val is not None:
                                val_conv = self.convert_port_val(val, 
                                                                 sigstrings[i],
                                                                 sig_cls_list[i])
                                if val_conv is not None:
                                    new_values_list.append(val_conv)
                        new_values.append(new_values_list)
                    else:
                        new_values.append(None)
                values = new_values        
        
        spec = PortSpec(id=spec_id,
                        name=name,
                        type=type,
                        signature=signature,
                        sigstring=sigstring,
                        optional=optional,
                        sort_key=sort_key,
                        labels=labels,
                        defaults=defaults,
                        values=values,
                        entry_types=entry_types,
                        docstring=docstring,
                        shape=shape,
                        min_conns=min_conns,
                        max_conns=max_conns,
                        depth=depth)

        # don't know how many port spec items are created until after...
        for psi in spec.port_spec_items:
            psi.id = self.idScope.getNewId(PortSpecItem.vtType)
        return spec

    def add_port_spec(self, descriptor, spec):
        # check if the spec is valid
        try:
            spec.descriptors()
        except ModuleRegistryException, e:
            raise InvalidPortSpec(descriptor, spec.name, spec.type, e)

        descriptor.add_port_spec(spec)
        if spec.type == 'input':
            self.signals.emit_new_input_port(descriptor.identifier,
                                             descriptor.name, spec.name, spec)
        elif spec.type == 'output':
            self.signals.emit_new_output_port(descriptor.identifier,
                                              descriptor.name, spec.name, spec)

    def get_port_spec_from_descriptor(self, desc, port_name, port_type):
        for d in self.get_module_hierarchy(desc):
            if d.has_port_spec(port_name, port_type):
                return d.get_port_spec(port_name, port_type)

        # if we don't find it, raise MissingPort exception
        raise MissingPort(desc, port_name, port_type)

    def get_port_spec(self, package, module_name, namespace, 
                      port_name, port_type):
        desc = self.get_descriptor_by_name(package, module_name, namespace)
        return self.get_port_spec_from_descriptor(desc, port_name, 
                                                  port_type)

    def has_port_spec_from_descriptor(self, desc, port_name, port_type):
        for d in self.get_module_hierarchy(desc):
            if d.has_port_spec(port_name, port_type):
                return True
        return False

    def has_port_spec(self, package, module_name, namespace,
                      port_name, port_type):
        desc = self.get_descriptor_by_name(package, module_name, namespace)
        return self.has_port_spec_from_descriptor(desc, port_name, 
                                                  port_type)

    def add_port(self, descriptor, port_name, port_type, port_sig=None, 
                 port_sigstring=None, optional=False, sort_key=-1,
                 labels=None, defaults=None, values=None, entry_types=None, 
<<<<<<< HEAD
                 docstring=None, shape=None, min_conns=0, max_conns=-1):
        if sort_key == -1:
            sort_key = len(descriptor.port_specs_list)
=======
                 docstring=None, shape=None, min_conns=0, max_conns=-1,
                 depth=0):
>>>>>>> dcc6da98
        spec = self.create_port_spec(port_name, port_type, port_sig,
                                     port_sigstring, optional, sort_key,
                                     labels, defaults, values, entry_types,
                                     docstring, shape,
                                     min_conns, max_conns, depth)

        self.add_port_spec(descriptor, spec)

    def add_input_port(self, module, portName, portSignature, optional=False, 
                       sort_key=-1, labels=None, defaults=None,
                       values=None, entry_types=None, docstring=None,
                       shape=None, min_conns=0, max_conns=-1, depth=0):
        """add_input_port(module: class,
                          portName: string,
                          portSignature: string,
                          optional: bool,
                          sort_key: int,
                          labels: tuple(string),
                          defaults: tuple(string),
                          values: list(list(string)),
                          entry_types: list(string),
                          docstring: string,
                          shape: tuple,
                          min_conns: int,
                          max_conns: int,
                          depth: int) -> None

        Registers a new input port with VisTrails. Receives the module
        that will now have a certain port, a string representing the
        name, and a signature of the port, described in
        doc/module_registry.txt. Optionally, it receives whether the
        input port is optional."""
        descriptor = self.get_descriptor(module)
        if isinstance(portSignature, basestring):
            self.add_port(descriptor, portName, 'input', None, portSignature,
                          optional, sort_key, labels, defaults, values,
                          entry_types, docstring, shape, min_conns, max_conns,
                          depth)
        else:
            self.add_port(descriptor, portName, 'input', portSignature, None, 
                          optional, sort_key, labels, defaults, values,
                          entry_types, docstring, shape, min_conns, max_conns,
                          depth)


    def add_output_port(self, module, portName, portSignature, optional=False, 
                        sort_key=-1, docstring=None, shape=None, 
                        min_conns=0, max_conns=-1, depth=0):
        """add_output_port(module: class,
                           portName: string,
                           portSignature: string,
                           optional: bool,
                           sort_key: int,
                           docstring: string,
                           shape: tuple,
                           min_conns: int,
                           max_conns: int,
                           depth: int) -> None

        Registers a new output port with VisTrails. Receives the
        module that will now have a certain port, a string
        representing the name, and a signature of the port, described
        in doc/module_registry.txt. Optionally, it receives whether
        the output port is optional."""
        descriptor = self.get_descriptor(module)
        if isinstance(portSignature, basestring):
            self.add_port(descriptor, portName, 'output', None, portSignature, 
                          optional, sort_key, None, None, None, None, 
                          docstring, shape, min_conns, max_conns, depth)
        else:
            self.add_port(descriptor, portName, 'output', portSignature, None, 
                          optional, sort_key, None, None, None, None, 
                          docstring, shape, min_conns, max_conns, depth)

    def create_package(self, codepath, load_configuration=True, prefix=None):
        package_id = self.idScope.getNewId(Package.vtType)
        package = Package(id=package_id,
                          codepath=codepath,
                          load_configuration=load_configuration)
        if prefix is not None:
            package.prefix = prefix
        return package

    def initialize_package(self, package):
        if package.initialized():
            return
        debug.splashMessage("Initializing " + package.codepath + "...")
        debug.log("Initializing " + package.codepath)
        if (package.identifier, package.version) not in self.package_versions:
            self.add_package(package)
        self.set_current_package(package)
        try:
            package.initialize()
            # Perform auto-initialization
            if hasattr(package.module, '_modules'):
                modules = package.module._modules
                if isinstance(modules, dict):
                    module_list = []
                    for namespace, m_list in modules.iteritems():
                        for module in m_list:
                            m_dict = {'namespace': namespace}
                            if isinstance(module, tuple):
                                m_dict.update(module[1])
                                module_list.append((module[0], m_dict))
                            elif '_settings' in module.__dict__:
                                kwargs = module._settings._asdict()
                                kwargs.update(m_dict)
                                module._settings = ModuleSettings(**kwargs)
                                module_list.append(module)
                            else:
                                module_list.append((module, m_dict))
                else:
                    module_list = modules
                modules = _toposort_modules(module_list)
                # We add all modules before adding ports because
                # modules inside package might use each other as ports
                for module in modules:
                    self.auto_add_module(module)

            # allow all modules to auto_add_ports!
            added_descriptors = set()
            for descriptor in package.descriptor_list:
                if hasattr(descriptor, 'module'):
                    self.auto_add_ports(descriptor.module)
                    added_descriptors.add(descriptor)
            # Perform auto-initialization of abstractions
            if hasattr(package.module, '_subworkflows'):
                subworkflows = \
                    _toposort_abstractions(package,
                                           package.module._subworkflows)
                for subworkflow in subworkflows:
                    self.auto_add_subworkflow(subworkflow)
            for descriptor in package.descriptor_list:
                if descriptor not in added_descriptors:
                    if hasattr(descriptor, 'module'):
                        self.auto_add_ports(descriptor.module)
                        added_descriptors.add(descriptor)
        except MissingRequirement:
            raise
        except Exception, e:
            raise package.InitializationFailed(package, 
                                               [traceback.format_exc()])

        # The package might have decided to rename itself, let's store that
        self.set_current_package(None)
        debug.splashMessage("Initializing " + package.codepath + '... done.')
        package._initialized = True 

    def delete_module(self, identifier, module_name, namespace=None):
        """deleteModule(module_name): Removes a module from the registry."""
        descriptor = self.get_descriptor_by_name(identifier, module_name, 
                                                 namespace)
        assert len(descriptor.children) == 0

        # invalidate the map of converters
        converter_desc = self.get_descriptor(
                vistrails.core.modules.vistrails_module.Converter)
        if self.is_descriptor_subclass(descriptor, converter_desc):
            self._conversions = dict()
            self._converters.remove(descriptor)

        self.signals.emit_deleted_module(descriptor)
        if self.is_abstraction(descriptor):
            self.signals.emit_deleted_abstraction(descriptor)
        package = self.packages[descriptor.identifier]
        self.delete_descriptor(descriptor, package)
        if descriptor.module is not None:
            del self._module_key_map[descriptor.module]

    def remove_package(self, package):
        """remove_package(package) -> None:
        Removes an entire package from the registry.

        """
        # graph is the class hierarchy graph for this subset
        graph = Graph()
        if package.identifier not in self.packages:
            raise MissingPackage(package.identifier)
        package = self.packages[package.identifier]
        for descriptor in package.descriptor_list:
            graph.add_vertex(descriptor.sigstring)
        for descriptor in package.descriptor_list:            
            base_id = descriptor.base_descriptor_id
            if base_id in package.descriptors_by_id:
                base_descriptor = \
                    package.descriptors_by_id[descriptor.base_descriptor_id]
                graph.add_edge(descriptor.sigstring, base_descriptor.sigstring)

        top_sort = graph.vertices_topological_sort()
        # set up fast removal of model
        for sigstring in top_sort:
            self.delete_module(
                *vistrails.core.modules.utils.parse_descriptor_string(sigstring))
        
        # Remove upgraded package subworkflows from registry
        for key, version_dict in package._abs_pkg_upgrades.iteritems():
            for version, descriptor in version_dict.iteritems():
                self.delete_module(descriptor.identifier, descriptor.name, 
                                   descriptor.namespace)
        package._abs_pkg_upgrades.clear()
        
        package.unload()
        self.delete_package(package)
        self.signals.emit_deleted_package(package)

    def delete_input_port(self, descriptor, port_name):
        """ Just remove a name input port with all of its specs """
        descriptor.delete_input_port(port_name)

    def delete_output_port(self, descriptor, port_name):
        """ Just remove a name output port with all of its specs """
        descriptor.delete_output_port(port_name)

    def source_ports_from_descriptor(self, descriptor, sorted=True):
        ports = [p[1] for p in self.module_ports('output', descriptor)]
        if sorted:
            ports.sort(key=lambda x: x.name)
        return ports
    
    def destination_ports_from_descriptor(self, descriptor, sorted=True):
        ports = [p[1] for p in self.module_ports('input', descriptor)]
        if sorted:
            ports.sort(key=lambda x: x.name)
        return ports
        
    def all_source_ports(self, descriptor, sorted=True):
        """Returns source ports for all hierarchy leading to given module"""
        getter = self.source_ports_from_descriptor
        return [(desc.name, getter(desc, sorted))
                for desc in self.get_module_hierarchy(descriptor)]

    def all_destination_ports(self, descriptor, sorted=True):
        """Returns destination ports for all hierarchy leading to
        given module"""
        getter = self.destination_ports_from_descriptor
        return [(desc.name, getter(desc, sorted))
                for desc in self.get_module_hierarchy(descriptor)]

    def get_port_from_all_destinations(self, descriptor, name):
        """Searches for port identified by name in the destination ports
        for all hierarchy leading to given module """
        all_ports = self.all_destination_ports(descriptor)
        for (klass, port_list) in all_ports:
            for port in port_list:
                if port.name == name:
                    return port
        else:
            return None
        
    def is_method(self, port_spec):
        basic_pkg = get_vistrails_basic_pkg_id()
        constant_desc = \
            self.get_descriptor_by_name(basic_pkg, 'Constant')
        return port_spec.type == 'input' and \
            all(self.is_descriptor_subclass(d, constant_desc) 
                for d in port_spec.descriptors())
    is_constant = is_method

    def is_constant_module(self, module):
        basic_pkg = get_vistrails_basic_pkg_id()
        constant_cls = \
                    self.get_descriptor_by_name(basic_pkg, 'Constant').module
        return issubclass(module, constant_cls)

    def method_ports(self, module_descriptor):
        """method_ports(module_descriptor: ModuleDescriptor) 
              -> [PortSpec]}

        Returns a list of port specs that are methods 
        (spec contains only subclasses of Constant).

        """
        getter = self.module_destination_ports_from_descriptor
        return [spec for spec in sorted(getter(False, module_descriptor),
                                        key=lambda x: x.name)
                if self.is_method(spec)]

    def port_and_port_spec_match(self, port, port_spec):
        """port_and_port_spec_match(port: Port | PortSpec, 
                                    port_spec: PortSpec
                                    ) -> bool
        Checks if port is similar to port_spec or not.  These ports must
        have the same name and type"""
        if port.type in PortSpec.port_type_map:
            port_type = port.type
        elif port.type in PortSpec.port_type_map.inverse:
            port_type = PortSpec.port_type_map.inverse[port.type]
        else:
            raise TypeError('Port type "%s" invalid' % str(port.type))
        if port_type != port_spec.type:
            return False
        if port.name != port_spec.name:
            return False
        if port.sigstring == port_spec.sigstring:
            return True
        return self.are_specs_matched(port, port_spec)

    def ports_can_connect(self, sourceModulePort, destinationModulePort,
                          allow_conversion=False, out_converters=None):
        """ports_can_connect(sourceModulePort,destinationModulePort) ->
        Boolean returns true if there could exist a connection
        connecting these two ports."""
        if sourceModulePort.type == destinationModulePort.type:
            return False
        return self.are_specs_matched(sourceModulePort, destinationModulePort,
                                      allow_conversion=allow_conversion,
                                      out_converters=out_converters)

    def is_port_sub_type(self, sub, super):
        """ is_port_sub_type(sub: Port, super: Port) -> bool        
        Check if port super and sub are similar or not. These ports
        must have exact name as well as position
        
        """
        if sub.type != super.type:
            return False
        if sub.name != super.name:
            return False
        return self.are_specs_matched(sub, super)

    def get_converters(self, sub_descs, super_descs):
        key = (tuple(sub_descs), tuple(super_descs))

        # Get the result from the cache
        try:
            return self._conversions[key]
        except KeyError:
            pass

        converters = []

        # Compute the result
        for converter in self._converters:
            if converter.module is (
                    vistrails.core.modules.vistrails_module.Converter):
                continue

            if converter.module.can_convert(sub_descs, super_descs):
                converters.append(converter)

        # Store in the cache that there was no result
        self._conversions[key] = converters
        return converters

    def is_descriptor_list_subclass(self, sub_descs, super_descs):
        basic_pkg = get_vistrails_basic_pkg_id()
        variant_desc = self.get_descriptor_by_name(basic_pkg, 'Variant')
        module_desc = self.get_descriptor_by_name(basic_pkg, 'Module')

        for (sub_desc, super_desc) in izip(sub_descs, super_descs):
            if sub_desc == variant_desc or super_desc == variant_desc:
                continue
            if super_desc == module_desc and sub_desc != module_desc:
                warnings.warn(
                        "Connecting any type on a Module input port is "
                        "deprecated\nPlease make the output port a Variant to "
                        "get this behavior.",
                        category=VistrailsDeprecation)
                #return False
            if not self.is_descriptor_subclass(sub_desc, super_desc):
                return False
        return True

    def are_specs_matched(self, sub, super, allow_conversion=False,
                          out_converters=None):
        """ are_specs_matched(sub: Port, super: Port) -> bool        
        Check if specs of sub and super port are matched or not
        
        """
        # For a connection, this gets called for sub -> super
        basic_pkg = get_vistrails_basic_pkg_id()
        variant_desc = self.get_descriptor_by_name(basic_pkg, 'Variant')
        list_desc = self.get_descriptor_by_name(basic_pkg, 'List')
        # sometimes sub is coming None
        # I don't know if this is expected, so I will put a test here
        sub_descs = []
        if sub:
            sub_descs = sub.descriptors()
        if sub_descs is None:
            return False
        elif sub_descs == [variant_desc]:
            return True
        super_descs = []
        if super:
            super_descs = super.descriptors()
        if super_descs is None:
            return False
        elif super_descs == [variant_desc]:
            return True
        elif [list_desc] in [super_descs, sub_descs]:
            # Allow Lists to connect to anything
            return True
        #elif super_descs == [list_desc] and sub_descs != [list_desc] \
        #     and sub.depth > 0:
        #    # List is handled as Variant with depth 1
        #    return True
        #elif sub_descs == [list_desc] and super_descs != [list_desc] \
        #     and super.depth > 0:
        #    # List is handled as Variant with depth 1
        #    return True

        if (len(sub_descs) == len(super_descs) and
                self.is_descriptor_list_subclass(sub_descs, super_descs)):
            return True

        if allow_conversion:
            converters = self.get_converters(sub_descs, super_descs)
            if converters:
                if out_converters is not None:
                    out_converters.extend(converters)
                return True

        return False

    def get_module_hierarchy(self, descriptor):
        """get_module_hierarchy(descriptor) -> [klass].
        Returns the module hierarchy all the way to Module, excluding
        any mixins."""
        if descriptor.module is None:
            descriptors = [descriptor]
            base_id = descriptor.base_descriptor_id
            while base_id >= 0:
                descriptor = self.descriptors_by_id[base_id]
                descriptors.append(descriptor)
                base_id = descriptor.base_descriptor_id
            return descriptors
        return [self.get_descriptor(klass)
                for klass in descriptor.module.mro()
                if issubclass(klass, vistrails.core.modules.vistrails_module.Module)]

    def get_descriptor_subclasses(self, descriptor):
        # need to find all descriptors that are subdescriptors of descriptor
        sub_list = []
        for pkg in self.package_versions.itervalues():
            for d in pkg.descriptor_list:
                if self.is_descriptor_subclass(d, descriptor):
                    sub_list.append(d)
        return sub_list
        
    def get_input_port_spec(self, module, portName):
        """ get_input_port_spec(module: Module, portName: str) ->
        spec-tuple Return the output port of a module given the module
        and port name.

        FIXME: This should be renamed.
        
        """
        descriptor = module.module_descriptor
        if module.has_port_spec(portName, 'input'):
            return module.get_port_spec(portName, 'input')
        return None

    def get_output_port_spec(self, module, portName):
        """ get_output_port_spec(module: Module, portName: str) -> spec-tuple
        Return the output port of a module given the module
        and port name.

        FIXME: This should be renamed.
        
        """
        descriptor = module.module_descriptor
        if module.has_port_spec(portName, 'output'):
            return module.get_port_spec(portName, 'output')
        return None

    @staticmethod
    def get_subclass_candidates(module):
        """get_subclass_candidates(module) -> [class]

        Tries to eliminate irrelevant mixins for the hierarchy. Returns all
        base classes that subclass from Module."""
        return [klass
                for klass in module.__bases__
                if issubclass(klass, vistrails.core.modules.vistrails_module.Module)]

    def set_current_package(self, package):
        """ set_current_package(package: Package) -> None        
        Set the current package for all addModule operations to
        name. This means that all modules added after this call will
        be assigned to the specified package.  Set package to None to
        indicate that VisTrails default package should be used instead.

        Do not call this directly. The package manager will call this
        with the correct value prior to calling 'initialize' on the
        package.
        
        """
        if package is None:
            package = self._default_package
        self._current_package = package

    def get_module_package(self, identifier, name, namespace):
        """ get_module_package(identifier, moduleName: str) -> str
        Return the name of the package where the module is registered.
        
        """
        descriptor = self.get_descriptor_by_name(identifier, name, namespace)
        return descriptor.module_package()

    def get_configuration_widget(self, identifier, name, namespace):
        descriptor = self.get_descriptor_by_name(identifier, name, namespace)
        package = self.get_package_by_name(identifier)
        prefix = None
        if package.prefix is not None and package.codepath is not None:
            prefix = package.prefix + package.codepath
        cls = descriptor.configuration_widget()
        return vistrails.core.modules.utils.load_cls(cls, prefix)

    def get_constant_config_params(self, widget_type=None, widget_use=None):
        if widget_type is None:
            widget_type = 'default'
        if widget_use is None:
            widget_use = 'default'
        return (widget_type, widget_use)

    def get_constant_config_widget(self, descriptor, widget_type=None, 
                                   widget_use=None):
        widget_type, widget_use = self.get_constant_config_params(widget_type,
                                                                  widget_use)
        for desc in self.get_module_hierarchy(descriptor):
            if desc.has_constant_config_widget(widget_use, widget_type):
                return desc.get_constant_config_widget(widget_use, widget_type)
        return None

    def get_all_constant_config_widgets(self, descriptor, widget_use=None):
        widget_use = self.get_constant_config_params(None, widget_use)[1]
        widgets = {}
        for desc in reversed(self.get_module_hierarchy(descriptor)):
            widgets.update(desc.get_all_constant_config_widgets(widget_use))
        return widgets.values()

    def set_constant_config_widget(self, descriptor, widget_class, 
                                   widget_type=None, widget_use=None):
        widget_type, widget_use = self.get_constant_config_params(widget_type,
                                                                  widget_use)
        basic_pkg = get_vistrails_basic_pkg_id()
        constant_desc = self.get_descriptor_by_name(basic_pkg, 'Constant')
        if not self.is_descriptor_subclass(descriptor, constant_desc):
            raise Exception('Descriptor "%s" must be a subclass of Constant '
                            'to use a constant configuration widget.' % \
                            descriptor.sigstring)
        descriptor.set_constant_config_widget(widget_class,
                                              widget_use, widget_type)

    def is_descriptor_subclass(self, sub, super):
        """is_descriptor_subclass(sub : ModuleDescriptor, 
                                  super: ModuleDescriptor) -> bool
        
        """
        # use issubclass for speed if we've loaded the modules
        if sub.module is not None and super.module is not None:
            return issubclass(sub.module, super.module)
        
        # otherwise, use descriptors themselves
        if sub == super:
            return True
        while sub != self.root_descriptor:
            sub = sub.base_descriptor
            if sub == super:
                return True

        return False

    def find_descriptor_subclass(self, d1, d2):
        if self.is_descriptor_subclass(d1, d2):
            return d1
        elif self.is_descriptor_subclass(d2, d1):
            return d2
        return None
        
    def find_descriptor_superclass(self, d1, d2):
        """find_descriptor_superclass(d1: ModuleDescriptor,
                                      d2: ModuleDescriptor) -> ModuleDescriptor
        Finds the lowest common superclass descriptor for d1 and d2

        """        
        if self.is_descriptor_subclass(d1, d2):
            return d2
        elif self.is_descriptor_subclass(d2, d1):
            return d1

        d1_list = [d1]
        while d1 != self.root_descriptor:
            d1 = d1.base_descriptor
            d1_list.append(d1)
        d1_idx = -1
        while self.is_descriptor_subclass(d2, d1_list[d1_idx]):
            d1_idx -= 1
        if d1_idx == -1:
            return None
        return d1_list[d1_idx+1]

    def is_abstraction(self, descriptor):
        basic_pkg = get_vistrails_basic_pkg_id()
        try:
            abstraction_desc = self.get_descriptor_by_name(basic_pkg, 
                                                       'SubWorkflow')
        except MissingModule:
            # No abstractions can be loaded before the basic
            # SubWorkflow descriptor is initialized
            return False
        return abstraction_desc != descriptor and \
            self.is_descriptor_subclass(descriptor, abstraction_desc)
            
    def show_module(self, descriptor):
        self.signals.emit_show_module(descriptor)
    def hide_module(self, descriptor):
        self.signals.emit_hide_module(descriptor)
    def update_module(self, old_descriptor, new_descriptor):
        self.signals.emit_module_updated(old_descriptor, new_descriptor)

    def expand_port_spec_string(self, p_string, cur_package=None, 
                                old_style=False):
        return vistrails.core.modules.utils.expand_port_spec_string(p_string, cur_package,
                                                          old_style)

###############################################################################

# registry                 = ModuleRegistry()
# add_module               = registry.add_module
# add_input_port           = registry.add_input_port
# has_input_port           = registry.has_input_port
# add_output_port          = registry.add_output_port
# set_current_package      = registry.set_current_package
# get_descriptor_by_name   = registry.get_descriptor_by_name
# get_module_by_name       = registry.get_module_by_name
# get_descriptor           = registry.get_descriptor

def get_module_registry():
    if not registry:
        raise VistrailsInternalError("Registry not constructed yet.")
    return registry

def module_registry_loaded():
    return registry is not None

##############################################################################


class TestModuleRegistry(unittest.TestCase):

    def test_portspec_construction(self):
        from vistrails.core.modules.basic_modules import Float, Integer
        t1 = PortSpec(signature=Float)
        t2 = PortSpec(signature=[Float])
        self.assertEquals(t1, t2)

        t1 = PortSpec(signature=[Float, Integer])
        t2 = PortSpec(signature=[Integer, Float])
        self.assertNotEquals(t1, t2)<|MERGE_RESOLUTION|>--- conflicted
+++ resolved
@@ -1531,15 +1531,9 @@
 
     def add_port(self, descriptor, port_name, port_type, port_sig=None, 
                  port_sigstring=None, optional=False, sort_key=-1,
-                 labels=None, defaults=None, values=None, entry_types=None, 
-<<<<<<< HEAD
-                 docstring=None, shape=None, min_conns=0, max_conns=-1):
-        if sort_key == -1:
-            sort_key = len(descriptor.port_specs_list)
-=======
+                 labels=None, defaults=None, values=None, entry_types=None,
                  docstring=None, shape=None, min_conns=0, max_conns=-1,
                  depth=0):
->>>>>>> dcc6da98
         spec = self.create_port_spec(port_name, port_type, port_sig,
                                      port_sigstring, optional, sort_key,
                                      labels, defaults, values, entry_types,
