--- conflicted
+++ resolved
@@ -32,196 +32,7 @@
 ##
 ###############################################################################
 
-<<<<<<< HEAD
-"""
-from PyQt4 import QtCore, QtGui
-from core import debug
-from core.utils import VistrailsInternalError
-from core.modules.module_configure import StandardModuleConfigurationWidget
-from core.modules.module_registry import get_module_registry
-from core.utils import PortAlreadyExists
-#from gui.utils import show_question, SAVE_BUTTON, DISCARD_BUTTON
-
-############################################################################
-
-class PortTable():
-#class PortTable(QtGui.QTableWidget):
-    def __init__(self, parent=None):
-        QtGui.QTableWidget.__init__(self,1,2,parent)
-        self.horizontalHeader().setResizeMode(QtGui.QHeaderView.Interactive)
-        self.horizontalHeader().setMovable(False)
-        self.horizontalHeader().setStretchLastSection(True)
-        self.setSelectionMode(QtGui.QAbstractItemView.NoSelection)
-        self.setVerticalScrollBarPolicy(QtCore.Qt.ScrollBarAlwaysOff)
-        self.delegate = PortTableItemDelegate(self)
-        self.setItemDelegate(self.delegate)
-        self.setFrameStyle(QtGui.QFrame.NoFrame)
-        self.connect(self.model(),
-                     QtCore.SIGNAL('dataChanged(QModelIndex,QModelIndex)'),
-                     self.handleDataChanged)
-        self.connect(self.delegate, QtCore.SIGNAL("modelDataChanged"),
-                     self, QtCore.SIGNAL("contentsChanged"))
-        self.setFocusPolicy(QtCore.Qt.StrongFocus)
-        self.setMouseTracking(True)
-        self.mouseOver = False
-        
-    def sizeHint(self):
-        return QtCore.QSize()
-
-    def fixGeometry(self):
-        rect = self.visualRect(self.model().index(self.rowCount()-1,
-                                                  self.columnCount()-1))
-        self.setFixedHeight(self.horizontalHeader().height()+
-                            rect.y()+rect.height()+1)
-
-    def handleDataChanged(self, topLeft, bottomRight):
-        if topLeft.column()==0:
-            text = str(self.model().data(topLeft, QtCore.Qt.DisplayRole).toString())
-            changedGeometry = False
-            if text!='' and topLeft.row()==self.rowCount()-1:
-                self.setRowCount(self.rowCount()+1)
-                changedGeometry = True
-            if text=='' and topLeft.row()<self.rowCount()-1:
-                self.removeRow(topLeft.row())
-                changedGeometry = True
-            if changedGeometry:
-                self.fixGeometry()
-            self.emit(QtCore.SIGNAL("contentsChanged"))
-
-    def initializePorts(self, port_specs, reverse_order=False):
-        self.disconnect(self.model(),
-                        QtCore.SIGNAL('dataChanged(QModelIndex,QModelIndex)'),
-                        self.handleDataChanged)
-        if reverse_order:
-            port_specs_iter = reversed(port_specs)
-        else:
-            port_specs_iter = port_specs
-        for p in port_specs_iter:
-            model = self.model()
-            sigstring = p.sigstring[1:-1]
-            siglist = sigstring.split(':')
-            short_name = "%s (%s)" % (siglist[1], siglist[0])
-            model.setData(model.index(self.rowCount()-1, 1),
-                          QtCore.QVariant(sigstring),
-                          QtCore.Qt.UserRole)
-            model.setData(model.index(self.rowCount()-1, 1),
-                          QtCore.QVariant(short_name),
-                          QtCore.Qt.DisplayRole)
-            model.setData(model.index(self.rowCount()-1, 0),
-                          QtCore.QVariant(p.name),
-                          QtCore.Qt.DisplayRole)
-            self.setRowCount(self.rowCount()+1)
-        self.connect(self.model(),
-                     QtCore.SIGNAL('dataChanged(QModelIndex,QModelIndex)'),
-                     self.handleDataChanged)
-            
-    def getPorts(self):
-        ports = []
-        for i in xrange(self.rowCount()):
-            model = self.model()
-            name = str(model.data(model.index(i, 0), 
-                                  QtCore.Qt.DisplayRole).toString())
-            sigstring = str(model.data(model.index(i, 1), 
-                                       QtCore.Qt.UserRole).toString())
-            if name != '' and sigstring != '':
-                ports.append((name, '(' + sigstring + ')', i))
-        return ports
-        
-    def focusOutEvent(self, event):
-        if self.parent():
-            QtCore.QCoreApplication.sendEvent(self.parent(), event)
-        QtGui.QTableWidget.focusOutEvent(self, event)
-
-class PortTableItemDelegate():        
-#class PortTableItemDelegate(QtGui.QItemDelegate):
-
-    def createEditor(self, parent, option, index):
-        registry = get_module_registry()
-        if index.column()==1: #Port type
-            combo = QtGui.QComboBox(parent)
-            combo.setEditable(False)
-            # FIXME just use descriptors here!!
-            for _, pkg in sorted(registry.packages.iteritems()):
-                for _, descriptor in sorted(pkg.descriptors.iteritems()):
-                    combo.addItem("%s (%s)" % (descriptor.name, 
-                                               descriptor.identifier),
-                                  QtCore.QVariant(descriptor.sigstring))
-            return combo
-        else:
-            return QtGui.QItemDelegate.createEditor(self, parent, option, index)
-
-    def setEditorData(self, editor, index):
-        if index.column()==1:
-            data = index.model().data(index, QtCore.Qt.UserRole)
-            editor.setCurrentIndex(editor.findData(data))
-        else:
-            QtGui.QItemDelegate.setEditorData(self, editor, index)
-
-    def setModelData(self, editor, model, index):
-        if index.column()==1:
-            model.setData(index, editor.itemData(editor.currentIndex()), 
-                          QtCore.Qt.UserRole)
-            model.setData(index, QtCore.QVariant(editor.currentText()), 
-                          QtCore.Qt.DisplayRole)
-        else:
-            QtGui.QItemDelegate.setModelData(self, editor, model, index)
-        self.emit(QtCore.SIGNAL("modelDataChanged"))
-
-############################################################################
-
-class PortTableConfigurationWidget(StandardModuleConfigurationWidget):
-    """
-    PortTableConfigurationWidget is the configuration widget for a
-    tuple-like module, we want to build an interface for specifying a
-    number of input (output) ports and the type of each port. Then
-    compose (decompose) a tuple of those input as a result.
-
-    When subclassing StandardModuleConfigurationWidget, there are
-    only two things we need to care about:
-    
-    1) The builder will provide the VistrailController (through the
-       constructor) associated with the pipeline the module is in. The
-       configuration widget can use the controller to change the
-       current vistrail such as delete connections, add/delete module
-       port...
-
-    2) The builder also provide the current Module object (through the
-       constructor) of the module. This is the instance of the module
-       in the pipeline. Changes to this Module object usually will not
-       result a new version in the current Vistrail. Such changes are
-       change the visibility of input/output ports on the builder,
-       change module color.
-
-       Each module has a local set of input and output ports that may
-       change, unlike those stored by the global registry. The same
-       module can have different types of input ports at two different
-       time in the same vistrail.
-
-    That's it, the rest of the widget will be just like a regular Qt
-    widget.
-    
-    """
-    def __init__(self, module, controller, parent=None):
-        """ PortTableConfigurationWidget(module: Module,
-                                         controller: VistrailController,
-                                         parent: QWidget)
-                                         -> PortTableConfigurationWidget                                       
-        Let StandardModuleConfigurationWidget constructor store the
-        controller/module object from the builder and set up the
-        configuration widget.        
-        After StandardModuleConfigurationWidget constructor, all of
-        these will be available:
-        self.module : the Module object int the pipeline        
-        self.module_descriptor: the descriptor for the type registered in the registry,
-                          i.e. Tuple
-        self.controller: the current vistrail controller
-                                       
-        """
-        StandardModuleConfigurationWidget.__init__(self, module,
-                                                   controller, parent)
-=======
 # *** MOVED *** to gui.modules.tuple_configuration
->>>>>>> cb72eabb
 
 import traceback
 from core import debug
