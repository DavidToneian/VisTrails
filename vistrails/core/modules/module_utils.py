--- conflicted
+++ resolved
@@ -106,16 +106,10 @@
     def create_directory(self, suffix = '', prefix = 'vt_tmp'):
         """create_directory(suffix='', prefix='vt_tmp') -> PathObject.
 
-<<<<<<< HEAD
-Returns a writable directory for use in modules. To avoid race conditions, this
-directory will already exist in the file system."""
-=======
-        Returns a Directory module representing a writable directory
-        for use in modules. To avoid race conditions, this directory
-        will already exist in the file system.
+        Returns a writable directory for use in modules. To avoid race
+        conditions, this directory will already exist in the file system.
 
         """
->>>>>>> 6ea11065
         name = tempfile.mkdtemp(suffix=suffix,
                                       prefix=prefix,
                                       dir=self.directory)
