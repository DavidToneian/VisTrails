###############################################################################
##
## Copyright (C) 2006-2011, University of Utah. 
## All rights reserved.
## Contact: contact@vistrails.org
##
## This file is part of VisTrails.
##
## "Redistribution and use in source and binary forms, with or without 
## modification, are permitted provided that the following conditions are met:
##
##  - Redistributions of source code must retain the above copyright notice, 
##    this list of conditions and the following disclaimer.
##  - Redistributions in binary form must reproduce the above copyright 
##    notice, this list of conditions and the following disclaimer in the 
##    documentation and/or other materials provided with the distribution.
##  - Neither the name of the University of Utah nor the names of its 
##    contributors may be used to endorse or promote products derived from 
##    this software without specific prior written permission.
##
## THIS SOFTWARE IS PROVIDED BY THE COPYRIGHT HOLDERS AND CONTRIBUTORS "AS IS" 
## AND ANY EXPRESS OR IMPLIED WARRANTIES, INCLUDING, BUT NOT LIMITED TO, 
## THE IMPLIED WARRANTIES OF MERCHANTABILITY AND FITNESS FOR A PARTICULAR 
## PURPOSE ARE DISCLAIMED. IN NO EVENT SHALL THE COPYRIGHT HOLDER OR 
## CONTRIBUTORS BE LIABLE FOR ANY DIRECT, INDIRECT, INCIDENTAL, SPECIAL, 
## EXEMPLARY, OR CONSEQUENTIAL DAMAGES (INCLUDING, BUT NOT LIMITED TO, 
## PROCUREMENT OF SUBSTITUTE GOODS OR SERVICES; LOSS OF USE, DATA, OR PROFITS; 
## OR BUSINESS INTERRUPTION) HOWEVER CAUSED AND ON ANY THEORY OF LIABILITY, 
## WHETHER IN CONTRACT, STRICT LIABILITY, OR TORT (INCLUDING NEGLIGENCE OR 
## OTHERWISE) ARISING IN ANY WAY OUT OF THE USE OF THIS SOFTWARE, EVEN IF 
## ADVISED OF THE POSSIBILITY OF SUCH DAMAGE."
##
###############################################################################

# *** MOVED *** to gui.modules.constant_configuration

import traceback
from core import debug
debug.warning("The use of core.modules.constant_configuration is deprecated.  "
              "Please use gui.modules.constant_configuration.",
              ''.join(traceback.format_stack()))

<<<<<<< HEAD
    def __init__(self, contents=None):
        self._last_contents = contents

    def update_parent(self):
        newContents = self.contents()
        if newContents != self._last_contents:
            if self.parent() and hasattr(self.parent(), 'updateMethod'):
                self.parent().updateMethod()
            self._last_contents = newContents
            #self.emit(QtCore.SIGNAL('contentsChanged'), (self,newContents))    

class StandardConstantWidget(ConstantWidgetMixin):
#class StandardConstantWidget(QtGui.QLineEdit, ConstantWidgetMixin):
    """
    StandardConstantWidget is a basic widget to be used
    to edit int/float/string values in VisTrails.

    When creating your own widget, you can subclass from this widget if you
    need only a QLineEdit or use your own QT widget. There are two things you
    need to pay attention to:

    1) Re-implement the contents() method so we can get the current value
       stored in the widget.

    2) When the user is done with configuration, make sure to call
       update_parent() so VisTrails can pass that information to the Provenance
       System. In this example we do that on focusOutEvent and when the user
       presses the return key.

    """
    def __init__(self, param, parent=None):
        """__init__(param: core.vistrail.module_param.ModuleParam,
                    parent: QWidget)

        Initialize the line edit with its contents. Content type is limited
        to 'int', 'float', and 'string'

        """
        #QtGui.QLineEdit.__init__(self, parent)
        ConstantWidgetMixin.__init__(self, param.strValue)
        # assert param.namespace == None
        # assert param.identifier == 'edu.utah.sci.vistrails.basic'
        contents = param.strValue
        contentType = param.type
        self.setText(contents)
        self._contentType = contentType
        self.connect(self,
                     #QtCore.SIGNAL('returnPressed()'),
                     self.update_parent)

    def contents(self):
        """contents() -> str
        Re-implement this method to make sure that it will return a string
        representation of the value that it will be passed to the module
        As this is a QLineEdit, we just call text()

        """
        self.update_text()
        return str(self.text())

    def setContents(self, strValue, silent=True):
        """setContents(strValue: str) -> None
        Re-implement this method so the widget can change its value after 
        constructed. If silent is False, it will propagate the event back 
        to the parent.
        As this is a QLineEdit, we just call setText(strValue)
        """
        self.setText(strValue)
        self.update_text()
        if not silent:
            self.update_parent()
            
    def update_text(self):
        """ update_text() -> None
        Update the text to the result of the evaluation

        """
        # FIXME: eval should pretty much never be used
        base = expression.evaluate_expressions(self.text())
        if self._contentType == 'String':
            self.setText(base)
        else:
            try:
                self.setText(str(eval(str(base), None, None)))
            except:
                self.setText(base)
                
    def sizeHint(self):
        #metrics = QtGui.QFontMetrics(self.font())
        metrics = 1
        width = min(metrics.width(self.text())+10,70)
        return 1
        #return QtCore.QSize(width, 
        #                    metrics.height()+6)
    
    def minimumSizeHint(self):
        return self.sizeHint()
    
    ###########################################################################
    # event handlers

    def focusInEvent(self, event):
        """ focusInEvent(event: QEvent) -> None
        Pass the event to the parent

        """
        self._contents = str(self.text())
        #if self.parent():
        #    QtCore.QCoreApplication.sendEvent(self.parent(), event)
        #QtGui.QLineEdit.focusInEvent(self, event)

    def focusOutEvent(self, event):
        self.update_parent()
        #QtGui.QLineEdit.focusOutEvent(self, event)
        #if self.parent():
        #    QtCore.QCoreApplication.sendEvent(self.parent(), event)

###############################################################################
# File Constant Widgets

class PathChooserToolButton():
#class PathChooserToolButton(QtGui.QToolButton):
    """
    PathChooserToolButton is a toolbar button that opens a browser for
    paths.  The lineEdit is updated with the pathname that is selected.

    """
    def __init__(self, parent=None, lineEdit=None, toolTip=None):
        """
        PathChooserToolButton(parent: QWidget, 
                              lineEdit: StandardConstantWidget) ->
                 PathChooserToolButton

        """
        QtGui.QToolButton.__init__(self, parent)
        self.setIcon(QtGui.QIcon(
                self.style().standardPixmap(QtGui.QStyle.SP_DirOpenIcon)))
        self.setIconSize(QtCore.QSize(12,12))
        if toolTip is None:
            toolTip = 'Open a file chooser'
        self.setToolTip(toolTip)
        self.setAutoRaise(True)
        self.lineEdit = lineEdit
        self.connect(self,
                     QtCore.SIGNAL('clicked()'),
                     self.runDialog)

    def setPath(self, path):
        """
        setPath() -> None

        """
        if self.lineEdit and path and not path.isEmpty():
            self.lineEdit.setText(path)
            self.lineEdit.update_parent()
            self.parent().update_parent()
    
    def openChooser(self):
        return QtGui.QFileDialog.getOpenFileName(self,
                                                 'Use Filename '
                                                 'as Value...',
                                                 self.lineEdit.text(),
                                                 'All files '
                                                 '(*.*)')

    def runDialog(self):
        path = self.openChooser()
        self.setPath(path)

class PathChooserWidget(ConstantWidgetMixin):
#class PathChooserWidget(QtGui.QWidget, ConstantWidgetMixin):
    """
    PathChooserWidget is a widget containing a line edit and a button that
    opens a browser for paths. The lineEdit is updated with the pathname that is
    selected.

    """    
    def __init__(self, param, parent=None):
        """__init__(param: core.vistrail.module_param.ModuleParam,
        parent: QWidget)
        Initializes the line edit with contents

        """
        QtGui.QWidget.__init__(self, parent)
        ConstantWidgetMixin.__init__(self, param.strValue)
        layout = QtGui.QHBoxLayout()
        self.line_edit = StandardConstantWidget(param, self)
        self.browse_button = self.create_browse_button()
        layout.setMargin(5)
        layout.setSpacing(5)
        layout.addWidget(self.line_edit)
        layout.addWidget(self.browse_button)
        self.setLayout(layout)

    def create_browse_button(self):
        return PathChooserToolButton(self, self.line_edit)

    def updateMethod(self):
        if self.parent() and hasattr(self.parent(), 'updateMethod'):
            self.parent().updateMethod()

    def contents(self):
        """contents() -> str
        Return the contents of the line_edit

        """
        return self.line_edit.contents()
    
    def setContents(self, strValue, silent=True):
        """setContents(strValue: str) -> None
        Updates the contents of the line_edit 
        """
        self.line_edit.setContents(strValue, silent)
        if not silent:
            self.update_parent()
 
        
    def focusInEvent(self, event):
        """ focusInEvent(event: QEvent) -> None
        Pass the event to the parent

        """
        if self.parent():
            QtCore.QCoreApplication.sendEvent(self.parent(), event)
        QtGui.QWidget.focusInEvent(self, event)   
        
    def focusOutEvent(self, event):
        self.update_parent()
        QtGui.QWidget.focusOutEvent(self, event)
        if self.parent():
            QtCore.QCoreApplication.sendEvent(self.parent(), event)

class FileChooserToolButton(PathChooserToolButton):
    def __init__(self, parent=None, lineEdit=None):
        PathChooserToolButton.__init__(self, parent, lineEdit, 
                                       "Open a file chooser")
        
    def openChooser(self):
        return QtGui.QFileDialog.getOpenFileName(self,
                                                 'Use Filename '
                                                 'as Value...',
                                                 self.lineEdit.text(),
                                                 'All files '
                                                 '(*.*)')

class FileChooserWidget(PathChooserWidget):
    def create_browse_button(self):
        return FileChooserToolButton(self, self.line_edit)


class DirectoryChooserToolButton(PathChooserToolButton):
    def __init__(self, parent=None, lineEdit=None):
        PathChooserToolButton.__init__(self, parent, lineEdit, 
                                       "Open a directory chooser")
        
    def openChooser(self):
        return QtGui.QFileDialog.getExistingDirectory(self,
                                                      'Use Directory '
                                                      'as Value...',
                                                      self.lineEdit.text())

class DirectoryChooserWidget(PathChooserWidget):
    def create_browse_button(self):
        return DirectoryChooserToolButton(self, self.line_edit)

class OutputPathChooserToolButton(PathChooserToolButton):
    def __init__(self, parent=None, lineEdit=None):
        PathChooserToolButton.__init__(self, parent, lineEdit,
                                       "Open a path chooser")
    
    def openChooser(self):
        return QtGui.QFileDialog.getSaveFileName(self,
                                                 'Save Path',
                                                 self.lineEdit.text(),
                                                 'All files (*.*)')

class OutputPathChooserWidget(PathChooserWidget):
    def create_browse_button(self):
        return OutputPathChooserToolButton(self, self.line_edit)

class BooleanWidget(ConstantWidgetMixin):
#class BooleanWidget(QtGui.QCheckBox, ConstantWidgetMixin):

    _values = ['True', 'False']
    #_states = [QtCore.Qt.Checked, QtCore.Qt.Unchecked]

    def __init__(self, param, parent=None):
        """__init__(param: core.vistrail.module_param.ModuleParam,
                    parent: QWidget)
        Initializes the line edit with contents
        """
        QtGui.QCheckBox.__init__(self, parent)
        ConstantWidgetMixin.__init__(self, param.strValue)
        assert param.type == 'Boolean'
        assert param.identifier == 'edu.utah.sci.vistrails.basic'
        assert param.namespace is None
        self.connect(self, QtCore.SIGNAL('stateChanged(int)'),
                     self.change_state)
        self.setContents(param.strValue)
        
    def contents(self):
        return self._values[self._states.index(self.checkState())]

    def setContents(self, strValue, silent=True):
        if strValue:
            value = strValue
        else:
            value = "False"
        assert value in self._values
        self.setCheckState(self._states[self._values.index(value)])
        if not silent:
            self.update_parent()
            
    def change_state(self, state):
        self.update_parent()

###############################################################################
# Constant Color widgets

class ColorChooserButton():
#class ColorChooserButton(QtGui.QFrame):
    def __init__(self, parent=None):
        QtGui.QFrame.__init__(self, parent)
        self.setFrameStyle(QtGui.QFrame.Box | QtGui.QFrame.Plain)
        self.setAttribute(QtCore.Qt.WA_PaintOnScreen)
        self.setAutoFillBackground(True)
        self.setColor(QtGui.QColor(255,255,255))
        self.setFixedSize(30,22)
        if system.systemType == 'Darwin':
            #the mac's nice look messes up with the colors
            self.setAttribute(QtCore.Qt.WA_MacMetalStyle, False)

    def setColor(self, qcolor, silent=True):
        self.qcolor = qcolor
        
        self._palette = QtGui.QPalette(self.palette())
        self._palette.setBrush(QtGui.QPalette.Base, self.qcolor)
        self._palette.setBrush(QtGui.QPalette.Window, self.qcolor)
        self.setPalette(self._palette)
        self.repaint()
        if not silent:
            self.emit(QtCore.SIGNAL("color_selected"))

    def sizeHint(self):
        return QtCore.QSize(24,24)

    def mousePressEvent(self, event):
        if self.parent():
            QtCore.QCoreApplication.sendEvent(self.parent(), event)
        if event.button() == QtCore.Qt.LeftButton:
            self.openChooser()
       

    def openChooser(self):
        """
        openChooser() -> None

        """
        color = QtGui.QColorDialog.getColor(self.qcolor, self.parent())
        if color.isValid():
            self.setColor(color, silent=False)
        else:
            self.setColor(self.qcolor)


class ColorWidget(ConstantWidgetMixin):
#class ColorWidget(QtGui.QWidget, ConstantWidgetMixin):
    def __init__(self, param, parent=None):
        """__init__(param: core.vistrail.module_param.ModuleParam,
                    parent: QWidget)
        """
        contents = param.strValue
        contentsType = param.type
        QtGui.QWidget.__init__(self, parent)
        ConstantWidgetMixin.__init__(self, param.strValue)
        layout = QtGui.QHBoxLayout()
        self.color_indicator = ColorChooserButton(self)
        self.connect(self.color_indicator,
                     QtCore.SIGNAL("color_selected"),
                     self.update_parent)
        self._last_contents = contents
        layout.setMargin(5)
        layout.setSpacing(5)
        layout.addWidget(self.color_indicator)
        layout.addStretch(1)
        self.setLayout(layout)
        self.setContents(contents)
        
    def contents(self):
        """contents() -> str
        Return the string representation of color_indicator

        """
        return "%s,%s,%s" % (self.color_indicator.qcolor.redF(),
                             self.color_indicator.qcolor.greenF(),
                             self.color_indicator.qcolor.blueF())
        
    def setContents(self, strValue, silent=True):
        """setContents(strValue: str) -> None
        Updates the color_indicator to display the color in strValue
        
        """
        if strValue != '':
            color = strValue.split(',')
            qcolor = QtGui.QColor(float(color[0])*255,
                                  float(color[1])*255,
                                  float(color[2])*255)
            self.color_indicator.setColor(qcolor, silent)
        
    def mousePressEvent(self, event):
        if self.parent():
            QtCore.QCoreApplication.sendEvent(self.parent(), event)
        QtGui.QWidget.mousePressEvent(self, event)
        
    ###########################################################################
    # event handlers

    def focusInEvent(self, event):
        """ focusInEvent(event: QEvent) -> None
        Pass the event to the parent

        """
        if self.parent():
            QtCore.QCoreApplication.sendEvent(self.parent(), event)
        QtGui.QFrame.focusInEvent(self, event)    
=======
from gui.modules.constant_configuration import *
>>>>>>> cb72eabb
<|MERGE_RESOLUTION|>--- conflicted
+++ resolved
@@ -40,432 +40,4 @@
               "Please use gui.modules.constant_configuration.",
               ''.join(traceback.format_stack()))
 
-<<<<<<< HEAD
-    def __init__(self, contents=None):
-        self._last_contents = contents
-
-    def update_parent(self):
-        newContents = self.contents()
-        if newContents != self._last_contents:
-            if self.parent() and hasattr(self.parent(), 'updateMethod'):
-                self.parent().updateMethod()
-            self._last_contents = newContents
-            #self.emit(QtCore.SIGNAL('contentsChanged'), (self,newContents))    
-
-class StandardConstantWidget(ConstantWidgetMixin):
-#class StandardConstantWidget(QtGui.QLineEdit, ConstantWidgetMixin):
-    """
-    StandardConstantWidget is a basic widget to be used
-    to edit int/float/string values in VisTrails.
-
-    When creating your own widget, you can subclass from this widget if you
-    need only a QLineEdit or use your own QT widget. There are two things you
-    need to pay attention to:
-
-    1) Re-implement the contents() method so we can get the current value
-       stored in the widget.
-
-    2) When the user is done with configuration, make sure to call
-       update_parent() so VisTrails can pass that information to the Provenance
-       System. In this example we do that on focusOutEvent and when the user
-       presses the return key.
-
-    """
-    def __init__(self, param, parent=None):
-        """__init__(param: core.vistrail.module_param.ModuleParam,
-                    parent: QWidget)
-
-        Initialize the line edit with its contents. Content type is limited
-        to 'int', 'float', and 'string'
-
-        """
-        #QtGui.QLineEdit.__init__(self, parent)
-        ConstantWidgetMixin.__init__(self, param.strValue)
-        # assert param.namespace == None
-        # assert param.identifier == 'edu.utah.sci.vistrails.basic'
-        contents = param.strValue
-        contentType = param.type
-        self.setText(contents)
-        self._contentType = contentType
-        self.connect(self,
-                     #QtCore.SIGNAL('returnPressed()'),
-                     self.update_parent)
-
-    def contents(self):
-        """contents() -> str
-        Re-implement this method to make sure that it will return a string
-        representation of the value that it will be passed to the module
-        As this is a QLineEdit, we just call text()
-
-        """
-        self.update_text()
-        return str(self.text())
-
-    def setContents(self, strValue, silent=True):
-        """setContents(strValue: str) -> None
-        Re-implement this method so the widget can change its value after 
-        constructed. If silent is False, it will propagate the event back 
-        to the parent.
-        As this is a QLineEdit, we just call setText(strValue)
-        """
-        self.setText(strValue)
-        self.update_text()
-        if not silent:
-            self.update_parent()
-            
-    def update_text(self):
-        """ update_text() -> None
-        Update the text to the result of the evaluation
-
-        """
-        # FIXME: eval should pretty much never be used
-        base = expression.evaluate_expressions(self.text())
-        if self._contentType == 'String':
-            self.setText(base)
-        else:
-            try:
-                self.setText(str(eval(str(base), None, None)))
-            except:
-                self.setText(base)
-                
-    def sizeHint(self):
-        #metrics = QtGui.QFontMetrics(self.font())
-        metrics = 1
-        width = min(metrics.width(self.text())+10,70)
-        return 1
-        #return QtCore.QSize(width, 
-        #                    metrics.height()+6)
-    
-    def minimumSizeHint(self):
-        return self.sizeHint()
-    
-    ###########################################################################
-    # event handlers
-
-    def focusInEvent(self, event):
-        """ focusInEvent(event: QEvent) -> None
-        Pass the event to the parent
-
-        """
-        self._contents = str(self.text())
-        #if self.parent():
-        #    QtCore.QCoreApplication.sendEvent(self.parent(), event)
-        #QtGui.QLineEdit.focusInEvent(self, event)
-
-    def focusOutEvent(self, event):
-        self.update_parent()
-        #QtGui.QLineEdit.focusOutEvent(self, event)
-        #if self.parent():
-        #    QtCore.QCoreApplication.sendEvent(self.parent(), event)
-
-###############################################################################
-# File Constant Widgets
-
-class PathChooserToolButton():
-#class PathChooserToolButton(QtGui.QToolButton):
-    """
-    PathChooserToolButton is a toolbar button that opens a browser for
-    paths.  The lineEdit is updated with the pathname that is selected.
-
-    """
-    def __init__(self, parent=None, lineEdit=None, toolTip=None):
-        """
-        PathChooserToolButton(parent: QWidget, 
-                              lineEdit: StandardConstantWidget) ->
-                 PathChooserToolButton
-
-        """
-        QtGui.QToolButton.__init__(self, parent)
-        self.setIcon(QtGui.QIcon(
-                self.style().standardPixmap(QtGui.QStyle.SP_DirOpenIcon)))
-        self.setIconSize(QtCore.QSize(12,12))
-        if toolTip is None:
-            toolTip = 'Open a file chooser'
-        self.setToolTip(toolTip)
-        self.setAutoRaise(True)
-        self.lineEdit = lineEdit
-        self.connect(self,
-                     QtCore.SIGNAL('clicked()'),
-                     self.runDialog)
-
-    def setPath(self, path):
-        """
-        setPath() -> None
-
-        """
-        if self.lineEdit and path and not path.isEmpty():
-            self.lineEdit.setText(path)
-            self.lineEdit.update_parent()
-            self.parent().update_parent()
-    
-    def openChooser(self):
-        return QtGui.QFileDialog.getOpenFileName(self,
-                                                 'Use Filename '
-                                                 'as Value...',
-                                                 self.lineEdit.text(),
-                                                 'All files '
-                                                 '(*.*)')
-
-    def runDialog(self):
-        path = self.openChooser()
-        self.setPath(path)
-
-class PathChooserWidget(ConstantWidgetMixin):
-#class PathChooserWidget(QtGui.QWidget, ConstantWidgetMixin):
-    """
-    PathChooserWidget is a widget containing a line edit and a button that
-    opens a browser for paths. The lineEdit is updated with the pathname that is
-    selected.
-
-    """    
-    def __init__(self, param, parent=None):
-        """__init__(param: core.vistrail.module_param.ModuleParam,
-        parent: QWidget)
-        Initializes the line edit with contents
-
-        """
-        QtGui.QWidget.__init__(self, parent)
-        ConstantWidgetMixin.__init__(self, param.strValue)
-        layout = QtGui.QHBoxLayout()
-        self.line_edit = StandardConstantWidget(param, self)
-        self.browse_button = self.create_browse_button()
-        layout.setMargin(5)
-        layout.setSpacing(5)
-        layout.addWidget(self.line_edit)
-        layout.addWidget(self.browse_button)
-        self.setLayout(layout)
-
-    def create_browse_button(self):
-        return PathChooserToolButton(self, self.line_edit)
-
-    def updateMethod(self):
-        if self.parent() and hasattr(self.parent(), 'updateMethod'):
-            self.parent().updateMethod()
-
-    def contents(self):
-        """contents() -> str
-        Return the contents of the line_edit
-
-        """
-        return self.line_edit.contents()
-    
-    def setContents(self, strValue, silent=True):
-        """setContents(strValue: str) -> None
-        Updates the contents of the line_edit 
-        """
-        self.line_edit.setContents(strValue, silent)
-        if not silent:
-            self.update_parent()
- 
-        
-    def focusInEvent(self, event):
-        """ focusInEvent(event: QEvent) -> None
-        Pass the event to the parent
-
-        """
-        if self.parent():
-            QtCore.QCoreApplication.sendEvent(self.parent(), event)
-        QtGui.QWidget.focusInEvent(self, event)   
-        
-    def focusOutEvent(self, event):
-        self.update_parent()
-        QtGui.QWidget.focusOutEvent(self, event)
-        if self.parent():
-            QtCore.QCoreApplication.sendEvent(self.parent(), event)
-
-class FileChooserToolButton(PathChooserToolButton):
-    def __init__(self, parent=None, lineEdit=None):
-        PathChooserToolButton.__init__(self, parent, lineEdit, 
-                                       "Open a file chooser")
-        
-    def openChooser(self):
-        return QtGui.QFileDialog.getOpenFileName(self,
-                                                 'Use Filename '
-                                                 'as Value...',
-                                                 self.lineEdit.text(),
-                                                 'All files '
-                                                 '(*.*)')
-
-class FileChooserWidget(PathChooserWidget):
-    def create_browse_button(self):
-        return FileChooserToolButton(self, self.line_edit)
-
-
-class DirectoryChooserToolButton(PathChooserToolButton):
-    def __init__(self, parent=None, lineEdit=None):
-        PathChooserToolButton.__init__(self, parent, lineEdit, 
-                                       "Open a directory chooser")
-        
-    def openChooser(self):
-        return QtGui.QFileDialog.getExistingDirectory(self,
-                                                      'Use Directory '
-                                                      'as Value...',
-                                                      self.lineEdit.text())
-
-class DirectoryChooserWidget(PathChooserWidget):
-    def create_browse_button(self):
-        return DirectoryChooserToolButton(self, self.line_edit)
-
-class OutputPathChooserToolButton(PathChooserToolButton):
-    def __init__(self, parent=None, lineEdit=None):
-        PathChooserToolButton.__init__(self, parent, lineEdit,
-                                       "Open a path chooser")
-    
-    def openChooser(self):
-        return QtGui.QFileDialog.getSaveFileName(self,
-                                                 'Save Path',
-                                                 self.lineEdit.text(),
-                                                 'All files (*.*)')
-
-class OutputPathChooserWidget(PathChooserWidget):
-    def create_browse_button(self):
-        return OutputPathChooserToolButton(self, self.line_edit)
-
-class BooleanWidget(ConstantWidgetMixin):
-#class BooleanWidget(QtGui.QCheckBox, ConstantWidgetMixin):
-
-    _values = ['True', 'False']
-    #_states = [QtCore.Qt.Checked, QtCore.Qt.Unchecked]
-
-    def __init__(self, param, parent=None):
-        """__init__(param: core.vistrail.module_param.ModuleParam,
-                    parent: QWidget)
-        Initializes the line edit with contents
-        """
-        QtGui.QCheckBox.__init__(self, parent)
-        ConstantWidgetMixin.__init__(self, param.strValue)
-        assert param.type == 'Boolean'
-        assert param.identifier == 'edu.utah.sci.vistrails.basic'
-        assert param.namespace is None
-        self.connect(self, QtCore.SIGNAL('stateChanged(int)'),
-                     self.change_state)
-        self.setContents(param.strValue)
-        
-    def contents(self):
-        return self._values[self._states.index(self.checkState())]
-
-    def setContents(self, strValue, silent=True):
-        if strValue:
-            value = strValue
-        else:
-            value = "False"
-        assert value in self._values
-        self.setCheckState(self._states[self._values.index(value)])
-        if not silent:
-            self.update_parent()
-            
-    def change_state(self, state):
-        self.update_parent()
-
-###############################################################################
-# Constant Color widgets
-
-class ColorChooserButton():
-#class ColorChooserButton(QtGui.QFrame):
-    def __init__(self, parent=None):
-        QtGui.QFrame.__init__(self, parent)
-        self.setFrameStyle(QtGui.QFrame.Box | QtGui.QFrame.Plain)
-        self.setAttribute(QtCore.Qt.WA_PaintOnScreen)
-        self.setAutoFillBackground(True)
-        self.setColor(QtGui.QColor(255,255,255))
-        self.setFixedSize(30,22)
-        if system.systemType == 'Darwin':
-            #the mac's nice look messes up with the colors
-            self.setAttribute(QtCore.Qt.WA_MacMetalStyle, False)
-
-    def setColor(self, qcolor, silent=True):
-        self.qcolor = qcolor
-        
-        self._palette = QtGui.QPalette(self.palette())
-        self._palette.setBrush(QtGui.QPalette.Base, self.qcolor)
-        self._palette.setBrush(QtGui.QPalette.Window, self.qcolor)
-        self.setPalette(self._palette)
-        self.repaint()
-        if not silent:
-            self.emit(QtCore.SIGNAL("color_selected"))
-
-    def sizeHint(self):
-        return QtCore.QSize(24,24)
-
-    def mousePressEvent(self, event):
-        if self.parent():
-            QtCore.QCoreApplication.sendEvent(self.parent(), event)
-        if event.button() == QtCore.Qt.LeftButton:
-            self.openChooser()
-       
-
-    def openChooser(self):
-        """
-        openChooser() -> None
-
-        """
-        color = QtGui.QColorDialog.getColor(self.qcolor, self.parent())
-        if color.isValid():
-            self.setColor(color, silent=False)
-        else:
-            self.setColor(self.qcolor)
-
-
-class ColorWidget(ConstantWidgetMixin):
-#class ColorWidget(QtGui.QWidget, ConstantWidgetMixin):
-    def __init__(self, param, parent=None):
-        """__init__(param: core.vistrail.module_param.ModuleParam,
-                    parent: QWidget)
-        """
-        contents = param.strValue
-        contentsType = param.type
-        QtGui.QWidget.__init__(self, parent)
-        ConstantWidgetMixin.__init__(self, param.strValue)
-        layout = QtGui.QHBoxLayout()
-        self.color_indicator = ColorChooserButton(self)
-        self.connect(self.color_indicator,
-                     QtCore.SIGNAL("color_selected"),
-                     self.update_parent)
-        self._last_contents = contents
-        layout.setMargin(5)
-        layout.setSpacing(5)
-        layout.addWidget(self.color_indicator)
-        layout.addStretch(1)
-        self.setLayout(layout)
-        self.setContents(contents)
-        
-    def contents(self):
-        """contents() -> str
-        Return the string representation of color_indicator
-
-        """
-        return "%s,%s,%s" % (self.color_indicator.qcolor.redF(),
-                             self.color_indicator.qcolor.greenF(),
-                             self.color_indicator.qcolor.blueF())
-        
-    def setContents(self, strValue, silent=True):
-        """setContents(strValue: str) -> None
-        Updates the color_indicator to display the color in strValue
-        
-        """
-        if strValue != '':
-            color = strValue.split(',')
-            qcolor = QtGui.QColor(float(color[0])*255,
-                                  float(color[1])*255,
-                                  float(color[2])*255)
-            self.color_indicator.setColor(qcolor, silent)
-        
-    def mousePressEvent(self, event):
-        if self.parent():
-            QtCore.QCoreApplication.sendEvent(self.parent(), event)
-        QtGui.QWidget.mousePressEvent(self, event)
-        
-    ###########################################################################
-    # event handlers
-
-    def focusInEvent(self, event):
-        """ focusInEvent(event: QEvent) -> None
-        Pass the event to the parent
-
-        """
-        if self.parent():
-            QtCore.QCoreApplication.sendEvent(self.parent(), event)
-        QtGui.QFrame.focusInEvent(self, event)    
-=======
-from gui.modules.constant_configuration import *
->>>>>>> cb72eabb
+from gui.modules.constant_configuration import *