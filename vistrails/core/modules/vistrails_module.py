--- conflicted
+++ resolved
@@ -86,15 +86,9 @@
     def __init__(self, module):
         self.module = module
 
-<<<<<<< HEAD
-    pass
-=======
 class ModuleWasSuspended(ModuleHadError):
     """Exception occurring when a module that was suspended gets updated again.
     """
-
-class ModuleError(Exception):
->>>>>>> 43a056d5
 
 class ModuleError(Exception):
     """Exception representing a VisTrails module runtime error. This
@@ -268,12 +262,8 @@
         self.outputPorts = {}
         self.upToDate = False
         self.had_error = False
-<<<<<<< HEAD
+        self.was_suspended = False
         self.set_output("self", self) # every object can return itself
-=======
-        self.was_suspended = False
-        self.setResult("self", self) # every object can return itself
->>>>>>> 43a056d5
         self.logging = _dummy_logging
 
         # isMethod stores whether a certain input port is a method.
@@ -349,25 +339,13 @@
         """
         return True
 
-<<<<<<< HEAD
     def update_upstream_port(self, port_name):
         """Updates upstream of a single port instead of all ports."""
 
         if port_name in self.inputPorts:
             for connector in self.inputPorts[port_name]:
-                connector.obj.update()
-                if hasattr(connector.obj, 'suspended') and \
-                   connector.obj.suspended:
-                    self.suspended = connector.obj.suspended
+                connector.obj.update() # Might raise
             for connector in copy.copy(self.inputPorts[port_name]):
-=======
-    def updateUpstreamPort(self, port):
-        # update single port
-        if port in self.inputPorts:
-            for connector in self.inputPorts[port]:
-                connector.obj.update() # Might raise
-            for connector in copy.copy(self.inputPorts[port]):
->>>>>>> 43a056d5
                 if connector.obj.get_output(connector.port) is InvalidOutput:
                     self.remove_input_connector(port_name, connector)
 
@@ -402,13 +380,8 @@
         for iport, connectorList in copy.copy(self.inputPorts.items()):
             for connector in connectorList:
                 if connector.obj.get_output(connector.port) is InvalidOutput:
-<<<<<<< HEAD
                     self.remove_input_connector(iport, connector)
                     
-=======
-                    self.removeInputConnector(iport, connector)
-
->>>>>>> 43a056d5
     def update(self):
         """ update() -> None        
         Check if the module is up-to-date then update the
@@ -422,14 +395,7 @@
         elif self.computed:
             return
         self.logging.begin_update(self)
-<<<<<<< HEAD
         self.update_upstream()
-        if self.suspended:
-            self.had_error = True
-            return
-=======
-        self.updateUpstream()
->>>>>>> 43a056d5
         if self.upToDate:
             if not self.computed:
                 self.logging.update_cached(self)
