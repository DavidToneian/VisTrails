--- conflicted
+++ resolved
@@ -54,19 +54,6 @@
     import sha
     sha1_hash = sha.new
 
-<<<<<<< HEAD
-# Valid control parameters should be put here
-LOOP_KEY = 'loop_type'
-WHILE_COND_KEY = 'while_cond'
-WHILE_INPUT_KEY = 'while_input'
-WHILE_OUTPUT_KEY = 'while_output'
-WHILE_MAX_KEY = 'while_max'
-WHILE_DELAY_KEY = 'while_delay'
-CACHE_KEY = 'cache'
-JOB_CACHE_KEY = 'job_cache'
-
-=======
->>>>>>> 6360d089
 class NeedsInputPort(Exception):
     def __init__(self, obj, port):
         self.obj = obj
@@ -424,9 +411,10 @@
             return False
         p_modules = self.moduleInfo['pipeline'].modules
         p_module = p_modules[self.moduleInfo['moduleId']]
-        if p_module.has_control_parameter_with_name(JOB_CACHE_KEY):
+        if p_module.has_control_parameter_with_name(
+                                            ModuleControlParam.JOB_CACHE_KEY):
             jobCache = p_module.get_control_parameter_by_name(
-                                                          JOB_CACHE_KEY).value
+                                       ModuleControlParam.JOB_CACHE_KEY).value
             if jobCache and jobCache.lower() == 'true':
                 return p_module
         return False
@@ -603,24 +591,8 @@
                 self.is_while = True
                 self.compute_while()
             else:
-<<<<<<< HEAD
-                p_modules = self.moduleInfo['pipeline'] and \
-                            self.moduleInfo['pipeline'].modules
-                p_module = p_modules and \
-                           p_modules[self.moduleInfo['moduleId']]
-                if p_module and not self.is_while and \
-                          (p_module.has_control_parameter_with_name(
-                                                            WHILE_COND_KEY) or
-                           p_module.has_control_parameter_with_name(
-                                                              WHILE_MAX_KEY)):
-                    self.is_while = True
-                    self.compute_while()
-                else:
-                    self.compute()
-                    self.addJobCache()
-=======
                 self.compute()
->>>>>>> 6360d089
+                self.addJobCache()
             self.computed = True
         except ModuleSuspended, e:
             self.had_error, self.was_suspended = False, True
