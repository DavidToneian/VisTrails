--- conflicted
+++ resolved
@@ -174,14 +174,9 @@
 
     """
     def __init__(self, module_errors):
-<<<<<<< HEAD
-        """ModuleErrors should be passed a list of ModuleError objects"""
+        """ModuleErrors should be passed a list of ModuleError objects
+        """
         Exception.__init__(self, unicode(tuple(me.msg for me in module_errors)))
-=======
-        """ModuleErrors should be passed a list of ModuleError objects
-        """
-        Exception.__init__(self, str(tuple(me.msg for me in module_errors)))
->>>>>>> 4875b520
         self.module_errors = module_errors
 
 class _InvalidOutput(object):
@@ -1437,24 +1432,6 @@
             if conList==[]:
                 del self.inputPorts[port_name]
 
-<<<<<<< HEAD
-    def create_instance_of_type(self, ident, name, ns=''):
-        """ Create a vistrails module from the module registry.  This creates
-        an instance of the module for use in creating the object output by a
-        Module.
-        """
-        from vistrails.core.modules.module_registry import get_module_registry
-        try:
-            reg = get_module_registry()
-            m = reg.get_module_by_name(ident, name, ns)
-            return m()
-        except:
-            msg = "Cannot get module named " + unicode(name) + \
-                  " with identifier " + unicode(ident) + " and namespace " + ns
-            raise ModuleError(self, msg)
-
-=======
->>>>>>> 4875b520
     def set_streaming(self, UserGenerator):
         """Creates a generator object that computes when the next input is
         received.
