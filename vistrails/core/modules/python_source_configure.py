--- conflicted
+++ resolved
@@ -205,27 +205,7 @@
             else:
                 QsciScintilla.keyPressEvent(self, event)
     
-<<<<<<< HEAD
-        def focusInEvent(self, event):
-            """ disable builder undo/redo actions
-                so that the editor can use its own """
-            bw = getBuilderWindow()
-            self.undoEnabled = bw.undoAction.isEnabled()
-            self.redoEnabled = bw.redoAction.isEnabled()
-            bw.undoAction.setEnabled(False)
-            bw.redoAction.setEnabled(False)
-    
-            QsciScintilla.focusInEvent(self, event)
-    
         def focusOutEvent(self, event):
-            """ restore builder undo/redo actions """
-            bw = getBuilderWindow()
-            bw.undoAction.setEnabled(self.undoEnabled)
-            bw.redoAction.setEnabled(self.redoEnabled)
-
-=======
-        def focusOutEvent(self, event):
->>>>>>> 3a96ea78
             if self.parent():
                 QtCore.QCoreApplication.sendEvent(self.parent(), event)
             QsciScintilla.focusOutEvent(self, event)
