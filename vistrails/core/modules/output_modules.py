from __future__ import division

import os
import sys
import unittest

from vistrails.core.configuration import ConfigurationObject, ConfigField, ConfigPath, get_vistrails_persistent_configuration, get_vistrails_temp_configuration
from vistrails.core.modules.vistrails_module import Module, NotCacheable, ModuleError
from vistrails.core.modules.config import IPort, ModuleSettings
import vistrails.core.system

class OutputMode(object):
    mode_type = None
    priority = -1

    @staticmethod
    def can_compute():
        return False

    def compute_output(self, output_module, configuration=None):
        raise NotImplementedError("Subclass of OutputMode should implement "
                                  "this")

# Ideally, these are globally and locally configurable so that we use
# global settings if nothing is set locally (e.g. output directory)
class OutputModeConfig(dict):
    mode_type = None
    _fields = []
    def __init__(self, *args, **kwargs):
        dict.__init__(self, *args, **kwargs)
        for k, v in self.iteritems():
            if not self.has_field(k):
                raise ValueError('Field "%s" is not declared for class "%s"' %
                                 (k, self.__class__.__name__))

    @classmethod
    def ensure_field_dict(cls):
        if '_field_dict' not in cls.__dict__:
            if '_fields' in cls.__dict__:
                cls._field_dict = dict((f.name, f) for f in cls._fields)
            else:
                cls._field_dict = {}

    @classmethod
    def has_field(cls, k):
        cls_list = [cls]
        while len(cls_list) > 0:
            c = cls_list.pop(0)
            if issubclass(c, OutputModeConfig):
                c.ensure_field_dict()
                if k in c._field_dict:
                    return True
                cls_list.extend(c.__bases__)
        return False
            
    @classmethod
    def get_field(cls, k):
        cls_list = [cls]
        while len(cls_list) > 0:
            c = cls_list.pop(0)
            if issubclass(c, OutputModeConfig):
                c.ensure_field_dict()
                if k in c._field_dict:
                    return c._field_dict[k]
                cls_list.extend(c.__bases__)
        return None

    @classmethod
    def get_all_fields(cls):
        field_dicts = []
        cls_list = [cls]
        while len(cls_list) > 0:
            c = cls_list.pop(0)
            if issubclass(c, OutputModeConfig):
                c.ensure_field_dict()
                field_dicts.append(c._field_dict)
                cls_list.extend(c.__bases__)
        field_dict = {}
        for fd in reversed(field_dicts):
            field_dict.update(fd)
        fields = field_dict.values()
        fields.sort()
        return fields

    @classmethod
    def get_default(cls, k):
        f = cls.get_field(k)
        if f is not None:
            return f.default_val
        return None

    @classmethod
    def has_from_config(cls, config, k):
        if hasattr(cls, 'mode_type'):
            mode_type = cls.mode_type
            if config.has(mode_type):
                subconfig = getattr(config, mode_type)
                if subconfig.has(k):
                    return True
        return False

    @classmethod
    def get_from_config(cls, config, k):
        if hasattr(cls, 'mode_type'):
            mode_type = cls.mode_type
            if config.has(mode_type):
                subconfig = getattr(config, mode_type)
                if subconfig.has(k):
                    return getattr(subconfig, k)
        return None

    @classmethod
    def has_override(cls, k):
        config = get_vistrails_temp_configuration().outputSettings
        return cls.has_from_config(config, k)

    @classmethod
    def get_override(cls, k):
        config = get_vistrails_temp_configuration().outputSettings
        str_val = cls.get_from_config(config, k)
        return cls.get_field(k).from_string(str_val)

    @classmethod
    def has_global_setting(cls, k):
        config = get_vistrails_persistent_configuration().outputDefaultSettings
        return cls.has_from_config(config, k)

    @classmethod
    def get_global_setting(cls, k):
        config = get_vistrails_persistent_configuration().outputDefaultSettings
        return cls.get_from_config(config, k)

    @classmethod
    def has_config_setting(cls, k):
        return cls.has_override(k) or cls.has_global_setting(k)

    def __setitem__(self, k, v):
        if not self.has_field(k):
            raise ValueError('Setting "%s" is not declared for class "%s"' %
                             (k, self.__class__.__name__))
        dict.__setitem__(self, k, v)

    def __getitem__(self, k):
        if self.has_override(k):
            return self.get_override(k)
        try:
            return dict.__getitem__(self, k)
        except KeyError, e:
            if self.has_global_setting(k):
                return self.get_global_setting(k)
            else:
                if self.has_field(k):
                    return self.get_default(k)
            raise e

    def __hasitem__(self, k):
        return (self.has_field(k) or dict.__hasitem__(self, k) or 
                self.has_override(k) or self.has_global_setting(k))

class OutputModule(NotCacheable, Module):
    _input_ports = [IPort('value', "Variant"),
                    IPort('mode_type', "String"),
                    IPort('configuration', "Dictionary")]
    _settings = ModuleSettings(abstract=True)

    # configuration is a dictionary of dictionaries where root-level
    # keys are mode_types and the inner dictionaries are
    # workflow-specific settings

    # want to have mode inheritance here...

    @classmethod
    def ensure_mode_dict(cls):
        if '_output_modes_dict' not in cls.__dict__:
            if '_output_modes' in cls.__dict__:
                cls._output_modes_dict = \
                                dict((mcls.mode_type, (mcls, mcls.priority))
                                     for mcls in cls._output_modes)
            else:
                cls._output_modes_dict = {}
            
    @classmethod
    def register_output_mode(cls, mode_cls, priority=None):
        if mode_cls.mode_type is None:
            raise ValueError("mode_cls.mode_type must not be None")
        if priority is None:
            priority = mode_cls.priority
        cls.ensure_mode_dict()
        if '_output_modes' not in cls.__dict__:
            cls._output_modes = []
        cls._output_modes.append(mode_cls)
        cls._output_modes_dict[mode_cls.mode_type] = (mode_cls, priority)

    @classmethod
    def set_mode_priority(cls, mode_type, priority):
        cls.ensure_mode_dict()

        if mode_type not in cls._output_modes_dict:
            raise ValueError('mode_type "%s" is not set for this module' % 
                             mode_type)
        cls._output_modes_dict[mode_type][1] = priority

    @classmethod
    def get_mode_class(cls, mode_type):
        cls_list = [cls]
        while len(cls_list) > 0:
            c = cls_list.pop(0)
            if issubclass(c, OutputModule):
                c.ensure_mode_dict()
                if mode_type in c._output_modes_dict:
                    return c._output_modes_dict[mode_type][0]
                cls_list.extend(c.__bases__)
        return None

    @classmethod
    def get_sorted_mode_list(cls):
        cls_list = [cls]
        idx = 0
        while idx < len(cls_list):
            for c in cls_list[idx].__bases__:
                if issubclass(c, OutputModule):
                    c.ensure_mode_dict()
                    cls_list.append(c)
            idx += 1

        mode_dict = {}
        for c in reversed(cls_list):
            mode_dict.update(c._output_modes_dict)
        mode_list = [c for c, _ in reversed(sorted(mode_dict.itervalues(), 
                                                   key=lambda x: x[1]))]
        return mode_list

    @classmethod
    def get_mode_tree(cls):
        cls_list = [cls]
        idx = 0
        while idx < len(cls_list):
            for c in cls_list[idx].__bases__:
                if issubclass(c, OutputModule):
                    c.ensure_mode_dict()
                    cls_list.append(c)
            idx += 1

        mode_tree = {}
        for c in reversed(cls_list):
            c.ensure_mode_dict()

    def get_mode_config(self, mode_cls):
        mode_config_cls = mode_cls.config_cls
        mode_config_dict = {}
        configuration = self.force_get_input('configuration')
        if configuration is not None:
            # want to search through all mode classes in case we have
            # base class settings that should trump
            cls_list = [mode_config_cls]
            mode_config_cls_list = []
            while len(cls_list) > 0:
                c = cls_list.pop(0)
                if issubclass(c, OutputModeConfig):
                    mode_config_cls_list.append(c)
                    cls_list.extend(c.__bases__)
            mode_config_cls_list.reverse()

            for mode_config_cls in mode_config_cls_list:
                for k, v in configuration.iteritems():
                    if k == mode_config_cls.mode_type:
                        mode_config_dict.update(v)
        mode_config = mode_config_cls(mode_config_dict)
        return mode_config

    def compute(self):
        mode_cls = None
        self.ensure_mode_dict()
        if self.has_input("mode_type"):
            # use user-specified mode_type
            mode_type = self.get_input("mode_type")
            mode_cls = self.get_mode_class(mode_type)
            if mode_cls is None:
                raise ModuleError(self, 'Cannot output in mode "%s" because '
                                  'that mode has not been defined' % mode_type)
        else:
            # FIXME should have user-setable priorities!

            # determine mode_type based on registered modes by priority,
            # checking if each is possible
            for mcls in self.get_sorted_mode_list():
                if mcls.can_compute():
                    mode_cls = mcls
                    break

        if mode_cls is None:
            raise ModuleError(self, "No output mode is valid, output cannot "
                              "be generated")

        mode_config = self.get_mode_config(mode_cls)
        mode = mode_cls()
        self.annotate({"output_mode": mode.mode_type})
        mode.compute_output(self, mode_config)
                
class StdoutModeConfig(OutputModeConfig):
    mode_type = "stdout"
    _fields = []

class StdoutMode(OutputMode):
    mode_type = "stdout"
    priority = 2
    config_cls = StdoutModeConfig

    @staticmethod
    def can_compute():
        return True

class FileModeConfig(OutputModeConfig):
    mode_type = "file"
    _fields = [ConfigField('file', None, ConfigPath),
               ConfigField('basename', None, str),
               ConfigField('prefix', None, str),
               ConfigField('suffix', None, str),
               ConfigField('dir', None, ConfigPath),
               ConfigField('series', False, bool),
               ConfigField('overwrite', True, bool),
               ConfigField('seriesPadding', 3, int),
               ConfigField('seriesStart', 0, int),
               ConfigField('format', None, str)]

class FileMode(OutputMode):
    mode_type = "file"
    priority = 1
    config_cls = FileModeConfig
    formats = []
    
    # need to reset this after each execution!
    series_next = 0

    @staticmethod
    def can_compute():
        return True

    @classmethod
    def get_formats(cls):
        formats = []
        cls_list = [cls]
        while len(cls_list) > 0:
            c = cls_list.pop(0)
            if issubclass(c, FileMode):
                if 'formats' in c.__dict__:
                    return c.formats
                cls_list.extend(c.__bases__)
        return []

    def get_format(self, configuration=None):
        format_map = {'png': 'png',
                      'jpeg': 'jpg',
                      'jpg': 'jpg',
                      'tif': 'tif',
                      'tiff': 'tif'}
        if configuration is not None and 'format' in configuration:
            conf_format = configuration['format']
            if conf_format.lower() in format_map:
                return format_map[conf_format.lower()]
            return conf_format

        # default is the first listed if it exists
        format_list = self.get_formats()
        if len(format_list) > 0:
            return format_list[0]
        return None

    def get_series_num(self):
        retval = FileMode.series_next 
        FileMode.series_next += 1
        return retval
        
    # FIXME should add format into this computation
    def get_filename(self, configuration, full_path=None, filename=None,
                     dirname=None, basename=None, prefix=None, suffix=None,
                     overwrite=True, series=False, series_padding=3):
        # if prefix/suffix/series are overridden, want to use them
        # instead of name...
        if full_path is None:
            # use file if overridden or none of the file params are
            # overridden and the file is not None

            overwrite = configuration['overwrite']
            if (configuration.has_override('file') or
                (not (configuration.has_override('basename') or
                      configuration.has_override('prefix') or
                      configuration.has_override('suffix') or
                      configuration.has_override('dir') or
                      configuration.has_override('series') or
                      configuration.has_override('seriesPadding') or
                      configuration.has_override('seriesStart')) and
                 'file' in configuration and
                 configuration['file'] is not None)):
                full_path = configuration['file']
            else:
                if configuration['basename'] is not None:
                    basename = configuration['basename']
                if configuration['prefix'] is not None:
                    prefix = configuration['prefix']
                if configuration['suffix'] is not None:
                    suffix = configuration['suffix']
                if configuration['dir'] is not None:
                    dirname = configuration['dir']
                if configuration['series'] is not None:
                    series = configuration['series']
                if configuration['seriesPadding'] is not None:
                    series_padding = configuration['seriesPadding']

        if full_path is None:                
            # should any of these necessitate series=True?
            if basename is None:
                basename = 'vt_out'
            if prefix is None:
                prefix = ''
            if suffix is None:
                suffix = ''
            if dirname is None:
                # FIXME should unify with VisTrails output
                # directory global!  should check for abspath (if
                # not, use relative to global output directory)
                dirname = ''

            # seriesPadding and series have defaults so no
            # need to default them

            if not overwrite and series:
                # need to find first open slot
                full_path = None
                while full_path is None or os.path.exists(full_path):
                    series_str = (("%%0%dd" % series_padding) % 
                                  self.get_series_num())
                    full_path = os.path.join(dirname, "%s%s%s%s" % 
                                             (prefix, basename, 
                                              series_str, suffix))
            else:
                if series:
                    series_str = (("%%0%dd" % series_padding) % 
                                  self.get_series_num())
                else:
                    series_str = ""
                full_path = os.path.join(dirname, "%s%s%s%s" % 
                                         (prefix, basename, series_str, 
                                          suffix))
            if not overwrite and os.path.exists(full_path):
                raise IOError('File "%s" exists and overwrite is False' % full_path)

        return full_path
        
class FileToFileMode(FileMode):
    def compute_output(self, output_module, configuration=None):
        old_fname = output_module.get_input('value').name
        full_path = self.get_filename(configuration)
        # we know we are in overwrite mode because it would have been
        # flagged otherwise
        if os.path.exists(full_path):
            try:
                os.remove(full_path)
            except OSError, e:
                raise ModuleError(output_module, 
                                  ('Could not delete existing '
                                   'path "%s"' % full_path))
        try:
            vistrails.core.system.link_or_copy(old_fname, full_path)
        except OSError, e:
            msg = "Could not create file '%s': %s" % (full_path, e)
            raise ModuleError(output_module, msg)

class FileToStdoutMode(StdoutMode):
    def compute_output(self, output_module, configuration=None):
        fname = output_module.get_input('value').name
        with open(fname, 'r') as f:
            for line in f:
                sys.stdout.write(line)

class GenericToStdoutMode(StdoutMode):
    def compute_output(self, output_module, configuration=None):
        value = output_module.get_input('value')
        print >>sys.stdout, value

class GenericToFileMode(FileMode):
    def compute_output(self, output_module, configuration=None):
        value = output_module.get_input('value')
        filename = self.get_filename(configuration)
        with open(filename, 'w') as f:
            print >>f, value

class GenericOutput(OutputModule):
    _settings = ModuleSettings(configure_widget="vistrails.gui.modules.output_configuration:OutputModuleConfigurationWidget")
    _output_modes = [GenericToStdoutMode, GenericToFileMode]

class FileOutput(OutputModule):
    _settings = ModuleSettings(configure_widget="vistrails.gui.modules.output_configuration:OutputModuleConfigurationWidget")
    # should set file as a higher priority here...
    _input_ports = [('value', 'File')]
    _output_modes = [FileToStdoutMode, FileToFileMode]

class ImageFileModeConfig(FileModeConfig):
    mode_type = "imageFile"
    _fields = [ConfigField('width', 800, int),
               ConfigField('height', 600, int)]

class ImageFileMode(FileMode):
    config_cls = ImageFileModeConfig
    mode_type = "imageFile"

class RichTextOutput(OutputModule):
    _settings = ModuleSettings(configure_widget="vistrails.gui.modules.output_configuration:OutputModuleConfigurationWidget")
    _input_ports = [('value', 'File')]
    _output_modes = [FileToFileMode]

<<<<<<< HEAD
class IPythonModeConfig(OutputModeConfig):
    mode_type = "ipython"
    _fields = []

class IPythonMode(OutputMode):
    mode_type = "ipython"
    priority = 2
    config_cls = IPythonModeConfig

    @staticmethod
    def can_compute():
        try:
            import __main__ as main
            if hasattr(main, '__file__'):
                return False
            import IPython.core.display
            return True
        except ImportError:
            return False

    def compute_output(self, output_module, configuration=None):
        from IPython.core.display import display

        value = output_module.get_input('value')
        display(value)

_modules = [OutputModule, GenericOutput, FileOutput]
=======
_modules = [OutputModule, GenericOutput, FileOutput, RichTextOutput]
>>>>>>> 6876bdd7

# need to put WebOutput, ImageOutput, RichTextOutput, SVGOutput, etc. elsewhere

class TestOutputModeConfig(unittest.TestCase):
    def test_fields(self):
        class AlteredFileModeConfig(FileModeConfig):
            _fields = [ConfigField("newattr", 3, int)]
            
        self.assertTrue(AlteredFileModeConfig.has_field("overwrite"))
        self.assertTrue(AlteredFileModeConfig.has_field("newattr"))

    def test_config(self):
        config_obj = ConfigurationObject(file=ConfigurationObject(seriesStart=5))
        self.assertTrue(FileModeConfig.has_from_config(config_obj, 
                                                       "seriesStart"))
        self.assertEqual(FileModeConfig.get_from_config(config_obj, 
                                                        "seriesStart"), 5)
        
    def test_subclass_config(self):
        class AlteredFileModeConfig(FileModeConfig):
            mode_type = "file"
            _fields = [ConfigField("newattr", 3, int)]
        config_obj = ConfigurationObject(file=ConfigurationObject(seriesStart=5))
        self.assertEqual(AlteredFileModeConfig.get_from_config(config_obj, 
                                                        "seriesStart"), 5)

    def test_get_item(self):
        config = FileModeConfig()
        self.assertEqual(config["seriesStart"], 0)        

    def test_get_default(self):
        self.assertEqual(FileModeConfig.get_default("seriesStart"), 0)

if __name__ == '__main__':
    import vistrails.core.application
    app = vistrails.core.application.init()
    unittest.main()<|MERGE_RESOLUTION|>--- conflicted
+++ resolved
@@ -509,7 +509,6 @@
     _input_ports = [('value', 'File')]
     _output_modes = [FileToFileMode]
 
-<<<<<<< HEAD
 class IPythonModeConfig(OutputModeConfig):
     mode_type = "ipython"
     _fields = []
@@ -536,10 +535,7 @@
         value = output_module.get_input('value')
         display(value)
 
-_modules = [OutputModule, GenericOutput, FileOutput]
-=======
 _modules = [OutputModule, GenericOutput, FileOutput, RichTextOutput]
->>>>>>> 6876bdd7
 
 # need to put WebOutput, ImageOutput, RichTextOutput, SVGOutput, etc. elsewhere
 
