###############################################################################
##
## Copyright (C) 2014-2015, New York University.
## Copyright (C) 2011-2014, NYU-Poly.
## Copyright (C) 2006-2011, University of Utah.
## All rights reserved.
## Contact: contact@vistrails.org
##
## This file is part of VisTrails.
##
## "Redistribution and use in source and binary forms, with or without
## modification, are permitted provided that the following conditions are met:
##
##  - Redistributions of source code must retain the above copyright notice,
##    this list of conditions and the following disclaimer.
##  - Redistributions in binary form must reproduce the above copyright
##    notice, this list of conditions and the following disclaimer in the
##    documentation and/or other materials provided with the distribution.
##  - Neither the name of the New York University nor the names of its
##    contributors may be used to endorse or promote products derived from
##    this software without specific prior written permission.
##
## THIS SOFTWARE IS PROVIDED BY THE COPYRIGHT HOLDERS AND CONTRIBUTORS "AS IS"
## AND ANY EXPRESS OR IMPLIED WARRANTIES, INCLUDING, BUT NOT LIMITED TO,
## THE IMPLIED WARRANTIES OF MERCHANTABILITY AND FITNESS FOR A PARTICULAR
## PURPOSE ARE DISCLAIMED. IN NO EVENT SHALL THE COPYRIGHT HOLDER OR
## CONTRIBUTORS BE LIABLE FOR ANY DIRECT, INDIRECT, INCIDENTAL, SPECIAL,
## EXEMPLARY, OR CONSEQUENTIAL DAMAGES (INCLUDING, BUT NOT LIMITED TO,
## PROCUREMENT OF SUBSTITUTE GOODS OR SERVICES; LOSS OF USE, DATA, OR PROFITS;
## OR BUSINESS INTERRUPTION) HOWEVER CAUSED AND ON ANY THEORY OF LIABILITY,
## WHETHER IN CONTRACT, STRICT LIABILITY, OR TORT (INCLUDING NEGLIGENCE OR
## OTHERWISE) ARISING IN ANY WAY OUT OF THE USE OF THIS SOFTWARE, EVEN IF
## ADVISED OF THE POSSIBILITY OF SUCH DAMAGE."
##
###############################################################################
from __future__ import division

import copy
import inspect
import os
import re
import sys
import traceback

import vistrails
from vistrails.core import debug
from vistrails.core import get_vistrails_application
from vistrails.core.configuration import get_vistrails_configuration
from vistrails.core.modules.module_descriptor import ModuleDescriptor
from vistrails.core.utils import versions_increasing, VistrailsInternalError
from vistrails.db.domain import DBPackage


vistrails_dir = os.path.dirname(os.path.realpath(vistrails.__file__))

##############################################################################

class Package(DBPackage):
    Base, User, Other = 0, 1, 2

    FIX_PACKAGE_NAMES = ["api", "core", "db", "gui", "packages", "tests"]

    class InitializationFailed(Exception):
        def __init__(self, package, tracebacks):
            self.package = package
            self.tracebacks = tracebacks
        def __str__(self):
            try:
                name = self.package.name
                if name is None:
                    name = 'codepath <%s>' % self.package.codepath
            except AttributeError:
                name = 'codepath <%s>' % self.package.codepath
            return ("Package '%s' failed to initialize because of the "
                    "following exceptions:\n%s" % \
                        (name, "\n".join(self.tracebacks)))

    class LoadFailed(Exception):
        def __init__(self, package, exception, traceback):
            self.package = package
            self.exception = exception
            self.traceback = traceback
        def __str__(self):
            return ("Package '%s' failed to load, raising '%s: %s'. Traceback:\n%s" %
                    (self.package.codepath,
                     self.exception.__class__.__name__,
                     self.exception,
                     self.traceback))

    class MissingDependency(Exception):
        def __init__(self, package, dependencies):
            self.package = package
            self.dependencies = dependencies
        def __str__(self):
            def dep_string(dep):
                retval = dep[0]
                if dep[1] is not None:
                    retval += ': requires version >= %s' % dep[1]
                    if dep[2] is not None:
                        retval += ' and <= %s' % dep[2]
                elif dep[2] is not None:
                    retval += ': requires version <= %s' % dep[2]
                return retval

            return ("Package '%s' has unmet dependencies:\n  %s" %
                    (self.package.name,
                     '\n  '.join([dep_string(d) for d in self.dependencies])))

    def __init__(self, *args, **kwargs):
        if 'load_configuration' in kwargs:
            arg = kwargs['load_configuration']
            if not isinstance(arg, (int, long)):
                if isinstance(arg, bool):
                    if arg:
                        kwargs['load_configuration'] = 1
                    else:
                        kwargs['load_configuration'] = 0
                    # kwargs['load_configuration'] = 1 if arg else 0
                else:
                    raise VistrailsInternalError("Cannot convert "
                                                 "load_configuration")

        DBPackage.__init__(self, *args, **kwargs)
        self.set_defaults()
        self._force_no_unload = None
        self._force_unload = None
        self._force_sys_unload = None
        self._imports_are_good = True
    
    def __copy__(self):
        Package.do_copy(self)

    def set_defaults(self, other=None):
        self.setup_indices()
        if other is None:
            self._module = None
            self._init_module = None
            self._loaded = False
            self._initialized = False
            self._abs_pkg_upgrades = {}
            self.package_dir = None
            self.prefix = None
            self.py_dependencies = set()
            self.old_identifiers = []
            self._default_configuration = None
            self._persistent_configuration = None
        else:
            self._module = other._module
            self._init_module = other._init_module
            self._loaded = other._loaded
            self._initialized = other._initialized
            self._abs_pkg_upgrades = copy.copy(other._abs_pkg_upgrades)
            self.package_dir = other.package_dir
            self.prefix = other.prefix
            self.py_dependencies = copy.copy(other.py_dependencies)
            self.old_identifiers = [i for i in self.old_identifiers]
            self._default_configuration = \
                                        copy.copy(other._default_configuration)
            self._persistent_configuration = \
                                    copy.copy(other._persistent_configuration)

        # FIXME decide whether we want None or ''
        if self.version is None:
            self.version = ''

    def setup_indices(self):
        self.descriptor_versions = self.db_module_descriptors_name_index
        self.descriptors_by_id = self.db_module_descriptors_id_index
        self.descriptors = {}
        for key, desc in self.descriptor_versions.iteritems():
            key = key[:2]
            if key in self.descriptors:
                old_desc = self.descriptors[key]
                if versions_increasing(old_desc.version, desc.version):
                    self.descriptors[key] = desc
            else:
                self.descriptors[key] = desc

    def do_copy(self, new_ids=False, id_scope=None, id_remap=None):
        cp = DBPackage.do_copy(self, new_ids, id_scope, id_remap)
        cp.__class__ = Package
        cp.set_defaults(self)
        
    @staticmethod
    def convert(_package):
        if _package.__class__ == Package:
            return
        _package.__class__ = Package

        for descriptor in _package.db_module_descriptors:
            ModuleDescriptor.convert(descriptor)
        _package.set_defaults()

    ##########################################################################
    # Properties
    
    id = DBPackage.db_id
    name = DBPackage.db_name
    identifier = DBPackage.db_identifier
    description = DBPackage.db_description
    version = DBPackage.db_version
    codepath = DBPackage.db_codepath
    load_configuration = DBPackage.db_load_configuration
    descriptor_list = DBPackage.db_module_descriptors

    def add_descriptor(self, desc):
        self.db_add_module_descriptor(desc)
        key = (desc.name, desc.namespace)
        if key in self.descriptors:
            old_desc = self.descriptors[key]
            if versions_increasing(old_desc.version, desc.version):
                self.descriptors[key] = desc
        else:
            self.descriptors[key] = desc
        
    def delete_descriptor(self, desc):
        self.db_delete_module_descriptor(desc)
        # FIXME hard to incremental updates here so we'll just recreate
        # this can be slow
        self.setup_indices()

    def _get_module(self):
        return self._module
    module = property(_get_module)

    def _get_init_module(self):
        return self._init_module
    init_module = property(_get_init_module)

    def _get_configuration(self):
        if hasattr(self._module, 'configuration'):
            return self._module.configuration
        else:
            return None
    def _set_configuration(self, configuration):
        if hasattr(self._module, 'configuration'):
            self._module.configuration = configuration
        else:
            raise AttributeError("Can't set configuration on a module "
                                 "without one")
    configuration = property(_get_configuration, _set_configuration)

    ##########################################################################
    # Operators

    def __hash__(self):
        if self.identifier and self.version:
            return (type(self), self.identifier, self.version).__hash__()
        return (type(self), self.codepath).__hash__()

    def __eq__(self, other):
        return (type(self) == type(other) and 
                self.identifier == other.identifier and
                self.version == other.version)

    def __str__(self):
        return ("Package(id=%s, identifier=%s, version=%s, name=%s, "
                "codepath=%s") % (self.id, self.identifier,
                                  self.version, self.name,
                                  self.codepath)

    ##########################################################################
    # Methods

    _python_lib_regex = re.compile(r'python[0-9.]+[a-z]?/lib/(?!vistrails)',
                                   re.IGNORECASE)
    _lib_python_regex = re.compile(r'lib/python[0-9.]+[a-z]?/(?!vistrails)',
                                   re.IGNORECASE)
    def import_override(self, orig_import,
                        name, globals, locals, fromlist, level,
                        package_importing_directly):
        def in_package_list(pkg_name, pkg_list):
            if pkg_list is None:
                return False
            for pkg in pkg_list:
                if pkg_name == pkg or pkg_name.startswith(pkg + '.'):
                    return True
            return False

        def is_sys_pkg(pkg):
            try:
                pkg_fname = pkg.__file__
            except AttributeError:
                return True
            if os.path.realpath(pkg_fname).startswith(vistrails_dir):
                return False
            if "site-packages" in pkg_fname:
                return True
            if os.sep != '/':
                pkg_fname = pkg_fname.replace(os.sep, '/')
            return (self._python_lib_regex.search(pkg_fname) or
                    self._lib_python_regex.search(pkg_fname))

        sys_modules = sys.modules.keys()

        def checked_add_package(qual_name, pkg):
            if qual_name in sys_modules:
                return
            if (not in_package_list(qual_name, self._force_no_unload) and
                    (self._force_sys_unload or not is_sys_pkg(pkg)
                     or in_package_list(qual_name, self._force_unload)) and
                     not qual_name.endswith('_rc')):
                self.py_dependencies.add(qual_name)

        fixed = False
        try:
            res = orig_import(name, globals, locals, fromlist, level)
        except ImportError:
            if not package_importing_directly:
                # We only fix stuff imported directly from a package, i.e. we
                # only tolerate misspellings in the package's code
                raise

            # backward compatibility for packages that import without
            # "vistrails." prefix
            for pkg in Package.FIX_PACKAGE_NAMES:
                if name == pkg or name.startswith(pkg + '.'):
                    if self._imports_are_good: # only warn first time
                        self._imports_are_good = False
                        debug.warning(
                            "In package '%s', Please use the 'vistrails.' "
                            "prefix when importing vistrails packages (%s)" %
                            (self.identifier or self.codepath, name))
                    fixed = pkg
                    name = "vistrails." + name
                    break
            if fixed:
                res = orig_import(name, globals, locals, fromlist, level)
            else:
                raise
        mod = res

        if not fromlist:
            checked_add_package(mod.__name__, mod)
            for comp in name.split('.')[1:]:
                try:
                    mod = getattr(mod, comp)
                    checked_add_package(mod.__name__, mod)
                except AttributeError:
                    break
        else:
            res_name = mod.__name__
            checked_add_package(mod.__name__, mod)
            for from_name in fromlist:
                qual_name = res_name + '.' + from_name
                checked_add_package(qual_name, mod)

        if fixed and not fromlist:
            return getattr(res, fixed)
        else:
            return res

    def get_py_deps(self):
        return self.py_dependencies

    def load(self, prefix=None):
        """load(module=None). Loads package's module.

        If package is already loaded, this is a NOP.

        """

        errors = []
        if self._loaded:
            return

        def import_from(p_path):
            # print 'running import_from'
            try:
                # print p_path + self.codepath
                self.prefix = p_path
                __import__(p_path + self.codepath,
                           globals(),
                           locals(),
                           [])
                self._module = module = sys.modules[p_path + self.codepath]
                self.py_dependencies.add(p_path + self.codepath)
                self._package_type = self.Base

                if hasattr(module, "_force_no_unload_pkg_list"):
                    self._force_no_unload = module._force_no_unload_pkg_list
                else:
                    self._force_no_unload = []
                if hasattr(module, "_force_unload_pkg_list"):
                    self._force_unload = module._force_unload_pkg_list
                else:
                    self._force_unload = []
                if hasattr(module, "_force_sys_unload"):
                    self._force_sys_unload = module._force_sys_unload
                else:
                    self._force_sys_unload = False
            except ImportError, e:
                errors.append(traceback.format_exc())
                self.prefix = None
                return False
            return True

        try:
            if self.prefix is not None:
                r = not import_from(self.prefix)
            elif prefix is not None:
                r = not import_from(prefix)
            else:
                r = (not import_from('vistrails.packages.') and
                     not import_from('userpackages.'))
        except Exception, e:
            raise self.LoadFailed(self, e, traceback.format_exc())

        if r:
            raise self.InitializationFailed(self, errors)

        self.set_properties()
        self.do_load_configuration()

    def initialize(self):
        if not self._loaded:
            raise VistrailsInternalError("Called initialize() on non-loaded "
                                         "Package %s" % self.codepath)

        self.check_requirements()

        try:
            name = self.prefix + self.codepath + '.init'
            try:
                __import__(name, globals(), locals(), [])
            except ImportError, e:
                # FIXME !!! Want to differentiate between .init not
                # existing and an error with an import in the .init
                # file !!!
                if str(e) != 'No module named init':
                    raise
                else:
                    self._init_module = self._module
            else:
                self._init_module = sys.modules[name]
                self.py_dependencies.add(name)
                # Copy attributes (shallow) from _module into _init_module's namespace and point _module to _init_module
                module_attributes = ['identifier', 'name', 'version',
                                     'configuration', 'package_dependencies',
                                     'package_requirements',
                                     'can_handle_identifier',
                                     'can_handle_vt_file']
                for attr in module_attributes:
                    if (hasattr(self._module, attr) and
                            not hasattr(self._init_module, attr)):
                        setattr(self._init_module, attr, getattr(self._module, attr))
                self._module = self._init_module

            if hasattr(self._init_module, 'initialize'):
                self._init_module.initialize()
        except Exception, e:
            debug.unexpected_exception(e)
            self.unload()
            raise

    def unload(self):
        for path in self.py_dependencies:
            if path not in sys.modules:
                pass
            elif not getattr(get_vistrails_configuration(),
                             'dontUnloadModules',
                             False):
                debug.debug("deleting from sys.modules: %s" % path)
                del sys.modules[path]
        self.py_dependencies.clear()
        self._loaded = False

    def set_properties(self):
        # Set properties
        try:
            self._loaded = True
            self.name = self._module.name
            self.identifier = self._module.identifier
            self.version = self._module.version
            if hasattr(self._module, "old_identifiers"):
                self.old_identifiers = self._module.old_identifiers
            self.package_dir = os.path.dirname(self._module.__file__)
        except AttributeError, e:
            try:
                v = self._module.__file__
            except AttributeError:
                v = self._module
            raise e
        descr = inspect.getdoc(self._module)
        if descr:
            self.description = re.sub('^ *\n', '', descr.rstrip())
        else:
            self.description = "(No description available)"

    def can_handle_all_errors(self):
        return hasattr(self._init_module, 'handle_all_errors')

    def can_handle_upgrades(self):
        return hasattr(self._init_module, 'handle_module_upgrade_request')

    def can_handle_identifier(self, identifier):
        """ Asks package if it can handle this package
        """
        try:
            return (hasattr(self.init_module, 'can_handle_identifier') and
                    self.init_module.can_handle_identifier(identifier))
        except Exception, e:
            debug.unexpected_exception(e)
            debug.critical("Got exception calling %s's can_handle_identifier: "
                           "%s\n%s" % (self.name,
                                       debug.format_exception(e),
                                       traceback.format_exc()))
            return False

    def can_handle_vt_file(self, name):
        """ Asks package if it can handle a file inside a zipped vt file
        """
        try:
            return (hasattr(self.init_module, 'can_handle_vt_file') and
                    self.init_module.can_handle_vt_file(name))
        except Exception, e:
            debug.unexpected_exception(e)
            debug.critical("Got exception calling %s's can_handle_vt_file: "
                           "%s\n%s" % (self.name,
                                       debug.format_exception(e),
                                       traceback.format_exc()))
            return False

    def can_handle_missing_modules(self):
        return hasattr(self._init_module, 'handle_missing_module')

    def handle_all_errors(self, *args, **kwargs):
        return self._init_module.handle_all_errors(*args, **kwargs)

    def handle_module_upgrade_request(self, *args, **kwargs):
        return self._init_module.handle_module_upgrade_request(*args, **kwargs)
        
    def handle_missing_module(self, *args, **kwargs):
        """report_missing_module(name, namespace):

        Calls the package's module handle_missing_module function, if
        present, to allow the package to dynamically add a missing
        module.
        """
        return self._init_module.handle_missing_module(*args, **kwargs)

    def add_abs_upgrade(self, new_desc, name, namespace, module_version):
        key = (name, namespace)
        if key not in self._abs_pkg_upgrades:
            self._abs_pkg_upgrades[key] = {}
        self._abs_pkg_upgrades[key][module_version] = new_desc

    def has_abs_upgrade(self, name, namespace='', module_version=''):
        key = (name, namespace)
        if key not in self._abs_pkg_upgrades:
            return False
        if module_version and module_version not in self._abs_pkg_upgrades[key]:
            return False
        return True
        
    def get_abs_upgrade(self, name, namespace='', module_version=''):
        key = (name, namespace)
        if key in self._abs_pkg_upgrades:
            if module_version:
                if module_version in self._abs_pkg_upgrades[key]:
                    return self._abs_pkg_upgrades[key][module_version]
            else:
                latest_version = max(self._abs_pkg_upgrades[key].iterkeys())
                return self._abs_pkg_upgrades[key][latest_version]
        return None

    def has_contextMenuName(self):
        return hasattr(self._init_module, 'contextMenuName')

    def contextMenuName(self, signature):
        return self._init_module.contextMenuName(signature)
    
    def has_callContextMenu(self):
        return hasattr(self._init_module, 'callContextMenu')

    def callContextMenu(self, signature):
        return self._init_module.callContextMenu(signature)

    def loadVistrailFileHook(self, controller, bundle):
        if hasattr(self._init_module, 'loadVistrailFileHook'):
            try:
                self._init_module.loadVistrailFileHook(controller, bundle)
            except Exception, e:
                debug.unexpected_exception(e)
                debug.critical("Got exception in %s's loadVistrailFileHook(): "
                               "%s\n%s" % (self.name,
                                           debug.format_exception(e),
                                           traceback.format_exc()))

    def saveVistrailFileHook(self, controller, bundle):
        if hasattr(self._init_module, 'saveVistrailFileHook'):
            try:
                self._init_module.saveVistrailFileHook(controller, bundle)
            except Exception, e:
                debug.unexpected_exception(e)
                debug.critical("Got exception in %s's saveVistrailFileHook(): "
<<<<<<< HEAD
                               "%s\n%s" % (self.name,
                                           debug.format_exception(e),
                                           traceback.format_exc()))

=======
                               "%s: %s" % (self.name, type(e).__name__,
                                           ', '.join(e.args)))
>>>>>>> db3d4fd3
    def check_requirements(self):
        try:
            callable_ = self._module.package_requirements
        except AttributeError:
            return
        else:
            callable_()

    def menu_items(self):
        try:
            callable_ = self._module.menu_items
        except AttributeError:
            return None
        else:
            try:
                return callable_()
            except Exception, e:
                debug.unexpected_exception(e)
                debug.critical("Couldn't load menu items for %s: %s\n%s" % (
                               self.name, debug.format_exception(e),
                               traceback.format_exc()))

    def finalize(self):
        if not self._initialized:
            return
        debug.log("Finalizing %s" % self.name)
        try:
            callable_ = self._module.finalize
        except AttributeError:
            pass
        else:
            try:
                callable_()
            except Exception, e:
                debug.unexpected_exception(e)
                debug.critical("Couldn't finalize %s: %s\n%s" % (
                               self.name, debug.format_exception(e),
                               traceback.format_exc()))
        # Save configuration
        if self.load_configuration and self.configuration is not None:
            self.persist_configuration()
        self.unload()
        self._module = None
        self._init_module = None
        self._initialized = False

    def dependencies(self):
        deps = []
        try:
            callable_ = self._module.package_dependencies
        except AttributeError:
            pass
        else:
            try:
                deps = callable_()
            except Exception, e:
                debug.critical(
                        "Couldn't get dependencies of %s: %s\n%s" % (
                            self.name, debug.format_exception(e),
                            traceback.format_exc()))
                deps = []

        if self._module is not None and \
                hasattr(self._module, '_dependencies'):
            deps.extend(self._module._dependencies)
        return deps

    def initialized(self):
        return self._initialized

    ##########################################################################
    # Configuration

    def _get_persistent_configuration(self):
        return self._persistent_configuration
    def _set_persistent_configuration(self, config):
        self._persistent_configuration = config
    persistent_configuration = property(_get_persistent_configuration,
                                        _set_persistent_configuration)

    def do_load_configuration(self):
        # Sometimes we don't want to change startup.xml, for example
        # when peeking at a package that's on the available package list
        # on edit -> preferences. That's what the load_configuration field
        # is for
        if self.load_configuration:
            if self.configuration is not None:
                # hold a copy of the initial configuration so it can be reset
                self._default_configuration = copy.copy(self.configuration)

                # now we update the actual configuration in place so it is
                # available to the package itself
                if self.persistent_configuration is not None:
                    self.configuration.update(self.persistent_configuration)
                else:
                    # we don't have a persisted configuration so we
                    # should create one
                    self.persistent_configuration = \
                                                copy.copy(self.configuration)
                    self.persist_configuration(True)

        
    def persist_configuration(self, no_update=False):
        if self.load_configuration:
            if not no_update:
                self.persistent_configuration.update(self.configuration)
            # make sure startup is updated to reflect changes
            get_vistrails_application().startup.persist_pkg_configuration(
                self.codepath, self.persistent_configuration)

    def reset_configuration(self):
        """Reset package configuration to original package settings.

        """
        self.configuration = copy.copy(self._default_configuration)
        if self.load_configuration:
            self.persistent_configuration = copy.copy(self.configuration)
            self.persist_configuration(True)<|MERGE_RESOLUTION|>--- conflicted
+++ resolved
@@ -594,15 +594,10 @@
             except Exception, e:
                 debug.unexpected_exception(e)
                 debug.critical("Got exception in %s's saveVistrailFileHook(): "
-<<<<<<< HEAD
                                "%s\n%s" % (self.name,
                                            debug.format_exception(e),
                                            traceback.format_exc()))
 
-=======
-                               "%s: %s" % (self.name, type(e).__name__,
-                                           ', '.join(e.args)))
->>>>>>> db3d4fd3
     def check_requirements(self):
         try:
             callable_ = self._module.package_requirements
