###############################################################################
##
## Copyright (C) 2011-2014, NYU-Poly.
## Copyright (C) 2006-2011, University of Utah. 
## All rights reserved.
## Contact: contact@vistrails.org
##
## This file is part of VisTrails.
##
## "Redistribution and use in source and binary forms, with or without 
## modification, are permitted provided that the following conditions are met:
##
##  - Redistributions of source code must retain the above copyright notice, 
##    this list of conditions and the following disclaimer.
##  - Redistributions in binary form must reproduce the above copyright 
##    notice, this list of conditions and the following disclaimer in the 
##    documentation and/or other materials provided with the distribution.
##  - Neither the name of the University of Utah nor the names of its 
##    contributors may be used to endorse or promote products derived from 
##    this software without specific prior written permission.
##
## THIS SOFTWARE IS PROVIDED BY THE COPYRIGHT HOLDERS AND CONTRIBUTORS "AS IS" 
## AND ANY EXPRESS OR IMPLIED WARRANTIES, INCLUDING, BUT NOT LIMITED TO, 
## THE IMPLIED WARRANTIES OF MERCHANTABILITY AND FITNESS FOR A PARTICULAR 
## PURPOSE ARE DISCLAIMED. IN NO EVENT SHALL THE COPYRIGHT HOLDER OR 
## CONTRIBUTORS BE LIABLE FOR ANY DIRECT, INDIRECT, INCIDENTAL, SPECIAL, 
## EXEMPLARY, OR CONSEQUENTIAL DAMAGES (INCLUDING, BUT NOT LIMITED TO, 
## PROCUREMENT OF SUBSTITUTE GOODS OR SERVICES; LOSS OF USE, DATA, OR PROFITS; 
## OR BUSINESS INTERRUPTION) HOWEVER CAUSED AND ON ANY THEORY OF LIABILITY, 
## WHETHER IN CONTRACT, STRICT LIABILITY, OR TORT (INCLUDING NEGLIGENCE OR 
## OTHERWISE) ARISING IN ANY WAY OUT OF THE USE OF THIS SOFTWARE, EVEN IF 
## ADVISED OF THE POSSIBILITY OF SUCH DAMAGE."
##
###############################################################################
import copy
import inspect
import os
import re
import sys
import traceback

import vistrails
from vistrails.core import debug
from vistrails.core import get_vistrails_application
from vistrails.core.configuration import ConfigurationObject
from vistrails.core.modules.module_descriptor import ModuleDescriptor
from vistrails.core.utils import versions_increasing, VistrailsInternalError
from vistrails.core.utils.uxml import (named_elements, enter_named_element)
from vistrails.db.domain import DBPackage


vistrails_dir = os.path.dirname(os.path.realpath(vistrails.__file__))

##############################################################################

class Package(DBPackage):
    Base, User, Other = 0, 1, 2

    FIX_PACKAGE_NAMES = ["api", "core", "db", "gui", "packages", "tests"]

    class InitializationFailed(Exception):
        def __init__(self, package, tracebacks):
            self.package = package
            self.tracebacks = tracebacks
        def __str__(self):
            try:
                name = self.package.name
                if name is None:
                    name = 'codepath <%s>' % self.package.codepath
            except AttributeError:
                name = 'codepath <%s>' % self.package.codepath
            return ("Package '%s' failed to initialize because of the "
                    "following exceptions:\n%s" % \
                        (name, "\n".join(self.tracebacks)))

    class LoadFailed(Exception):
        def __init__(self, package, exception, traceback):
            self.package = package
            self.exception = exception
            self.traceback = traceback
        def __str__(self):
            return ("Package '%s' failed to load, raising '%s: %s'. Traceback:\n%s" %
                    (self.package.codepath,
                     self.exception.__class__.__name__,
                     self.exception,
                     self.traceback))

    class MissingDependency(Exception):
        def __init__(self, package, dependencies):
            self.package = package
            self.dependencies = dependencies
        def __str__(self):
            def dep_string(dep):
                retval = dep[0]
                if dep[1] is not None:
                    retval += ': requires version >= %s' % dep[1]
                    if dep[2] is not None:
                        retval += ' and <= %s' % dep[2]
                elif dep[2] is not None:
                    retval += ': requires version <= %s' % dep[2]
                return retval

            return ("Package '%s' has unmet dependencies:\n  %s" %
                    (self.package.name,
                     '\n  '.join([dep_string(d) for d in self.dependencies])))

    def __init__(self, *args, **kwargs):
        if 'load_configuration' in kwargs:
            arg = kwargs['load_configuration']
            if not isinstance(arg, (int, long)):
                if isinstance(arg, bool):
                    if arg:
                        kwargs['load_configuration'] = 1
                    else:
                        kwargs['load_configuration'] = 0
                    # kwargs['load_configuration'] = 1 if arg else 0
                else:
                    raise VistrailsInternalError("Cannot convert "
                                                 "load_configuration")

        DBPackage.__init__(self, *args, **kwargs)
        self.set_defaults()
        self._force_no_unload = None
        self._force_unload = None
        self._force_sys_unload = None
        self._imports_are_good = True
    
    def __copy__(self):
        Package.do_copy(self)

    def set_defaults(self, other=None):
        self.setup_indices()
        if other is None:
            self._module = None
            self._init_module = None
            self._loaded = False
            self._initialized = False
            self._abs_pkg_upgrades = {}
            self.package_dir = None
            self.prefix = None
            self.py_dependencies = set()
            self.old_identifiers = []
            self._default_configuration = None
            self._persistent_configuration = None
        else:
            self._module = other._module
            self._init_module = other._init_module
            self._loaded = other._loaded
            self._initialized = other._initialized
            self._abs_pkg_upgrades = copy.copy(other._abs_pkg_upgrades)
            self.package_dir = other.package_dir
            self.prefix = other.prefix
            self.py_dependencies = copy.copy(other.py_dependencies)
            self.old_identifiers = [i for i in self.old_identifiers]
            self._default_configuration = \
                                        copy.copy(other._default_configuration)
            self._persistent_configuration = \
                                    copy.copy(other._persistent_configuration)

        # FIXME decide whether we want None or ''
        if self.version is None:
            self.version = ''

    def setup_indices(self):
        self.descriptor_versions = self.db_module_descriptors_name_index
        self.descriptors_by_id = self.db_module_descriptors_id_index
        self.descriptors = {}
        for key, desc in self.descriptor_versions.iteritems():
            key = key[:2]
            if key in self.descriptors:
                old_desc = self.descriptors[key]
                if versions_increasing(old_desc.version, desc.version):
                    self.descriptors[key] = desc
            else:
                self.descriptors[key] = desc

    def do_copy(self, new_ids=False, id_scope=None, id_remap=None):
        cp = DBPackage.do_copy(self, new_ids, id_scope, id_remap)
        cp.__class__ = Package
        cp.set_defaults(self)
        
    @staticmethod
    def convert(_package):
        if _package.__class__ == Package:
            return
        _package.__class__ = Package

        for descriptor in _package.db_module_descriptors:
            ModuleDescriptor.convert(descriptor)
        _package.set_defaults()

    ##########################################################################
    # Properties
    
    id = DBPackage.db_id
    name = DBPackage.db_name
    identifier = DBPackage.db_identifier
    description = DBPackage.db_description
    version = DBPackage.db_version
    codepath = DBPackage.db_codepath
    load_configuration = DBPackage.db_load_configuration
    descriptor_list = DBPackage.db_module_descriptors

    def add_descriptor(self, desc):
        self.db_add_module_descriptor(desc)
        key = (desc.name, desc.namespace)
        if key in self.descriptors:
            old_desc = self.descriptors[key]
            if versions_increasing(old_desc.version, desc.version):
                self.descriptors[key] = desc
        else:
            self.descriptors[key] = desc
        
    def delete_descriptor(self, desc):
        self.db_delete_module_descriptor(desc)
        # FIXME hard to incremental updates here so we'll just recreate
        # this can be slow
        self.setup_indices()

    def _get_module(self):
        return self._module
    module = property(_get_module)

    def _get_init_module(self):
        return self._init_module
    init_module = property(_get_init_module)

    def _get_configuration(self):
        if hasattr(self._module, 'configuration'):
            return self._module.configuration
        else:
            return None
    def _set_configuration(self, configuration):
        if hasattr(self._module, 'configuration'):
            self._module.configuration = configuration
        else:
            raise AttributeError("Can't set configuration on a module "
                                 "without one")
    configuration = property(_get_configuration, _set_configuration)

    ##########################################################################
    # Operators

    def __hash__(self):
        if self.identifier and self.version:
            return (type(self), self.identifier, self.version).__hash__()
        return (type(self), self.codepath).__hash__()

    def __eq__(self, other):
        return (type(self) == type(other) and 
                self.identifier == other.identifier and
                self.version == other.version)

    def __str__(self):
        return ("Package(id=%s, identifier=%s, version=%s, name=%s, "
                "codepath=%s") % (self.id, self.identifier,
                                  self.version, self.name,
                                  self.codepath)

    ##########################################################################
    # Methods

<<<<<<< HEAD
    _python_lib_regex = re.compile(r'python[0-9.]+[a-z]?/lib/(vistrails)?',
                                   re.IGNORECASE)
    _lib_python_regex = re.compile(r'lib/python[0-9.]+[a-z]?/(vistrails)?',
=======
    _python_lib_regex = re.compile(r'python[0-9.]+[a-z]?/lib/(?!vistrails)',
                                   re.IGNORECASE)
    _lib_python_regex = re.compile(r'lib/python[0-9.]+[a-z]?/(?!vistrails)',
>>>>>>> 22fa2f2c
                                   re.IGNORECASE)
    def import_override(self, orig_import,
                        name, globals, locals, fromlist, level,
                        package_importing_directly):
        def in_package_list(pkg_name, pkg_list):
            if pkg_list is None:
                return False
            for pkg in pkg_list:
                if pkg_name == pkg or pkg_name.startswith(pkg + '.'):
                    return True
            return False

        def is_sys_pkg(pkg):
            try:
                pkg_fname = pkg.__file__
            except AttributeError:
                return True
            if os.path.realpath(pkg_fname).startswith(vistrails_dir):
                return False
            if "site-packages" in pkg_fname:
                return True
            if os.sep != '/':
                pkg_fname = pkg_fname.replace(os.sep, '/')
            m1 = self._python_lib_regex.search(pkg_fname)
            m2 = self._lib_python_regex.search(pkg_fname)
            return (m1 and not m1.group(0)) or (m2 and not m2.group(0))

        sys_modules = sys.modules.keys()

        def checked_add_package(qual_name, pkg):
            if qual_name in sys_modules:
                return
            if (not in_package_list(qual_name, self._force_no_unload) and
                    (self._force_sys_unload or not is_sys_pkg(pkg)
                     or in_package_list(qual_name, self._force_unload)) and
                     not qual_name.endswith('_rc')):
                self.py_dependencies.add(qual_name)

        fixed = False
        try:
            res = orig_import(name, globals, locals, fromlist, level)
        except ImportError:
            if not package_importing_directly:
                # We only fix stuff imported directly from a package, i.e. we
                # only tolerate misspellings in the package's code
                raise

            # backward compatibility for packages that import without
            # "vistrails." prefix
            for pkg in Package.FIX_PACKAGE_NAMES:
                if name == pkg or name.startswith(pkg + '.'):
                    if self._imports_are_good: # only warn first time
                        self._imports_are_good = False
                        debug.warning(
                            "In package '%s', Please use the 'vistrails.' "
                            "prefix when importing vistrails packages." %
                            (self.identifier or self.codepath))
                    fixed = pkg
                    name = "vistrails." + name
                    break
            if fixed:
                res = orig_import(name, globals, locals, fromlist, level)
            else:
                raise
        mod = res

        if not fromlist:
            checked_add_package(mod.__name__, mod)
            for comp in name.split('.')[1:]:
                try:
                    mod = getattr(mod, comp)
                    checked_add_package(mod.__name__, mod)
                except AttributeError:
                    break
        else:
            res_name = mod.__name__
            checked_add_package(mod.__name__, mod)
            for from_name in fromlist:
                qual_name = res_name + '.' + from_name
                checked_add_package(qual_name, mod)

        if fixed and not fromlist:
            return getattr(res, fixed)
        else:
            return res

    def get_py_deps(self):
        return self.py_dependencies

    def remove_py_deps(self, deps):
        self.py_dependencies.difference_update(deps)

    def load(self, prefix=None):
        """load(module=None). Loads package's module.

        If package is already loaded, this is a NOP.

        """

        errors = []
        if self._loaded:
            return

        def import_from(p_path):
            # print 'running import_from'
            try:
                # print p_path + self.codepath
                self.prefix = p_path
                __import__(p_path + self.codepath,
                           globals(),
                           locals(),
                           [])
                self._module = module = sys.modules[p_path + self.codepath]
                self.py_dependencies.add(p_path + self.codepath)
                self._package_type = self.Base

                if hasattr(module, "_force_no_unload_pkg_list"):
                    self._force_no_unload = module._force_no_unload_pkg_list
                else:
                    self._force_no_unload = []
                if hasattr(module, "_force_unload_pkg_list"):
                    self._force_unload = module._force_unload_pkg_list
                else:
                    self._force_unload = []
                if hasattr(module, "_force_sys_unload"):
                    self._force_sys_unload = module._force_sys_unload
                else:
                    self._force_sys_unload = False
            except ImportError, e:
                errors.append(traceback.format_exc())
                self.prefix = None
                return False
            return True

        try:
            if self.prefix is not None:
                r = not import_from(self.prefix)
            elif prefix is not None:
                r = not import_from(prefix)
            else:
                r = (not import_from('vistrails.packages.') and
                     not import_from('userpackages.'))
        except Exception, e:
            raise self.LoadFailed(self, e, traceback.format_exc())

        if r:
            raise self.InitializationFailed(self, errors)

        self.set_properties()
        self.do_load_configuration()

    def initialize(self):
        if not self._loaded:
            raise VistrailsInternalError("Called initialize() on non-loaded "
                                         "Package %s" % self.codepath)

        self.check_requirements()

        try:
            name = self.prefix + self.codepath + '.init'
            try:
                __import__(name, globals(), locals(), [])
            except ImportError, e:
                # FIXME !!! Want to differentiate between .init not
                # existing and an error with an import in the .init
                # file !!!
                if str(e) != 'No module named init':
                    raise
                else:
                    self._init_module = self._module
            else:
                self._init_module = sys.modules[name]
                self.py_dependencies.add(name)
                # Copy attributes (shallow) from _module into _init_module's namespace and point _module to _init_module
                module_attributes = ['identifier', 'name', 'version',
                                     'configuration', 'package_dependencies',
                                     'package_requirements',
                                     'can_handle_identifier',
                                     'can_handle_vt_file']
                for attr in module_attributes:
                    if (hasattr(self._module, attr) and
                            not hasattr(self._init_module, attr)):
                        setattr(self._init_module, attr, getattr(self._module, attr))
                self._module = self._init_module

            if hasattr(self._init_module, 'initialize'):
                self._init_module.initialize()
        except Exception, e:
            debug.unexpected_exception(e)
            self.unload()
            raise

    def unload(self):
        for path in self.py_dependencies:
            if path not in sys.modules:
                # print "skipping %s" % path
                pass
            else:
                # print 'deleting path:', path, path in sys.modules
                del sys.modules[path]
        self.py_dependencies.clear()
        self._loaded = False

    def set_properties(self):
        # Set properties
        try:
            self._loaded = True
            self.name = self._module.name
            self.identifier = self._module.identifier
            self.version = self._module.version
            if hasattr(self._module, "old_identifiers"):
                self.old_identifiers = self._module.old_identifiers
            self.package_dir = os.path.dirname(self._module.__file__)
        except AttributeError, e:
            try:
                v = self._module.__file__
            except AttributeError:
                v = self._module
            raise e
        descr = inspect.getdoc(self._module)
        if descr:
            self.description = re.sub('^ *\n', '', descr.rstrip())
        else:
            self.description = "(No description available)"

    def can_handle_all_errors(self):
        return hasattr(self._init_module, 'handle_all_errors')

    def can_handle_upgrades(self):
        return hasattr(self._init_module, 'handle_module_upgrade_request')

    def can_handle_identifier(self, identifier):
        """ Asks package if it can handle this package
        """
        try:
            return (hasattr(self.init_module, 'can_handle_identifier') and
                    self.init_module.can_handle_identifier(identifier))
        except Exception, e:
            debug.critical("Got exception calling %s's can_handle_identifier: "
                           "%s: %s" % (self.name,
                                       type(e).__name__, ', '.join(e.args)))
            return False

    def can_handle_vt_file(self, name):
        """ Asks package if it can handle a file inside a zipped vt file
        """
        try:
            return (hasattr(self.init_module, 'can_handle_vt_file') and
                    self.init_module.can_handle_vt_file(name))
        except Exception, e:
            debug.critical("Got exception calling %s's can_handle_vt_file: "
                           "%s: %s" % (self.name,
                                       type(e).__name__, ', '.join(e.args)))
            return False

    def can_handle_missing_modules(self):
        return hasattr(self._init_module, 'handle_missing_module')

    def handle_all_errors(self, *args, **kwargs):
        return self._init_module.handle_all_errors(*args, **kwargs)

    def handle_module_upgrade_request(self, *args, **kwargs):
        return self._init_module.handle_module_upgrade_request(*args, **kwargs)
        
    def handle_missing_module(self, *args, **kwargs):
        """report_missing_module(name, namespace):

        Calls the package's module handle_missing_module function, if
        present, to allow the package to dynamically add a missing
        module.
        """
        return self._init_module.handle_missing_module(*args, **kwargs)

    def add_abs_upgrade(self, new_desc, name, namespace, module_version):
        key = (name, namespace)
        if key not in self._abs_pkg_upgrades:
            self._abs_pkg_upgrades[key] = {}
        self._abs_pkg_upgrades[key][module_version] = new_desc

    def has_abs_upgrade(self, name, namespace='', module_version=''):
        key = (name, namespace)
        if key not in self._abs_pkg_upgrades:
            return False
        if module_version and module_version not in self._abs_pkg_upgrades[key]:
            return False
        return True
        
    def get_abs_upgrade(self, name, namespace='', module_version=''):
        key = (name, namespace)
        if key in self._abs_pkg_upgrades:
            if module_version:
                if module_version in self._abs_pkg_upgrades[key]:
                    return self._abs_pkg_upgrades[key][module_version]
            else:
                latest_version = max(self._abs_pkg_upgrades[key].iterkeys())
                return self._abs_pkg_upgrades[key][latest_version]
        return None

    def has_contextMenuName(self):
        return hasattr(self._init_module, 'contextMenuName')

    def contextMenuName(self, signature):
        return self._init_module.contextMenuName(signature)
    
    def has_callContextMenu(self):
        return hasattr(self._init_module, 'callContextMenu')

    def callContextMenu(self, signature):
        return self._init_module.callContextMenu(signature)

    def loadVistrailFileHook(self, vistrail, tmp_dir):
        if hasattr(self._init_module, 'loadVistrailFileHook'):
            try:
                self._init_module.loadVistrailFileHook(vistrail, tmp_dir)
            except Exception, e:
                debug.critical("Got exception in %s's loadVistrailFileHook(): "
                               "%s: %s" % (self.name, type(e).__name__,
                                           ', '.join(e.args)))

    def saveVistrailFileHook(self, vistrail, tmp_dir):
        if hasattr(self._init_module, 'saveVistrailFileHook'):
            try:
                self._init_module.saveVistrailFileHook(vistrail, tmp_dir)
            except Exception, e:
                debug.critical("Got exception in %s's saveVistrailFileHook(): "
                               "%s: %s" % (self.name, type(e).__name__,
                                           ', '.join(e.args)))

    def check_requirements(self):
        try:
            callable_ = self._module.package_requirements
        except AttributeError:
            return
        else:
            callable_()

    def menu_items(self):
        try:
            callable_ = self._module.menu_items
        except AttributeError:
            return None
        else:
            try:
                return callable_()
            except Exception, e:
                debug.critical("Couldn't load menu items for %s: %s: %s" % (
                               self.name, type(e).__name__, ', '.join(e.args)))

    def finalize(self):
        if not self._initialized:
            return
        debug.log("Finalizing %s" % self.name)
        try:
            callable_ = self._module.finalize
        except AttributeError:
            pass
        else:
            try:
                callable_()
            except Exception, e:
                debug.critical("Couldn't finalize %s: %s: %s" % (
                               self.name, type(e).__name__, ', '.join(e.args)))
        # Save configuration
        if self.load_configuration and self.configuration is not None:
            self.persist_configuration()
        self.unload()
        self._module = None
        self._init_module = None
        self._initialized = False

    def dependencies(self):
        try:
            callable_ = self._module.package_dependencies
        except AttributeError:
            deps = []
        else:
            try:
                deps = callable_()
            except Exception, e:
                debug.critical("Couldn't get dependencies of %s: %s: %s" % (
                               self.name, type(e).__name__, ', '.join(e.args)))

        if self._module is not None and \
                hasattr(self._module, '_dependencies'):
            deps.extend(self._module._dependencies)
        return deps

    def loaded(self):
        return self._loaded

    def initialized(self):
        return self._initialized

    ##########################################################################
    # Configuration

    def _get_persistent_configuration(self):
        return self._persistent_configuration
    def _set_persistent_configuration(self, config):
        self._persistent_configuration = config
    persistent_configuration = property(_get_persistent_configuration,
                                        _set_persistent_configuration)

    def do_load_configuration(self):
        # Sometimes we don't want to change startup.xml, for example
        # when peeking at a package that's on the available package list
        # on edit -> preferences. That's what the load_configuration field
        # is for
        if self.load_configuration:
            if self.configuration is not None:
                # hold a copy of the initial configuration so it can be reset
                self._default_configuration = copy.copy(self.configuration)

                # now we update the actual configuration in place so it is
                # available to the package itself
                if self.persistent_configuration is not None:
                    self.configuration.update(self.persistent_configuration)
                else:
                    # we don't have a persisted configuration so we
                    # should create one
                    self.persistent_configuration = \
                                                copy.copy(self.configuration)
                    self.persist_configuration(True)

        
    def persist_configuration(self, no_update=False):
        if self.load_configuration:
            if not no_update:
                self.persistent_configuration.update(self.configuration)
            # make sure startup is updated to reflect changes
            get_vistrails_application().startup.persist_pkg_configuration(
                self.codepath, self.persistent_configuration)

    def reset_configuration(self):
        """Reset package configuration to original package settings.

        """
        self.configuration = copy.copy(self._default_configuration)
        if self.load_configuration:
            self.persisted_configuration = copy.copy(self.configuration)
            self.persist_configuration(True)

    def set_enabled(self, enabled=True):
        get_vistrails_application().startup.set_package_enabled(self.codepath, 
                                                                enabled)<|MERGE_RESOLUTION|>--- conflicted
+++ resolved
@@ -260,15 +260,9 @@
     ##########################################################################
     # Methods
 
-<<<<<<< HEAD
-    _python_lib_regex = re.compile(r'python[0-9.]+[a-z]?/lib/(vistrails)?',
-                                   re.IGNORECASE)
-    _lib_python_regex = re.compile(r'lib/python[0-9.]+[a-z]?/(vistrails)?',
-=======
     _python_lib_regex = re.compile(r'python[0-9.]+[a-z]?/lib/(?!vistrails)',
                                    re.IGNORECASE)
     _lib_python_regex = re.compile(r'lib/python[0-9.]+[a-z]?/(?!vistrails)',
->>>>>>> 22fa2f2c
                                    re.IGNORECASE)
     def import_override(self, orig_import,
                         name, globals, locals, fromlist, level,
@@ -292,9 +286,8 @@
                 return True
             if os.sep != '/':
                 pkg_fname = pkg_fname.replace(os.sep, '/')
-            m1 = self._python_lib_regex.search(pkg_fname)
-            m2 = self._lib_python_regex.search(pkg_fname)
-            return (m1 and not m1.group(0)) or (m2 and not m2.group(0))
+            return (self._python_lib_regex.search(pkg_fname) or
+                    self._lib_python_regex.search(pkg_fname))
 
         sys_modules = sys.modules.keys()
 
