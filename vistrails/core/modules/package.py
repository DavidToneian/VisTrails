--- conflicted
+++ resolved
@@ -251,13 +251,10 @@
             self._existing_paths = existing_paths
         else:
             self._existing_paths = set(sys.modules.iterkeys())
-<<<<<<< HEAD
         self._warn_vistrails_prefix = False
-=======
         self._force_no_unload = force_no_unload_pkg_list
         self._force_unload = force_unload_pkg_list
         self._force_sys_unload = force_sys_unload
->>>>>>> 8899fa05
         __builtin__.__import__ = self._import
         
     def _reset_import(self):
@@ -269,26 +266,7 @@
     def _import(self, name, globals=None, locals=None, fromlist=None, level=-1):
         # if name != 'core.modules.module_registry':
         #     print 'running import', name, fromlist
-<<<<<<< HEAD
-
-        # backward compatibility for packages that import without
-        # "vistrails." prefix
-        fix_pkgs = ["api", "core", "db", "gui", "packages", "tests"]
-        for pkg in fix_pkgs:
-            if name == pkg or name.startswith(pkg + '.'):
-                self._warn_vistrails_prefix = True
-                name = "vistrails." + name
-
-        res = apply(self._real_import, 
-                    (name, globals, locals, fromlist, level))
-        if len(name) > len(res.__name__):
-            res_name = name
-        else:
-            res_name = res.__name__
-        qual_name = ''
-        for m in res_name.split('.'):
-            qual_name += m
-=======
+
         def in_package_list(pkg_name, pkg_list):
             for pkg in pkg_list:
                 if pkg_name == pkg or pkg_name.startswith(pkg + '.'):
@@ -310,27 +288,20 @@
                               pkg_fname, re.IGNORECASE))
 
         def checked_add_package(qual_name, pkg):
->>>>>>> 8899fa05
             if qual_name not in self._existing_paths and \
                 not in_package_list(qual_name, self._force_no_unload) and \
                 (not self._force_sys_unload or not is_sys_pkg(pkg)
                  or in_package_list(qual_name, self._force_unload)) and \
                  not qual_name.endswith('_rc'):
                 self._imported_paths.add(qual_name)
-<<<<<<< HEAD
-            # else:
-            #     if name != 'core.modules.module_registry':
-            #         print '  already exists', name, res.__name__
-            qual_name += '.'
-        if fromlist is not None:
-            for from_module in fromlist:
-                qual_name = res_name + '.' + from_module
-                if qual_name not in self._existing_paths and \
-                        not qual_name.endswith('_rc'):
-                    # print '  adding222', name, qual_name
-                    self._imported_paths.add(qual_name)
-=======
->>>>>>> 8899fa05
+
+        # backward compatibility for packages that import without
+        # "vistrails." prefix
+        fix_pkgs = ["api", "core", "db", "gui", "packages", "tests"]
+        for pkg in fix_pkgs:
+            if name == pkg or name.startswith(pkg + '.'):
+                self._warn_vistrails_prefix = True
+                name = "vistrails." + name
 
         res = apply(self._real_import, 
                     (name, globals, locals, fromlist, level))
