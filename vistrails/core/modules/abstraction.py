--- conflicted
+++ resolved
@@ -111,14 +111,6 @@
                 except Exception, e:
                     cannot_load[abs_name] = (abs_vistrail, e)
                 if abstraction is not None:
-<<<<<<< HEAD
-                    options = {'namespace': abstraction.uuid,
-                               'hide_namespace': True,
-                               'version': unicode(abstraction.internal_version)}
-                    reg.auto_add_module((abstraction, options))
-                    reg.auto_add_ports(abstraction)
-                    # print "Added subworkflow", abs_name, abstraction.uuid
-=======
                     # add descriptors for all available version namespaces
                     all_namespaces = get_all_abs_namespaces(abs_vistrail)
                     for ns in all_namespaces:
@@ -129,7 +121,7 @@
                                                         abs_name,
                                                         ns,
                                                         version,
-                                                        str(abstraction.internal_version)):
+                                                        unicode(abstraction.internal_version)):
                             # don't add something twice
                             continue
                         new_desc = reg.auto_add_module((abstraction,
@@ -142,7 +134,6 @@
                                                          }))
                         reg.auto_add_ports(abstraction)
                         # print "Added subworkflow", abs_name, abstraction.uuid
->>>>>>> 4875b520
                 elif abs_name not in cannot_load:
                     cannot_load[abs_name] = (abs_vistrail, '')
         last_count = len(abs_vistrails)
