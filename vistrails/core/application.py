###############################################################################
##
## Copyright (C) 2011-2013, NYU-Poly.
## Copyright (C) 2006-2011, University of Utah. 
## All rights reserved.
## Contact: contact@vistrails.org
##
## This file is part of VisTrails.
##
## "Redistribution and use in source and binary forms, with or without 
## modification, are permitted provided that the following conditions are met:
##
##  - Redistributions of source code must retain the above copyright notice, 
##    this list of conditions and the following disclaimer.
##  - Redistributions in binary form must reproduce the above copyright 
##    notice, this list of conditions and the following disclaimer in the 
##    documentation and/or other materials provided with the distribution.
##  - Neither the name of the University of Utah nor the names of its 
##    contributors may be used to endorse or promote products derived from 
##    this software without specific prior written permission.
##
## THIS SOFTWARE IS PROVIDED BY THE COPYRIGHT HOLDERS AND CONTRIBUTORS "AS IS" 
## AND ANY EXPRESS OR IMPLIED WARRANTIES, INCLUDING, BUT NOT LIMITED TO, 
## THE IMPLIED WARRANTIES OF MERCHANTABILITY AND FITNESS FOR A PARTICULAR 
## PURPOSE ARE DISCLAIMED. IN NO EVENT SHALL THE COPYRIGHT HOLDER OR 
## CONTRIBUTORS BE LIABLE FOR ANY DIRECT, INDIRECT, INCIDENTAL, SPECIAL, 
## EXEMPLARY, OR CONSEQUENTIAL DAMAGES (INCLUDING, BUT NOT LIMITED TO, 
## PROCUREMENT OF SUBSTITUTE GOODS OR SERVICES; LOSS OF USE, DATA, OR PROFITS; 
## OR BUSINESS INTERRUPTION) HOWEVER CAUSED AND ON ANY THEORY OF LIABILITY, 
## WHETHER IN CONTRACT, STRICT LIABILITY, OR TORT (INCLUDING NEGLIGENCE OR 
## OTHERWISE) ARISING IN ANY WAY OUT OF THE USE OF THIS SOFTWARE, EVEN IF 
## ADVISED OF THE POSSIBILITY OF SUCH DAMAGE."
##
###############################################################################
import copy
import os.path
import sys
import weakref

from vistrails.core import command_line
from vistrails.core import debug
from vistrails.core import keychain
from vistrails.core import system
from vistrails.core.collection import Collection
import vistrails.core.configuration
from vistrails.core.configuration import ConfigurationObject
from vistrails.core.db.locator import BaseLocator, FileLocator, DBLocator, \
    UntitledLocator
import vistrails.core.db.io
import vistrails.core.interpreter.cached
import vistrails.core.interpreter.default
from vistrails.core.modules.module_registry import ModuleRegistry
from vistrails.core.packagemanager import PackageManager
from vistrails.core.startup import VistrailsStartup, StartupPackage
from vistrails.core.thumbnails import ThumbnailCache
from vistrails.core.utils import InstanceObject
from vistrails.core.utils.uxml import enter_named_element
from vistrails.core.vistrail.pipeline import Pipeline
from vistrails.core.vistrail.vistrail import Vistrail
from vistrails.core.vistrail.controller import VistrailController
from vistrails.db import VistrailsDBException

VistrailsApplication = None
APP_SUCCESS = 0 # Success exit code
APP_FAIL = 1 # fialed exit code
APP_DONE = 2 # Success but shut down prematurely (other instance called)

def finalize_vistrails(app):
    vistrails.core.interpreter.cached.CachedInterpreter.cleanup()

def get_vistrails_application():
    global VistrailsApplication
    if VistrailsApplication is not None:
        return VistrailsApplication()
    return None

def set_vistrails_application(app):
    global VistrailsApplication
    VistrailsApplication = weakref.ref(app, finalize_vistrails)

def is_running_gui():
    app = get_vistrails_application()
    return app.is_running_gui()

def init(options_dict={}, args=None):
    app = VistrailsCoreApplication()
    set_vistrails_application(app)
    app.init(options_dict=options_dict, args=args)
    return app

class VistrailsApplicationInterface(object):
    def __init__(self):
        self._initialized = False
        self.notifications = {}

    def setup_options(self, args=None):
        """ setup_options() -> None
        Check and store all command-line arguments
        
        """
        add = command_line.CommandLineParser.add_option
        add("-S", "--startup", action="store", type="str", default=None,
            dest="dotVistrails",
            help="Set startup file (default is ~/.vistrails)")
        add("-?", action="help",
            help="show this help message and exit")
        add("-v", "--version", action="callback",
            callback=lambda option, opt, value, parser: self.printVersion(),
            help="print version information and quit")
        add("-V", "--verbose", action="store", type="int", default=None,
            dest="verbose", help="set verboseness level (0--2, "
            "default=0, higher means more verbose)")
        add("-n", "--nosplash", action="store_false",
            default = None,
            help="don't display splash on startup")
        add("-c", "--cache", action="store", type="int", default=None,
            dest="cache", help="enable/disable caching")
        add("-m", "--movies", action="store", type="int", default=None,
            dest="movies", help="set automatic movie creation on spreadsheet "
            "(0 or 1, default=1. Set this to zero to work around vtk bug with "
            "offscreen renderer and opengl texture3d mappers)")
        add("-s", "--multiheads", action="store_true",
            default = None,
            help="display the builder and spreadsheet on different screens "
            "(if available)")
        add("-x", "--maximized", action="store_true",
            default = None,
            help="Maximize VisTrails windows at startup")
        add("-b", "--noninteractive", action="store_true",
            default = None,
            help="run in non-interactive mode")
        add("-e", "--dumpcells", action="store", dest="dumpcells",
            default = None,
            help="when running in non-interactive mode, directory to dump "
            "spreadsheet cells before exiting")
        add("-p", "--pdf", action="store_true",
            default = None,
            help="dump files in pdf format (non-interactive mode only)")
        add("-l", "--nologger", action="store_true",
            default = None,
            help="disable the logging")
        add("-d", "--debugsignals", action="store_true",
            default = None,
            help="debug Qt Signals")
        add("-a", "--parameters", action="store", dest="parameters",
            help="workflow parameter settings (non-interactive mode only)")
        add("-t", "--host", action="store", dest="host",
            help="hostname or ip address of database server")
        add("-r", "--port", action="store", type="int", default=3306,
            dest="port", help="database port")
        add("-f", "--db", action="store", dest="db",
            help="database name")
        add("-u", "--user", action="store", dest="user",
            help="database username")
        add("-i", "--showspreadsheetonly", action="store_true",
            default = None,
            help="only the spreadsheet will be shown. This implies -w was given.\
The builder window can be accessed by a spreadsheet menu option.")
        add("-w", "--executeworkflows", action="store_true",
            default = None,
            help="The workflows will be executed")
        add("-F", "--fixedcells", action="store_true",
            default = None,
            help="Use a fixed spreadsheet cell size of 200*180")
        add("-I", "--workflowinfo", action="store",
            default = None,
            help=("Save workflow graph and spec in specified directory "
                  "(only valid in console mode)."))
        add("-E", "--reviewmode", action="store_true",
            default = None,
            help="Show the spreadsheet in the reviewing mode")
        add("-q", "--quickstart", action="store",
            help="Start VisTrails using the specified static registry")
        add("-D", "--detachHistoryView", action="store_true",
            help="Detach the history view from the builder windows")
        add("-P", "--parameterExploration", action="store_true",
            help="Execute Parameter Exploration")
        add("-G", "--workflowgraph", action="store",
            default = None,
            help=("Save workflow graph in specified directory without running "
                  "the workflow (only valid in console mode)."))
        add("-U", "--evolutiongraph", action="store",
            default = None,
            help=("Save evolution graph in specified directory without running "
                  "any workflow (only valid in console mode)."))
        add("-g", "--noSingleInstance", action="store_true",
            help=("Run VisTrails without the single instance restriction."))
        add("--no-bundleinstall", action='store_false',
            dest='installBundles',
            help=("Do not try to install missing Python packages "
                  "automatically"))

        if args != None:
            command_line.CommandLineParser.parse_options(args=args)
        else:
            command_line.CommandLineParser.parse_options()

    def printVersion(self):
        """ printVersion() -> None
        Print version of Vistrail and exit
        
        """
        print system.about_string()
        sys.exit(0)
        
    def read_dotvistrails_option(self):
        """ read_dotvistrails_option() -> None
        Check if the user sets a new dotvistrails folder and updates 
        self.temp_configuration with the new value. 
        
        """
        get = command_line.CommandLineParser().get_option
        if get('dotVistrails')!=None:
            self.temp_configuration.dotVistrails = get('dotVistrails')
            
    def read_options(self):
        """ read_options() -> None
        Read arguments from the command line
        
        """
        command_line_config = ConfigurationObject()
        get = command_line.CommandLineParser().get_option
        if get('nosplash')!=None:
            command_line_config.showSplash = bool(get('nosplash'))
        # if get('debugsignals')!=None:
        #     command_line_config.debugSignals = bool(get('debugsignals'))
        if get('dotVistrails')!=None:
            command_line_config.dotVistrails = get('dotVistrails')
        if get('multiheads')!=None:
            command_line_config.multiHeads = bool(get('multiheads'))
        if get('maximized')!=None:
            command_line_config.maximizeWindows = bool(get('maximized'))
        if get('movies')!=None:
            command_line_config.showMovies = bool(get('movies'))
        if get('cache')!=None:
            command_line_config.useCache = bool(get('cache'))
        if get('verbose')!=None:
            command_line_config.verbosenessLevel = get('verbose')
        if get('fixedcells') != None:
            command_line_config.fixedSpreadsheetCells = str(get('fixedcells'))
        if get('noninteractive')!=None:
            command_line_config.interactiveMode = \
                                                  not bool(get('noninteractive'))
            if get('workflowinfo') != None:
                command_line_config.workflowInfo = str(get('workflowinfo'))
            if get('dumpcells') != None:
                command_line_config.spreadsheetDumpCells = get('dumpcells')
            if get('pdf') != None:
                command_line_config.spreadsheetDumpPDF = get('pdf')
            if get('workflowgraph') != None:
                command_line_config.workflowGraph = str(get('workflowgraph'))
            if get('evolutiongraph') != None:
                command_line_config.evolutionGraph = str(get('evolutiongraph'))
        if get('executeworkflows') != None:
            command_line_config.executeWorkflows = \
                                            bool(get('executeworkflows'))
        if get('showspreadsheetonly') != None:
            command_line_config.showSpreadsheetOnly = \
                                            bool(get('showspreadsheetonly'))
            # asking to show only the spreadsheet will force the workflows to
            # be executed
            if get('reviewmode') != None:
                command_line_config.reviewMode = bool(get('reviewmode'))

            if command_line_config.showSpreadsheetOnly and not command_line_config.reviewMode:
                command_line_config.executeWorkflows = True
            
        self.temp_db_options = InstanceObject(host=get('host'),
                                                 port=get('port'),
                                                 db=get('db'),
                                                 user=get('user'),
                                                 parameters=get('parameters')
                                                 )
        if get('nologger')!=None:
            command_line_config.nologger = bool(get('nologger'))
        if get('quickstart') != None:
            command_line_config.staticRegistry = str(get('quickstart'))
        if get('parameterExploration')!= None:
            command_line_config.parameterExploration = \
                str(get('parameterExploration'))
        if get('detachHistoryView')!= None:
            command_line_config.detachHistoryView = bool(get('detachHistoryView'))
        if get('noSingleInstance')!=None:
            command_line_config.singleInstance = not bool(get('noSingleInstance'))
        if get('installBundles')!=None:
            command_line_config.installBundles = bool(get('installBundles'))
        self.input = command_line.CommandLineParser().positional_arguments()

        return command_line_config

    # startup is going to manage configurations
    def _get_configuration(self):
        return self.startup.configuration
    configuration = property(_get_configuration)

    def _get_temp_configuration(self):
        return self.startup.temp_configuration
    temp_configuration = property(_get_temp_configuration)

    def create_registry(self, registry_filename=None):
        if registry_filename is not None:
            registry = vistrails.core.db.io.open_registry(registry_filename)
            registry.set_global()
        else:
            registry = ModuleRegistry()
            registry.set_global()
        return registry

    def init(self, options_dict=None, args=None):
        """ VistrailsApplicationSingleton(optionDict: dict)
                                          -> VistrailsApplicationSingleton
        Create the application with a dict of settings
        
        """

        self.setup_options(args)

        # options_dict overrides startup configuration
        if options_dict is not None:
            options_config = ConfigurationObject(**options_dict)
        else:
            options_config = None

        # command line options override both
        command_line_config = self.read_options()

        # startup takes care of all configurations
        self.startup = VistrailsStartup(options_config, command_line_config)

        self.keyChain = keychain.KeyChain()
        vistrails.core.interpreter.default.connect_to_configuration(
            self.temp_configuration)

        # now we want to open vistrails and point to a specific version
        # we will store the version in temp options as it doesn't
        # need to be persistent. We will do the same to database
        # information passed in the command line
        self.temp_db_options = InstanceObject(host=None,
                                           port=None,
                                           db=None,
                                           user=None,
                                           vt_id=None,
                                           parameters=None
                                           ) 
<<<<<<< HEAD
=======
        
        # Read only new .vistrails folder option if passed in the command line
        # or in the optionsDict because this may affect the configuration file 
        # VistrailsStartup will load. This updates self.temp_configuration
        self.read_dotvistrails_option()
        
        if optionsDict and optionsDict.get('dotVistrails'):
            self.temp_configuration.dotVistrails = optionsDict['dotVistrails']

        # the problem here is that if the user pointed to a new .vistrails
        # folder, the persistent configuration will always point to the 
        # default ~/.vistrails. So we will copy whatever it's on 
        # temp_configuration to the persistent one. In case the configuration
        # that is on disk is different, it will overwrite this one
        self.configuration.dotVistrails = self.temp_configuration.dotVistrails
        
        # During this initialization, VistrailsStartup will load the
        # configuration from disk and update both configurations
        self.vistrailsStartup = \
            vistrails.core.startup.VistrailsStartup(self.configuration,
                                          self.temp_configuration)

        # Starting in version 1.2.1 logging is enabled by default.
        # Users have to explicitly disable it through the command-line
        self.configuration.nologger = False
        self.temp_configuration.nologger = False
        
        if optionsDict:
            for (k, v) in optionsDict.iteritems():
                setattr(self.temp_configuration, k, v)
                
        # Command line options override temp_configuration
        self.readOptions()

        vistrails.core.requirements.require_executable('zip')
        vistrails.core.requirements.require_executable('unzip')
>>>>>>> 0f287f29

        if self.temp_configuration.check('staticRegistry'):
            self.registry = \
                self.create_registry(self.temp_configuration.staticRegistry)
        else:
            self.registry = self.create_registry(None)

        self.package_manager = PackageManager(self.registry,
                                              self.startup)

    def get_python_environment(self):
        """get_python_environment(): returns an environment that
        includes local definitions from startup.py. Should only be called
        after self.init()

        """
        return self._python_environment

    def destroy(self):
        """ destroy() -> None
        Finalize all packages to, such as, get rid of temp files
        
        """
        if hasattr(self, 'package_manager'):
            self.package_manager.finalize_packages()
        Collection.clearInstance()
        ThumbnailCache.getInstance().destroy()

    def __del__(self):
        """ __del__() -> None
        Make sure to finalize in the destructor
        
        """
        self.destroy()
    
    def _parse_vtinfo(self, info, use_filename=True):
        name = None
        version = None
        if use_filename and os.path.isfile(info):
            name = info
        else:
            data = info.split(":")
            if len(data) >= 2:
                if use_filename:
                    if os.path.isfile(str(data[0])):
                        name = str(data[0])
                    else:
                        # maybe we are running on Windows and a full path
                        # was passed as the filename so it has a : separating
                        # the driver letter
                        if system.systemType in ["Windows", "Microsoft"]:
                            if os.path.isfile(":".join(data[:2])):
                                name = ":".join(data[:2])
                                data.pop(0)
                                data[0] = name
                elif not use_filename:
                    name = str(data[0])
                # will try to convert version to int
                # if it fails, it's a tag name
                try:
                    #maybe a tag name contains ':' in its name
                    #so we need to bring it back together
                    rest = ":".join(data[1:])
                    version = int(rest)
                except ValueError:
                    version = str(rest)
            elif len(data) == 1:
                if use_filename and os.path.isfile(str(data[0])):
                    name = str(data[0])
                elif not use_filename:
                    name = str(data[0])
        return (name, version)
    
    def process_interactive_input(self):
        pe = None
        usedb = False
        if self.temp_db_options.host:
            usedb = True
        if self.input:
            #check if versions are embedded in the filename
            for filename in self.input:
                f_name, version = self._parse_vtinfo(filename, not usedb)
                locator = None
                if f_name is None:
                    debug.critical("Could not find file %s" % filename)
                    return False
                elif not usedb:
                    locator = FileLocator(os.path.abspath(f_name))
                    #_vnode and _vtag will be set when a .vtl file is open and
                    # it can be either a FileLocator or a DBLocator
                    
                elif usedb:
                    locator = DBLocator(host=self.temp_db_options.host,
                                        port=self.temp_db_options.port,
                                        database=self.temp_db_options.db,
                                        user='',
                                        passwd='',
                                        obj_id=f_name,
                                        obj_type=None,
                                        connection_id=None)
                if locator:
                    if self.temp_configuration.check('parameterExploration'):
                        pe = version
                        version = None
                    else:
                        if hasattr(locator, '_vnode') and \
                                locator._vnode is not None:
                            version = locator._vnode
                        if hasattr(locator,'_vtag'):
                            # if a tag is set, it should be used instead of the
                            # version number
                            if locator._vtag != '':
                                version = locator._vtag
                    execute = self.temp_configuration.executeWorkflows
                    mashuptrail = None
                    mashupversion = None
                    if hasattr(locator, '_mshptrail'):
                        mashuptrail = locator._mshptrail
                    if hasattr(locator, '_mshpversion'):
                        mashupversion = locator._mshpversion
                    if not self.temp_configuration.showSpreadsheetOnly:
                        self.showBuilderWindow()
                    self.builderWindow.open_vistrail_without_prompt(locator,
                                                                    version, execute,
                                                                    mashuptrail=mashuptrail, 
                                                                    mashupVersion=mashupversion)

                    if self.temp_configuration.check('parameterExploration'):
                        self.builderWindow.executeParameterExploration(pe)
                
                if self.temp_configuration.reviewMode:
                    self.builderWindow.interactiveExportCurrentPipeline()

        return True

    def finishSession(self):
        vistrails.core.interpreter.cached.CachedInterpreter.cleanup()
        
    def save_configuration(self):
        """ save_configuration() -> None
        Save the current vistrail configuration to the startup.xml file.
        This is required to capture changes to the configuration that we 
        make programmatically during the session, ie., browsed directories or
        window sizes.

        """
        self.startup.save_persisted_startup()

    def create_notification(self, notification_id, *args, **kwargs):
        notifications = self.notifications
        if notification_id not in notifications:
            notifications[notification_id] = set()
        else:
            print "already added notification", notification_id

    def register_notification(self, notification_id, method, *args, **kwargs):
        notifications = self.notifications     
        #print '>>> GLOBAL adding notification', notification_id, method  
        #print id(notifications), notifications
        if notification_id not in notifications:
            self.create_notification(notification_id)
        notifications[notification_id].add(method)

    def unregister_notification(self, notification_id, method, *args, **kwargs):
        notifications = self.notifications    
        #print '>>> GLOBAL remove notification', notification_id, method   
        #print id(notifications), notifications           
        if notification_id in notifications:
            notifications[notification_id].remove(method)

    def send_notification(self, notification_id, *args):
        # do global notifications
        if notification_id in self.notifications:
            # print 'global notification ', notification_id
            for m in self.notifications[notification_id]:
                try:
                    #print "  m: ", m
                    m(*args)
                except Exception, e:
                    import traceback
                    traceback.print_exc()
       
    def showBuilderWindow(self):
        pass
 
    def add_vistrail(self, *objs):
        """add_vistrail creates and returns a new controller based on the
        information contained in objs.

        """
        raise NotImplementedError("Subclass must implement add_vistrail!")

    def ensure_vistrail(self, locator):
        """ensure_vistrail returns the controller matching the locator if the
        vistrail is already open, otherwise it returns None.

        """
        raise NotImplementedError("Subclass must implement ensure_vistrail")

    def select_version(self, version=None):
        """select_version changes the version of the currently open vistrail
        to the specified version.

        """
        raise NotImplementedError("Subclass must implement select_version")

    def get_current_controller(self):
        """get_current_controller returns the currently active controller, if
        one exists, otherwise None.

        """
        raise NotImplementedError("Subclass must implement "
                                  "get_current_controller")

    def update_locator(self, old_locator, new_locator):
        """update_locator updates the application state to ensure that any
        vistrails referenced by old_locator are now referenced by
        new_locator.

        """
        raise NotImplementedError("Subclass must implement update_locator")

    def convert_version(self, version):
        if isinstance(version, basestring):
            try:
                version = \
                    self.get_controller().vistrail.get_version_number(version)
            except:
                version = None
        return version

    def new_vistrail(self):
        return self.open_vistrail(None)

    def open_vistrail(self, locator=None, version=None, is_abstraction=False):
        if isinstance(locator, basestring):
            locator = BaseLocator.from_url(locator)
        elif locator is None:
            locator = UntitledLocator()

        controller = self.ensure_vistrail(locator)
        if controller is None:
            # vistrail is not already open
            try:
                loaded_objs = vistrails.core.db.io.load_vistrail(locator, False)
                controller = self.add_vistrail(loaded_objs[0], locator, 
                                               *loaded_objs[1:])
                if locator.is_untitled():
                    return True
                controller.is_abstraction = is_abstraction
                thumb_cache = ThumbnailCache.getInstance()
                controller.vistrail.thumbnails = controller.find_thumbnails(
                    tags_only=thumb_cache.conf.tagsOnly)
                controller.vistrail.abstractions = controller.find_abstractions(
                    controller.vistrail, True)
                controller.vistrail.mashups = controller._mashups
                collection = Collection.getInstance()
                url = locator.to_url()
                entity = collection.updateVistrail(url, controller.vistrail)
                # add to relevant workspace categories
                if not controller.is_abstraction:
                    collection.add_to_workspace(entity)
                collection.commit()
            except VistrailsDBException, e:
                import traceback
                debug.critical(str(e), traceback.format_exc())
                return None
            except Exception, e:
                # debug.critical('An error has occurred', str(e))
                #print "An error has occurred", str(e)
                raise

        version = self.convert_version(version)
        if version is None:
            controller.select_latest_version()
            version = controller.current_version
        self.select_version(version)
        return True
        
    def open_workflow(self, locator):
        if isinstance(locator, basestring):
            locator = BaseLocator.from_url(locator)

        vistrail = Vistrail()
        try:
            if locator is None:
                return False
            if locator is not None:
                workflow = locator.load(Pipeline)
                action_list = []
                for module in workflow.module_list:
                    action_list.append(('add', module))
                for connection in workflow.connection_list:
                    action_list.append(('add', connection))
                action = vistrails.core.db.action.create_action(action_list)
                vistrail.add_action(action, 0L)
                vistrail.update_id_scope()
                vistrail.addTag("Imported workflow", action.id)

                # FIXME might need different locator?                
                controller = self.add_vistrail(vistrail, locator)
        except VistrailsDBException, e:
            import traceback
            debug.critical(str(e), traceback.format_exc())
            return None
        except Exception, e:
            # debug.critical('An error has occurred', str(e))
            raise

        controller.select_latest_version()
        controller.set_changed(True)
        return True

    def save_vistrail(self, locator=None, controller=None, export=False):
        if controller is None:
            controller = self.get_current_controller()
            if controller is None:
                return False
        if locator is None and controller is not None:
            locator = controller.locator
        elif isinstance(locator, basestring):
            locator = BaseLocator.from_url(locator)

        if not locator:
            return False
        old_locator = controller.locator

        try:
            controller.write_vistrail(locator, export=export)
        except Exception, e:
            import traceback
            debug.critical('Failed to save vistrail: %s' % str(e),
                           traceback.format_exc())
            raise
        if export:
            return controller.locator

        self.update_locator(old_locator, controller.locator)
        # update collection
        try:
            thumb_cache = ThumbnailCache.getInstance()
            controller.vistrail.thumbnails = controller.find_thumbnails(
                tags_only=thumb_cache.conf.tagsOnly)
            controller.vistrail.abstractions = controller.find_abstractions(
                controller.vistrail, True)
            controller.vistrail.mashups = controller._mashups

            collection = Collection.getInstance()
            url = locator.to_url()
            entity = collection.updateVistrail(url, controller.vistrail)
            # add to relevant workspace categories
            collection.add_to_workspace(entity)
            collection.commit()
        except Exception, e:
            import traceback
            debug.critical('Failed to index vistrail', traceback.format_exc())
        return controller.locator

    def close_vistrail(self, locator=None, controller=None):
        if controller is None:
            controller = self.get_current_controller()
            if controller is None:
                return False
        if locator is None and controller is not None:
            locator = controller.locator
        elif isinstance(locator, basestring):
            locator = BaseLocator.from_url(locator)
        
        controller.close_vistrail(locator)
        controller.cleanup()
        self.remove_vistrail(locator)

class VistrailsCoreApplication(VistrailsApplicationInterface):
    def __init__(self):
        VistrailsApplicationInterface.__init__(self)
        self._controllers = {}
        self._cur_controller = None

    def init(self, options_dict=None, args=None):
        VistrailsApplicationInterface.init(self, options_dict=options_dict, 
                                           args=args)
        self.package_manager.initialize_packages()

    def is_running_gui(self):
        return False

    def get_current_controller(self):
        return self._cur_controller
    get_controller = get_current_controller

    def add_vistrail(self, *objs):
        (vistrail, locator, abstraction_files, thumbnail_files, mashups) = objs
        controller = VistrailController(*objs)
        self._controllers[locator] = controller
        self._cur_controller = controller
        return self._cur_controller
        
    def remove_vistrail(self, locator=None):
        if locator is None and self._cur_controller is not None:
            locator = self._cur_controller.locator
        del self._controllers[locator]
        if len(self._controllers) > 0:
            self._cur_controller = self._controllers.itervalues().next()

    def ensure_vistrail(self, locator):
        if locator in self._controllers:
            self._cur_controller = self._controllers[locator]
            return self._cur_controller
        return None

    def update_locator(self, old_locator, new_locator):
        self._controllers[new_locator] = self._controllers[old_locator]
        del self._controllers[old_locator]

    def select_version(self, version):
        if self._cur_controller is not None:
            self._cur_controller.change_selected_version(version)
            return True
        return False<|MERGE_RESOLUTION|>--- conflicted
+++ resolved
@@ -342,45 +342,9 @@
                                            vt_id=None,
                                            parameters=None
                                            ) 
-<<<<<<< HEAD
-=======
-        
-        # Read only new .vistrails folder option if passed in the command line
-        # or in the optionsDict because this may affect the configuration file 
-        # VistrailsStartup will load. This updates self.temp_configuration
-        self.read_dotvistrails_option()
-        
-        if optionsDict and optionsDict.get('dotVistrails'):
-            self.temp_configuration.dotVistrails = optionsDict['dotVistrails']
-
-        # the problem here is that if the user pointed to a new .vistrails
-        # folder, the persistent configuration will always point to the 
-        # default ~/.vistrails. So we will copy whatever it's on 
-        # temp_configuration to the persistent one. In case the configuration
-        # that is on disk is different, it will overwrite this one
-        self.configuration.dotVistrails = self.temp_configuration.dotVistrails
-        
-        # During this initialization, VistrailsStartup will load the
-        # configuration from disk and update both configurations
-        self.vistrailsStartup = \
-            vistrails.core.startup.VistrailsStartup(self.configuration,
-                                          self.temp_configuration)
-
-        # Starting in version 1.2.1 logging is enabled by default.
-        # Users have to explicitly disable it through the command-line
-        self.configuration.nologger = False
-        self.temp_configuration.nologger = False
-        
-        if optionsDict:
-            for (k, v) in optionsDict.iteritems():
-                setattr(self.temp_configuration, k, v)
-                
-        # Command line options override temp_configuration
-        self.readOptions()
 
         vistrails.core.requirements.require_executable('zip')
         vistrails.core.requirements.require_executable('unzip')
->>>>>>> 0f287f29
 
         if self.temp_configuration.check('staticRegistry'):
             self.registry = \
