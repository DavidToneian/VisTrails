###############################################################################
##
## Copyright (C) 2011-2014, NYU-Poly.
## Copyright (C) 2006-2011, University of Utah. 
## All rights reserved.
## Contact: contact@vistrails.org
##
## This file is part of VisTrails.
##
## "Redistribution and use in source and binary forms, with or without 
## modification, are permitted provided that the following conditions are met:
##
##  - Redistributions of source code must retain the above copyright notice, 
##    this list of conditions and the following disclaimer.
##  - Redistributions in binary form must reproduce the above copyright 
##    notice, this list of conditions and the following disclaimer in the 
##    documentation and/or other materials provided with the distribution.
##  - Neither the name of the University of Utah nor the names of its 
##    contributors may be used to endorse or promote products derived from 
##    this software without specific prior written permission.
##
## THIS SOFTWARE IS PROVIDED BY THE COPYRIGHT HOLDERS AND CONTRIBUTORS "AS IS" 
## AND ANY EXPRESS OR IMPLIED WARRANTIES, INCLUDING, BUT NOT LIMITED TO, 
## THE IMPLIED WARRANTIES OF MERCHANTABILITY AND FITNESS FOR A PARTICULAR 
## PURPOSE ARE DISCLAIMED. IN NO EVENT SHALL THE COPYRIGHT HOLDER OR 
## CONTRIBUTORS BE LIABLE FOR ANY DIRECT, INDIRECT, INCIDENTAL, SPECIAL, 
## EXEMPLARY, OR CONSEQUENTIAL DAMAGES (INCLUDING, BUT NOT LIMITED TO, 
## PROCUREMENT OF SUBSTITUTE GOODS OR SERVICES; LOSS OF USE, DATA, OR PROFITS; 
## OR BUSINESS INTERRUPTION) HOWEVER CAUSED AND ON ANY THEORY OF LIABILITY, 
## WHETHER IN CONTRACT, STRICT LIABILITY, OR TORT (INCLUDING NEGLIGENCE OR 
## OTHERWISE) ARISING IN ANY WAY OUT OF THE USE OF THIS SOFTWARE, EVEN IF 
## ADVISED OF THE POSSIBILITY OF SUCH DAMAGE."
##
###############################################################################
import os
import sys
import traceback
import weakref
import warnings

from vistrails.core import debug
from vistrails.core import keychain
from vistrails.core import system
from vistrails.core.collection import Collection
import vistrails.core.configuration
from vistrails.core.configuration import ConfigurationObject
from vistrails.core.db.locator import BaseLocator, FileLocator, DBLocator, \
    UntitledLocator
import vistrails.core.db.io
import vistrails.core.interpreter.cached
import vistrails.core.interpreter.default
from vistrails.core.modules.module_registry import ModuleRegistry
from vistrails.core.packagemanager import PackageManager
from vistrails.core.startup import VistrailsStartup
from vistrails.core.thumbnails import ThumbnailCache
from vistrails.core.utils import InstanceObject, VistrailsWarning
from vistrails.core.vistrail.pipeline import Pipeline
from vistrails.core.vistrail.vistrail import Vistrail
from vistrails.core.vistrail.controller import VistrailController
from vistrails.db import VistrailsDBException

VistrailsApplication = None
APP_SUCCESS = 0 # Success exit code
APP_FAIL = 1 # fialed exit code
APP_DONE = 2 # Success but shut down prematurely (other instance called)

def finalize_vistrails(app):
    vistrails.core.interpreter.cached.CachedInterpreter.cleanup()

def get_vistrails_application():
    global VistrailsApplication
    if VistrailsApplication is not None:
        return VistrailsApplication()
    return None

def set_vistrails_application(app):
    global VistrailsApplication
    VistrailsApplication = weakref.ref(app, finalize_vistrails)

def is_running_gui():
    app = get_vistrails_application()
    return app.is_running_gui()

def init(options_dict={}, args=[]):
    app = VistrailsCoreApplication()
    set_vistrails_application(app)
    app.init(options_dict=options_dict, args=args)
    return app

class VistrailsApplicationInterface(object):
    def __init__(self):
        self._initialized = False
        self.notifications = {}

    def printVersion(self):
        """ printVersion() -> None
        Print version of Vistrail and exit
        
        """
        print system.about_string()
        sys.exit(0)

    def read_options(self, args=None):
        """ read_options() -> None
        Read arguments from the command line
        
        """
        if args is None:
            args = sys.argv[1:]

        parser = vistrails.core.configuration.build_default_parser()
        command_line_config = vistrails.core.configuration.ConfigurationObject()
        try:
            parser.parse_args(args, namespace=command_line_config)
        except SystemError:
            print "GOT SYSTEM ERROR!"
            traceback.print_exc()

        self.input = command_line_config.vistrails
        if len(self.input) == 0:
            self.input = None

        return command_line_config

    # startup is going to manage configurations
    def _get_configuration(self):
        return self.startup.configuration
    configuration = property(_get_configuration)

    def _get_temp_configuration(self):
        return self.startup.temp_configuration
    temp_configuration = property(_get_temp_configuration)

    def create_registry(self, registry_filename=None):
        if registry_filename is not None:
            registry = vistrails.core.db.io.open_registry(registry_filename)
            registry.set_global()
        else:
            registry = ModuleRegistry()
            registry.set_global()
        return registry

    def init(self, options_dict=None, args=[]):
        """ VistrailsApplicationSingleton(options_dict: dict, args: list)
                                          -> VistrailsApplicationSingleton
        Create the application with a dict of settings
        
        """
        warnings.simplefilter('once', VistrailsWarning, append=True)

        # options_dict overrides startup configuration
        if options_dict is not None:
            options_config = ConfigurationObject(**options_dict)
        else:
            options_config = None

        # command line options override both
        command_line_config = self.read_options(args)

        # startup takes care of all configurations
        self.startup = VistrailsStartup(options_config, command_line_config)

        self.keyChain = keychain.KeyChain()
        vistrails.core.interpreter.default.connect_to_configuration(
            self.temp_configuration)

        # now we want to open vistrails and point to a specific version
        # we will store the version in temp options as it doesn't
        # need to be persistent. We will do the same to database
        # information passed in the command line
        self.temp_db_options = InstanceObject(host=None,
                                           port=None,
                                           db=None,
                                           user=None,
                                           vt_id=None,
                                           parameters=None
                                           ) 

        self.check_all_requirements()

        if self.temp_configuration.check('staticRegistry'):
            self.registry = \
                self.create_registry(self.temp_configuration.staticRegistry)
        else:
            self.registry = self.create_registry(None)

        self.package_manager = PackageManager(self.registry,
                                              self.startup)

    def check_all_requirements(self):
        # check scipy
        vistrails.core.requirements.require_python_module('scipy', {
                'linux-debian': 'python-scipy',
                'linux-ubuntu': 'python-scipy',
                'linux-fedora': 'scipy',
                'pip': 'scipy'})

    def get_python_environment(self):
        """get_python_environment(): returns an environment that includes
        local definitions from startup.py. Should only be called after
        self.init()

        """
        return self._python_environment

    def destroy(self):
        """ destroy() -> None
        Finalize all packages to, such as, get rid of temp files
        
        """
        if hasattr(self, 'package_manager'):
            self.package_manager.finalize_packages()
        Collection.clearInstance()
        ThumbnailCache.clearInstance()

    def __del__(self):
        """ __del__() -> None
        Make sure to finalize in the destructor
        
        """
        self.destroy()
    
    def _parse_vtinfo(self, info, use_filename=True):
        name = None
        version = None
        if use_filename and os.path.isfile(info):
            name = info
        else:
            data = info.split(":")
            if len(data) >= 2:
                if use_filename:
                    if os.path.isfile(str(data[0])):
                        name = str(data[0])
                    else:
                        # maybe we are running on Windows and a full path
                        # was passed as the filename so it has a : separating
                        # the driver letter
                        if system.systemType in ["Windows", "Microsoft"]:
                            if os.path.isfile(":".join(data[:2])):
                                name = ":".join(data[:2])
                                data.pop(0)
                                data[0] = name
                elif not use_filename:
                    name = str(data[0])
                # will try to convert version to int
                # if it fails, it's a tag name
                try:
                    #maybe a tag name contains ':' in its name
                    #so we need to bring it back together
                    rest = ":".join(data[1:])
                    version = int(rest)
                except ValueError:
                    version = str(rest)
            elif len(data) == 1:
                if use_filename and os.path.isfile(str(data[0])):
                    name = str(data[0])
                elif not use_filename:
                    name = str(data[0])
        return (name, version)
    
    def process_interactive_input(self):
        pe = None
        usedb = False
        if self.temp_db_options is not None and self.temp_db_options.host:
            usedb = True
        if self.input:
            #check if versions are embedded in the filename
            for filename in self.input:
                f_name, version = self._parse_vtinfo(filename, not usedb)
                locator = None
                if f_name is None:
                    debug.critical("Could not find file %s" % filename)
                    return False
                elif not usedb:
                    locator = FileLocator(os.path.abspath(f_name))
                    #_vnode and _vtag will be set when a .vtl file is open and
                    # it can be either a FileLocator or a DBLocator
                    
                elif usedb:
                    locator = DBLocator(host=self.temp_db_options.host,
                                        port=self.temp_db_options.port,
                                        database=self.temp_db_options.db,
                                        user='',
                                        passwd='',
                                        obj_id=f_name,
                                        obj_type=None,
                                        connection_id=None)
                if locator:
                    if self.temp_configuration.check('parameterExploration'):
                        pe = version
                        version = None
                    else:
                        if hasattr(locator, '_vnode') and \
                                locator._vnode is not None:
                            version = locator._vnode
                        if hasattr(locator,'_vtag'):
                            # if a tag is set, it should be used instead of the
                            # version number
                            if locator._vtag != '':
                                version = locator._vtag
                    execute = self.temp_configuration.execute
                    mashuptrail = None
                    mashupversion = None
                    if hasattr(locator, '_mshptrail'):
                        mashuptrail = locator._mshptrail
                    if hasattr(locator, '_mshpversion'):
                        mashupversion = locator._mshpversion
                        if mashupversion:
                            execute = True
                    if self.temp_configuration.showWindow:
                        self.showBuilderWindow()
                    self.builderWindow.open_vistrail_without_prompt(locator,
                                                                    version, execute,
                                                                    mashuptrail=mashuptrail, 
                                                                    mashupVersion=mashupversion)

                    if self.temp_configuration.check('parameterExploration'):
                        self.builderWindow.executeParameterExploration(pe)
                
        return True

    def finishSession(self):
        vistrails.core.interpreter.cached.CachedInterpreter.cleanup()
        
    def save_configuration(self):
        """ save_configuration() -> None
        Save the current vistrail configuration to the startup.xml file.
        This is required to capture changes to the configuration that we 
        make programmatically during the session, ie., browsed directories or
        window sizes.

        """
        self.startup.save_persisted_startup()

    def create_notification(self, notification_id, *args, **kwargs):
        notifications = self.notifications
        if notification_id not in notifications:
            notifications[notification_id] = set()
        else:
            print "already added notification", notification_id

    def register_notification(self, notification_id, method, *args, **kwargs):
        notifications = self.notifications     
        #print '>>> GLOBAL adding notification', notification_id, method  
        #print id(notifications), notifications
        if notification_id not in notifications:
            self.create_notification(notification_id)
        notifications[notification_id].add(method)

    def unregister_notification(self, notification_id, method, *args, **kwargs):
        notifications = self.notifications    
        #print '>>> GLOBAL remove notification', notification_id, method   
        #print id(notifications), notifications           
        if notification_id in notifications:
            notifications[notification_id].remove(method)

    def send_notification(self, notification_id, *args):
        # do global notifications
        if notification_id in self.notifications:
            # print 'global notification ', notification_id
            for m in self.notifications[notification_id]:
                try:
                    #print "  m: ", m
                    m(*args)
                except Exception:
                    traceback.print_exc()

    def showBuilderWindow(self):
        pass
 
    def add_vistrail(self, *objs):
        """add_vistrail creates and returns a new controller based on the
        information contained in objs.

        """
        raise NotImplementedError("Subclass must implement add_vistrail!")

    def ensure_vistrail(self, locator):
        """ensure_vistrail returns the controller matching the locator if the
        vistrail is already open, otherwise it returns None.

        """
        raise NotImplementedError("Subclass must implement ensure_vistrail")

    def select_version(self, version=None):
        """select_version changes the version of the currently open vistrail
        to the specified version.

        """
        raise NotImplementedError("Subclass must implement select_version")

    def get_current_controller(self):
        """get_current_controller returns the currently active controller, if
        one exists, otherwise None.

        """
        raise NotImplementedError("Subclass must implement "
                                  "get_current_controller")

    def update_locator(self, old_locator, new_locator):
        """update_locator updates the application state to ensure that any
        vistrails referenced by old_locator are now referenced by
        new_locator.

        """
        raise NotImplementedError("Subclass must implement update_locator")

    def convert_version(self, version):
        if isinstance(version, basestring):
            try:
                version = \
                    self.get_controller().vistrail.get_version_number(version)
            except Exception, e:
                debug.unexpected_exception(e)
                version = None
        return version

    def new_vistrail(self):
        return self.open_vistrail(None)

    def open_vistrail(self, locator=None, version=None, is_abstraction=False):
        if isinstance(locator, basestring):
            locator = BaseLocator.from_url(locator)
        elif locator is None:
            locator = UntitledLocator()

        controller = self.ensure_vistrail(locator)
        if controller is None:
            # vistrail is not already open
            try:
                loaded_objs = vistrails.core.db.io.load_vistrail(locator, False)
                controller = self.add_vistrail(loaded_objs[0], locator, 
                                               *loaded_objs[1:])
                if locator.is_untitled():
                    return controller
                controller.is_abstraction = is_abstraction
                thumb_cache = ThumbnailCache.getInstance()
                controller.vistrail.thumbnails = controller.find_thumbnails(
                    tags_only=thumb_cache.conf.tagsOnly)
                controller.vistrail.abstractions = controller.find_abstractions(
                    controller.vistrail, True)
                controller.vistrail.mashups = controller._mashups
                collection = Collection.getInstance()
                url = locator.to_url()
                entity = collection.updateVistrail(url, controller.vistrail)
                # add to relevant workspace categories
                if not controller.is_abstraction:
                    collection.add_to_workspace(entity)
                collection.commit()
            except VistrailsDBException:
                debug.critical("Exception from the database",
                               traceback.format_exc())
                return None

        version = self.convert_version(version)
        if version is None:
            controller.select_latest_version()
            version = controller.current_version
        self.select_version(version)
        return controller

    def open_workflow(self, locator):
        if isinstance(locator, basestring):
            locator = BaseLocator.from_url(locator)

        new_locator = UntitledLocator()
        controller = self.open_vistrail(new_locator)
        try:
            if locator is None:
                return False
<<<<<<< HEAD
            workflow = locator.load(Pipeline)
            action_list = []
            for module in workflow.module_list:
                action_list.append(('add', module))
            for connection in workflow.connection_list:
                action_list.append(('add', connection))
            action = vistrails.core.db.action.create_action(action_list)
            controller.add_new_action(action)
            controller.perform_action(action)
            controller.vistrail.set_tag(action.id, "Imported workflow")
            # from_root=True works around bug #886
            controller.change_selected_version(action.id,
                                               from_root=True)
        except VistrailsDBException, e:
            import traceback
=======
            if locator is not None:
                workflow = locator.load(Pipeline)
                action_list = []
                for module in workflow.module_list:
                    action_list.append(('add', module))
                for connection in workflow.connection_list:
                    action_list.append(('add', connection))
                action = vistrails.core.db.action.create_action(action_list)
                vistrail.add_action(action, 0L)
                vistrail.update_id_scope()
                vistrail.addTag("Imported workflow", action.id)

                # FIXME might need different locator?                
                controller = self.add_vistrail(vistrail, locator)
        except VistrailsDBException:
>>>>>>> 89713135
            debug.critical("Exception from the database",
                           traceback.format_exc())
            return None

        controller.select_latest_version()
        controller.set_changed(True)
        return controller

    def save_vistrail(self, locator=None, controller=None, export=False):
        if controller is None:
            controller = self.get_current_controller()
            if controller is None:
                return False
        if locator is None and controller is not None:
            locator = controller.locator
        elif isinstance(locator, basestring):
            locator = BaseLocator.from_url(locator)

        if not locator:
            return False
        old_locator = controller.locator

        controller.flush_delayed_actions()
        try:
            controller.write_vistrail(locator, export=export)
        except Exception, e:
            debug.unexpected_exception(e)
            debug.critical("Failed to save vistrail", traceback.format_exc())
            raise
        if export:
            return controller.locator

        self.update_locator(old_locator, controller.locator)
        # update collection
        try:
            thumb_cache = ThumbnailCache.getInstance()
            controller.vistrail.thumbnails = controller.find_thumbnails(
                tags_only=thumb_cache.conf.tagsOnly)
            controller.vistrail.abstractions = controller.find_abstractions(
                controller.vistrail, True)
            controller.vistrail.mashups = controller._mashups

            collection = Collection.getInstance()
            url = locator.to_url()
            entity = collection.updateVistrail(url, controller.vistrail)
            # add to relevant workspace categories
            collection.add_to_workspace(entity)
            collection.commit()
        except Exception, e:
            debug.critical('Failed to index vistrail', traceback.format_exc())
        return controller.locator

    def close_vistrail(self, locator=None, controller=None):
        if controller is None:
            controller = self.get_current_controller()
            if controller is None:
                return False
        if locator is None and controller is not None:
            locator = controller.locator
        elif isinstance(locator, basestring):
            locator = BaseLocator.from_url(locator)
        
        controller.close_vistrail(locator)
        controller.cleanup()
        self.remove_vistrail(locator)

class VistrailsCoreApplication(VistrailsApplicationInterface):
    def __init__(self):
        VistrailsApplicationInterface.__init__(self)
        self._controllers = {}
        self._cur_controller = None

    def init(self, options_dict=None, args=[]):
        VistrailsApplicationInterface.init(self, options_dict=options_dict, 
                                           args=args)
        self.package_manager.initialize_packages()

    def is_running_gui(self):
        return False

    def get_current_controller(self):
        return self._cur_controller
    get_controller = get_current_controller

    def add_vistrail(self, vistrail, locator,
            abstraction_files=None,  thumbnail_files=None, mashups=None):
        objs = vistrail, locator, abstraction_files, thumbnail_files, mashups
        controller = VistrailController(*objs)
        self._controllers[locator] = controller
        self._cur_controller = controller
        return self._cur_controller

    def remove_vistrail(self, locator=None):
        if locator is None and self._cur_controller is not None:
            locator = self._cur_controller.locator
        del self._controllers[locator]
        if len(self._controllers) > 0:
            self._cur_controller = self._controllers.itervalues().next()

    def ensure_vistrail(self, locator):
        if locator in self._controllers:
            self._cur_controller = self._controllers[locator]
            return self._cur_controller
        return None

    def update_locator(self, old_locator, new_locator):
        self._controllers[new_locator] = self._controllers[old_locator]
        del self._controllers[old_locator]

    def select_version(self, version):
        if self._cur_controller is not None:
            self._cur_controller.change_selected_version(version)
            return True
        return False<|MERGE_RESOLUTION|>--- conflicted
+++ resolved
@@ -468,7 +468,6 @@
         try:
             if locator is None:
                 return False
-<<<<<<< HEAD
             workflow = locator.load(Pipeline)
             action_list = []
             for module in workflow.module_list:
@@ -482,25 +481,7 @@
             # from_root=True works around bug #886
             controller.change_selected_version(action.id,
                                                from_root=True)
-        except VistrailsDBException, e:
-            import traceback
-=======
-            if locator is not None:
-                workflow = locator.load(Pipeline)
-                action_list = []
-                for module in workflow.module_list:
-                    action_list.append(('add', module))
-                for connection in workflow.connection_list:
-                    action_list.append(('add', connection))
-                action = vistrails.core.db.action.create_action(action_list)
-                vistrail.add_action(action, 0L)
-                vistrail.update_id_scope()
-                vistrail.addTag("Imported workflow", action.id)
-
-                # FIXME might need different locator?                
-                controller = self.add_vistrail(vistrail, locator)
         except VistrailsDBException:
->>>>>>> 89713135
             debug.critical("Exception from the database",
                            traceback.format_exc())
             return None
