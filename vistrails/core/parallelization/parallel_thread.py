--- conflicted
+++ resolved
@@ -38,8 +38,7 @@
         future = self.thread_pool(size).submit(module.compute)
         async_task = module._runner.make_async_task()
 
-<<<<<<< HEAD
-        def thread_done(runner):
+        def thread_done():
             def compute():
                 try:
                     return future.result()
@@ -52,10 +51,6 @@
                             module, 'threading',
                             module_execs=[module_exec])
             module.do_compute(compute=compute)
-=======
-        def thread_done():
-            module.do_compute(compute=future.result)
->>>>>>> 088e391d
         future.add_done_callback(lambda res: async_task.callback(thread_done))
 
     def finalize(self):
