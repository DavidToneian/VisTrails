--- conflicted
+++ resolved
@@ -49,13 +49,8 @@
 
         def get_results():
             results = future.result() # Might raise
-<<<<<<< HEAD
             set_results(module, results, 'multiprocessing')
-        def process_done(runner):
-=======
-            set_results(module, results)
         def process_done():
->>>>>>> 088e391d
             module.do_compute(compute=get_results)
         future.add_done_callback(lambda res: async_task.callback(process_done))
 
