###############################################################################
##
## Copyright (C) 2011-2014, NYU-Poly.
## Copyright (C) 2006-2011, University of Utah. 
## All rights reserved.
## Contact: contact@vistrails.org
##
## This file is part of VisTrails.
##
## "Redistribution and use in source and binary forms, with or without 
## modification, are permitted provided that the following conditions are met:
##
##  - Redistributions of source code must retain the above copyright notice, 
##    this list of conditions and the following disclaimer.
##  - Redistributions in binary form must reproduce the above copyright 
##    notice, this list of conditions and the following disclaimer in the 
##    documentation and/or other materials provided with the distribution.
##  - Neither the name of the University of Utah nor the names of its 
##    contributors may be used to endorse or promote products derived from 
##    this software without specific prior written permission.
##
## THIS SOFTWARE IS PROVIDED BY THE COPYRIGHT HOLDERS AND CONTRIBUTORS "AS IS" 
## AND ANY EXPRESS OR IMPLIED WARRANTIES, INCLUDING, BUT NOT LIMITED TO, 
## THE IMPLIED WARRANTIES OF MERCHANTABILITY AND FITNESS FOR A PARTICULAR 
## PURPOSE ARE DISCLAIMED. IN NO EVENT SHALL THE COPYRIGHT HOLDER OR 
## CONTRIBUTORS BE LIABLE FOR ANY DIRECT, INDIRECT, INCIDENTAL, SPECIAL, 
## EXEMPLARY, OR CONSEQUENTIAL DAMAGES (INCLUDING, BUT NOT LIMITED TO, 
## PROCUREMENT OF SUBSTITUTE GOODS OR SERVICES; LOSS OF USE, DATA, OR PROFITS; 
## OR BUSINESS INTERRUPTION) HOWEVER CAUSED AND ON ANY THEORY OF LIABILITY, 
## WHETHER IN CONTRACT, STRICT LIABILITY, OR TORT (INCLUDING NEGLIGENCE OR 
## OTHERWISE) ARISING IN ANY WAY OUT OF THE USE OF THIS SOFTWARE, EVEN IF 
## ADVISED OF THE POSSIBILITY OF SUCH DAMAGE."
##
###############################################################################

"""This file contains code to handle InvalidPipeline exceptions that contain
upgrade requests."""
from vistrails.core import debug
import vistrails.core.db.action
from vistrails.core.modules.module_registry import get_module_registry, \
     ModuleDescriptor, MissingModule, MissingPort, MissingPackage
from vistrails.core.modules.utils import parse_descriptor_string, \
    create_descriptor_string, parse_port_spec_string, create_port_spec_string
from vistrails.core.packagemanager import get_package_manager
from vistrails.core.system import get_vistrails_basic_pkg_id
from vistrails.core.vistrail.annotation import Annotation
from vistrails.core.vistrail.connection import Connection
from vistrails.core.vistrail.port import Port
from vistrails.core.vistrail.port_spec import PortSpec
from vistrails.core.vistrail.port_spec_item import PortSpecItem
from vistrails.core.utils import versions_increasing
import copy

##############################################################################

class UpgradeWorkflowError(Exception):

    def __init__(self, msg, module=None, port_name=None, port_type=None):
        Exception.__init__(self, msg)
        self._msg = msg
        self._module = module
        self._port_name = port_name
        self._port_type = port_type.lower() if port_type else None
        
    def __str__(self):
        return "Upgrading workflow failed.\n" + self._msg

class UpgradeModuleRemap(object):
    def __init__(self, start_version, end_version, 
                 output_version, new_module=None,
                 dst_port_remap=None, src_port_remap=None,
                 function_remap=None, annotation_remap=None,
                 module_name=None):
        self.module_name = module_name
        self.start_version = start_version
        self.end_version = end_version
        self.output_version = output_version
        self.new_module = new_module

        if dst_port_remap is None:
            self._dst_port_remap = {}
        else:
            self._dst_port_remap = dst_port_remap
        if src_port_remap is None:
            self._src_port_remap = {}
        else:
            self._src_port_remap = src_port_remap
        if function_remap is None:
            self._function_remap = {}
        else:
            self._function_remap = function_remap
        if annotation_remap is None:
            self._annotation_remap = {}
        else:
            self._annotation_remap = annotation_remap

    @classmethod
    def from_tuple(cls, module_name, t):
        if len(t) == 3:
            obj = cls(t[0], t[1], None, t[2], module_name=module_name)
            remap = None
        elif len(t) == 4:
            obj = cls(t[0], t[1], None, t[2], module_name=module_name)
            remap = t[3]
        elif len(t) == 5:
            obj = cls(t[0], t[1], t[2], t[3], module_name=module_name)
            remap = t[4]
        else:
            raise TypeError("UpgradeModuleRemap.from_tuple() got a tuple of "
                            "length %d" % len(t))
        if remap is not None:
            for remap_type, remap_dict in remap.iteritems():
                for remap_name, remap_change in remap_dict.iteritems():
                    obj.add_remap(remap_type, remap_name, remap_change)
        return obj

    def _get_dst_port_remap(self):
        return self._dst_port_remap
    dst_port_remap = property(_get_dst_port_remap)

    def _get_src_port_remap(self):
        return self._src_port_remap
    src_port_remap = property(_get_src_port_remap)
    
    def _get_function_remap(self):
        # !!! we're going to let dst_port_remap serve as a
        # base for function_remap but the developer is
        # responsible for knowing that anything beyond name
        # remaps requires different functions
        d = copy.copy(self._dst_port_remap)
        d.update(self._function_remap)
        return d
    function_remap = property(_get_function_remap)
    
    def _get_annotation_remap(self):
        return self._annotation_remap
    annotation_remap = property(_get_annotation_remap)    

    def add_remap(self, remap_type, remap_name, remap_change):
        if not hasattr(self, '_%s' % remap_type):
            raise ValueError('remap_type "%s" not allowed' % remap_type)
        d = getattr(self, '_%s' % remap_type)
        d[remap_name] = remap_change
            
        # if remap_type not in self.allowed_remaps:
        #     raise ValueError("remap_type must be one of %s" % allowed_remaps)
        # self.remap[remap_type][remap_name] = remap_change
        
    def get_remap(self, remap_type):
        if not hasattr(self, '_%s' % remap_type):
            raise ValueError('remap_type "%s" not allowed' % remap_type)
        d = getattr(self, '_%s' % remap_type)
        return d

        # if remap_type not in self.allowed_remaps:
        #     raise ValueError("remap_type must be one of %s" % allowed_remaps)
        # return self.remap[remap_type]

    def get_output_version(self):
        return self.output_version

class UpgradePackageRemap(object):
    def __init__(self):
        self.remaps = {}

    @classmethod
    def from_dict(cls, d):
        pkg_remap = cls()
        for module_name, remap_list in d.iteritems():
            for remap in remap_list:
                pkg_remap.add_module_remap(remap, module_name)
        return pkg_remap

    def add_module_remap(self, module_remap, module_name=None):
        if isinstance(module_remap, tuple):
            if module_name is None:
                raise ValueError("module_name must be specified if "
                                 "module_remap is a tuple")
            module_remap = UpgradeModuleRemap.from_tuple(module_name, 
                                                         module_remap)
        else:
            if module_name is not None:
                # assume user wants to override name
                module_remap.module_name = module_name
        if module_remap.module_name not in self.remaps:
            self.remaps[module_remap.module_name] = []
        self.remaps[module_remap.module_name].append(module_remap)

    def get_module_remaps(self, module_name):
        if module_name in self.remaps:
            return self.remaps[module_name]
        return []

    def has_module_remaps(self, module_name):
        return module_name in self.remaps

    def get_module_upgrade(self, module_name, old_version):
        for module_remap in self.get_module_remaps(module_name):
            if ((module_remap.start_version is None or 
                 not versions_increasing(old_version, 
                                         module_remap.start_version)) and
                (module_remap.end_version is None or
                 versions_increasing(old_version, 
                                     module_remap.end_version))):
                return module_remap
        return None

class UpgradeWorkflowHandler(object):

    @staticmethod
    def dispatch_request(controller, module_id, current_pipeline):
        pm = get_package_manager()
        if module_id not in current_pipeline.modules:
            # It is possible that some other upgrade request has
            # already removed the invalid module of this request. In
            # that case, disregard the request.
            debug.log("module %s already handled. skipping" % module_id)
            return []
        invalid_module = current_pipeline.modules[module_id]
        pkg = pm.get_package(invalid_module.package)
        if hasattr(pkg.module, 'handle_module_upgrade_request'):
            f = pkg.module.handle_module_upgrade_request
            return f(controller, module_id, current_pipeline)
        elif hasattr(pkg.module, '_upgrades'):
            return UpgradeWorkflowHandler.remap_module(controller, module_id, 
                                                       current_pipeline,
                                                       pkg.module._upgrades)
        else:
            debug.log('Package "%s" cannot handle upgrade request. '
                      'VisTrails will attempt automatic upgrade.' % \
                          pkg.identifier)
            auto_upgrade = UpgradeWorkflowHandler.attempt_automatic_upgrade
            return auto_upgrade(controller, current_pipeline, module_id)

    @staticmethod
    def check_port_spec(module, port_name, port_type, descriptor=None, 
                        sigstring=None):
        basic_pkg = get_vistrails_basic_pkg_id()

        reg = get_module_registry()
        found = False
        try:
            if descriptor is not None:
                s = reg.get_port_spec_from_descriptor(descriptor, port_name,
                                                      port_type)
                found = True

                spec_tuples = parse_port_spec_string(sigstring, basic_pkg)
                for i in xrange(len(spec_tuples)):
                    spec_tuple = spec_tuples[i]
                    port_pkg = reg.get_package_by_name(spec_tuple[0])
                    if port_pkg.identifier != spec_tuple[0]:
                        # we have an old identifier
                        spec_tuples[i] = (port_pkg.identifier,) + spec_tuple[1:]
                sigstring = create_port_spec_string(spec_tuples)
                # sigstring = expand_port_spec_string(sigstring, basic_pkg)
                if s.sigstring != sigstring:
                    msg = ('%s port "%s" of module "%s" exists, but '
                           'signatures differ "%s" != "%s"') % \
                           (port_type.capitalize(), port_name, module.name,
                            s.sigstring, sigstring)
                    raise UpgradeWorkflowError(msg, module, port_name, port_type)
        except MissingPort:
            pass

        if not found and \
                not module.has_portSpec_with_name((port_name, port_type)):
            msg = '%s port "%s" of module "%s" does not exist.' % \
                (port_type.capitalize(), port_name, module.name)
            raise UpgradeWorkflowError(msg, module, port_name, port_type)

    @staticmethod
    def find_descriptor(controller, pipeline, module_id, desired_version=''):
        reg = get_module_registry()

        get_descriptor = reg.get_descriptor_by_name
        pm = get_package_manager()
        invalid_module = pipeline.modules[module_id]
        mpkg, mname, mnamespace, mid = (invalid_module.package,
                                        invalid_module.name,
                                        invalid_module.namespace,
                                        invalid_module.id)
        pkg = pm.get_package(mpkg)
        desired_version = ''
        d = None
        # don't check for abstraction/subworkflow since the old module
        # could be a subworkflow
        if reg.has_abs_upgrade(*invalid_module.descriptor_info):
            return reg.get_abs_upgrade(*invalid_module.descriptor_info)

        try:
            try:
                d = get_descriptor(mpkg, mname, mnamespace, '', desired_version)
            except MissingModule, e:
                r = None
                if pkg.can_handle_missing_modules():
                    r = pkg.handle_missing_module(controller, module_id, 
                                                  pipeline)
                    d = get_descriptor(mpkg, mname, mnamespace, '', 
                                       desired_version)
                if not r:
                    raise e
        except MissingModule, e:
            return None
        assert isinstance(d, ModuleDescriptor)
        return d

    @staticmethod
    def check_upgrade(pipeline, module_id, d, function_remap={},
                      src_port_remap={}, dst_port_remap={}):
        invalid_module = pipeline.modules[module_id]
        def check_connection_port(port):
            port_type = PortSpec.port_type_map.inverse[port.type]
            UpgradeWorkflowHandler.check_port_spec(invalid_module,
                                                   port.name, port_type,
                                                   d, port.sigstring)
            
        # check if connections are still valid
        for _, conn_id in pipeline.graph.edges_from(module_id):
            port = pipeline.connections[conn_id].source
            if port.name not in src_port_remap:
                check_connection_port(port)
        for _, conn_id in pipeline.graph.edges_to(module_id):
            port = pipeline.connections[conn_id].destination
            if port.name not in dst_port_remap:
                check_connection_port(port)

        # check if function values are still valid
        for function in invalid_module.functions:
            # function_spec = function.get_spec('input')
            if function.name not in function_remap:
                UpgradeWorkflowHandler.check_port_spec(invalid_module,
                                                       function.name, 
                                                       'input', d,
                                                       function.sigstring)

    @staticmethod
    def attempt_automatic_upgrade(controller, pipeline, module_id,
                                  function_remap={}, src_port_remap={}, 
                                  dst_port_remap={}, annotation_remap={}):
        """attempt_automatic_upgrade(module_id, pipeline): [Action]

        Attempts to automatically upgrade module by simply adding a
        new module with the current package version, and recreating
        all connections and functions. If any of the ports used are
        not available, raise an exception that will trigger the
        failure of the entire upgrade.

        attempt_automatic_upgrade returns a list of actions if 
        successful.
        """

        invalid_module = pipeline.modules[module_id]
        mpkg, mname, mnamespace, mid = (invalid_module.package,
                                        invalid_module.name,
                                        invalid_module.namespace,
                                        invalid_module.id)
        d = UpgradeWorkflowHandler.find_descriptor(controller, pipeline, 
                                                   module_id)
        if not d:
            if mnamespace:
                nss = mnamespace + '|' + mname
            else:
                nss = mname
            msg = ("Could not upgrade module %s from package %s.\n" %
                    (nss, mpkg))
            raise UpgradeWorkflowError(msg)

        UpgradeWorkflowHandler.check_upgrade(pipeline, module_id, d, 
                                             function_remap, 
                                             src_port_remap, dst_port_remap)

        # If we passed all of these checks, then we consider module to
        # be automatically upgradeable. Now create actions that will
        # delete functions, module, and connections, and add new
        # module with corresponding functions and connections.

        return UpgradeWorkflowHandler.replace_module(controller, pipeline, 
                                                     module_id, d, 
                                                     function_remap,
                                                     src_port_remap, 
                                                     dst_port_remap,
                                                     annotation_remap)

    @staticmethod
    def create_new_connection(controller, src_module, src_port, 
                              dst_module, dst_port):
        # spec -> name, type, signature
        output_port_id = controller.id_scope.getNewId(Port.vtType)
        if isinstance(src_port, basestring):
            output_port_spec = src_module.get_port_spec(src_port, 'output')
            output_port = Port(id=output_port_id,
                               spec=output_port_spec,
                               moduleId=src_module.id,
                               moduleName=src_module.name)
        else:
            output_port = Port(id=output_port_id,
                               name=src_port.name,
                               type=src_port.type,
                               signature=src_port.signature,
                               moduleId=src_module.id,
                               moduleName=src_module.name)

        input_port_id = controller.id_scope.getNewId(Port.vtType)
        if isinstance(dst_port, basestring):
            input_port_spec = dst_module.get_port_spec(dst_port, 'input')
            input_port = Port(id=input_port_id,
                              spec=input_port_spec,
                              moduleId=dst_module.id,
                              moduleName=dst_module.name)
        else:
            input_port = Port(id=input_port_id,
                              name=dst_port.name,
                              type=dst_port.type,
                              signature=dst_port.signature,
                              moduleId=dst_module.id,
                              moduleName=dst_module.name)
        conn_id = controller.id_scope.getNewId(Connection.vtType)
        connection = Connection(id=conn_id,
                                ports=[input_port, output_port])
        return connection



    @staticmethod
    def replace_generic(controller, pipeline, old_module, new_module,
                        function_remap={}, src_port_remap={}, 
                        dst_port_remap={}, annotation_remap={},
                        use_registry=True):
        basic_pkg = get_vistrails_basic_pkg_id()

        ops = []
        ops.extend(controller.delete_module_list_ops(pipeline, [old_module.id]))
        
        for annotation in old_module.annotations:
            if annotation.key not in annotation_remap:
                annotation_key = annotation.key
            else:
                remap = annotation_remap[annotation.key]
                if remap is None:
                    # don't add the annotation back in
                    continue
                elif not isinstance(remap, basestring):
                    ops.extend(remap(annotation))
                    continue
                else:
                    annotation_key = remap

            new_annotation = \
                Annotation(id=controller.id_scope.getNewId(Annotation.vtType),
                           key=annotation_key,
                           value=annotation.value)
            new_module.add_annotation(new_annotation)

        if not old_module.is_group() and not old_module.is_abstraction():
            for port_spec in old_module.port_spec_list:
                if port_spec.type == 'input':
                    if port_spec.name not in dst_port_remap:
                        spec_name = port_spec.name
                    else:
                        remap = dst_port_remap[port_spec.name]
                        if remap is None:
                            continue
                        elif not isinstance(remap, basestring):
                            ops.extend(remap(port_spec))
                            continue
                        else:
                            spec_name = remap
                elif port_spec.type == 'output':
                    if port_spec.name not in src_port_remap:
                        spec_name = port_spec.name
                    else:
                        remap = src_port_remap[port_spec.name]
                        if remap is None:
                            continue
                        elif not isinstance(remap, basestring):
                            ops.extend(remap(port_spec))
                            continue
                        else:
                            spec_name = remap                
                new_spec = port_spec.do_copy(True, controller.id_scope, {})
                new_spec.name = spec_name
                new_module.add_port_spec(new_spec)

        function_ops = []
        for function in old_module.functions:
            if function.name not in function_remap:
                function_name = function.name
            else:
                remap = function_remap[function.name]
                if remap is None:
                    # don't add the function back in
                    continue                    
                elif not isinstance(remap, basestring):
                    function_ops.extend(remap(function, new_module))
                    continue
                else:
                    function_name = remap

            if len(function.parameters) > 0:
                new_param_vals, aliases = zip(*[(p.strValue, p.alias) 
                                                for p in function.parameters])
            else:
                new_param_vals = []
                aliases = []
            if use_registry:
                function_port_spec = function_name
            else:
                def mk_psi(pos):
                    psi = PortSpecItem(module="Module", package=basic_pkg,
                                       namespace="", pos=pos)
                    return psi
                n_items = len(new_param_vals)
                function_port_spec = PortSpec(name=function_name,
                                              items=[mk_psi(i) 
                                                     for i in xrange(n_items)])
            new_function = controller.create_function(new_module, 
                                                      function_port_spec,
                                                      new_param_vals,
                                                      aliases)
            new_module.add_function(new_function)

        # add the new module
        ops.append(('add', new_module))
        ops.extend(function_ops)

        create_new_connection = UpgradeWorkflowHandler.create_new_connection

        for _, conn_id in pipeline.graph.edges_from(old_module.id):
            old_conn = pipeline.connections[conn_id]
            if old_conn.source.name not in src_port_remap:
                source_name = old_conn.source.name
            else:
                remap = src_port_remap[old_conn.source.name]
                if remap is None:
                    # don't add this connection back in
                    continue
                elif not isinstance(remap, basestring):
                    ops.extend(remap(old_conn, new_module))
                    continue
                else:
                    source_name = remap
                    
            old_dst_module = pipeline.modules[old_conn.destination.moduleId]
            if use_registry:
                source_port = source_name
            else:
                source_port = Port(name=source_name,
                                   type='source',
                                   signature=create_port_spec_string(
                                       [(basic_pkg, 'Variant', '')]))

            new_conn = create_new_connection(controller,
                                             new_module,
                                             source_port,
                                             old_dst_module,
                                             old_conn.destination)
            ops.append(('add', new_conn))
            
        for _, conn_id in pipeline.graph.edges_to(old_module.id):
            old_conn = pipeline.connections[conn_id]
            if old_conn.destination.name not in dst_port_remap:
                destination_name = old_conn.destination.name
            else:
                remap = dst_port_remap[old_conn.destination.name]
                if remap is None:
                    # don't add this connection back in
                    continue
                elif not isinstance(remap, basestring):
                    ops.extend(remap(old_conn, new_module))
                    continue
                else:
                    destination_name = remap
                    
            old_src_module = pipeline.modules[old_conn.source.moduleId]
            if use_registry:
                destination_port = destination_name
            else:
                destination_port = Port(name=destination_name,
                                        type='destination',
                                        signature=create_port_spec_string(
                                            [(basic_pkg, 'Variant', '')]))

            new_conn = create_new_connection(controller,
                                             old_src_module,
                                             old_conn.source,
                                             new_module,
                                             destination_port)
            ops.append(('add', new_conn))
        
        return [vistrails.core.db.action.create_action(ops)]

    @staticmethod
    def replace_group(controller, pipeline, module_id, new_subpipeline):
        basic_pkg = get_vistrails_basic_pkg_id()
        old_group = pipeline.modules[module_id]
        new_group = controller.create_module(basic_pkg, 'Group', '', 
                                             old_group.location.x, 
                                             old_group.location.y)
        new_group.pipeline = new_subpipeline
        return UpgradeWorkflowHandler.replace_generic(controller, pipeline, 
                                                      old_group, new_group)

    @staticmethod
    def replace_module(controller, pipeline, module_id, new_descriptor,
                       function_remap={}, src_port_remap={}, dst_port_remap={},
                       annotation_remap={}, use_registry=True):
        old_module = pipeline.modules[module_id]
        internal_version = -1
        # try to determine whether new module is an abstraction
        if (hasattr(new_descriptor, 'module') and
            hasattr(new_descriptor.module, "vistrail") and 
            hasattr(new_descriptor.module, "internal_version")):
            internal_version = new_descriptor.version
        new_module = \
            controller.create_module_from_descriptor(new_descriptor,
                                                     old_module.location.x,
                                                     old_module.location.y,
                                                     internal_version,
                                                     not use_registry)

        return UpgradeWorkflowHandler.replace_generic(controller, pipeline, 
                                                      old_module, new_module,
                                                      function_remap, 
                                                      src_port_remap, 
                                                      dst_port_remap,
                                                      annotation_remap,
                                                      use_registry)

    @staticmethod
    def remap_module(controller, module_id, pipeline, pkg_remap):

        """remap_module offers a method to shortcut the
        specification of upgrades.  It is useful when just changing
        the names of ports or modules, but can also be used to add
        intermediate modules or change the format of parameters.  It
        is usually called from handle_module_upgrade_request, and the
        first three arguments are passed from the arguments to that
        method.

        pkg_remap specifies all of the changes and is of the format
        {<old_module_name>: [(<start_version>, <end_version>, 
                             <new_module_klass> | <new_module_id> | None, 
                             <remap_dictionary>)]}
        where new_module_klass is the class and new_module_id
        is a string of the format 
            <package_name>:[<namespace> | ]<module_name>
        passing None keeps the original name,
        and remap_dictionary is {<remap_type>:
        <name_changes>} and <name_changes> is a map from <old_name> to
        <new_name> or <remap_function>
        The remap functions are passed the old object and the new
        module and should return a list of operations with elements of
        the form ('add', <obj>).

        For example:

        def outputName_remap(old_conn, new_module):
            ops = []
            ...
            return ops
        pkg_remap = {'FileSink': [(None, '1.5.1', FileSink,
                                     {'dst_port_remap':
                                          {'overrideFile': 'overwrite',
                                           'outputName': outputName_remap},
                                      'function_remap':
                                          {'overrideFile': 'overwrite',
                                           'outputName': 'outputPath'}}),
                        }
        """

        reg = get_module_registry()

        old_module = pipeline.modules[module_id]
        old_version = old_module.version
        old_desc_str = create_descriptor_string(old_module.package,
                                                old_module.name,
                                                old_module.namespace,
                                                False)
        # print 'running module_upgrade_request', old_module.name
        if not isinstance(pkg_remap, UpgradePackageRemap):
            pkg_remap = UpgradePackageRemap.from_dict(pkg_remap)
        

        action_list = []

        old_module_t = \
            (old_module.package, old_module.name, old_module.namespace)
        module_remap = pkg_remap.get_module_upgrade(old_desc_str, old_version)
        tmp_pipeline = copy.copy(pipeline)
        while module_remap is not None:
            new_module_type = module_remap.new_module
            if new_module_type is None:
                new_module_t = old_module_t
            elif isinstance(new_module_type, basestring):
                new_module_t = parse_descriptor_string(new_module_type,
                                                       old_module_t[0])
            else:
                new_module_desc = reg.get_descriptor(new_module_type)
                new_module_t = new_module_desc.spec_tuple()

            new_pkg_version = module_remap.output_version
            if (new_pkg_version is None or
                  reg.get_package_by_name(new_module_t[0]).version == new_pkg_version):
                # upgrading to the current version
                try:
                    new_module_desc = reg.get_descriptor_by_name(*new_module_t)
                except MissingModule, e:
                    # if the replacement is an abstraction,
                    # and it has been upgraded, we use that
                    if reg.has_abs_upgrade(*new_module_t):
                        new_module_desc = reg.get_abs_upgrade(*new_module_t)
                    else:
                        raise e
                use_registry = True
                next_module_remap = None
            else:
                new_module_desc = ModuleDescriptor(package=new_module_t[0],
                                                   name=new_module_t[1],
                                                   namespace=new_module_t[2],
                                                   version=new_pkg_version)
                use_registry = False

                # need to try more upgrades since this one isn't current
                old_desc_str = create_descriptor_string(new_module_t[0],
                                                        new_module_t[1],
                                                        new_module_t[2],
                                                        False)
                old_version = new_pkg_version
                next_module_remap = pkg_remap.get_module_upgrade(old_desc_str,
                                                            old_version)
                old_module_t = new_module_t
            replace_module = UpgradeWorkflowHandler.replace_module
            actions = replace_module(controller, 
                                     tmp_pipeline,
                                     module_id, 
                                     new_module_desc,
                                     module_remap.function_remap,
                                     module_remap.src_port_remap,
                                     module_remap.dst_port_remap,
                                     module_remap.annotation_remap,
                                     use_registry)

            for a in actions:
                for op in a.operations:
                    # Update the id of the module being updated
                    if op.vtType == 'add' and op.what == 'module':
                        module_id = op.objectId
                tmp_pipeline.perform_action(a)

            action_list.extend(actions)
            module_remap = next_module_remap
        if len(action_list) > 0:
            return action_list

        # otherwise, just try to automatic upgrade
        # attempt_automatic_upgrade
        return UpgradeWorkflowHandler.attempt_automatic_upgrade(controller, 
                                                                pipeline,
                                                                module_id)
    
import unittest

class TestUpgradePackageRemap(unittest.TestCase):
    def test_from_dict(self):
        def outputName_remap(old_conn, new_module):
            ops = []
            return ops
        pkg_remap_d = {'FileSink': [(None, '1.5.1', None,
                                     {'dst_port_remap':
                                      {'overrideFile': 'overwrite',
                                       'outputName': outputName_remap},
                                      'function_remap':
                                      {'overrideFile': 'overwrite',
                                       'outputName': 'outputPath'}})]}
        pkg_remap = UpgradePackageRemap.from_dict(pkg_remap_d)

    def create_workflow(self, c):
        upgrade_test_pkg = 'org.vistrails.vistrails.tests.upgrade'

        d1 = ModuleDescriptor(package=upgrade_test_pkg,
                              name='TestUpgradeA',
                              namespace='',
                              package_version='0.8')
        m1 = c.create_module_from_descriptor(d1, use_desc_pkg_version=True)
        m1.is_valid = False
        c.add_module_action(m1)

        d2 = ModuleDescriptor(package=upgrade_test_pkg,
                              name='TestUpgradeB',
                              namespace='',
                              package_version = '0.8')
        m2 = c.create_module_from_descriptor(d2, use_desc_pkg_version=True)
        m2.is_valid = False
        c.add_module_action(m2)

        basic_pkg = get_vistrails_basic_pkg_id()
        psi = PortSpecItem(module="Float", package=basic_pkg,
                           namespace="", pos=0)
        function_port_spec = PortSpec(name="a", type="input", items=[psi])
        f = c.create_function(m1, function_port_spec, [12])
        c.add_function_action(m1, f)

        conn_out_psi = PortSpecItem(module="Integer", package=basic_pkg,
                                    namespace="", pos=0)
        conn_out_spec = PortSpec(name="z", type="output",
                                 items=[conn_out_psi])
        conn_in_psi = PortSpecItem(module="Integer", package=basic_pkg,
                                   namespace="", pos=0)
        conn_in_spec = PortSpec(name="b", type="input",
                                items=[conn_in_psi])
        conn = c.create_connection(m1, conn_out_spec, m2, conn_in_spec)
        c.add_connection_action(conn)
        return c.current_version

    def run_multi_upgrade_test(self, pkg_remap):
        from vistrails.core.application import get_vistrails_application

        app = get_vistrails_application()
<<<<<<< HEAD
        app.new_vistrail()

=======
        created_vistrail = False
>>>>>>> 1dc43e35
        try:
            pm = get_package_manager()
            pm.late_enable_package('upgrades',
                                   {'upgrades':
                                    'vistrails.tests.resources.'})
            app.new_vistrail()
            created_vistrail = True
            c = app.get_controller()
            self.create_workflow(c)
        
            p = c.current_pipeline
            actions = UpgradeWorkflowHandler.remap_module(c, 0, p, pkg_remap)
        finally:
            if created_vistrail:
                app.close_vistrail()
            try:
                pm.late_disable_package('upgrades')
            except MissingPackage:
                pass

    def test_multi_upgrade_obj(self):
        module_remap_1 = UpgradeModuleRemap('0.8', '0.9', '0.9', None,
                                            module_name="TestUpgradeA")
        module_remap_1.add_remap('function_remap', 'a', 'aa')
        module_remap_1.add_remap('src_port_remap', 'z', 'zz')
        module_remap_2 = UpgradeModuleRemap('0.9', '1.0', '1.0', None,
                                            module_name="TestUpgradeA")
        module_remap_2.add_remap('function_remap', 'aa', 'aaa')
        module_remap_2.add_remap('src_port_remap', 'zz', 'zzz')
        pkg_remap = UpgradePackageRemap()
        pkg_remap.add_module_remap(module_remap_1)
        pkg_remap.add_module_remap(module_remap_2)
        self.run_multi_upgrade_test(pkg_remap)

    def test_multi_upgrade_dict(self):
        pkg_remap = {"TestUpgradeA": 
                     [UpgradeModuleRemap('0.8', '0.9', '0.9', None,
                                         function_remap={'a': 'aa'},
                                         src_port_remap={'z': 'zz'}),
                      UpgradeModuleRemap('0.9', '1.0', '1.0', None,
                                         function_remap={'aa': 'aaa'},
                                         src_port_remap={'zz': 'zzz'})]}
        self.run_multi_upgrade_test(pkg_remap)

    def test_multi_upgrade_legacy(self):
        # note that remap specifies the 0.8 -> 1.0 upgrade directly as
        # must be the case for legacy upgrades
        pkg_remap = {"TestUpgradeA": [('0.8', '1.0', None,
                                       {"function_remap": {'a': 'aaa'},
                                        "src_port_remap": {'z': 'zzz'}}),
                                      ('0.9', '1.0', None,
                                       {"function_remap": {'aa': 'aaa'},
                                        "src_port_remap": {'zz': 'zzz'}})]}
        self.run_multi_upgrade_test(pkg_remap)

    def test_multi_upgrade_rename(self):
        pkg_remap = {"TestUpgradeA": 
                     [UpgradeModuleRemap('0.8', '0.9', '0.9', "TestUpgradeB",
                                         dst_port_remap={'a': 'b'},
                                         src_port_remap={'z': 'zz'})],
                     "TestUpgradeB":
                     [UpgradeModuleRemap('0.9', '1.0', '1.0', None,
                                         src_port_remap={'zz': None})]}
        self.run_multi_upgrade_test(pkg_remap)

    def test_external_upgrade(self):
        from vistrails.core.application import get_vistrails_application

        app = get_vistrails_application()
        app.new_vistrail()
        default_upgrade_on = app.temp_configuration.upgradeOn
        default_upgrade_delay = app.temp_configuration.upgradeDelay
        app.temp_configuration.upgradeOn = True
        app.temp_configuration.upgradeDelay = False

        created_vistrail = False
        try:
            pm = get_package_manager()
            pm.late_enable_package('upgrades',
                                   {'upgrades':
                                    'vistrails.tests.resources.'})
            app.new_vistrail()
            created_vistrail = True
            c = app.get_controller()
            current_version = self.create_workflow(c)
            for m in c.current_pipeline.modules.itervalues():
                self.assertEqual(m.version, '0.8')

            c.change_selected_version(current_version, from_root=True)
            
            self.assertEqual(len(c.current_pipeline.modules), 2)
            for m in c.current_pipeline.modules.itervalues():
                self.assertEqual(m.version, '1.0')
                if m.name == "TestUpgradeA":
                    self.assertEqual(m.functions[0].name, 'aaa')
            self.assertEqual(len(c.current_pipeline.connections), 1)
            conn = c.current_pipeline.connections.values()[0]
            self.assertEqual(conn.source.name, 'zzz')
            self.assertEqual(conn.destination.name, 'b')
                
        finally:
            if created_vistrail:
                app.close_vistrail()
            try:
                pm.late_disable_package('upgrades')
            except MissingPackage:
                pass
            app.temp_configuration.upgradeOn = default_upgrade_on
            app.temp_configuration.upgradeDelay = default_upgrade_delay

if __name__ == '__main__':
    import vistrails.core.application

    vistrails.core.application.init()
    unittest.main()<|MERGE_RESOLUTION|>--- conflicted
+++ resolved
@@ -817,12 +817,7 @@
         from vistrails.core.application import get_vistrails_application
 
         app = get_vistrails_application()
-<<<<<<< HEAD
-        app.new_vistrail()
-
-=======
         created_vistrail = False
->>>>>>> 1dc43e35
         try:
             pm = get_package_manager()
             pm.late_enable_package('upgrades',
