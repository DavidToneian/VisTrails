###############################################################################
##
## Copyright (C) 2011-2014, NYU-Poly.
## Copyright (C) 2006-2011, University of Utah. 
## All rights reserved.
## Contact: contact@vistrails.org
##
## This file is part of VisTrails.
##
## "Redistribution and use in source and binary forms, with or without 
## modification, are permitted provided that the following conditions are met:
##
##  - Redistributions of source code must retain the above copyright notice, 
##    this list of conditions and the following disclaimer.
##  - Redistributions in binary form must reproduce the above copyright 
##    notice, this list of conditions and the following disclaimer in the 
##    documentation and/or other materials provided with the distribution.
##  - Neither the name of the University of Utah nor the names of its 
##    contributors may be used to endorse or promote products derived from 
##    this software without specific prior written permission.
##
## THIS SOFTWARE IS PROVIDED BY THE COPYRIGHT HOLDERS AND CONTRIBUTORS "AS IS" 
## AND ANY EXPRESS OR IMPLIED WARRANTIES, INCLUDING, BUT NOT LIMITED TO, 
## THE IMPLIED WARRANTIES OF MERCHANTABILITY AND FITNESS FOR A PARTICULAR 
## PURPOSE ARE DISCLAIMED. IN NO EVENT SHALL THE COPYRIGHT HOLDER OR 
## CONTRIBUTORS BE LIABLE FOR ANY DIRECT, INDIRECT, INCIDENTAL, SPECIAL, 
## EXEMPLARY, OR CONSEQUENTIAL DAMAGES (INCLUDING, BUT NOT LIMITED TO, 
## PROCUREMENT OF SUBSTITUTE GOODS OR SERVICES; LOSS OF USE, DATA, OR PROFITS; 
## OR BUSINESS INTERRUPTION) HOWEVER CAUSED AND ON ANY THEORY OF LIABILITY, 
## WHETHER IN CONTRACT, STRICT LIABILITY, OR TORT (INCLUDING NEGLIGENCE OR 
## OTHERWISE) ARISING IN ANY WAY OUT OF THE USE OF THIS SOFTWARE, EVEN IF 
## ADVISED OF THE POSSIBILITY OF SUCH DAMAGE."
##
###############################################################################

"""The package manager takes care of everything that has got to do
with handling packages, from setting paths to adding new packages
to checking dependencies to initializing them."""
import copy
import inspect
import itertools
import os
import sys
import warnings

from vistrails.core import debug, get_vistrails_application
from vistrails.core.configuration import ConfigurationObject
import vistrails.core.data_structures.graph
import vistrails.core.db.io
from vistrails.core.modules.module_registry import ModuleRegistry, \
                                         MissingPackage, MissingPackageVersion
from vistrails.core.modules.package import Package
from vistrails.core.utils import VistrailsInternalError, InstanceObject, \
    versions_increasing, VistrailsDeprecation
import vistrails.packages
##############################################################################


global _package_manager
_package_manager = None

class PackageManager(object):
    # # add_package_menu_signal is emitted with a tuple containing the package
    # # identifier, package name and the menu item
    # add_package_menu_signal = QtCore.SIGNAL("add_package_menu")
    # # remove_package_menu_signal is emitted with the package identifier
    # remove_package_menu_signal = QtCore.SIGNAL("remove_package_menu")
    # # package_error_message_signal is emitted with the package identifier,
    # # package name and the error message
    # package_error_message_signal = QtCore.SIGNAL("package_error_message_signal")
    # # reloading_package_signal is emitted when a package reload has disabled
    # # the packages, but has not yet enabled them
    # reloading_package_signal = QtCore.SIGNAL("reloading_package_signal")

    class DependencyCycle(Exception):
        def __init__(self, p1, p2):
            self._package_1 = p1
            self._package_2 = p2
        def __str__(self):
            return ("Packages '%s' and '%s' have cyclic dependencies" %
                    (self._package_1,
                     self._package_2))

    class PackageInternalError(Exception):
        def __init__(self, n, d):
            self._package_name = n
            self._description = d
        def __str__(self):
            return "Package '%s' has a bug: %s" % (self._package_name,
                                                   self._description)

    def import_packages_module(self):
        """Imports the packages module using path trickery to find it
        in the right place.

        """
        if self._packages is not None:
            return self._packages
        # Imports standard packages directory
        conf = self._startup.temp_configuration
        old_sys_path = copy.copy(sys.path)
        if conf.check('packageDirectory'):
            sys.path.insert(0, conf.packageDirectory)
        try:
            import vistrails.packages
        except ImportError:
            debug.critical('ImportError: "packages" sys.path: %s' % sys.path)
            raise
        finally:
            sys.path = old_sys_path
        self._packages = vistrails.packages
        return vistrails.packages

    def import_user_packages_module(self):
        """Imports the packages module using path trickery to find it
        in the right place.

        """
        if self._userpackages is not None:
            return self._userpackages
        # Imports user packages directory
        conf = self._startup.temp_configuration
        old_sys_path = copy.copy(sys.path)
        if conf.check('userPackageDirectory'):
            sys.path.insert(0, os.path.join(conf.userPackageDirectory,
                                            os.path.pardir))
            try:
                import userpackages
            except ImportError:
                debug.critical('ImportError: "userpackages" sys.path: %s' % 
                               sys.path)
                raise
            finally:
                sys.path = old_sys_path
            os.environ['VISTRAILS_USERPACKAGES_DIR'] = conf.userPackageDirectory
            self._userpackages = userpackages
            return userpackages
        # possible that we don't have userPackageDirectory set!
        return None

    def __init__(self, registry, startup):
        """__init__(configuration: ConfigurationObject) -> PackageManager
        configuration is the persistent configuration object of the application.
        
        """
        global _package_manager
        if _package_manager:
            m = "Package manager can only be constructed once."
            raise VistrailsInternalError(m)
        _package_manager = self

        self._registry = registry
        self._startup = startup

        # Contains packages that have not yet been enabled, but exist on the
        # filesystem
        self._available_packages = {} # codepath: str -> Package
        # These other lists contain enabled packages
        self._package_list = {} # codepath: str -> Package
        self._package_versions = {} # identifier: str -> version -> Package
        self._old_identifier_map = {} # old_id: str -> new_id: str
        self._dependency_graph = vistrails.core.data_structures.graph.Graph()
        self._default_prefix_dict = \
                                {'basic_modules': 'vistrails.core.modules.',
                                 'abstraction': 'vistrails.core.modules.'}

        # self._registry = None
        self._userpackages = None
        self._packages = None
        self._abstraction_pkg = None
        self._currently_importing_package = None

        # Setup a global __import__ hook that calls Package#import_override()
        # for all imports executed from that package
        import __builtin__
        self._orig_import = __builtin__.__import__
        __builtin__.__import__ = self._import_override

        for pkg in self._startup.enabled_packages.itervalues():
            self.add_package(pkg.name, prefix=pkg.prefix)

    def _import_override(self,
                         name, globals={}, locals={}, fromlist=[], level=-1):
        # Get the caller module, using globals (like the original __import
        # does)
        try:
            if globals is None:
                raise KeyError
            module = globals['__name__']
        except KeyError:
            # Another method of getting the caller module, using the stack
            caller = inspect.currentframe().f_back
            module = inspect.getmodule(caller)
            # Some frames might not be associated to a module, because of the
            # use of exec for instance; we just skip these until we reach a
            # valid one
            while module is None:
                caller = caller.f_back
                if caller is None:
                    break
                module = inspect.getmodule(caller)
            if module:
                module = module.__name__

        # Get the Package from the module name
        if module:
            importing_pkg = None
            current = self._currently_importing_package
            if (current is not None and
                    current.prefix and
                    module.startswith(current.prefix + current.codepath)):
                importing_pkg = current
            else:
                for pkg in itertools.chain(
                        self._package_list.itervalues(),
                        self._available_packages.itervalues()):
                    if (pkg.prefix is not None and
                            module.startswith(pkg.prefix + pkg.codepath)):
                        importing_pkg = pkg
                        break

            # If we are importing directly from a package
            if importing_pkg is not None:
                old_current = self._currently_importing_package
                self._currently_importing_package = importing_pkg
                result = importing_pkg.import_override(
                        self._orig_import,
                        name, globals, locals, fromlist, level,
                        package_importing_directly=True)
                self._currently_importing_package = old_current
                return result
            # If we are doing it indirectly (from other stuff imported from a
            # package)
            elif self._currently_importing_package is not None:
                return self._currently_importing_package.import_override(
                        self._orig_import,
                        name, globals, locals, fromlist, level,
                        package_importing_directly=False)

        # Else, this is not from a package
        return self._orig_import(name, globals, locals, fromlist, level)

    def finalize_packages(self):
        """Finalizes all installed packages. Call this only prior to exiting
        VisTrails.

        """
        for package in self._package_list.itervalues():
            package.finalize()
        self._package_list = {}
        self._package_versions = {}
        self._old_identifier_map = {}
        global _package_manager
        _package_manager = None

    def get_available_package(self, codepath):
        try:
            pkg = self._available_packages[codepath]
        except KeyError:
            pkg = self._registry.create_package(codepath)
            self._available_packages[codepath] = pkg
        pkg.persistent_configuration = \
                                self._startup.get_pkg_configuration(codepath)
        return pkg

<<<<<<< HEAD
    def add_package(self, codepath, add_to_package_list=True, prefix=None):
        """Adds a new package to the manager. This does not initialize it.
To do so, call initialize_packages()"""
=======
    def add_package(self, codepath, add_to_package_list=True):
        """Adds a new package to the manager. This does not initialize it.  To
        do so, call initialize_packages()

        """
>>>>>>> 66d77ca0
        package = self.get_available_package(codepath)
        if add_to_package_list:
            self.add_to_package_list(codepath, package, prefix)
        return package

    def add_to_package_list(self, codepath, package, prefix=None):
        self._available_packages[codepath] = package
        self._package_list[codepath] = package
        if prefix is not None:
            self._default_prefix_dict[codepath] = prefix

    def initialize_abstraction_pkg(self, prefix_dictionary):
        if self._abstraction_pkg is None:
            raise RuntimeError("Subworkflows packages is None")
        self.add_to_package_list(self._abstraction_pkg.codepath,
                                 self._abstraction_pkg)
        self.late_enable_package(self._abstraction_pkg.codepath, 
                                 prefix_dictionary, False)

    def remove_old_identifiers(self, identifier):
        # remove refs in old_identifier_map
        old_ids = []
        for old_id, cur_id in self._old_identifier_map.iteritems():
            if cur_id == identifier:
                old_ids.append(old_id)
        for old_id in old_ids:
            del self._old_identifier_map[old_id]

    def remove_package(self, codepath):
        """remove_package(name): Removes a package from the system."""
        pkg = self._package_list[codepath]

        from vistrails.core.interpreter.cached import CachedInterpreter
        CachedInterpreter.clear_package(pkg.identifier)

        self._dependency_graph.delete_vertex(pkg.identifier)
        del self._package_versions[pkg.identifier][pkg.version]
        if len(self._package_versions[pkg.identifier]) == 0:
            del self._package_versions[pkg.identifier]
        self.remove_old_identifiers(pkg.identifier)
        self.remove_menu_items(pkg)
        pkg.finalize()
        del self._package_list[codepath]
        self._registry.remove_package(pkg)
        app = get_vistrails_application()
        app.send_notification("package_removed", codepath)

    def has_package(self, identifier, version=None):
        """has_package(identifer: string) -> Boolean.  
        Returns true if given package identifier is present.

        """

        # check if it's an old identifier
        identifier = self._old_identifier_map.get(identifier, identifier)
        if identifier in self._package_versions:
            return (version is None or 
                    version in self._package_versions[identifier])
        return False

    def look_at_available_package(self, codepath):
        """look_at_available_package(codepath: string) -> Package

        Returns a Package object for an uninstalled package. This does
        NOT install a package.
        """
        return self.get_available_package(codepath)

    def get_package(self, identifier, version=None):
        # check if it's an old identifier
        identifier = self._old_identifier_map.get(identifier, identifier)
        try:
            package_versions = self._package_versions[identifier]
            if version is not None:
                return package_versions[version]
        except KeyError:
            # dynamic packages are only registered in the registry
            try:
                return self._registry.get_package_by_name(identifier, version)
            except MissingPackageVersion:
                return self._registry.get_package_by_name(identifier)
            

        max_version = '0'
        max_pkg = None
        for version, pkg in package_versions.iteritems():
            if versions_increasing(max_version, version):
                max_version = version
                max_pkg = pkg
        return max_pkg

    def get_package_by_codepath(self, codepath):
        """get_package_by_codepath(codepath: string) -> Package.
        Returns a package with given codepath if it is enabled,
        otherwise throws exception
        """
        if codepath not in self._package_list:
            raise MissingPackage(codepath)
        else:
            return self._package_list[codepath]

    def get_package_by_identifier(self, identifier):
        """get_package_by_identifier(identifier: string) -> Package.
        Deprecated, use get_package() instead.
        """
        warnings.warn(
                "You should use get_package instead of "
                "get_package_by_identifier",
                VistrailsDeprecation,
                stacklevel=2)
        return self.get_package(identifier)

    def get_package_configuration(self, codepath):
        """get_package_configuration(codepath: string) ->
        ConfigurationObject or None

        Returns the configuration object for the package, if existing,
        or None. Throws MissingPackage if package doesn't exist.
        """

        pkg = self.get_package_by_codepath(codepath)

        if not hasattr(pkg.module, 'configuration'):
            return None
        else:
            c = pkg.module.configuration
            if not isinstance(c, ConfigurationObject):
                d = "'configuration' attribute should be a ConfigurationObject"
                raise self.PackageInternalError(codepath, d)
            return c

    def check_dependencies(self, package, deps):
        # want to check that necessary version also exists, if specified
        missing_deps = []
        for dep in deps:
            min_version = None
            max_version = None
            if isinstance(dep, tuple):
                identifier = dep[0]
                if len(dep) > 1:
                    min_version = dep[1]
                    if len(dep) > 2:
                        max_version = dep[2]
            else:
                identifier = dep

            # check if it's an old identifier
            identifier = self._old_identifier_map.get(identifier, identifier)
            if identifier not in self._package_versions:
                missing_deps.append((identifier, None, None))
            else:
                if min_version is None and max_version is None:
                    continue
                found_version = False
                for version, pkg in \
                        self._package_versions[identifier].iteritems():
                    if ((min_version is None or
                         versions_increasing(min_version, version)) and
                        (max_version is None or
                         versions_increasing(version, max_version))):
                        found_version = True
                if not found_version:
                    missing_deps.append((identifier, min_version, max_version))

        if len(missing_deps) > 0:
            raise Package.MissingDependency(package, missing_deps)
        return True

    def add_dependencies(self, package):
        """add_dependencies(package) -> None.  Register all
        dependencies a package contains by calling the appropriate
        callback.

        Does not add multiple dependencies - if a dependency is already there,
        add_dependencies ignores it.
        """
        deps = package.dependencies()
        # FIXME don't hardcode this
        from vistrails.core.modules.basic_modules import identifier as basic_pkg
        if package.identifier != basic_pkg:
            deps.append(basic_pkg)

        self.check_dependencies(package, deps)

        for dep in deps:
            if isinstance(dep, tuple):
                dep_name = dep[0]
            else:
                dep_name = dep
            dep_name = self.get_package(dep_name).identifier

            if not self._dependency_graph.has_edge(package.identifier,
                                                   dep_name):
                self._dependency_graph.add_edge(package.identifier, dep_name)

    def late_enable_package(self, codepath, prefix_dictionary={},
                            needs_add=True):
        """late_enable_package enables a package 'late', that is,
        after VisTrails initialization. All dependencies need to be
        already enabled.
        """
        if needs_add:
            if codepath in self._package_list:
                msg = 'duplicate package identifier: %s' % codepath
                raise VistrailsInternalError(msg)
            self.add_package(codepath)
        app = get_vistrails_application()
        pkg = self.get_package_by_codepath(codepath)
        try:
            pkg.load(prefix_dictionary.get(pkg.codepath, None))
            # pkg.create_startup_package_node()
        except Exception, e:
            # invert self.add_package
            del self._package_list[codepath]
            raise
        self._dependency_graph.add_vertex(pkg.identifier)
        if pkg.identifier not in self._package_versions:
            self._package_versions[pkg.identifier] = {}
        self._package_versions[pkg.identifier][pkg.version] = pkg
        for old_id in pkg.old_identifiers:
            self._old_identifier_map[old_id] = pkg.identifier
        try:
            self.add_dependencies(pkg)
            #check_requirements is now called in pkg.initialize()
            #pkg.check_requirements()
            self._registry.initialize_package(pkg)
            self._registry.signals.emit_new_package(pkg.identifier, True)
            app.send_notification("package_added", codepath)
            self.add_menu_items(pkg)
            self._startup.set_package_to_enabled(codepath)
        except Exception, e:
            del self._package_versions[pkg.identifier][pkg.version]
            if len(self._package_versions[pkg.identifier]) == 0:
                del self._package_versions[pkg.identifier]
            self.remove_old_identifiers(pkg.identifier)
            self._dependency_graph.delete_vertex(pkg.identifier)
            # invert self.add_package
            del self._package_list[codepath]
            # if we adding the package to the registry, make sure we
            # remove it if initialization fails
            try:
                self._registry.remove_package(pkg)
            except MissingPackage:
                pass
            raise e
        self._startup.save_persisted_startup()

    def late_disable_package(self, codepath):
        """late_disable_package disables a package 'late', that is,
        after VisTrails initialization. All reverse dependencies need to be
        already disabled.
        """
        pkg = self.get_package_by_codepath(codepath)
        self.remove_package(codepath)
        app = get_vistrails_application()
        self._startup.set_package_to_disabled(codepath)
        self._startup.save_persisted_startup()

    def reload_package_disable(self, codepath):
        # for all reverse dependencies, disable them
        prefix_dictionary = {}
        pkg = self.get_package_by_codepath(codepath)
        reverse_deps = []
        for dep_id in self.all_reverse_dependencies(pkg.identifier):
            reverse_deps.append(self.get_package(dep_id))

        for dep_pkg in reverse_deps:
            prefix_dictionary[dep_pkg.codepath] = dep_pkg.prefix
            self.late_disable_package(dep_pkg.codepath)

        # Queue the re-enabling of the packages so event loop can free
        # any QObjects whose deleteLater() method is invoked
        app = get_vistrails_application()
        app.send_notification("pm_reloading_package", codepath,
                              reverse_deps, prefix_dictionary)
        # self.emit(self.reloading_package_signal,
        #           codepath,
        #           reverse_deps,
        #           prefix_dictionary)

    def reload_package_enable(self, reverse_deps, prefix_dictionary):
        # for all reverse dependencies, enable them
        for dep_pkg in reversed(reverse_deps):
            self.late_enable_package(dep_pkg.codepath, prefix_dictionary)

    def initialize_packages(self,prefix_dictionary={}):
        """initialize_packages(prefix_dictionary={}): None

        Initializes all installed packages. If prefix_dictionary is
        not {}, then it should be a dictionary from package names to
        the prefix such that prefix + package_name is a valid python
        import."""

        packages = self.import_packages_module()
        userpackages = self.import_user_packages_module()

        failed = []
        # import the modules
        app = get_vistrails_application()
        for package in self._package_list.itervalues():
            # print '+ initializing', package.codepath, id(package)
            if package.initialized():
                # print '- already initialized'
                continue
            try:
                prefix = prefix_dictionary.get(package.codepath)
                if prefix is None:
                    prefix = self._default_prefix_dict.get(package.codepath)
                package.load(prefix)
            except Package.LoadFailed, e:
                debug.critical("Package %s failed to load and will be "
                               "disabled" % package.name, e)
                # We disable the package manually to skip over things
                # we know will not be necessary - the only thing needed is
                # the reference in the package list
                self._startup.set_package_to_disabled(package.codepath)
                failed.append(package)
            except Package.InitializationFailed, e:
                debug.critical("Initialization of package <codepath %s> "
                               "failed and will be disabled" %
                               package.codepath,
                               e)
                # We disable the package manually to skip over things
                # we know will not be necessary - the only thing needed is
                # the reference in the package list
                self._startup.set_package_to_disabled(package.codepath)
                failed.append(package)
            else:
                if package.identifier not in self._package_versions:
                    self._package_versions[package.identifier] = {}
                    self._dependency_graph.add_vertex(package.identifier)
                elif package.version in \
                        self._package_versions[package.identifier]:
                    raise VistrailsInternalError("Duplicate package version: "
                                                 "'%s' (version %s) in %s" % \
                                                     (package.identifier, 
                                                      package.version, 
                                                      package.codepath))
                else:
                    debug.warning('Duplicate package identifier: %s' % \
                                      package.identifier)
                self._package_versions[package.identifier][package.version] = \
                    package
                for old_id in package.old_identifiers:
                    self._old_identifier_map[old_id] = package.identifier

        for pkg in failed:
            del self._package_list[pkg.codepath]
        failed = []

        # determine dependencies
        for package in self._package_list.itervalues():
            try:
                self.add_dependencies(package)
            except Package.MissingDependency, e:
                debug.critical("Dependencies of package %s are missing "
                               "so it will be disabled" % package.name,
                               e)
            except Exception, e:
                debug.critical("Got an exception while getting dependencies "
                               "of %s so it will be disabled" % package.name,
                               e)
            else:
                continue
            self._startup.set_package_to_disabled(package.codepath)
            self._dependency_graph.delete_vertex(package.identifier)
            del self._package_versions[package.identifier][package.version]
            if len(self._package_versions[package.identifier]) == 0:
                del self._package_versions[package.identifier]
            self.remove_old_identifiers(package.identifier)
            failed.append(package)
        
        for pkg in failed:
            del self._package_list[pkg.codepath]

        # perform actual initialization
        try:
            g = self._dependency_graph.inverse_immutable()
            sorted_packages = g.vertices_topological_sort()
        except vistrails.core.data_structures.graph.Graph.GraphContainsCycles, e:
            raise self.DependencyCycle(e.back_edge[0],
                                       e.back_edge[1])

        for name in sorted_packages:
            pkg = self.get_package(name)
            if not pkg.initialized():
                #check_requirements is now called in pkg.initialize()
                #pkg.check_requirements()
                try:
                    self._registry.initialize_package(pkg)
                except Package.InitializationFailed, e:
                    debug.critical("Initialization of package <codepath %s> "
                                   "failed and will be disabled" %
                                   pkg.codepath,
                                   e)
                    # We disable the package manually to skip over things
                    # we know will not be necessary - the only thing needed is
                    # the reference in the package list
                    self.late_disable_package(pkg.codepath)
#                     failed.append(package)
                else:
                    self.add_menu_items(pkg)
                    app = get_vistrails_application()
                    app.send_notification("package_added", pkg.codepath)

        self._startup.save_persisted_startup()

    def add_menu_items(self, pkg):
        """add_menu_items(pkg: Package) -> None
        If the package implemented the function menu_items(),
        the package manager will emit a signal with the menu items to
        be added to the builder window """
        items = pkg.menu_items()
        if items:
            app = get_vistrails_application()
            app.send_notification("pm_add_package_menu", pkg.identifier,
                                  pkg.name, items)
            # self.emit(self.add_package_menu_signal,
            #           pkg.identifier,
            #           pkg.name,
            #           items)

    def remove_menu_items(self, pkg):
        """remove_menu_items(pkg: Package) -> None
        Send a signal with the pkg identifier. The builder window should
        catch this signal and remove the package menu items"""
        if pkg.menu_items():
            app = get_vistrails_application()
            app.send_notification("pm_remove_package_menu",
                                   pkg.identifier)
            # self.emit(self.remove_package_menu_signal,
            #           pkg.identifier)

    def show_error_message(self, pkg, msg):
        """show_error_message(pkg: Package, msg: str) -> None
        Print a message to standard error output and emit a signal to the
        builder so if it is possible, a message box is also shown """

        debug.critical("Package %s (%s) says: %s"%(pkg.name,
                                                   pkg.identifier,
                                                   msg))
        app = get_vistrails_application()
        app.send_notification("pm_package_error_message", pkg.identifier,
                              pkg.name, msg)
        # self.emit(self.package_error_message_signal,
        #           pkg.identifier,
        #           pkg.name,
        #           msg)

    def enabled_package_list(self):
        """package_list() -> returns list of all enabled packages."""
        return self._package_list.values()

    def identifier_is_available(self, identifier):
        """identifier_is_available(identifier: str) -> Pkg

        returns true if there exists a package with the given
        identifier in the list of available (ie, disabled) packages.

        If true, returns succesfully loaded, uninitialized package."""
        for codepath in self.available_package_names_list():
            pkg = self.get_available_package(codepath)
            try:
                pkg.load()
                if pkg.identifier == identifier:
                    return pkg
                elif identifier in pkg.old_identifiers:
                    return pkg
                if (hasattr(pkg._module, "can_handle_identifier") and
                        pkg._module.can_handle_identifier(identifier)):
                    return pkg
            except pkg.LoadFailed:
                pass
            except pkg.InitializationFailed:
                pass
            except Exception, e:
                pass
        return None

    def available_package_names_list(self):
        """available_package_names_list() -> returns list with code-paths of all
        available packages, by looking at the appropriate directories.

        The distinction between package names, identifiers and
        code-paths is described in doc/package_system.txt
        """

        pkg_name_set = set()

        def is_vistrails_package(path):
            return ((path.endswith('.py') and
                     not path.endswith('__init__.py') and
                     os.path.isfile(path)) or
                    os.path.isdir(path) and \
                        os.path.isfile(os.path.join(path, '__init__.py')))

        def search(dirname):
            for name in os.listdir(dirname):
                if is_vistrails_package(os.path.join(dirname, name)):
                    if name.endswith('.py'):
                        name = name[:-3]
                    pkg_name_set.add(name)

        # Finds standard packages
        packages = self.import_packages_module()
        search(os.path.dirname(packages.__file__))
        userpackages = self.import_user_packages_module()
        if userpackages is not None:
            search(os.path.dirname(userpackages.__file__))

        pkg_name_set.update(self._package_list)
        return list(pkg_name_set)

    def dependency_graph(self):
        """dependency_graph() -> Graph.  Returns a graph with package
        dependencies, where u -> v if u depends on v.  Vertices are
        strings representing package names."""
        return self._dependency_graph

    def can_be_disabled(self, identifier):
        """Returns whether has no reverse dependencies (other
        packages that depend on it."""
        return self._dependency_graph.in_degree(identifier) == 0

    def reverse_dependencies(self, identifier):
        lst = [x[0] for x in
               self._dependency_graph.inverse_adjacency_list[identifier]]
        return lst

    # use this call if we're not necessarily loading
    def build_dependency_graph(self, pkg_identifiers):
        dep_graph = vistrails.core.data_structures.graph.Graph()

        def process_dependencies(identifier):
            dep_graph.add_vertex(identifier)
            pkg = self.identifier_is_available(identifier)
            if pkg:
                deps = pkg.dependencies()
                for dep in deps:
                    if isinstance(dep, tuple):
                        dep_name = dep[0]
                    else:
                        dep_name = dep

                    if dep_name not in self._dependency_graph.vertices and \
                            not dep_graph.has_edge(identifier, dep_name):
                        dep_graph.add_edge(identifier, dep_name)
                        process_dependencies(dep_name)
        
        for pkg_identifier in pkg_identifiers:
            process_dependencies(pkg_identifier)

        return dep_graph

    def get_ordered_dependencies(self, dep_graph, identifiers=None):
        try:
            sorted_packages = dep_graph.vertices_topological_sort(identifiers)
        except vistrails.core.data_structures.graph.Graph.GraphContainsCycles, e:
            raise self.DependencyCycle(e.back_edge[0],
                                       e.back_edge[1])
        return list(reversed(sorted_packages))
        
    def get_all_dependencies(self, identifier, reverse=False, dep_graph=None):
        if dep_graph is None:
            dep_graph = self._dependency_graph

        if reverse:
            adj_list = dep_graph.inverse_adjacency_list
        else:
            adj_list = dep_graph.adjacency_list
            
        all = [identifier]
        last_adds = [identifier]
        while len(last_adds) != 0:
            adds = [x[0] for y in last_adds for x in adj_list[y]]
            all.extend(adds)
            last_adds = adds
        
        seen = set()
        order = []
        for pkg in reversed(all):
            if pkg not in seen:
                order.append(pkg)
                seen.add(pkg)
        return order        

    def all_dependencies(self, identifier, dep_graph=None):
        return self.get_all_dependencies(identifier, False, dep_graph)

    def all_reverse_dependencies(self, identifier, dep_graph=None):
        return self.get_all_dependencies(identifier, True, dep_graph)

def get_package_manager():
    global _package_manager
    if not _package_manager:
        raise VistrailsInternalError("package manager not constructed yet.")
    return _package_manager

##############################################################################

import unittest


class TestImports(unittest.TestCase):
    def test_package(self):
        from vistrails.tests.utils import MockLogHandler

        # Hacks PackageManager so that it temporarily uses our test package
        # instead of userpackages
        pm = get_package_manager()
        from vistrails.tests.resources import import_pkg
        def fake_userpkg_mod():
            pm._userpackages = import_pkg
            return import_pkg
        old_userpackages = pm._userpackages
        old_import_userpackages = pm.import_user_packages_module
        pm._userpackages = import_pkg
        pm.import_user_packages_module = fake_userpkg_mod

        old_fix_names = list(Package.FIX_PACKAGE_NAMES)
        Package.FIX_PACKAGE_NAMES.append('tests.resources.import_targets')

        try:
            # Check the package is in the list
            available_pkg_names = pm.available_package_names_list()
            self.assertIn('test_import_pkg', available_pkg_names)

            # Import __init__ and check metadata
            pkg = pm.look_at_available_package('test_import_pkg')
            with MockLogHandler(debug.DebugPrint.getInstance().logger) as log:
                pkg.load('vistrails.tests.resources.import_pkg.')
            self.assertEqual(len(log.messages['warning']), 1)
            self.assertEqual(pkg.identifier,
                             'org.vistrails.tests.test_import_pkg')
            self.assertEqual(pkg.version,
                             '0.42')
            for n in ['vistrails.tests.resources.import_targets.test1',
                      'vistrails.tests.resources.import_targets.test2']:
                self.assertIn(n, sys.modules, "%s not in sys.modules" % n)

            # Import init.py
            pm.late_enable_package(
                    'test_import_pkg',
                    {'test_import_pkg':
                     'vistrails.tests.resources.import_pkg.'})
            pkg = pm.get_package_by_codepath('test_import_pkg')
            for n in ['vistrails.tests.resources.import_targets.test3',
                      'vistrails.tests.resources.import_targets.test4',
                      'vistrails.tests.resources.import_targets.test5']:
                self.assertIn(n, sys.modules, "%s not in sys.modules" % n)

            # Check dependencies
            deps = pkg.get_py_deps()
            for dep in ['vistrails.tests.resources.import_pkg.test_import_pkg',
                        'vistrails.tests.resources.import_pkg.test_import_pkg.init',
                        'vistrails.tests.resources.import_pkg.test_import_pkg.module1',
                        'vistrails.tests.resources.import_pkg.test_import_pkg.module2',
                        'vistrails.tests.resources.import_targets',
                        'vistrails.tests.resources.import_targets.test1',
                        'vistrails.tests.resources.import_targets.test2',
                        'vistrails.tests.resources.import_targets.test3',
                        'vistrails.tests.resources.import_targets.test4',
                        'vistrails.tests.resources.import_targets.test5',
                        'vistrails.tests.resources.import_targets.test6']:
                self.assertIn(dep, deps)
        finally:
            pm._userpackages = old_userpackages
            pm.import_user_packages_module = old_import_userpackages
            Package.FIX_PACKAGE_NAMES = old_fix_names
            try:
                pm.late_disable_package('test_import_pkg')
            except MissingPackage:
                pass<|MERGE_RESOLUTION|>--- conflicted
+++ resolved
@@ -263,17 +263,11 @@
                                 self._startup.get_pkg_configuration(codepath)
         return pkg
 
-<<<<<<< HEAD
     def add_package(self, codepath, add_to_package_list=True, prefix=None):
-        """Adds a new package to the manager. This does not initialize it.
-To do so, call initialize_packages()"""
-=======
-    def add_package(self, codepath, add_to_package_list=True):
         """Adds a new package to the manager. This does not initialize it.  To
         do so, call initialize_packages()
 
         """
->>>>>>> 66d77ca0
         package = self.get_available_package(codepath)
         if add_to_package_list:
             self.add_to_package_list(codepath, package, prefix)
