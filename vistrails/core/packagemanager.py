--- conflicted
+++ resolved
@@ -615,27 +615,10 @@
             except Package.MissingDependency, e:
                 debug.critical("Dependencies of package %s are missing "
                                "so it will be disabled" % package.name, str(e))
-<<<<<<< HEAD
-                package.remove_own_dom_element()
-                self._dependency_graph.delete_vertex(package.identifier)
-                del self._package_versions[package.identifier][package.version]
-                if len(self._package_versions[package.identifier]) == 0:
-                    del self._package_versions[package.identifier]
-                self.remove_old_identifiers(package.identifier)
-                failed.append(package)
-            except Exception, e:
-                debug.critical("Failed getting dependencies of package %s "
-                               "so it will be disabled" % package.name, str(e))
-                package.remove_own_dom_element()
-                self._dependency_graph.delete_vertex(package.identifier)
-                del self._package_versions[package.identifier][package.version]
-                if len(self._package_versions[package.identifier]) == 0:
-                    del self._package_versions[package.identifier]
-                failed.append(package)
-=======
             except Exception, e:
                 debug.critical("Got an exception while getting dependencies "
-                               "of package %s: %s" % (package.name, str(e)))
+                               "of %s so it will be disabled" % package.name,
+                               str(e))
             else:
                 continue
             package.remove_own_dom_element()
@@ -643,8 +626,8 @@
             del self._package_versions[package.identifier][package.version]
             if len(self._package_versions[package.identifier]) == 0:
                 del self._package_versions[package.identifier]
+            self.remove_old_identifiers(package.identifier)
             failed.append(package)
->>>>>>> 3263be2d
 
         for pkg in failed:
             del self._package_list[pkg.codepath]
