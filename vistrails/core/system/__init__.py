--- conflicted
+++ resolved
@@ -39,17 +39,11 @@
 import getpass
 import locale
 import os
-<<<<<<< HEAD
-=======
-import os.path
-import subprocess
-import sys
-import time
->>>>>>> bb558d11
 import platform
 import socket
 import subprocess
 import sys
+import time
 import urllib2
 
 from vistrails.core import debug
