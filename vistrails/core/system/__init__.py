--- conflicted
+++ resolved
@@ -351,11 +351,7 @@
     """about_string() -> string - Returns the about string for VisTrails."""
     return """VisTrails version %s.%s -- contact@vistrails.org
 
-<<<<<<< HEAD
-Copyright (C) 2011-2013 NYU-Poly. Copyright (C) 2006-2011 University of Utah.
-=======
 Copyright (C) 2011-2014 NYU-Poly. Copyright (C) 2006-2011 University of Utah. 
->>>>>>> 5a29f1f8
 All rights reserved.
 http://www.vistrails.org
 
