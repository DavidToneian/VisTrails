--- conflicted
+++ resolved
@@ -42,16 +42,11 @@
 import shutil
 import subprocess
 import tempfile
-import time
-<<<<<<< HEAD
-
+
+from vistrails.core.system import time_strptime
 from vistrails.core.system.unix import executable_is_in_path, list2cmdline, \
      execute_cmdline, execute_piped_cmdlines, execute_cmdline2
-=======
-from vistrails.core.system import time_strptime
-from vistrails.core.system.unix import executable_is_in_path, list2cmdline, \
-     executable_is_in_pythonpath, execute_cmdline, execute_piped_cmdlines
->>>>>>> bb558d11
+import vistrails.core.utils
 
 
 __all__ = ['executable_is_in_path', 'list2cmdline',
