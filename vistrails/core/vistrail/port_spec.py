###############################################################################
##
## Copyright (C) 2014-2016, New York University.
## Copyright (C) 2011-2014, NYU-Poly.
## Copyright (C) 2006-2011, University of Utah.
## All rights reserved.
## Contact: contact@vistrails.org
##
## This file is part of VisTrails.
##
## "Redistribution and use in source and binary forms, with or without
## modification, are permitted provided that the following conditions are met:
##
##  - Redistributions of source code must retain the above copyright notice,
##    this list of conditions and the following disclaimer.
##  - Redistributions in binary form must reproduce the above copyright
##    notice, this list of conditions and the following disclaimer in the
##    documentation and/or other materials provided with the distribution.
##  - Neither the name of the New York University nor the names of its
##    contributors may be used to endorse or promote products derived from
##    this software without specific prior written permission.
##
## THIS SOFTWARE IS PROVIDED BY THE COPYRIGHT HOLDERS AND CONTRIBUTORS "AS IS"
## AND ANY EXPRESS OR IMPLIED WARRANTIES, INCLUDING, BUT NOT LIMITED TO,
## THE IMPLIED WARRANTIES OF MERCHANTABILITY AND FITNESS FOR A PARTICULAR
## PURPOSE ARE DISCLAIMED. IN NO EVENT SHALL THE COPYRIGHT HOLDER OR
## CONTRIBUTORS BE LIABLE FOR ANY DIRECT, INDIRECT, INCIDENTAL, SPECIAL,
## EXEMPLARY, OR CONSEQUENTIAL DAMAGES (INCLUDING, BUT NOT LIMITED TO,
## PROCUREMENT OF SUBSTITUTE GOODS OR SERVICES; LOSS OF USE, DATA, OR PROFITS;
## OR BUSINESS INTERRUPTION) HOWEVER CAUSED AND ON ANY THEORY OF LIABILITY,
## WHETHER IN CONTRACT, STRICT LIABILITY, OR TORT (INCLUDING NEGLIGENCE OR
## OTHERWISE) ARISING IN ANY WAY OUT OF THE USE OF THIS SOFTWARE, EVEN IF
## ADVISED OF THE POSSIBILITY OF SUCH DAMAGE."
##
###############################################################################
from __future__ import division

from itertools import izip
import operator

from vistrails.core.data_structures.bijectivedict import Bidict
from vistrails.core.modules.utils import create_port_spec_string, parse_port_spec_string
from vistrails.core.system import get_vistrails_basic_pkg_id, \
    get_module_registry
from vistrails.core.utils import enum, VistrailsInternalError
from vistrails.core.vistrail.port_spec_item import PortSpecItem
from vistrails.db.domain import DBPortSpec, IdScope

from ast import literal_eval
import unittest
import copy

PortEndPoint = enum('PortEndPoint',
                    ['Invalid', 'Source', 'Destination'])

################################################################################

class PortSpec(DBPortSpec):

    port_type_map = Bidict([('input', 'destination'),
                            ('output', 'source'),
                            ('invalid', 'invalid')])
    end_point_map = Bidict([('source', PortEndPoint.Source),
                            ('destination', PortEndPoint.Destination),
                            ('invalid', PortEndPoint.Invalid)])

    ##########################################################################
    # Constructors and copy

    def __init__(self, *args, **kwargs):
        signature = None
        if 'signature' in kwargs:
            signature = kwargs['signature']
            del kwargs['signature']
        sigstring = None
        if 'sigstring' in kwargs:
            sigstring = kwargs['sigstring']
            del kwargs['sigstring']
        defaults = None
        if 'defaults' in kwargs:
            defaults = kwargs['defaults']
            del kwargs['defaults']
        labels = None
        if 'labels' in kwargs:
            labels = kwargs['labels']
            del kwargs['labels']
        values = None
        if 'values' in kwargs:
            values = kwargs['values']
            del kwargs['values']
        entry_types = None
        if 'entry_types' in kwargs:
            entry_types = kwargs['entry_types']
            del kwargs['entry_types']

        if 'items' in kwargs and 'portSpecItems' not in kwargs:
            kwargs['portSpecItems'] = kwargs['items']
            del kwargs['items']

        if 'optional' not in kwargs:
            kwargs['optional'] = 0 # False
        elif not isinstance(kwargs['optional'], (int, long)):
            if isinstance(kwargs['optional'], bool):
                if kwargs['optional']:
                    kwargs['optional'] = 1
                else:
                    kwargs['optional'] = 0
            else:
                raise VistrailsInternalError("Cannot parse 'optional' kw "
                                             "-- must be an int or bool")
        if 'min_conns' not in kwargs:
            kwargs['min_conns'] = 0
        elif kwargs['optional'] == 1 and kwargs['min_conns'] > 0:
            raise VistrailsInternalError("A mandatory port cannot be set "
                                         "to optional")
        if 'max_conns' not in kwargs:
            kwargs['max_conns'] = -1
        if kwargs['min_conns'] >= 0 and kwargs['max_conns'] >= 0 and \
                kwargs['min_conns'] > kwargs['max_conns']:
            raise VistrailsInternalError("Minimum number of connections "
                                         "cannot be greater than maximum "
                                         "number of connections")
            
        if 'sort_key' not in kwargs:
            kwargs['sort_key'] = -1
        if 'depth' not in kwargs:
            kwargs['depth'] = 0
        if 'union' not in kwargs:
            kwargs['union'] = ''
        if 'id' not in kwargs:
            kwargs['id'] = -1
        if 'tooltip' in kwargs:
            self._tooltip = kwargs['tooltip']
            del kwargs['tooltip']
        else:
            self._tooltip = None
        if 'union_tooltip' in kwargs:
            self._union_tooltip = kwargs['union_tooltip']
            del kwargs['union_tooltip']
        else:
            self._union_tooltip = None

        if 'docstring' in kwargs:
            self._docstring = kwargs['docstring']
            del kwargs['docstring']
        else:
            self._docstring = None
        if 'shape' in kwargs:
            self._shape = kwargs['shape']
            del kwargs['shape']
        else:
            self._shape = None

        DBPortSpec.__init__(self, *args, **kwargs)

        if sum(1 for container in (self.port_spec_items, signature, sigstring)
               if container) > 1:
            raise ValueError("Please specify only one of portSpecItems,"
                             " signature, or sigstring kwargs.")
        self.create_spec_items(self.port_spec_items, signature, sigstring, 
                               defaults, labels, values, entry_types)

        self._short_sigstring = None
        # if signature is not None:
        #     self.create_entries(signature)
        # if not self.sigstring and self._entries is not None:
        #     # create sigstring from entries
        #     self.create_sigstring_and_descriptors()
# DAKOOP: removed this---we will check in module_registry and pipeline 
# validation, this way, we can let errors go all the way up
#         elif self._entries is None and self.sigstring:
#             # create entries from sigstring
#             self.create_entries_and_descriptors()
#         else:
#             raise VistrailsInternalError("Need to specify signature or "
#                                          "sigstring to create PortSpec")
        # if self._entries is not None and self._tooltip is None:
        #     self.create_tooltip()
        self.is_valid = True

    def __copy__(self):
        return PortSpec.do_copy(self)

    def do_copy(self, new_ids=False, id_scope=None, id_remap=None):
        cp = DBPortSpec.do_copy(self, new_ids, id_scope, id_remap)
        cp._short_sigstring = self._short_sigstring
        cp._tooltip = self._tooltip
        cp._shape = self._shape
        cp._docstring = self._docstring
        cp.is_valid = self.is_valid
        cp.__class__ = PortSpec
        # if cp._entries is not None:
        #     cp.create_tooltip()
        return cp

    @staticmethod
    def convert(_port_spec):
        if _port_spec.__class__ == PortSpec:
            return
        _port_spec.__class__ = PortSpec
        for _port_spec_item in _port_spec.db_portSpecItems:
            PortSpecItem.convert(_port_spec_item)
        _port_spec._short_sigstring = None
        _port_spec._tooltip = None
        _port_spec._shape = None
        _port_spec._docstring = None
        _port_spec.is_valid = True

        _port_spec.port_spec_items.sort(key=operator.attrgetter('db_pos'))

    @staticmethod
    def from_sigstring(sigstring):
        """from_sig(sigstring: string) -> PortSpec

        Returns a portspec from the given sigstring.

        """
        return PortSpec(sigstring=sigstring)

    ##########################################################################
    # Properties

    id = DBPortSpec.db_id
    name = DBPortSpec.db_name
    type = DBPortSpec.db_type
    optional = DBPortSpec.db_optional
    sort_key = DBPortSpec.db_sort_key
    min_conns = DBPortSpec.db_min_conns
    max_conns = DBPortSpec.db_max_conns
    _depth = DBPortSpec.db_depth
    union = DBPortSpec.db_union
    port_spec_items = DBPortSpec.db_portSpecItems
    items = DBPortSpec.db_portSpecItems

    def _get_sigstring(self):
        return create_port_spec_string([i.spec_tuple 
                                        for i in self.port_spec_items])
    sigstring = property(_get_sigstring)

    def is_mandatory(self):
        return (self.min_conns > 0)

    def _get_labels(self):
        return [i.label for i in self.port_spec_items]
    labels = property(_get_labels)

    def _get_defaults(self):
        return [i.default for i in self.port_spec_items]
    defaults = property(_get_defaults)
    
    def _get_short_sigstring(self):
        if self._short_sigstring is None:
            self.create_tooltip()
        return self._short_sigstring
    short_sigstring = property(_get_short_sigstring)

    def _get_signature(self):
        signature = []
        for i in self.port_spec_items:
            signature.append((i.descriptor.module, i.label))
        return signature
    signature = property(_get_signature)

    def _get_depth(self):
        return self._depth or 0
    def _set_depth(self, depth):
        self._depth = depth
    depth = property(_get_depth, _set_depth)

    def toolTip(self, union=None):
        if union:
            if self._union_tooltip is None:
                self.create_union_tooltip(union)
            return self._union_tooltip
        if self._tooltip is None:
            self.create_tooltip()
        return self._tooltip

    def shape(self):
        return self._shape
    
    def docstring(self):
        return self._docstring

    def descriptors(self):
        return [i.descriptor for i in self.port_spec_items]

    ##########################################################################
    # Methods

    def _resize_attrs(self, target, *lists):
        for rlist in lists:
            if len(target) > len(rlist):
                rlist.extend(None for i in xrange(len(target)-len(rlist)))

    def _set_attrs(self, item, *attrs):
        attr_order = ['default', 'label', 'values', 'entry_type']
        if item is None:
            kwargs = dict(izip(attr_order, attrs))
            return kwargs
        else:
            for (attr_key, attr) in izip(attr_order, attrs):
                if attr is not None:
                    setattr(item, attr_key, attr)


    def create_spec_items(self, items=None, signature=None, sigstring=None, 
                          defaults=None, labels=None, values=None, 
                          entry_types=None):
        if defaults is None:
            defaults = []
        elif isinstance(defaults, basestring):
            defaults = literal_eval(defaults)
        if labels is None:
            labels = []
        elif isinstance(labels, basestring):
            labels = literal_eval(labels)
        if values is None:
            values = []
        elif isinstance(values, basestring):
            values = literal_eval(values)
        if entry_types is None:
            entry_types = []
        elif isinstance(entry_types, basestring):
            entry_types = literal_eval(entry_types)
        attrs = [defaults, labels, values, entry_types]
        if items:
            self.set_items(items, *attrs)
        elif signature is not None:
            items = self.get_items_from_entries(signature, *attrs)
        elif sigstring is not None:
            items = self.get_items_from_sigstring(sigstring, *attrs)
        self.port_spec_items = items

    def set_items(self, items, *attrs):
        self._resize_attrs(items, *attrs)
        for i, item_tuple in enumerate(izip(items, *attrs)):
            item_tuple[0].pos = i
            self._set_attrs(*item_tuple)

    def get_items_from_entries(self, signature, *attrs):
        # This is reasonably messy code. The intent is that a
        # signature given by the user in a call like this
        # add_input_port(module, name, signature) should be one of the
        # following:

        # type only: add_input_port(_, _, Float)
        # type plus description: add_input_port(_, _, (Float, 'radius'))

        # multiple parameters, where each parameter can be either of the above:
        # add_input_port(_, _, [Float, (Integer, 'count')])

        registry = get_module_registry()
        def canonicalize(sig_item):
            if isinstance(sig_item, tuple):
                # assert len(sig_item) == 2
                # assert isinstance(sig_item[0], type)
                # assert isinstance(sig_item[1], str)
                descriptor = registry.get_descriptor(sig_item[0])
                label = sig_item[1]
                return (descriptor, label)
            elif isinstance(sig_item, list):
                descriptor = registry.get_descriptor_by_name(
                    get_vistrails_basic_pkg_id(), 'List')
                return (descriptor, None)
            else:
                # isinstance(sig_item, type):
                return (registry.get_descriptor(sig_item), None)

        # def _add_entry(sig_item):
        ps_items = []
        if not isinstance(signature, list):
            signature = [signature]
        self._resize_attrs(signature, *attrs)
        for i, item_tuple in enumerate(izip(signature, *attrs)):
            descriptor, item_label = canonicalize(item_tuple[0])
            kwargs = self._set_attrs(None, *item_tuple[1:])
            if not kwargs['label']:
                if item_label != "<no description>":
                    kwargs['label'] = item_label
            ps_item = PortSpecItem(pos=i, 
                                   package=descriptor.identifier,
                                   module=descriptor.name,
                                   namespace=descriptor.namespace,
                                   **kwargs)
            ps_items.append(ps_item)
        return ps_items

    def get_items_from_sigstring(self, sigstring, *attrs):
        ps_items = []
        specs_list = parse_port_spec_string(sigstring)
        if len(specs_list) == 0:
            return ps_items

        self._resize_attrs(specs_list, *attrs)
        for i, item_tuple in enumerate(izip(specs_list, *attrs)):
            kwargs = self._set_attrs(None, *item_tuple[1:])
            ps_item = PortSpecItem(pos=i,
                                   package=item_tuple[0][0],
                                   module=item_tuple[0][1],
                                   namespace=item_tuple[0][2],
                                   **kwargs)
            ps_items.append(ps_item)
        return ps_items

    def create_tooltip(self):
        """Creates a short_sigstring that does not include package names for
        use with the tooltip. Note, however, that such sigstrings
        can't be used to reconstruct a spec. They should only be used
        for human-readable purposes.
        """

        self._short_sigstring = \
            "(" + ",".join(d.name for d in self.descriptors()) + ")"
        if self.type in ['input', 'output']:
            port_string = self.type.capitalize()
        else:
            port_string = 'Invalid'
        depth = " (depth %s)" % self.depth if self.depth else ''
        self._tooltip = "%s port %s\n%s%s" % (port_string,
                                            self.union if self.union else self.name,
                                            self._short_sigstring,
<<<<<<< HEAD
                                            _depth)

    def create_union_tooltip(self, union):
        """Creates a tooltip for a union port
        """

        type_list = []
        for ps in union:
            type_list.append(ps.type_name())

        if self.type in ['input', 'output']:
            port_string = self.type.capitalize()
        else:
            port_string = 'Invalid'
        self._union_tooltip = "%s port %s\n%s" % (port_string,
                                                  self.union if self.union else self.name,
                                                  '\n'.join(type_list))

=======
                                            depth)
        
>>>>>>> 39f255b2
    ##########################################################################
    # Operators
    
    def __str__(self):
        """__str__() -> str - Returns a string representation of an PortSpec
        object. 

        """
        rep = "<portSpec id=%s name=%s union=%s type=%s signature=%s depth=%s />"
        return  rep % (str(self.id), str(self.name), str(self.union),
                       str(self.type), str(self.sigstring), str(self.depth))

    def __eq__(self, other):
        """ __eq__(other: PortSpec) -> boolean
        Returns True if self and other have the same attributes. Used by == 
        operator. 
        
        """
        if self is None and other is None:
            return True
        if type(self) != type(other) or \
                self.name != other.name or \
                self.type != other.type:
            return False
        if len(self.descriptors()) != len(other.descriptors()):
            return False
        for (mine, their) in izip(self.descriptors(), other.descriptors()):
            if mine != their:
                return False
        return True

    def __ne__(self, other):
        return not self.__eq__(other)

    def type_equals(self, other):
        """type_equals(other: PortSpec) -> Bool

        Checks equality ignoring description strings. Only cares about types.
        Does not do subtyping or supertyping: match must be perfect.

        """
        if self is None and other is None:
            return True
        if len(self.descriptors()) != len(other.descriptors()):
            return False
        for (mine, their) in izip(self.descriptors(), other.descriptors()):
            if mine != their:
                return False
        return True
        
    def key_no_id(self):
        """key_no_id(): tuple. returns a tuple that identifies
        the port without caring about ids. Used for sorting
        port lists."""
        return (self.type,
                self.name,
                self.signature)

    def type_name(self):
        """ Returns a one-line type description
        """
        depths = 'List of ' * self.depth
        descriptors = self.descriptors()
        if len(descriptors) > 1:
            name = "(" + ",".join(d.name for d in descriptors) + ")"
        else:
            name = descriptors[0].name
        return depths + name


################################################################################
# Testing


class TestPortSpec(unittest.TestCase):

    def create_port_spec(self, id_scope=IdScope()):
        # FIXME add a valid port spec
        port_spec = PortSpec(id=id_scope.getNewId(PortSpec.vtType),
                             name='SetValue',
                             type='input',
                             sigstring='(%s:String)' % \
                                 get_vistrails_basic_pkg_id(),
                             )
        return port_spec

    def test_copy(self):
        id_scope = IdScope()
        
        s1 = self.create_port_spec(id_scope)
        s2 = copy.copy(s1)
        self.assertEquals(s1, s2)
        self.assertEquals(s1.id, s2.id)
        s3 = s1.do_copy(True, id_scope, {})
        self.assertEquals(s1, s3)
        self.assertNotEquals(s1.id, s3.id)

    def test_serialization(self):
        import vistrails.core.db.io
        s1 = self.create_port_spec()
        xml_str = vistrails.core.db.io.serialize(s1)
        s2 = vistrails.core.db.io.unserialize(xml_str, PortSpec)
        self.assertEquals(s1, s2)
        self.assertEquals(s1.id, s2.id)

    def test_create_from_signature(self):
        from vistrails.core.modules.basic_modules import Float
        port_spec = PortSpec(id=-1,
                             name="SetXYZ",
                             type='input',
                             signature=[(Float, "x"), (Float, "y"), 
                                        (Float, "z")])

    def test_create_from_items(self):
        basic_pkg = get_vistrails_basic_pkg_id()
        item_a = PortSpecItem(pos=0,
                              package=basic_pkg,
                              module="Integer",
                              label="a",
                              default="123")
        item_b = PortSpecItem(pos=1,
                              package=basic_pkg,
                              module="String",
                              label="b",
                              default="abc")
        port_spec = PortSpec(id=-1,
                             name="SetValue",
                             type='input',
                             portSpecItems=[item_a, item_b])
        <|MERGE_RESOLUTION|>--- conflicted
+++ resolved
@@ -420,8 +420,7 @@
         self._tooltip = "%s port %s\n%s%s" % (port_string,
                                             self.union if self.union else self.name,
                                             self._short_sigstring,
-<<<<<<< HEAD
-                                            _depth)
+                                            depth)
 
     def create_union_tooltip(self, union):
         """Creates a tooltip for a union port
@@ -439,10 +438,6 @@
                                                   self.union if self.union else self.name,
                                                   '\n'.join(type_list))
 
-=======
-                                            depth)
-        
->>>>>>> 39f255b2
     ##########################################################################
     # Operators
     
