###############################################################################
##
## Copyright (C) 2014-2016, New York University.
## Copyright (C) 2011-2014, NYU-Poly.
## Copyright (C) 2006-2011, University of Utah.
## All rights reserved.
## Contact: contact@vistrails.org
##
## This file is part of VisTrails.
##
## "Redistribution and use in source and binary forms, with or without
## modification, are permitted provided that the following conditions are met:
##
##  - Redistributions of source code must retain the above copyright notice,
##    this list of conditions and the following disclaimer.
##  - Redistributions in binary form must reproduce the above copyright
##    notice, this list of conditions and the following disclaimer in the
##    documentation and/or other materials provided with the distribution.
##  - Neither the name of the New York University nor the names of its
##    contributors may be used to endorse or promote products derived from
##    this software without specific prior written permission.
##
## THIS SOFTWARE IS PROVIDED BY THE COPYRIGHT HOLDERS AND CONTRIBUTORS "AS IS"
## AND ANY EXPRESS OR IMPLIED WARRANTIES, INCLUDING, BUT NOT LIMITED TO,
## THE IMPLIED WARRANTIES OF MERCHANTABILITY AND FITNESS FOR A PARTICULAR
## PURPOSE ARE DISCLAIMED. IN NO EVENT SHALL THE COPYRIGHT HOLDER OR
## CONTRIBUTORS BE LIABLE FOR ANY DIRECT, INDIRECT, INCIDENTAL, SPECIAL,
## EXEMPLARY, OR CONSEQUENTIAL DAMAGES (INCLUDING, BUT NOT LIMITED TO,
## PROCUREMENT OF SUBSTITUTE GOODS OR SERVICES; LOSS OF USE, DATA, OR PROFITS;
## OR BUSINESS INTERRUPTION) HOWEVER CAUSED AND ON ANY THEORY OF LIABILITY,
## WHETHER IN CONTRACT, STRICT LIABILITY, OR TORT (INCLUDING NEGLIGENCE OR
## OTHERWISE) ARISING IN ANY WAY OUT OF THE USE OF THIS SOFTWARE, EVEN IF
## ADVISED OF THE POSSIBILITY OF SUCH DAMAGE."
##
###############################################################################
from __future__ import division

import copy
from itertools import izip
import os
import uuid
import re
import shutil
import tempfile

from vistrails.core.configuration import get_vistrails_configuration
import vistrails.core.db.action
import vistrails.core.db.io
import vistrails.core.db.locator
from vistrails.core import debug
from vistrails.core.data_structures.graph import Graph
from vistrails.core.interpreter.default import get_default_interpreter
from vistrails.core.vistrail.job import JobMonitor
from vistrails.core.layout.workflow_layout import WorkflowLayout, \
    Pipeline as LayoutPipeline, Defaults as LayoutDefaults
from vistrails.core.log.controller import LogController, DummyLogController
from vistrails.core.log.log import Log
from vistrails.core.modules.abstraction import identifier as abstraction_pkg, \
    version as abstraction_ver
from vistrails.core.modules.basic_modules import identifier as basic_pkg
from vistrails.core.modules.module_descriptor import ModuleDescriptor
import vistrails.core.modules.module_registry
from vistrails.core.modules.module_registry import ModuleRegistryException, \
    MissingModuleVersion, MissingModule, MissingPackageVersion, MissingPort, \
    MissingPackage, PortsIncompatible
from vistrails.core.modules.package import Package
from vistrails.core.modules.sub_module import new_abstraction, read_vistrail, \
    get_all_abs_namespaces, get_cur_abs_namespace, get_next_abs_annotation_key, save_abstraction, parse_abstraction_name
from vistrails.core.packagemanager import get_package_manager
import vistrails.core.packagerepository
from vistrails.core.thumbnails import ThumbnailCache
from vistrails.core.upgradeworkflow import UpgradeWorkflowHandler, UpgradeWorkflowError
from vistrails.core.utils import VistrailsInternalError, PortAlreadyExists, DummyView, \
    InvalidPipeline
from vistrails.core.system import vistrails_default_file_type, \
    get_vistrails_directory
from vistrails.core.vistrail.abstraction import Abstraction
from vistrails.core.vistrail.action import Action
from vistrails.core.vistrail.annotation import Annotation
from vistrails.core.vistrail.connection import Connection
from vistrails.core.vistrail.group import Group
from vistrails.core.vistrail.location import Location
from vistrails.core.vistrail.module import Module
from vistrails.core.vistrail.module_control_param import ModuleControlParam
from vistrails.core.vistrail.module_function import ModuleFunction
from vistrails.core.vistrail.module_param import ModuleParam
from vistrails.core.vistrail.pipeline import Pipeline
from vistrails.core.vistrail.port import Port
from vistrails.core.vistrail.port_spec import PortSpec
from vistrails.core.vistrail.port_spec_item import PortSpecItem
from vistrails.core.vistrail.vistrail import Vistrail
from vistrails.core.theme import DefaultCoreTheme
from vistrails.db import VistrailsDBException
from vistrails.db.domain import IdScope, DBWorkflowExec
from vistrails.db.services.io import create_temp_folder, remove_temp_folder
from vistrails.db.services.io import SaveBundle, open_vt_log_from_db
from vistrails.db.services.vistrail import getSharedRoot
from vistrails.core.utils import any


def vt_action(description_or_f=None):
    def get_f(f, description=None):
        def new_f(self, *args, **kwargs):
            self.flush_delayed_actions()
            action = f(self, *args, **kwargs)
            if action is not None:
                self.add_new_action(action, description)
                self.perform_action(action)
            return action
        return new_f

    if isinstance(description_or_f, basestring):
        d = description_or_f
        def wrap(f):
            return get_f(f, d)
        return wrap
    else:
        return get_f(description_or_f)

class CompareThumbnailsError(Exception):

    def __init__(self, msg, first=None, second=None):
        Exception.__init__(self, msg)
        self._msg = msg
        self._first = first
        self._second = second
        
    def __str__(self):
        return "Comparing thumbnails failed.\n%s\n%s\n%s" % \
            (self._msg, self._first, self._second)

def dot_escape(s):
    return '"%s"' % s.replace('\\', '\\\\').replace('"', '\\"')

custom_color_key = '__color__'

custom_color_fmt = re.compile(r'^([0-9]+) *, *([0-9]+) *, *([0-9]+)$')

def parse_custom_color(color):
    m = custom_color_fmt.match(color)
    if not m:
        raise ValueError("Color annotation doesn't match format")
    return tuple(int(m.group(i)) for i in xrange(1, 4))

class VistrailController(object):
    def __init__(self, vistrail=None, locator=None, abstractions=None, 
                 thumbnails=None, mashups=None, id_scope=None, 
                 set_log_on_vt=True, auto_save=True):
        self.vistrail = None
        self.locator = None
        self._auto_save = auto_save
        self.name = ''
        self.file_name = ''
        self.is_abstraction = False
        self.changed = False
        self._upgrade_rev_map = None

        # if _cache_pipelines is True, cache pipelines to speed up
        # version switching
        self._cache_pipelines = True
        self.flush_pipeline_cache()
        self._current_full_graph = None
        self._current_terse_graph = None
        self.show_upgrades = False
        # if delayed_update is True, version tree and 'changed' status
        # needs to be updated
        self.delayed_update = False
        self.num_versions_always_shown = 1

        # if self.search is True, vistrail is currently being searched
        self.search = None
        self.search_str = None
        # If self.refine is True, search mismatches are hidden instead
        # of ghosted
        self.refine = False
        self.full_tree = False

        self._asked_packages = set()
        self._delayed_actions = []
        self._delayed_paramexps = []
        self._delayed_mashups = []
        self._loaded_abstractions = {}
        
        # This will just store the mashups in memory and send them to SaveBundle
        # when writing the vistrail
        self._mashups = []

        # this is a reference to the current parameter exploration
        self.current_parameter_exploration = None
        
        # theme used to estimate module size for layout
        self.layoutTheme = DefaultCoreTheme()
        
        self.set_vistrail(vistrail, locator,
                          abstractions=abstractions, 
                          thumbnails=thumbnails,
                          mashups=mashups,
                          id_scope=id_scope, 
                          set_log_on_vt=set_log_on_vt)

<<<<<<< HEAD
    # allow gui.vistrail_controller to reference individual views
    def _get_current_version(self):
        return self._current_version
    def _set_current_version(self, version):
        if version == 0:
            raise Exception("Should not set version to 0. "
                            "Use Vistrail.ROOT_VERSION instead.")
        self._current_version = version
    current_version = property(_get_current_version, _set_current_version)

=======
>>>>>>> e63014e1
    def _get_current_base_version(self):
        version = self.current_version
        if self._upgrade_rev_map:
            return self._upgrade_rev_map.get(version, version)
        else:
            return version
    current_base_version = property(_get_current_base_version)

    def flush_pipeline_cache(self):
        self._pipelines = {Vistrail.ROOT_VERSION: Pipeline()}

    def logging_on(self):
        return get_vistrails_configuration().check('executionLog')
            
    def get_logger(self):
        if self.logging_on():
            return LogController(self.log)
        else:
            return DummyLogController
        
    def get_locator(self):
        return self.locator
    
    def set_vistrail(self, vistrail, locator, abstractions=None, 
                     thumbnails=None, mashups=None, id_scope=None,
                     set_log_on_vt=True):
        self.vistrail = vistrail
        self.id_scope = id_scope
        self.current_session = -1
        self.log = Log()
        self.flush_pipeline_cache()
        self.clear_delayed_actions()
        if self.vistrail is not None:
            self.id_scope = self.vistrail.idScope
            self.current_session = self.vistrail.idScope.getNewId("session")
            self.vistrail.current_session = self.current_session
            if set_log_on_vt:
                self.vistrail.log = self.log
            if abstractions is not None:
                self.ensure_abstractions_loaded(self.vistrail, abstractions)
            if thumbnails is not None:
                ThumbnailCache.getInstance().add_entries_from_files(thumbnails)
            if mashups is not None:
                self._mashups = mashups
            job_annotation = vistrail.get_annotation('__jobs__')
            self.jobMonitor = JobMonitor(job_annotation and job_annotation.value)
        else:
            self.jobMonitor = JobMonitor()

        self.current_version = Vistrail.ROOT_VERSION # -1
        self.current_pipeline = Pipeline()
        if self.locator != locator and self.locator is not None:
            self.locator.clean_temporaries()
        self.locator = locator
        if self.locator is not None:
            self.set_file_name(locator.name)
        else:
            self.set_file_name('')
        if self.locator and self.locator.has_temporaries():
            self.set_changed(True)
        if self.vistrail is not None:
            self.recompute_terse_graph()

    def close_vistrail(self, locator):
        if not self.vistrail.is_abstraction:
            self.unload_abstractions()
        if locator is not None:
            locator.clean_temporaries()
            locator.close()

    def cleanup(self):
        pass

    def set_id_scope(self, id_scope):
        self.id_scope = id_scope

    def set_changed(self, changed):
        """ set_changed(changed: bool) -> None
        Set the current state of changed and emit signal accordingly
        
        """
        if changed!=self.changed:
            self.changed = changed
        
    def set_file_name(self, file_name):
        """ set_file_name(file_name: str) -> None
        Change the controller file name
        
        """
        if file_name is None:
            file_name = ''
        if self.file_name!=file_name:
            self.file_name = file_name
            self.name = os.path.split(file_name)[1]
            if self.name=='':
                self.name = 'untitled%s'%vistrails_default_file_type()
                
    def check_alias(self, name):
        """check_alias(alias) -> Boolean 
        Returns True if current pipeline has an alias named name """
        # FIXME Why isn't this call on the pipeline?
        return self.current_pipeline.has_alias(name)
    
    def check_vistrail_variable(self, name):
        """check_vistrail_variable(var) -> Boolean
        Returns True if vistrail has a variable named name """
        if self.vistrail:
            return self.vistrail.has_vistrail_var(name)
        return False
    
    def set_vistrail_variable(self, name, value=None, set_changed=True):
        """set_vistrail_variable(var) -> Boolean
        Returns True if vistrail variable was changed """
        if self.vistrail:
            changed = self.vistrail.set_vistrail_var(name, value)
            if changed and set_changed:
                self.set_changed(changed)
            return changed
        return False

    def get_vistrail_variable(self, name):
        if self.vistrail:
            return self.vistrail.get_vistrail_var(name)
        return None

    def has_vistrail_variable_with_uuid(self, uuid):
        if self.vistrail:
            return self.vistrail.db_has_vistrailVariable_with_uuid(uuid)
        return None

    def get_vistrail_variable_by_uuid(self, uuid):
        if self.vistrail:
            return self.vistrail.db_get_vistrailVariable_by_uuid(uuid)
        return None
 
    def get_vistrail_variables(self):
        """get_vistrail_variables() -> list
        Returns the list of vistrail variables """
        if self.vistrail:
            return self.vistrail.vistrail_vars
        return []
    
    def find_vistrail_var_module(self, var_uuid):
        for m in self.current_pipeline.modules.itervalues():
            if m.is_vistrail_var() and m.get_vistrail_var() == var_uuid:
                return m
        return None

    def get_vistrail_var_pairs(self, to_module, port_name, var_uuid=None):
        connections = self.get_connections_to(self.current_pipeline, 
                                              [to_module.id], port_name)
        pipeline = self.current_pipeline
        v_pairs = {}
        for connection in connections:
            m = pipeline.modules[connection.source.moduleId]
            if m.is_vistrail_var():
                if var_uuid is None or m.get_vistrail_var() == var_uuid:
                    if m.id not in v_pairs:
                        v_pairs[m.id] = []
                    v_pairs[m.id].append(connection)
        return v_pairs

    def create_vistrail_var_module(self, descriptor, x, y, var_uuid):
        m = self.create_module_from_descriptor(descriptor, x, y)
        a = Annotation(id=self.id_scope.getNewId(Annotation.vtType),
                       key=Module.VISTRAIL_VAR_ANNOTATION,
                       value=var_uuid)
        m.add_annotation(a)
        f = self.create_function(m, "value")
        m.add_function(f)
        return m

    def check_vistrail_var_connected(self, v_module, to_module, to_port):
        connections = self.get_connections_to(self.current_pipeline, 
                                              [to_module.id], to_port)
        for connection in connections:
            if connection.source.moduleId == v_module.id:
                return True
        return False

    def check_has_vistrail_var_connected(self, to_module, port_name):
        connections = self.get_connections_to(self.current_pipeline, 
                                              [to_module.id], port_name)
        pipeline = self.current_pipeline
        for connection in connections:
            if pipeline.modules[connection.source.moduleId].is_vistrail_var():
                return True
        return False

    @vt_action("Connected vistrail variable")
    def connect_vistrail_var_action(self, connection, module=None):
        ops = []
        if module is not None:
            ops.append(('add', module))
        ops.append(('add', connection))
        action = vistrails.core.db.action.create_action(ops)
        return action
        
    def connect_vistrail_var(self, descriptor, var_uuid,
                             to_module, to_port, x, y):
        ops = []
        new_module = None
        v_module = self.find_vistrail_var_module(var_uuid)
        if v_module is None:
            v_module = self.create_vistrail_var_module(descriptor, x, y, 
                                                       var_uuid)
            new_module = v_module
        elif self.check_vistrail_var_connected(v_module, to_module, to_port):
            return (None, None)

        c = self.create_connection(v_module, "value", to_module, to_port)
        action = self.connect_vistrail_var_action(c, new_module)
        return (c, new_module)

    def delete_modules_and_connections(self, modules, connections):
        ops = []
        ops.extend([('delete', c) for c in connections])
        ops.extend([('delete', m) for m in modules])
        if len(ops) > 0:
            action = vistrails.core.db.action.create_action(ops)
            return action
        return None

    @vt_action("Disconnected vistrail variable")
    def disconnect_vistrail_vars(self, modules, connections):
        return self.delete_modules_and_connections(modules, connections)

    def get_disconnect_vistrail_vars(self, to_module, to_port, 
                                     to_var_uuid=None):
        to_delete_modules = []
        to_delete_conns = []
        v_pairs = self.get_vistrail_var_pairs(to_module, to_port, to_var_uuid)
        for (v_module_id, v_conns) in v_pairs.iteritems():
            to_delete_conns.extend(v_conns)
            total_conns = self.get_connections_from(self.current_pipeline,
                                                    [v_module_id])
            # remove v_module if it isn't connected to others
            if (len(total_conns) - len(v_conns)) < 1:
                to_delete_modules.append(
                    self.current_pipeline.modules[v_module_id])

        # action = self.delete_modules_and_connections(to_delete_modules,
        #                                              to_delete_conns)
        # if action:
        #     self.vistrail.change_description("Disconnected Vistrail Variables",
        #                                      action.id)
        return (to_delete_modules, to_delete_conns)

    def get_connected_vistrail_vars(self, module_ids, to_delete=False):
        """get_connected_vistrail_vars(module_ids: list, to_delete: bool)->list

        Returns the vistrail variables connected to the specified module_id:s
        If to_delete is true we exclude modules that have connections to
        modules not in the module_ids list

        """
        vv_modules = {}
        connections = self.get_connections_to(self.current_pipeline, 
                                              module_ids)
        pipeline = self.current_pipeline
        final_connections = []
        for connection in connections:
            m = pipeline.modules[connection.source.moduleId]
            if m.is_vistrail_var():
                if m.id not in vv_modules:
                    vv_modules[m.id] = []
                vv_modules[m.id].append(connection)
                final_connections.append(connection.id)
        if to_delete:
            for module_id, connections in vv_modules.items():
                total_conns = self.get_connections_from(self.current_pipeline,
                                                        [module_id])
                if len(total_conns) != len(connections):
                    # there are connections to other modules so don't delete
                    del vv_modules[module_id]
        return vv_modules.keys(), final_connections

    def getParameterExplorationById(self, id):
        """ getParameterExplorationById(self, id) -> ParameterExploration
        Returns a ParameterExploration given its id
        """
        if self.vistrail and \
           self.vistrail.db_has_parameter_exploration_with_id(id):
            return  self.vistrail.db_get_parameter_exploration_by_id(id)
        return None

    def getLatestParameterExplorationByVersion(self, id):
        """ getLatestParameterExplorationByVersion(self, version) ->
                                                        ParameterExploration
        Returns a parameter exploration given its action_id and
        that it has not been named
        """
        for i in xrange(len(self.vistrail.db_parameter_explorations)):
            pe = self.vistrail.db_parameter_explorations[i]
            if pe.action_id == id and not pe.name:
                return pe
        return None

    def invalidate_version_tree(self, *args, **kwargs):
        """ invalidate_version_tree(self, *args, **kwargs) -> None
        Does nothing, gui/vistrail_controller.py does, though
        """
        pass

    ##########################################################################
    # Actions, etc

    def has_move_actions(self):
        return False
    
    def flush_move_actions(self):
        return False

    def migrate_tags(self, from_version, to_version, vistrail=None):
        if vistrail is None:
            vistrail = self.vistrail
        tag = vistrail.get_tag(from_version)
        if tag:
            vistrail.set_tag(from_version, "")
            vistrail.set_tag(to_version, tag)
        notes = vistrail.get_notes(from_version)
        if notes:
            vistrail.set_notes(from_version, "")
            vistrail.set_notes(to_version, notes)

    def flush_delayed_actions(self, delay_update=False):
        start_version = self.current_version
        desc_key = Action.ANNOTATION_DESCRIPTION
        added_upgrade = False
        should_migrate_tags = get_vistrails_configuration().check("migrateTags")
        for action in self._delayed_actions:
            self.vistrail.add_action(action, start_version,
                                     self.current_session)
            # HACK to populate upgrade information
            if (action.has_annotation_with_key(desc_key) and
                action.get_annotation_by_key(desc_key).value == 'Upgrade'):
                self.vistrail.set_upgrade(start_version, str(action.id))
            if should_migrate_tags:
                self.migrate_tags(start_version, action.id)
            self.current_version = action.id
            start_version = action.id
            added_upgrade = True
        for pe in self._delayed_paramexps:
            pe.action_id = self.current_version
            self.vistrail.db_add_parameter_exploration(pe)
        for mashup in self._delayed_mashups:
            # mashup is a mashuptrail.
            # We need to update all action id references.
            mashup.vtVersion = self.current_version
            for action in mashup.actions:
                action.mashup.version = self.current_version
            self._mashups.append(mashup)

            #self.vistrail.db_add_parameter_exploration(pe)
        # We have to do moves after the delayed actions because the pipeline
        # may have been updated
        added_moves = self.flush_move_actions()
        self.clear_delayed_actions()
        if added_upgrade or added_moves:
            if delay_update:
                self.delayed_update = True
            else:
                self.recompute_terse_graph()
                self.invalidate_version_tree(False)

    def clear_delayed_actions(self):
        self._delayed_actions = []
        self._delayed_paramexps = []
        self._delayed_mashups = []


    def perform_action(self, action, do_validate=True, raise_exception=False):
        """ performAction(action: Action) -> timestep

        Performs given action on current pipeline.

        By default, the resulting pipeline will get validated, but no exception
        will be raised if it is invalid. However you will get these on your
        next call to change_selected_version().
        """
        if action is not None:
            self.current_pipeline.perform_action(action)
            self.current_version = action.db_id
            if do_validate:
                self.validate(self.current_pipeline, raise_exception)
            return action.db_id
        return None

    def add_new_action(self, action, description=None):
        """add_new_action(action) -> None

        Call this function to add a new action to the vistrail being
        controlled by the vistrailcontroller.

        FIXME: In the future, this function should watch the vistrail
        and get notified of the change.

        """
        if action is not None:
            if self.current_version == -1:
                self.change_selected_version(Vistrail.ROOT_VERSION)
            self.vistrail.add_action(action, self.current_version, 
                                     self.current_session)
            if description is not None:
                self.vistrail.change_description(description, action.id)
            self.current_version = action.db_id
            self.set_changed(True)
            self.recompute_terse_graph()
            
    def create_module_from_descriptor(self, *args, **kwargs):
        return self.create_module_from_descriptor_static(self.id_scope,
                                                         *args, **kwargs)

    @staticmethod
    def create_module_from_descriptor_static(id_scope, descriptor, 
                                             x=0.0, y=0.0, 
                                             internal_version=-1,
                                             use_desc_pkg_version=False):
        reg = vistrails.core.modules.module_registry.get_module_registry()
        if not use_desc_pkg_version:
            package = reg.get_package_by_name(descriptor.identifier)
            pkg_version = package.version
        else:
            pkg_version = descriptor.package_version
        loc_id = id_scope.getNewId(Location.vtType)
        location = Location(id=loc_id,
                            x=x, 
                            y=y,
                            )
        if internal_version > -1:
            # only get the current namespace if this is a local subworkflow
            if descriptor.identifier == abstraction_pkg:
                namespace = get_cur_abs_namespace(descriptor.module.vistrail)
            else:
                namespace = descriptor.namespace
            abstraction_id = id_scope.getNewId(Abstraction.vtType)
            module = Abstraction(id=abstraction_id,
                                 name=descriptor.name,
                                 package=descriptor.identifier,
                                 namespace=namespace,
                                 version=pkg_version,
                                 location=location,
                                 internal_version=internal_version,
                                 )
        elif descriptor.identifier == basic_pkg and \
                descriptor.name == 'Group':
            group_id = id_scope.getNewId(Group.vtType)
            module = Group(id=group_id,
                           name=descriptor.name,
                           package=descriptor.identifier,
                           namespace=descriptor.namespace,
                           version=pkg_version,
                           location=location,
                           )
        else:
            module_id = id_scope.getNewId(Module.vtType)
            module = Module(id=module_id,
                            name=descriptor.name,
                            package=descriptor.identifier,
                            namespace=descriptor.namespace,
                            version=pkg_version,
                            location=location,
                            )
        module.is_valid = True
        return module

    def create_module(self, *args, **kwargs):
        return self.create_module_static(self.id_scope, *args, **kwargs)

    @staticmethod
    def create_module_static(id_scope, identifier, name, namespace='', 
                             x=0.0, y=0.0, internal_version=-1):
        reg = vistrails.core.modules.module_registry.get_module_registry()
        d = reg.get_descriptor_by_name(identifier, name, namespace)
        static_call = VistrailController.create_module_from_descriptor_static
        return static_call(id_scope, d, x, y, internal_version)

    def create_old_module(self, *args, **kwargs):
        return self.create_old_module_static(self.id_scope, *args, **kwargs)

    @staticmethod
    def create_old_module_static(id_scope, identifier, name, namespace='', 
                                 version='', x=0.0, y=0.0, internal_version=-1):
        dummy_d = ModuleDescriptor(name=name, 
                                   package=identifier, 
                                   namespace=namespace, 
                                   package_version=version, 
                                   internal_version=internal_version)
        return VistrailController.create_module_from_descriptor_static(
            id_scope, dummy_d, x, y, internal_version, True)

    def create_connection_from_ids(self, output_id, output_port_spec,
                                       input_id, input_port_spec):
        output_module = self.current_pipeline.modules[output_id]
        input_module = self.current_pipeline.modules[input_id]
        return self.create_connection(output_module, output_port_spec, 
                                      input_module, input_port_spec)

    def create_connection(self, *args, **kwargs):
        return self.create_connection_static(self.id_scope, *args, **kwargs)

    @staticmethod
    def create_connection_static(id_scope, output_module, output_port_spec,
                                 input_module, input_port_spec):     
        if isinstance(output_port_spec, basestring):
            output_port_spec = \
                output_module.get_port_spec(output_port_spec, 'output')
        if isinstance(input_port_spec, basestring):
            input_port_spec = \
                input_module.get_port_spec(input_port_spec, 'input')            
        if output_port_spec is None:
            raise VistrailsInternalError("output port spec is None")
        if input_port_spec is None:
            raise VistrailsInternalError("input port spec is None")
        reg = vistrails.core.modules.module_registry.get_module_registry()
        if not reg.ports_can_connect(output_port_spec, input_port_spec):
            raise PortsIncompatible(output_module.package,
                                    output_module.name,
                                    output_module.namespace,
                                    output_port_spec.name,
                                    input_module.package,
                                    input_module.name,
                                    input_module.namespace,
                                    input_port_spec.name)
        output_port_id = id_scope.getNewId(Port.vtType)
        output_port = Port(id=output_port_id,
                           spec=output_port_spec,
                           moduleId=output_module.id,
                           moduleName=output_module.name)
        input_port_id = id_scope.getNewId(Port.vtType)
        input_port = Port(id=input_port_id,
                           spec=input_port_spec,
                           moduleId=input_module.id,
                           moduleName=input_module.name)
        conn_id = id_scope.getNewId(Connection.vtType)
        connection = Connection(id=conn_id,
                                ports=[input_port, output_port])
        return connection

    def create_param(self, *args, **kwargs):
        return self.create_param_static(self.id_scope, *args, **kwargs)

    @staticmethod
    def create_param_static(id_scope, port_spec, pos, value, alias='', 
                            query_method=None):
        param_id = id_scope.getNewId(ModuleParam.vtType)
        descriptor = port_spec.descriptors()[pos]
        param_type = descriptor.sigstring
        # FIXME add/remove description
        # FIXME make ModuleParam constructor accept port_spec
        new_param = ModuleParam(id=param_id,
                                pos=pos,
                                name='<no description>',
                                alias=alias,
                                val=value,
                                type=param_type,
                                )

        # FIXME probably should put this in the ModuleParam constructor
        new_param.queryMethod = query_method
        return new_param

    def create_params(self, *args, **kwargs):
        return self.create_params_static(self.id_scope, *args, **kwargs)

    @staticmethod
    def create_params_static(id_scope, port_spec, values, aliases=[], 
                             query_methods=[]):
        params = []
        for i in xrange(len(port_spec.descriptors())):
            if i < len(values) and values[i] is not None:
                value = str(values[i])
            else:
                value = None
            if i < len(aliases):
                alias = str(aliases[i])
            else:
                alias = ''
            if i < len(query_methods):
                query_method = query_methods[i]
            else:
                query_method = None
            param = VistrailController.create_param_static(id_scope, port_spec,
                                                           i, value, alias,
                                                           query_method)
            params.append(param)
        return params

    def create_function(self, *args, **kwargs):
        return self.create_function_static(self.id_scope, *args, **kwargs)

    @staticmethod
    def create_function_static(id_scope, module, port_spec,
                               param_values=[], aliases=[], query_methods=[]):
        if isinstance(port_spec, basestring):
            port_spec = module.get_port_spec(port_spec, 'input')
        if (len(param_values) <= 0 and port_spec.defaults is not None and
            any(d is not None for d in port_spec.defaults)):
            param_values = port_spec.defaults

        f_id = id_scope.getNewId(ModuleFunction.vtType)
        new_function = ModuleFunction(id=f_id,
                                      pos=module.getNumFunctions(),
                                      name=port_spec.name,
                                      )
        new_function.is_valid = True
        new_params = \
            VistrailController.create_params_static(id_scope, port_spec, 
                                                    param_values, aliases,
                                                    query_methods)
        new_function.add_parameters(new_params)        
        return new_function

    def create_functions(self, *args, **kwargs):
        return self.create_functions_static(self.id_scope, *args, **kwargs)

    @staticmethod
    def create_functions_static(id_scope, module, functions):
        """create_functions(module: Module,
                            functions: [function_name: str,
                                        param_values: [str]]) 
            -> [ModuleFunction]
        
        """
        static_call = VistrailController.create_function_static
        return [static_call(id_scope, module, *f) for f in functions]

    def create_port_spec(self, *args, **kwargs):
        return self.create_port_spec_static(self.id_scope, *args, **kwargs)
    
    @staticmethod
    def create_port_spec_static(id_scope, module, port_type, port_name, 
                                port_sigstring, port_sort_key=-1,
                                port_depth=0):
        p_id = id_scope.getNewId(PortSpec.vtType)
        if port_sort_key == -1:
            port_sort_key = len(module.module_descriptor.port_specs_list)
        port_spec = PortSpec(id=p_id,
                             type=port_type,
                             name=port_name,
                             sigstring=port_sigstring,
                             sort_key=port_sort_key,
                             depth=port_depth
                             )
        # don't know how many port spec items are created until after...
        for psi in port_spec.port_spec_items:
            psi.id = id_scope.getNewId(PortSpecItem.vtType)
        return port_spec

    def get_module_connection_ids(self, module_ids, graph):
        connection_ids = set()
        for module_id in module_ids:
            for v, id in graph.edges_from(module_id):
                connection_ids.add(id)
            for v, id in graph.edges_to(module_id):
                connection_ids.add(id)
        return connection_ids

    def delete_module_list_ops(self, pipeline, module_ids):
        graph = pipeline.graph
        connect_ids = self.get_module_connection_ids(module_ids, graph)
        ops = []
        for c_id in connect_ids:
            ops.append(('delete', pipeline.connections[c_id]))
        for m_id in module_ids:
            ops.append(('delete', pipeline.modules[m_id]))
        return ops

    def update_port_spec_ops(self, module, deleted_ports, added_ports):
        op_list = []
        deleted_port_info = set()
        changed_port_info = set()
        for p in deleted_ports:
            port_info = (p[1], p[0])
            if module.has_portSpec_with_name(port_info):
                port = module.get_portSpec_by_name(port_info)
                deleted_port_info.add(port_info + (port.sigstring,))
        for p in added_ports:
            port_info = (p[1], p[0], p[2])
            if port_info in deleted_port_info:
                changed_port_info.add(port_info[:2])
            
        # Remove any connections related to deleted ports
        for c in self.current_pipeline.connections.itervalues():
            if ((c.sourceId == module.id and
                 any(c.source.name == p[1] for p in deleted_ports
                     if (p[1], p[0]) not in changed_port_info)) or
                (c.destinationId == module.id and
                 any(c.destination.name == p[1] for p in deleted_ports
                     if (p[1], p[0]) not in changed_port_info))):
                op_list.append(('delete', c))

        # Remove any functions related to deleted ports
        for p in deleted_ports:
            if (p[1], p[0]) not in changed_port_info:
                for function in module.functions:
                    if function.name == p[1]:
                        op_list.append(('delete', function, 
                                        Module.vtType, module.id))

        # Remove all deleted ports
        # !! Reset delted_port_info to not store sigstring
        deleted_port_info = set()
        for p in deleted_ports:
            port_info = (p[1], p[0])
            if module.has_portSpec_with_name(port_info):
                port_spec = module.get_portSpec_by_name(port_info)
                op_list.append(('delete', port_spec, Module.vtType, module.id))
                deleted_port_info.add(port_info)

        # Add all added ports
        for p in added_ports:
            if (p[1], p[0]) not in deleted_port_info and \
                    module.has_port_spec(p[1], p[0]):
                raise PortAlreadyExists(module.package, module.name, p[0], p[1])
            port_spec = self.create_port_spec(module, *p)
            op_list.append(('add', port_spec, Module.vtType, module.id))
        return op_list

    def update_function_ops(self, module, function_name, param_values=[],
                            old_id=-1L, should_replace=True, aliases=[],
                            query_methods=[]):
        """NOTE: aliases will be removed in the future!"""
        op_list = []
        port_spec = module.get_port_spec(function_name, 'input')

        if should_replace and old_id < 0:
            for old_function in module.functions:
                if old_function.name == function_name:
                    old_id = old_function.real_id

        # ensure that replacements don't happen for functions that
        # shouldn't be replaced
        if should_replace and old_id >= 0:
            function = module.function_idx[old_id]
            if param_values is None:
                op_list.append(('delete', function, module.vtType, module.id))
            else:
                for i, new_param_value in enumerate(param_values):
                    old_param = function.params[i]
                    if ((len(aliases) > i and old_param.alias != aliases[i]) or
                        (len(query_methods) > i and 
                         old_param.queryMethod != query_methods[i]) or
                        (old_param.strValue != new_param_value)):
                        if len(aliases) > i:
                            alias = aliases[i]
                        else:
                            alias = ''
                        if len(query_methods) > i:
                            query_method = query_methods[i]
                        else:
                            query_method = None
                        new_param = self.create_param(port_spec, i, 
                                                      new_param_value, alias,
                                                      query_method)
                        op_list.append(('change', old_param, new_param,
                                        function.vtType, function.real_id))
        elif param_values is not None:
            if len(param_values) < 1:
                new_function = self.create_function(module, function_name,
                                                    param_values, aliases,
                                                    query_methods)
                op_list.append(('add', new_function,
                                module.vtType, module.id))        
            else:
                psis = port_spec.port_spec_items
                found = False
                for param_value, psi in izip(param_values, psis):
                    if param_value != psi.default:
                        found = True
                        break
                if found:
                    new_function = self.create_function(module, function_name,
                                                        param_values, aliases,
                                                        query_methods)
                    op_list.append(('add', new_function,
                                    module.vtType, module.id))
        return op_list

    def update_functions_ops(self, module, functions):
        """update_functions_ops(module: Module, 
                                functions: [function_name: str,
                                            param_values: [str],
                                            old_id: long (-1)
                                            should_replace: bool (True)])
            -> [Op]
        Returns a list of operations that will create and update the
        functions of the specified module with new values.

        """
        op_list = []
        for f in functions:
            op_list.extend(self.update_function_ops(module, *f))
        return op_list

    def create_updated_parameter(self, old_param, new_value):
        """update_parameter(old_param: ModuleParam, new_value: str)
              -> ModuleParam
        Generates a change parameter action if the value is different

        """
        if old_param.strValue == new_value:
            return None

        param_id = self.id_scope.getNewId(ModuleParam.vtType)
        new_param = ModuleParam(id=param_id,
                                pos=old_param.pos,
                                name=old_param.name,
                                alias=old_param.alias,
                                val=new_value,
                                type=old_param.typeStr,
                                )
        return new_param

    def update_annotation_ops(self, module, annotations):
        """update_annotation_ops(module: Module, annotations: [(str, str)])
              -> [operation_list]
        
        """
        op_list = []
        for (key, value) in annotations:
            a_id = self.id_scope.getNewId(Annotation.vtType)
            annotation = Annotation(id=a_id,
                                    key=key, 
                                    value=value,
                                    )
            if module.has_annotation_with_key(key):
                old_annotation = module.get_annotation_by_key(key)
                op_list.append(('change', old_annotation, annotation,
                                module.vtType, module.id))
            else:
                op_list.append(('add', annotation, module.vtType, module.id))
        return op_list

    def check_subworkflow_versions(self, changed_subworkflow_desc):
        if self.current_pipeline is not None:
            self.current_pipeline.check_subworkflow_versions()

    @vt_action
    def add_module_action(self, module):
        action = vistrails.core.db.action.create_action([('add', module)])
        return action

    def add_module_from_descriptor(self, descriptor, x=0.0, y=0.0, 
                                   internal_version=-1):
        module = self.create_module_from_descriptor(descriptor, x, y, 
                                                    internal_version)
        action = self.add_module_action(module)
        return module

    def add_module(self, identifier, name, namespace='', x=0.0, y=0.0, 
                   internal_version=-1):
        """ addModule(x: int, y: int, identifier, name: str, namespace='') 
               -> Module
        Add a new module into the current pipeline
        
        """
        module = self.create_module(identifier, name, namespace, x, y,
                                    internal_version)
        action = self.add_module_action(module)
        return module
            
    def delete_module(self, module_id):
        """ delete_module(module_id: int) -> version id
        Delete a module from the current pipeline
        
        """
        return self.delete_module_list([module_id])

    def create_module_list_deletion_action(self, pipeline, module_ids):
        """ create_module_list_deletion_action(
               pipeline: Pipeline,
               module_ids: [int]) -> Action
        Create action that will delete multiple modules from the given pipeline.

        """
        ops = self.delete_module_list_ops(pipeline, module_ids)
        return vistrails.core.db.action.create_action(ops)

    @vt_action
    def delete_module_list(self, module_ids):
        """ delete_module_list(module_ids: [int]) -> [version id]
        Delete multiple modules from the current pipeline
        
        """
        action = self.create_module_list_deletion_action(self.current_pipeline,
                                                         module_ids)
        return action
    
    def move_modules_ops(self, move_list):
        """ move_module_list(move_list: [(id,x,y)]) -> [operations]        
        Returns the operations that will move each module to its 
        specified location
        
        """
        operations = []
        for (id, x, y) in move_list:
            module = self.current_pipeline.get_module_by_id(id)
            if module.location:
                if module.location.x == x and module.location.y == y:
                    continue
            loc_id = self.vistrail.idScope.getNewId(Location.vtType)
            location = Location(id=loc_id, x=x, y=y)
            if module.location and module.location.id != -1:
                old_location = module.location
                operations.append(('change', old_location, location,
                                    module.vtType, module.id))
            else:
                #should probably be an error
                operations.append(('add', location, module.vtType, module.id))
        return operations

    def move_module_list(self, move_list):
        """ move_module_list(move_list: [(id,x,y)]) -> [version id]        
        Move all modules to a new location. No flushMoveActions is
        allowed to to emit to avoid recursive actions
        
        """
        action_list = self.move_modules_ops(move_list)
        action = vistrails.core.db.action.create_action(action_list)
        self.add_new_action(action)
        return self.perform_action(action)

    @vt_action
    def add_connection_action(self, connection):
        action = vistrails.core.db.action.create_action([('add', connection)])
        return action

    def add_connection(self, output_id, output_port_spec, 
                       input_id, input_port_spec):
        """ add_connection(output_id: long,
                           output_port_spec: PortSpec | str,
                           input_id: long,
                           input_port_spec: PortSpec | str) -> Connection
        Add a new connection into Vistrail
        
        """
        connection = \
            self.create_connection_from_ids(output_id, output_port_spec, 
                                            input_id, input_port_spec)
        action = self.add_connection_action(connection)
        return connection
    
    def delete_connection(self, id):
        """ delete_connection(id: int) -> version id
        Delete a connection with id 'id'
        
        """
        return self.delete_connection_list([id])

    @vt_action
    def delete_connection_list(self, connect_ids):
        """ delete_connection_list(connect_ids: list) -> version id
        Delete a list of connections
        
        """
        action_list = []
        for c_id in connect_ids:
            action_list.append(('delete', 
                                self.current_pipeline.connections[c_id]))
        action = vistrails.core.db.action.create_action(action_list)
        return action

    @vt_action
    def add_function_action(self, module, function):
        action = vistrails.core.db.action.create_action([('add', function, 
                                                module.vtType, module.id)])
        return action

    def add_function(self, module, function_name):
        function = self.create_function(module, function_name)
        action = self.add_function_action(module, function)
        return function

    @vt_action
    def update_function(self, module, function_name, param_values, old_id=-1L,
                        aliases=[], query_methods=[], should_replace=True):
        op_list = self.update_function_ops(module, function_name, param_values,
                                           old_id, aliases=aliases,
                                           query_methods=query_methods,
                                           should_replace=should_replace)
        if len(op_list) > 0:
            action = vistrails.core.db.action.create_action(op_list)
            return action
        return None

    @vt_action
    def update_parameter(self, function, old_param_id, new_value):
        old_param = function.parameter_idx[old_param_id]
        new_param = self.create_updated_parameter(old_param, new_value)
        if new_param is None:
            return None
        op = ('change', old_param, new_param, 
              function.vtType, function.real_id)
        action = vistrails.core.db.action.create_action([op])
        return action

    @vt_action
    def delete_method(self, function_pos, module_id):
        """ delete_method(function_pos: int, module_id: int) -> version id
        Delete a method with function_pos from module module_id

        """

        module = self.current_pipeline.get_module_by_id(module_id)
        function = module.functions[function_pos]
        action = vistrails.core.db.action.create_action([('delete', function,
                                                module.vtType, module.id)])
        return action

    @vt_action
    def delete_function(self, real_id, module_id):
        module = self.current_pipeline.get_module_by_id(module_id)
        function = module.get_function_by_real_id(real_id)
        action = vistrails.core.db.action.create_action([('delete', function,
                                                module.vtType, module.id)])
        return action

    @vt_action
    def delete_annotation(self, key, module_id):
        """ delete_annotation(key: str, module_id: long) -> version_id
        Deletes an annotation from a module
        
        """
        module = self.current_pipeline.get_module_by_id(module_id)
        annotation = module.get_annotation_by_key(key)
        action = vistrails.core.db.action.create_action([('delete', annotation,
                                                module.vtType, module.id)])
        return action

    @vt_action
    def add_annotation(self, pair, module_id):
        """ add_annotation(pair: (str, str), moduleId: int)        
        Add/Update a key/value pair annotation into the module of
        moduleId
        
        """
        assert isinstance(pair[0], basestring)
        assert isinstance(pair[1], basestring)
        if pair[0].strip()=='':
            return

        module = self.current_pipeline.get_module_by_id(module_id)
        a_id = self.vistrail.idScope.getNewId(Annotation.vtType)
        annotation = Annotation(id=a_id,
                                key=pair[0], 
                                value=pair[1],
                                )
        if module.has_annotation_with_key(pair[0]):
            old_annotation = module.get_annotation_by_key(pair[0])
            action = \
                vistrails.core.db.action.create_action([('change', old_annotation,
                                                   annotation,
                                                   module.vtType, module.id)])
        else:
            action = vistrails.core.db.action.create_action([('add', annotation,
                                                        module.vtType, 
                                                        module.id)])
        return action

    @vt_action
    def delete_control_parameter(self, name, module_id):
        """ delete_control_parameter(name: str, module_id: long) -> version_id
        Deletes an control_parameter from a module

        """
        module = self.current_pipeline.get_module_by_id(module_id)
        control_parameter = module.get_control_parameter_by_name(name)
        action = vistrails.core.db.action.create_action([('delete', control_parameter,
                                                module.vtType, module.id)])
        return action

    @vt_action
    def add_control_parameter(self, pair, module_id):
        """ add_control_parameter(pair: (str, str), moduleId: int)
        Add/Update a name/value pair control_parameter into the module of
        moduleId

        """
        assert isinstance(pair[0], basestring)
        assert isinstance(pair[1], basestring)
        if pair[0].strip()=='':
            return

        module = self.current_pipeline.get_module_by_id(module_id)
        a_id = self.vistrail.idScope.getNewId(ModuleControlParam.vtType)
        control_parameter = ModuleControlParam(id=a_id,
                                name=pair[0],
                                value=pair[1],
                                )
        if module.has_control_parameter_with_name(pair[0]):
            old_control_parameter = module.get_control_parameter_by_name(pair[0])
            action = \
                vistrails.core.db.action.create_action([('change', old_control_parameter,
                                                   control_parameter,
                                                   module.vtType, module.id)])
        else:
            action = vistrails.core.db.action.create_action([('add', control_parameter,
                                                        module.vtType,
                                                        module.id)])
        return action

    def update_functions_ops_from_ids(self, module_id, functions):
        module = self.current_pipeline.modules[module_id]
        return self.update_functions_ops(module, functions)

    def update_port_spec_ops_from_ids(self, module_id, deleted_ports, 
                                      added_ports):
        module = self.current_pipeline.modules[module_id]
        return self.update_port_spec_ops(module, deleted_ports, added_ports)

    @vt_action
    def update_functions(self, module, functions):
        op_list = self.update_functions_ops(module, functions)
        if len(op_list) > 0:
            action = vistrails.core.db.action.create_action(op_list)
        else:
            action = None
        return action

    @vt_action
    def update_ports_and_functions(self, module_id, deleted_ports, added_ports,
                                   functions):
        op_list = self.update_port_spec_ops_from_ids(module_id, deleted_ports, 
                                                     added_ports)
        op_list.extend(self.update_functions_ops_from_ids(module_id, functions))
        action = vistrails.core.db.action.create_action(op_list)
        return action

    @vt_action
    def update_ports(self, module_id, deleted_ports, added_ports):
        op_list = self.update_port_spec_ops_from_ids(module_id, deleted_ports, 
                                                     added_ports)
        action = vistrails.core.db.action.create_action(op_list)
        return action

    def has_module_port(self, module_id, port_tuple):
        """ has_module_port(module_id: int, port_tuple: (str, str)): bool
        Parameters
        ----------
        
        - module_id : 'int'        
        - port_tuple : (portType, portName)

        Returns true if there exists a module port in this module with given params

        """
        (type, name) = port_tuple
        module = self.current_pipeline.get_module_by_id(module_id)
        return len([x for x in module.db_portSpecs
                    if x.name == name and x.type == type]) > 0

    @vt_action
    def add_module_port(self, module_id, port_tuple):
        """ add_module_port(module_id: int, port_tuple: (str, str, list)
        Parameters
        ----------
        
        - module_id : 'int'        
        - port_tuple : (portType, portName, portSpec)
        
        """
        module = self.current_pipeline.get_module_by_id(module_id)
        p_id = self.vistrail.idScope.getNewId(PortSpec.vtType)
        port_spec = PortSpec(id=p_id,
                             type=port_tuple[0],
                             name=port_tuple[1],
                             sigstring=port_tuple[2],
                             )
        # don't know how many port spec items are created until after...
        for psi in port_spec.port_spec_items:
            psi.id = self.vistrail.idScope.getNewId(PortSpecItem.vtType)
        action = vistrails.core.db.action.create_action([('add', port_spec,
                                                module.vtType, module.id)])
        return action

    @vt_action
    def delete_module_port(self, module_id, port_tuple):
        """
        Parameters
        ----------
        
        - module_id : 'int'
        - port_tuple : (portType, portName, portSpec)
        
        """
        spec_id = -1
        module = self.current_pipeline.get_module_by_id(module_id)
        port_spec = module.get_portSpec_by_name((port_tuple[1], port_tuple[0]))
        action_list = [('delete', port_spec, module.vtType, module.id)]
        for function in module.functions:
            if function.name == port_spec.name:
                action_list.append(('delete', function, 
                                    module.vtType, module.id))
        action = vistrails.core.db.action.create_action(action_list)
        return action

    def create_group(self, module_ids, connection_ids):
        self.flush_delayed_actions()
        (group, connections) = \
            self.build_group(self.current_pipeline, 
                             module_ids, connection_ids)
        op_list = []
        op_list.extend(('delete', self.current_pipeline.connections[c_id])
                       for c_id in connection_ids)
        op_list.extend(('delete', self.current_pipeline.modules[m_id]) 
                       for m_id in module_ids)
        op_list.append(('add', group))
        op_list.extend(('add', c) for c in connections)
        action = vistrails.core.db.action.create_action(op_list)
        self.set_action_annotation(action, Action.ANNOTATION_DESCRIPTION,
                                   "Grouped modules")
        self.add_new_action(action)
#         for op in action.operations:
#             print op.vtType, op.what, op.old_obj_id, op.new_obj_id
        result = self.perform_action(action)
        return group
    
    def create_abstraction(self, module_ids, connection_ids, name):
        self.flush_delayed_actions()
        (abstraction, connections) = \
            self.build_abstraction(self.current_pipeline, 
                                   module_ids, connection_ids, name)
        op_list = []
        op_list.extend(('delete', self.current_pipeline.connections[c_id])
                       for c_id in connection_ids)
        op_list.extend(('delete', self.current_pipeline.modules[m_id]) 
                       for m_id in module_ids)
        op_list.append(('add', abstraction))
        op_list.extend(('add', c) for c in connections)
        action = vistrails.core.db.action.create_action(op_list)
        self.add_new_action(action)
        result = self.perform_action(action)
        return abstraction

    def ungroup_set(self, module_ids):
        self.flush_delayed_actions()
        for m_id in module_ids:
            self.create_ungroup(m_id)

    def create_ungroup(self, module_id):
        (modules, connections) = \
            self.build_ungroup(self.current_pipeline, module_id)
        pipeline = self.current_pipeline
        old_conn_ids = self.get_module_connection_ids([module_id], 
                                                      pipeline.graph)
        op_list = []
        op_list.extend(('delete', pipeline.connections[c_id]) 
                       for c_id in old_conn_ids)
        op_list.append(('delete', pipeline.modules[module_id]))
        op_list.extend(('add', m) for m in modules)
        op_list.extend(('add', c) for c in connections)
        action = vistrails.core.db.action.create_action(op_list)
        self.set_action_annotation(action, Action.ANNOTATION_DESCRIPTION,
                                   "Ungrouped modules")
        self.add_new_action(action)
        res = self.perform_action(action)
        self.validate(self.current_pipeline, False)
        return res

    ##########################################################################
    # Methods to access/find pipeline information
    
    def get_connections_to(self, pipeline, module_ids, port_name=None):
        connection_ids = set()
        graph = pipeline.graph
        for m_id in module_ids:
            for _, id in graph.edges_to(m_id):
                connection_ids.add(id)
        return [pipeline.connections[c_id] for c_id in connection_ids
                if port_name is None or \
                    pipeline.connections[c_id].destination.name == port_name]

    def get_connections_from(self, pipeline, module_ids, port_name=None):
        connection_ids = set()
        graph = pipeline.graph
        for m_id in module_ids:
            for _, id in graph.edges_from(m_id):
                connection_ids.add(id)
        return [pipeline.connections[c_id] for c_id in connection_ids
                if port_name is None or \
                    pipeline.connections[c_id].source.name == port_name]

    def get_connections_to_and_from(self, pipeline, module_ids):
        connection_ids = set()
        graph = pipeline.graph
        for m_id in module_ids:
            for _, id in graph.edges_from(m_id):
                connection_ids.add(id)
            for _, id in graph.edges_to(m_id):
                connection_ids.add(id)
        return [pipeline.connections[c_id] for c_id in connection_ids]
        
    ##########################################################################
    # Grouping/abstraction

    def get_avg_location(self, modules):
        if len(modules) < 1:
            return (0.0, 0.0)

        sum_x = 0.0
        sum_y = 0.0
        for module in modules:
            sum_x += module.location.x
            sum_y += module.location.y
        return (sum_x / len(modules), sum_y / len(modules))

    def translate_modules(self, modules, x, y):
        for module in modules:
            module.location.x -= x
            module.location.y -= y

    def center_modules(self, modules):
        (avg_x, avg_y) = self.get_avg_location(modules)
        self.translate_modules(modules, avg_x, avg_y)

    @staticmethod
    def get_neighbors(pipeline, module, upstream=True):
#         for i, m in pipeline.modules.iteritems():
#             print i, m.name
#         for j, c in pipeline.connections.iteritems():
#             print j, c.source.moduleId, c.destination.moduleId

        neighbors = []
        if upstream:
            get_edges = pipeline.graph.edges_to
            get_port_name = \
                lambda x: pipeline.connections[x].source.name
        else:
            get_edges = pipeline.graph.edges_from
            get_port_name = \
                lambda x: pipeline.connections[x].destination.name
        for (m_id, conn_id) in get_edges(module.id):
            neighbors.append((pipeline.modules[m_id], get_port_name(conn_id)))
        return neighbors

    @staticmethod
    def get_upstream_neighbors(pipeline, module):
        return VistrailController.get_neighbors(pipeline, module, True)
    @staticmethod
    def get_downstream_neighbors(pipeline, module):
        return VistrailController.get_neighbors(pipeline, module, False)

    def check_subpipeline_port_names(self):
        def create_name(base_name, names):
            if base_name in names:
                port_name = base_name + '_' + str(names[base_name])
                names[base_name] += 1
            else:
                port_name = base_name
                names[base_name] = 2
            return port_name

        in_names = {}
        out_names = {}
        in_cur_names = []
        out_cur_names = []
        in_process_list = []
        out_process_list = []
        pipeline = self.current_pipeline
        for m in pipeline.module_list:
            if m.package == basic_pkg and (m.name == 'InputPort' or
                                           m.name == 'OutputPort'):
                if m.name == 'InputPort':
                    neighbors = self.get_downstream_neighbors(pipeline, m)
                    names = in_names
                    cur_names = in_cur_names
                    process_list = in_process_list
                else:  # m.name == 'OutputPort'
                    neighbors = self.get_upstream_neighbors(pipeline, m)
                    names = out_names
                    cur_names = out_cur_names
                    process_list = out_process_list
                    
                if len(neighbors) < 1:
                    # print "not adding, no neighbors"
                    # don't add it!
                    continue

                name_function = None
                base_name = None
                for function in m.functions:
                    if function.name == 'name':
                        name_function = function
                        if len(function.params) > 0:
                            base_name = function.params[0].strValue
                if base_name is not None:
                    cur_names.append(base_name)
                else:
                    base_name = neighbors[0][1]
                    if base_name == 'self':
                        base_name = neighbors[0][0].name
                    process_list.append((m, base_name))

        op_list = []
        for (port_type, names, cur_names, process_list) in \
                [("input", in_names, in_cur_names, in_process_list), \
                     ("output", out_names, out_cur_names, out_process_list)]:
            cur_names.sort()
            last_name = None
            for name in cur_names:
                if name == last_name:
                    msg = 'Cannot assign the name "%s" to more ' \
                        'than one %s port' % (name, port_type)
                    raise RuntimeError(msg)
                last_name = name
                idx = name.rfind("_")
                if idx < 0:
                    names[name] = 2
                else:
                    base_name = None
                    try:
                        val = int(name[idx+1:])
                        base_name = name[:idx]
                    except ValueError:
                        pass
                    if base_name is not None and base_name in names:
                        cur_val = names[base_name]
                        if val >= cur_val:
                            names[base_name] = val + 1
                    else:
                        names[name] = 2

            for (m, base_name) in process_list:
                port_name = create_name(base_name, names)
                # FIXME use update_function when it is moved to
                # core (see core_no_gui branch)
                ops = self.update_function_ops(m, 'name', 
                                               [port_name])
                op_list.extend(ops)
        self.flush_delayed_actions()
        action = vistrails.core.db.action.create_action(op_list)
        if action is not None:
            self.add_new_action(action)
            self.perform_action(action)
        return action

    def create_subpipeline(self, full_pipeline, module_ids, connection_ids, 
                           id_remap, id_scope=None):
        if not id_scope:
            id_scope = IdScope(1, {Group.vtType: Module.vtType,
                                   Abstraction.vtType: Module.vtType})
        old_id_scope = self.id_scope
        self.set_id_scope(id_scope)
        
        connections = [full_pipeline.connections[c_id] 
                       for c_id in connection_ids]

        pipeline = Pipeline()
        pipeline.id = None # get rid of id so that sql saves correctly

        in_names = {}
        out_names = {}
        def create_name(base_name, names):
            if base_name in names:
                port_name = base_name + '_' + str(names[base_name])
                names[base_name] += 1
            else:
                port_name = base_name
                names[base_name] = 2
            return port_name

        for m in full_pipeline.module_list:
            if m.id not in module_ids:
                continue
            if m.package == basic_pkg and (m.name == 'InputPort' or
                                           m.name == 'OutputPort'):
                if m.name == 'InputPort':
                    neighbors = self.get_downstream_neighbors(full_pipeline, m)
                    names = in_names
                else:  # m.name == 'OutputPort'
                    neighbors = self.get_upstream_neighbors(full_pipeline, m)
                    names = out_names
                if len(neighbors) < 1:
                    # print "not adding, no neighbors"
                    # don't add it!
                    continue

                m = m.do_copy(True, id_scope, id_remap)
                name_function = None
                for function in m.functions:
                    if function.name == 'name':
                        name_function = function
                        base_name = function.params[0].strValue
                if name_function is None:
                    base_name = neighbors[0][1]
                if base_name == 'self':
                    base_name = neighbors[0][0].name
                port_name = create_name(base_name, names)
                if name_function is not None:
                    name_function.params[0].strValue = port_name
                else:
                    functions = [('name', [port_name])]
                    for f in self.create_functions(m, functions):
                        m.add_function(f)
                pipeline.add_module(m)
            else:
                pipeline.add_module(m.do_copy(True, id_scope, id_remap))

        # translate group to center
        (avg_x, avg_y) = self.get_avg_location(pipeline.module_list)
        self.translate_modules(pipeline.module_list, avg_x, avg_y)
        module_index = dict([(m.id, m) for m in pipeline.module_list])

        def create_port(port_type, other_port, other_module, old_module, names):
            x = old_module.location.x
            y = old_module.location.y
            module_name = port_type.capitalize() + 'Port'
            base_name = other_port.name
            if base_name == 'self':
                base_name = other_module.name
            port_name = create_name(base_name, names)
            module = self.create_module(basic_pkg, module_name, '', 
                                        x - avg_x, y - avg_y)
            functions = [('name', [port_name])]
            for f in self.create_functions(module, functions):
                module.add_function(f)
            
            return (module, 'InternalPipe', port_name)

        def add_to_pipeline(port_type, port, other_port, names):
            old_module = full_pipeline.modules[port.moduleId]
            old_port_name = port.name
            port_name = other_port.name
            module_id = id_remap[(Module.vtType, other_port.moduleId)]
            module = module_index[module_id]
            key = (module_id, port_name, port_type)
            if key in existing_ports:
                (new_module, new_port, new_name) = existing_ports[key]
            else:
                (new_module, new_port, new_name) = \
                    create_port(port_type, other_port, module, 
                                old_module, names)
                existing_ports[key] = (new_module, new_port, new_name)
                pipeline.add_module(new_module)
                if port_type == 'input':
                    # print "output:", new_module.name, new_module.id, new_name
                    # print "input:", module.name, module.id, port_name
                    new_conn = self.create_connection(new_module, new_port,
                                                      module, port_name)
                elif port_type == 'output':
                    # print "output:", module.name, module.id, port_name  
                    # print "input:", new_module.name, new_module.id, new_name
                    new_conn = self.create_connection(module, port_name,
                                                      new_module, new_port)
                else:
                    raise VistrailsInternalError("port_type incorrect")
                pipeline.add_connection(new_conn)
            return (old_module, old_port_name, new_name)

        outside_connections = []
        existing_ports = {}
        for connection in connections:
            all_inside = True
            all_outside = True
            for port in connection.ports:
                if not (Module.vtType, port.moduleId) in id_remap:
                    all_inside = False
                else:
                    all_outside = False

            # if a connection has an "external" connection, we need to
            # create an input port or output port module
            if all_inside:
                pipeline.add_connection(connection.do_copy(True, id_scope,
                                                           id_remap))
            else:
                old_in_module = None
                old_out_module = None
                if (Module.vtType, connection.source.moduleId) not in id_remap:
                    (old_out_module, old_out_port, old_in_port) = \
                        add_to_pipeline('input', connection.source, 
                                        connection.destination, in_names)
                elif (Module.vtType, connection.destination.moduleId) \
                        not in id_remap:
                    (old_in_module, old_in_port, old_out_port) = \
                        add_to_pipeline('output', connection.destination, 
                                        connection.source, out_names)
                outside_connections.append((old_out_module, old_out_port,
                                            old_in_module, old_in_port))

        self.set_id_scope(old_id_scope)
        return (pipeline, outside_connections)

    def get_connections_to_subpipeline(self, module, partial_connections):
        connections = []
        for (out_module, out_port, in_module, in_port) in partial_connections:
            if out_module is None:
                out_module = module
            if in_module is None:
                in_module = module
            connections.append(self.create_connection(out_module, out_port,
                                                      in_module, in_port))
        return connections

    def build_group(self, full_pipeline, module_ids, connection_ids):
        id_remap = {}
        (pipeline, outside_connections) = \
            self.create_subpipeline(full_pipeline, module_ids, connection_ids,
                                    id_remap)

        # now group to vistrail
        (avg_x, avg_y) = self.get_avg_location([full_pipeline.modules[m_id]
                                                for m_id in module_ids])
        group = self.create_module(basic_pkg, 'Group', '', avg_x, avg_y)
        group.pipeline = pipeline

        connections = \
            self.get_connections_to_subpipeline(group, outside_connections)

        return (group, connections)

    def build_abstraction(self, full_pipeline, module_ids, 
                          connection_ids, name):
        id_remap = {}
        (pipeline, outside_connections) = \
            self.create_subpipeline(full_pipeline, module_ids, connection_ids, 
                                    id_remap)
        
        # save vistrail
        abs_vistrail = self.create_vistrail_from_pipeline(pipeline)
        action_id = abs_vistrail.actions[0].id
        abs_vistrail.name = name
        abs_vistrail.change_description("Copied from pipeline", action_id)
        abs_fname = self.save_abstraction(abs_vistrail)

        # need to late enable stuff on the abstraction_pkg package
        self.add_abstraction_to_registry(abs_vistrail, abs_fname, name, 
                                         None, action_id)
        namespace = get_cur_abs_namespace(abs_vistrail)
        (avg_x, avg_y) = self.get_avg_location([full_pipeline.modules[m_id]
                                                for m_id in module_ids])
        abstraction = self.create_module(abstraction_pkg, name, namespace, 
                                         avg_x, avg_y, action_id)
        connections = self.get_connections_to_subpipeline(abstraction, 
                                                          outside_connections)
        return (abstraction, connections)

    def build_abstraction_from_group(self, full_pipeline, group_id, name):
        if name is None:
            return
        group = self.current_pipeline.modules[group_id]
        abs_vistrail = self.create_vistrail_from_pipeline(group.pipeline)
        action_id = abs_vistrail.actions[0].id
        abs_vistrail.name = name
        abs_vistrail.change_description("Created from group", action_id)
        abs_fname = self.save_abstraction(abs_vistrail)

        group_connections = self.get_connections_to_and_from(full_pipeline,
                                                             [group_id])
        outside_connections = []
        for c in group_connections:
            out_module = full_pipeline.modules[c.source.moduleId]
            out_port = c.source.name
            in_module = full_pipeline.modules[c.destination.moduleId]
            in_port = c.destination.name
            if c.source.moduleId == group_id:
                out_module = None
            if c.destination.moduleId == group.id:
                in_module = None
            outside_connections.append((out_module, out_port, 
                                        in_module, in_port))

        # need to late enable stuff on the 'local.abstractions' package
        self.add_abstraction_to_registry(abs_vistrail, abs_fname, name,
                                         None, action_id)
        namespace = get_cur_abs_namespace(abs_vistrail)
        abstraction = self.create_module(abstraction_pkg, name, namespace, 
                                         group.location.x, group.location.y, 
                                         action_id)
        connections = self.get_connections_to_subpipeline(abstraction, 
                                                          outside_connections)
        return (abstraction, connections)

    def create_vistrail_from_pipeline(self, pipeline):
        abs_vistrail = Vistrail()
        
        id_remap = {}
        action = vistrails.core.db.action.create_paste_action(pipeline, 
                                                    abs_vistrail.idScope,
                                                    id_remap)
        abs_vistrail.add_action(action, Vistrail.ROOT_VERSION)
        return abs_vistrail
        
    def get_abstraction_dir(self):
        conf = get_vistrails_configuration()
        abstraction_dir = get_vistrails_directory("subworkflowsDir")
        if abstraction_dir is None:
            raise VistrailsInternalError("'subworkflowsDir' not"
                                         " specified in configuration")
        elif not os.path.exists(abstraction_dir):
            raise VistrailsInternalError("Cannot find %s" % abstraction_dir)
        return abstraction_dir

    def get_abstraction_desc(self, package, name, namespace, module_version=None):
        reg = vistrails.core.modules.module_registry.get_module_registry()
        if reg.has_descriptor_with_name(package, name, namespace,
                                        None, module_version):
            return reg.get_descriptor_by_name(package, name,
                                              namespace, None, module_version)
        return None

    def add_abstraction_to_registry(self, abs_vistrail, abs_fname, name, 
                                    namespace=None, module_version=None,
                                    is_global=True, avail_fnames=[]):
        reg = vistrails.core.modules.module_registry.get_module_registry()
        cur_namespace = get_cur_abs_namespace(abs_vistrail)
        if namespace is None:
            namespace = cur_namespace
        if module_version is None:
            module_version = -1L

        self.ensure_abstractions_loaded(abs_vistrail, avail_fnames)
        try:
            abstraction = new_abstraction(name, abs_vistrail, abs_fname,
                                          module_version)
        except InvalidPipeline, e:
            # handle_invalid_pipeline will raise it's own InvalidPipeline
            # exception if it fails
            
            # use a new controller that is tied to the abstraction
            # vistrail to process exceptions, also force upgrades to
            # be immediately incorporated, use self.__class_ to create
            # controller so user is prompted if in GUI mode
            abs_controller = self.__class__(abs_vistrail, auto_save=False)
            (new_version, new_pipeline) = \
                abs_controller.handle_invalid_pipeline(e, module_version,
                                                       force_no_delay=True) 
            try:
                abstraction = new_abstraction(name, abs_vistrail, abs_fname,
                                              new_version)
            except InvalidPipeline, e:
                # we need to process a second InvalidPipeline exception
                # because the first may be simply for a missing package,
                # then we hit upgrades with the second one

                (new_version, new_pipeline) = \
                    abs_controller.handle_invalid_pipeline(e, new_version,
                                                           force_no_delay=True)
            del abs_controller

            save_abstraction(abs_vistrail, abs_fname)
            self.set_changed(True)
            abstraction = new_abstraction(name, abs_vistrail, abs_fname,
                                          new_version, new_pipeline)
            module_version = str(new_version)

        all_namespaces = get_all_abs_namespaces(abs_vistrail)

        old_desc = None
        for ns in all_namespaces:
            try:
                desc = reg.get_similar_descriptor(abstraction_pkg,
                                                  name,
                                                  ns)
                if not desc.is_hidden:
                    old_desc = desc
                    # print "found old_desc", old_desc.name, old_desc.version
                    break
            except ModuleRegistryException, e:
                pass
            
        global_hide = not is_global or old_desc is not None
        newest_desc = None
        requested_desc = None
        for ns in all_namespaces:
            hide_descriptor = (ns != cur_namespace) or global_hide
            # print '()()() adding abstraction', namespace
            if reg.has_descriptor_with_name(abstraction_pkg, 
                                            name, 
                                            ns,
                                            abstraction_ver, 
                                            str(module_version)):
                # don't add something twice
                continue
            new_desc = reg.auto_add_module((abstraction, 
                                            {'package': abstraction_pkg,
                                             'package_version': abstraction_ver,
                                             'namespace': ns,
                                             'version': str(module_version),
                                             'hide_namespace': True,
                                             'hide_descriptor': hide_descriptor,
                                             }))
            if ns == cur_namespace:
                newest_desc = new_desc
            if ns == namespace:
                requested_desc = new_desc
            reg.auto_add_ports(abstraction)
        if old_desc is not None:
            # print '$$$ calling update_module'
            reg.update_module(old_desc, newest_desc)
        return requested_desc

#         package = reg.get_package_by_name(abstraction_pkg)
#         for desc in package.descriptor_versions.itervalues():
#             print desc.package, desc.name, desc.namespace, desc.version

    def abstraction_exists(self, name):
        # FIXME need to check directory in case abstraction was not
        # loaded due to dependencies.
        # FIXME, also need to check this for groups, probably
        abstraction_dir = self.get_abstraction_dir()
        vt_fname = os.path.join(abstraction_dir, name + '.xml')
        return os.path.exists(vt_fname)

    def load_abstraction(self, abs_fname, is_global=True, abs_name=None,
                         module_version=None, avail_fnames=[]):
        if abs_name is None:
            abs_name = parse_abstraction_name(abs_fname)
        if abs_fname in self._loaded_abstractions:
            abs_vistrail = self._loaded_abstractions[abs_fname]
        else:
            abs_vistrail = read_vistrail(abs_fname)
            self._loaded_abstractions[abs_fname] = abs_vistrail
        
        # print "LOAD_VT NAMESPACES:", get_all_abs_namespaces(abs_vistrail)

        abstraction_uuid = get_cur_abs_namespace(abs_vistrail)
        if abstraction_uuid is None:
            # No current uuid exists - generate one
            abstraction_uuid = str(uuid.uuid1())
            abs_vistrail.set_annotation('__abstraction_uuid__', abstraction_uuid)
        origin_uuid = abs_vistrail.get_annotation('__abstraction_origin_uuid__')
        if origin_uuid is None:
            # No origin uuid exists - set to current uuid (for backwards compatibility)
            origin_uuid = abstraction_uuid
            abs_vistrail.set_annotation('__abstraction_origin_uuid__', origin_uuid)
        else:
            origin_uuid = origin_uuid.value
            
        if module_version is None:
            module_version = str(abs_vistrail.get_latest_version())
        elif isinstance(module_version, (int, long)):
            module_version = str(module_version)
        # If an upgraded version has already been created, we want to use that rather than loading the old version.
        # This step also avoid duplication of abstraction upgrades.  Otherwise, when we try to add the old version
        # to the registry, it raises an InvalidPipeline exception and automatically tries to handle it by creating
        # another upgrade for the old version.
        upgrade_version = abs_vistrail.get_upgrade(module_version)
        if upgrade_version is not None:
            old_version = module_version
            module_version = str(upgrade_version)
        
        desc = self.get_abstraction_desc(abstraction_pkg, abs_name, 
                                         abstraction_uuid, module_version)
        if desc is None:
            #print "adding version", module_version, "of", abs_name, "(namespace: %s)"%abstraction_uuid, "to registry"
            desc = self.add_abstraction_to_registry(abs_vistrail, abs_fname, 
                                                    abs_name, None, 
                                                    module_version, 
                                                    is_global, avail_fnames)
        return desc
    
    def unload_abstractions(self):
        reg = vistrails.core.modules.module_registry.get_module_registry()
        for abs_fname, abs_vistrail in self._loaded_abstractions.iteritems():
            abs_name = parse_abstraction_name(abs_fname)
            # FIXME? do we need to remove all versions (call
            # delete_module over and over?)
            for namespace in get_all_abs_namespaces(abs_vistrail):
                try:
                    reg.delete_module(abstraction_pkg, abs_name, namespace)
                except Exception:
                    pass
        self._loaded_abstractions.clear()

    def manage_package_names(self, vistrail, package):
        vistrail = copy.copy(vistrail)
        dependencies = []
        for action in vistrail.actions:
            for operation in action.operations:
                if (operation.vtType == 'add' or 
                    operation.vtType == 'change'):
                    if (operation.what == 'abstraction' and 
                        operation.data.package == abstraction_pkg):
                        operation.data.package = package
                    elif (operation.what == 'abstraction' or
                          operation.what == 'module' or
                          operation.what == 'group'):
                        dependencies.append(operation.data.package)
                    
        return (vistrail, dependencies)

    def save_abstraction(self, vistrail, name=None, package=None, 
                         save_dir=None, overwrite=False):
        if (package is None) != (save_dir is None):
            raise VistrailsInternalError("Must set both package and "
                                         "save_dir or neither")
        if name is None:
            name = vistrail.name

        if package is None and self.abstraction_exists(name):
            raise VistrailsInternalError("Abstraction with name '%s' already "
                                         "exists" % name)
        
        # Set uuid's (this is somewhat tricky because of backwards
        # compatibility - there was originally only
        # '__abstraction_uuid__' and no origin, so we have to handle
        # cases where a uuid is set, but hasn't been set as the origin
        # yet).
        new_uuid = str(uuid.uuid1())
        if vistrail.get_annotation('__abstraction_origin_uuid__') is None:
            # No origin uuid exists
            current_uuid = vistrail.get_annotation('__abstraction_uuid__')
            if current_uuid is None:
                # No current uuid exists - generate one and use it as
                # origin and current uuid
                vistrail.set_annotation('__abstraction_origin_uuid__', new_uuid)
                # vistrail.set_annotation('__abstraction_uuid__', new_uuid)
            else:
                # A current uuid exists - set it as origin and
                # generate a new current uuid
                vistrail.set_annotation('__abstraction_origin_uuid__', 
                                        current_uuid.value)
                # vistrail.set_annotation('__abstraction_uuid__', str(uuid.uuid1()))
        # else:
        #     # Origin uuid exists - just generate a new current uuid
        #     vistrail.set_annotation('__abstraction_uuid__', str(uuid.uuid1()))
        annotation_key = get_next_abs_annotation_key(vistrail)
        vistrail.set_annotation(annotation_key, new_uuid)

        if save_dir is None:
            save_dir = self.get_abstraction_dir()
        vt_fname = os.path.join(save_dir, name + '.xml')
        if not overwrite and os.path.exists(vt_fname):
            raise VistrailsInternalError("'%s' already exists" % \
                                             vt_fname)
        vistrails.core.db.io.save_vistrail_to_xml(vistrail, vt_fname)
        return vt_fname

    def upgrade_abstraction_module(self, module_id, test_only=False):
        """upgrade_abstraction_module(module_id, test_only) -> None or
        (preserved: bool, missing_ports: list)

        If test_only is False, attempts to automatically upgrade an
        abstraction by adding a new abstraction with the current package
        version, and recreates all connections and functions.  If any
        of the ports/functions used are not available, they are not
        reconnected/readded to the new abstraction.
        
        If test_only is True, (preserved: bool, missing_ports: list)
        is returned, where 'preserved' is a boolean that is True
        if the abstraction can be replaced with all functions and
        connections preserved.  If 'preserved' is True, then
        'missing_ports' is an empty list, otherwise it contains a
        list of tuples (port_type: str, port_name: str) of all
        ports that have been removed.
        
        """
        # get the new descriptor first
        invalid_module = self.current_pipeline.modules[module_id]
        # make sure that we don't get an obselete descriptor
        invalid_module._module_descriptor = None
        abs_fname = invalid_module.module_descriptor.module.vt_fname
        #print "&&& abs_fname", abs_fname
        (path, prefix, abs_name, abs_namespace, suffix) = \
            parse_abstraction_name(abs_fname, True)
        # abs_vistrail = invalid_module.vistrail
        abs_vistrail = read_vistrail(abs_fname)
        abs_namespace = get_cur_abs_namespace(abs_vistrail)
        lookup = {(abs_name, abs_namespace): abs_fname}
        descriptor_info = invalid_module.descriptor_info
        newest_version = str(abs_vistrail.get_latest_version())
        #print '&&& check_abstraction', abs_namespace, newest_version
        d = self.check_abstraction((descriptor_info[0],
                                    descriptor_info[1],
                                    abs_namespace,
                                    descriptor_info[3],
                                    newest_version),
                                   lookup)

        failed = True
        src_ports_gone = {}
        dst_ports_gone = {}
        fns_gone = {}
        missing_ports = []
        check_upgrade = UpgradeWorkflowHandler.check_upgrade
        while failed:
            try:
                check_upgrade(self.current_pipeline, module_id, d, 
                              function_remap=fns_gone, 
                              src_port_remap=src_ports_gone, 
                              dst_port_remap=dst_ports_gone)
                if test_only:
                    return (len(missing_ports) == 0, missing_ports)
                failed = False
            except UpgradeWorkflowError, e:
                if test_only:
                    missing_ports.append((e._port_type, e._port_name))
                if e._module is None or e._port_type is None or \
                        e._port_name is None:
                    raise e
                # Remove the offending connection/function by remapping to None
                if e._port_type == 'output':
                    src_ports_gone[e._port_name] = None
                elif e._port_type == 'input':
                    dst_ports_gone[e._port_name] = None
                    fns_gone[e._port_name] = None
                else:
                    raise e
        upgrade_action = \
            UpgradeWorkflowHandler.replace_module(self, self.current_pipeline,
                                                  module_id, d, 
                                                  fns_gone,
                                                  src_ports_gone,
                                                  dst_ports_gone)[0]
        self.flush_delayed_actions()
        self.add_new_action(upgrade_action)
        self.perform_action(upgrade_action)
        self.vistrail.change_description("Upgrade Subworkflow", 
                                         self.current_version)

    def get_abstraction_descriptor(self, name, namespace=None):
        reg = vistrails.core.modules.module_registry.get_module_registry()
        return reg.get_descriptor_by_name(abstraction_pkg, name, namespace)

#     def load_abstraction(self, abs_fname, abs_name=None):
#         if abs_name is None:
#             abs_name = os.path.basename(abs_fname)[12:-4]
#         abs_vistrail = read_vistrail(abs_fname)
#         abstraction_uuid = \
#             abs_vistrail.get_annotation('__abstraction_uuid__').value
#         if self.abstraction_exists(abs_name):
#             descriptor = self.get_abstraction_descriptor(abs_name)
#             if descriptor.module.uuid == abstraction_uuid:
#                 return
#         if self.abstraction_exists(abs_name, abstraction_uuid):
#             descriptor = \
#                 self.get_abstraction_descriptor(abs_name, abstraction_uuid)
#             descriptor._abstraction_refs += 1
#             # print 'load ref_count:', descriptor.abstraction_refs
#             return
            
#         self.add_abstraction(abs_vistrail, abs_fname, abs_name, 
#                              abstraction_uuid)
            
#    def unload_abstraction(self, name, namespace):
#        if self.abstraction_exists(name):
#            descriptor = self.get_abstraction_descriptor(name, namespace)
#            descriptor._abstraction_refs -= 1
#            # print 'unload ref_count:', descriptor.abstraction_refs
#            if descriptor._abstraction_refs < 1:
#                # unload abstraction
#                print "deleting module:", name, namespace
#                reg = core.modules.module_registry.get_module_registry()
#                reg.delete_module(abstraction_pkg, name, namespace)

    def import_abstraction(self, new_name, package, name, namespace, 
                           module_version=None):
        # copy from a local namespace to local.abstractions
        reg = vistrails.core.modules.module_registry.get_module_registry()
        descriptor = self.get_abstraction_desc(package, name, namespace, str(module_version))
        if descriptor is None:
            # if not self.abstraction_exists(name):
            raise VistrailsInternalError("Abstraction %s|%s (package: %s) not on registry" %\
                                             (name, namespace, package))
        # FIXME have save_abstraction take abs_fname as argument and do
        # shutil copy
        # abs_fname = descriptor.module.vt_fname
        abs_vistrail = descriptor.module.vistrail
        # Strip the descriptor info annotation before saving so the imported version will be editable
        abs_desc_info = abs_vistrail.get_annotation('__abstraction_descriptor_info__')
        if abs_desc_info is not None:
            abs_vistrail.set_annotation('__abstraction_descriptor_info__', None)
        abs_fname = self.save_abstraction(abs_vistrail, new_name)
        # Duplicate the vistrail and set the uuid and descriptor annotation back on the original vistrail
        imported_vistrail = read_vistrail(abs_fname)
        annotation_key = get_next_abs_annotation_key(abs_vistrail)
        abs_vistrail.set_annotation(annotation_key, namespace)
        if abs_desc_info is not None:
            abs_vistrail.set_annotation('__abstraction_descriptor_info__', abs_desc_info.value)
        #if new_name == name and package == abstraction_pkg:
        #    reg.show_module(descriptor)
        #    descriptor.module.vt_fname = abs_fname
        #else:
        new_desc = self.add_abstraction_to_registry(imported_vistrail, abs_fname, new_name,
                                                    None, str(module_version))
        reg.show_module(new_desc)

    def export_abstraction(self, new_name, pkg_name, dir, package, name, namespace, 
                           module_version):
        descriptor = self.get_abstraction_desc(package, name, namespace, module_version)
        if descriptor is None:
            raise VistrailsInternalError("Abstraction %s|%s (package: %s) not on registry" %\
                                             (name, namespace, package))
        
        abs_vistrail = descriptor.module.vistrail
        (abs_vistrail, dependencies) = self.manage_package_names(abs_vistrail, 
                                                                 pkg_name)
        abs_fname = self.save_abstraction(abs_vistrail, new_name, pkg_name,
                                          dir)
        return (os.path.basename(abs_fname), dependencies)
    
    def find_abstractions(self, vistrail, recurse=False):
        abstractions = {}
        for action in vistrail.actions:
            for operation in action.operations:
                if operation.vtType == 'add' or \
                        operation.vtType == 'change':
                    if operation.data is not None and operation.data.vtType == Abstraction.vtType:
                        abstraction = operation.data
                        if abstraction.package == abstraction_pkg:
                            key = abstraction.descriptor_info
                            if key not in abstractions:
                                abstractions[key] = []
                            abstractions[key].append(abstraction)
        if recurse:
            for abstraction_list in abstractions.values():
                for abstraction in abstraction_list[:]:
                    try:
                        vistrail = abstraction.vistrail
                    except MissingPackageVersion, e:
                        try:
                            reg = vistrails.core.modules.module_registry.get_module_registry()
                            abstraction._module_descriptor = \
                                reg.get_similar_descriptor(
                                                 *abstraction.descriptor_info)
                            vistrail = abstraction.vistrail
                        except Exception, e:
                            # ignore because there will be a load attempt later 
                            continue
                    except Exception, e:
                        # ignore because there will be a load attempt later 
                        continue
                    r_abstractions = self.find_abstractions(vistrail, recurse)
                    for k,v in r_abstractions.iteritems():
                        if k not in abstractions:
                            abstractions[k] = []
                        abstractions[k].extend(v)
        return abstractions

    def check_abstraction(self, descriptor_tuple, lookup):
        reg = vistrails.core.modules.module_registry.get_module_registry()
        try:
            descriptor = reg.get_descriptor_by_name(*descriptor_tuple)
            if not os.path.exists(descriptor.module.vt_fname):
                # print "abstraction path doesn't exist"
                reg.delete_descriptor(descriptor)
                raise MissingModule(descriptor_tuple[0],
                                    descriptor_tuple[1],
                                    descriptor_tuple[2],
                                    descriptor_tuple[4])
            return descriptor
        except MissingPackageVersion, e:
            if descriptor_tuple[3] != '':
                new_desc = (descriptor_tuple[0],
                            descriptor_tuple[1],
                            descriptor_tuple[2],
                            '',
                            descriptor_tuple[4])
                return self.check_abstraction(new_desc, lookup)
            else:
                raise
        except MissingModuleVersion, e:
            if descriptor_tuple[4] != '':
                other_desc = reg.get_descriptor_by_name(descriptor_tuple[0],
                                                        descriptor_tuple[1],
                                                        descriptor_tuple[2],
                                                        descriptor_tuple[3],
                                                        '')
                new_desc = \
                    self.load_abstraction(other_desc.module.vt_fname, 
                                          False, descriptor_tuple[1],
                                          descriptor_tuple[4])
                descriptor_tuple = (new_desc.package, new_desc.name, 
                                    new_desc.namespace, new_desc.package_version,
                                    str(new_desc.version))
                return self.check_abstraction(descriptor_tuple, lookup)
            else:
                raise
        except MissingModule, e:
            if (descriptor_tuple[1], descriptor_tuple[2]) not in lookup:
                if (descriptor_tuple[1], None) not in lookup:
                    raise
                abs_fnames = lookup[(descriptor_tuple[1], None)]
            else:
                abs_fnames = [lookup[(descriptor_tuple[1], descriptor_tuple[2])]]
            for abs_fname in abs_fnames:
                new_desc = \
                    self.load_abstraction(abs_fname, False, 
                                          descriptor_tuple[1],
                                          descriptor_tuple[4],
                                          [v for k, v in lookup.iteritems()
                                           if k[1] is not None])
                descriptor_tuple = (new_desc.package, new_desc.name, 
                                    new_desc.namespace, new_desc.package_version,
                                    str(new_desc.version))
            return self.check_abstraction(descriptor_tuple, lookup)
        
    def ensure_abstractions_loaded(self, vistrail, abs_fnames):
        lookup = {}
        for abs_fname in abs_fnames:
            path, prefix, abs_name, abs_namespace, suffix = parse_abstraction_name(abs_fname, True)
            # abs_name = os.path.basename(abs_fname)[12:-4]
            lookup[(abs_name, abs_namespace)] = abs_fname
            if (abs_name, None) not in lookup:
                lookup[(abs_name, None)] = []
            lookup[(abs_name, None)].append(abs_fname)
            
        # we're going to recurse manually (see
        # add_abstraction_to_regsitry) because we can't call
        # abstraction.vistrail until the module is loaded.
        abstractions = self.find_abstractions(vistrail)
        for descriptor_info, abstraction_list in abstractions.iteritems():
            # print 'checking for abstraction "' + str(abstraction.name) + '"'
            try:
                descriptor = self.check_abstraction(descriptor_info,
                                                    lookup)
                for abstraction in abstraction_list:
                    abstraction.module_descriptor = descriptor
            except InvalidPipeline, e:
                debug.critical("Error loading abstraction '%s'" %
                               descriptor_info[1], e)

    def build_ungroup(self, full_pipeline, module_id):
        group = full_pipeline.modules[module_id]
        if group.vtType == Group.vtType:
            pipeline = group.pipeline
        elif group.vtType == Abstraction.vtType:
            pipeline = group.summon().pipeline
        else:
            print 'not a group or abstraction?'
            return

        pipeline.ensure_connection_specs()

        # First, we copy all the modules from inside the group pipeline to the
        # outer pipeline.
        # We skip the InputPort and OutputPort modules, which we add to
        # port_modules instead.
        port_modules = set()
        modules = []
        connections = []
        id_remap = {}
        for module in pipeline.module_list:
            if module.package == basic_pkg and (module.name == 'InputPort' or
                                                module.name == 'OutputPort'):
                if module.name == 'InputPort':
                    port_modules.add((module, 'input'))
                else:
                    port_modules.add((module, 'output'))
            else:
                modules.append(module.do_copy(True, self.id_scope, id_remap))
        module_index = dict([(m.id, m) for m in modules])

        # If the connection was to/from an OutputPort/InputPort module, we
        # store the association in open_ports so we can reconnect these to the
        # outside later.
        # We also add them to the unconnected_port_modules dictionary.
        open_ports = {}
        unconnected_port_modules = {}
        for port_module, port_type in port_modules:
            (port_name, _, _, _, neighbors) = \
                group.get_port_spec_info(port_module)
            new_neighbors = \
                [(module_index[id_remap[(Module.vtType, m.id)]], n)
                 for (m, n) in neighbors
                 if (Module.vtType, m.id) in id_remap]
            open_ports[(port_name, port_type)] = new_neighbors
            unconnected_port_modules[(port_name, port_type)] = port_module

        # Now iterate over the outer connections
        # If the connection was between the outside and the group module, we
        # connect to the actual destination instead, using the open_ports dict.
        # We also remove the corresponding port from unconnected_port_modules.
        for connection in full_pipeline.connection_list:
            if connection.source.moduleId == group.id:
                key = (connection.source.name, 'output')
                try:
                    del unconnected_port_modules[key]
                except KeyError:
                    pass
                if key not in open_ports:
                    continue
                neighbors = open_ports[key]
                input_module = \
                    full_pipeline.modules[connection.destination.moduleId]
                input_port = connection.destination.name
                for (output_module, output_port) in neighbors:
                    connections.append(self.create_connection(output_module,
                                                              output_port,
                                                              input_module,
                                                              input_port))
            elif connection.destination.moduleId == group.id:
                key = (connection.destination.name, 'input')
                try:
                    del unconnected_port_modules[key]
                except KeyError:
                    pass
                if key not in open_ports:
                    continue
                neighbors = open_ports[key]
                output_module = \
                    full_pipeline.modules[connection.source.moduleId]
                output_port = connection.source.name
                for (input_module, input_port) in neighbors:
                    connections.append(self.create_connection(output_module, 
                                                              output_port,
                                                              input_module, 
                                                              input_port))

        # We are now left with unconnected_port_modules, a dictionary of
        # InputPort and OutputPort modules for ports that are not connected
        # to anything.
        # We copy these modules over so that re-grouping will keep these ports.
        for key, port_module in unconnected_port_modules.iteritems():
            modules.append(port_module.do_copy(True, self.id_scope, id_remap))

        # Center the group's modules on the old group's location
        self.translate_modules(modules, -group.location.x, -group.location.y)

        # Now copy the inner connections
        # If the connection is between two modules that come from the group
        # (all_inside is True), we copy it.
        for connection in pipeline.connection_list:
            all_inside = all((Module.vtType, port.moduleId) in id_remap
                             for port in connection.ports)
            if all_inside:
                connections.append(connection.do_copy(True, self.id_scope,
                                                      id_remap))

        return (modules, connections)

    def find_thumbnails(self, tags_only=True):
        thumbnails = []
        thumb_cache = ThumbnailCache.getInstance()
        for action in self.vistrail.actions:
            if self.vistrail.has_thumbnail(action.id):
                thumbnail = self.vistrail.get_thumbnail(action.id)
                if tags_only and not self.vistrail.has_tag(action.timestep):
                    thumb_cache.remove(thumbnail)
                    self.vistrail.set_thumbnail(action.timestep, "")
                else:
                    abs_fname = thumb_cache.get_abs_name_entry(thumbnail)
                    if abs_fname is not None:
                        thumbnails.append(abs_fname)
                    else:
                        self.vistrail.set_thumbnail(action.timestep, "")
        return thumbnails
    
    def add_parameter_changes_from_execution(self, pipeline, version,
                                             parameter_changes):
        """add_parameter_changes_from_execution(pipeline, version,
        parameter_changes) -> int.

        Adds new versions to the current vistrail as a result of an
        execution. Returns the version number of the new version."""

        current_pipeline = self.current_pipeline
        current_version = self.current_version

        self.current_pipeline = pipeline
        self.current_version = version

        op_list = []
        for (m_id, function_name, param_values) in parameter_changes:
            try:
                param_values_len = len(param_values)
            except TypeError:
                param_values = [param_values]
            # FIXME should use registry to determine parameter types
            # and then call the translate_to_string method on each
            # parameter
            param_values = [str(x) for x in param_values]
            module = self.current_pipeline.modules[m_id]
            # FIXME remove this code when aliases move
            old_id = -1
            for old_function in module.functions:
                if old_function.name == function_name:
                    old_id = old_function.real_id

            # ensure that replacements don't happen for functions that
            # shouldn't be replaced
            aliases = []
            if old_id >= 0:
                function = module.function_idx[old_id]
                for i in xrange(len(param_values)):
                    aliases.append(function.params[i].alias)
                    
            op_list.extend(self.update_function_ops(module, function_name, 
                                                    param_values,
                                                    should_replace=True, 
                                                    aliases=aliases))

        action = vistrails.core.db.action.create_action(op_list)
        self.add_new_action(action)

        self.current_pipeline = current_pipeline
        self.current_version = current_version
        
        return action.id
    
    ##########################################################################
    # Workflow Execution
    
    def execute_workflow_list(self, vistrails):
        """execute_workflow_list(vistrails: list) -> (results, bool)"""

        stop_on_error = getattr(get_vistrails_configuration(),
                                'stopOnError')
        interpreter = get_default_interpreter()
        changed = False
        results = []
        for vis in vistrails:
            error = None
            (locator, version, pipeline, view, aliases, params, reason, sinks, extra_info) = vis
            temp_folder_used = False
            if (not extra_info or not extra_info.has_key('pathDumpCells') or 
                not extra_info['pathDumpCells']):
                if extra_info is None:
                    extra_info = {}
                extra_info['pathDumpCells'] = create_temp_folder(prefix='vt_thumb')
                temp_folder_used = True

            kwargs = {'locator': locator,
                      'current_version': version,
                      'view': view if view is not None else DummyView(),
                      'logger': self.get_logger(),
                      'controller': self,
                      'aliases': aliases,
                      'params': params,
                      'reason': reason,
                      'sinks': sinks,
                      'extra_info': extra_info,
                      'stop_on_error': stop_on_error,
                      }    
            if self.get_vistrail_variables():
                kwargs['vistrail_variables'] = \
                    self.get_vistrail_variable_by_uuid
            result = interpreter.execute(pipeline, **kwargs)
            
            thumb_cache = ThumbnailCache.getInstance()
            
            if len(result.errors) == 0 and \
            (thumb_cache.conf.autoSave or 'compare_thumbnails' in extra_info):
                old_thumb_name = self.vistrail.get_thumbnail(version)
                if 'compare_thumbnails' in extra_info:
                    old_thumb_name = None
                fname = thumb_cache.add_entry_from_cell_dump(
                                        extra_info['pathDumpCells'],
                                        old_thumb_name)
                if 'compare_thumbnails' in extra_info:
                    # check thumbnail difference
                    prev = None
                    thumb_version = version
                    # the thumb can be in a previous upgrade
                    while not self.vistrail.has_thumbnail(thumb_version) and \
                        thumb_version in self.vistrail.actionMap and \
                        self.vistrail.has_upgrade(self.vistrail.actionMap[thumb_version].parent):
                        thumb_version = self.vistrail.actionMap[thumb_version].parent
                    if self.vistrail.has_thumbnail(thumb_version):
                        prev = thumb_cache.get_abs_name_entry(self.vistrail.get_thumbnail(thumb_version))
                    else:
                        error = CompareThumbnailsError("No thumbnail exist for version %s" % thumb_version)
                    if prev:
                        if not prev:
                            error = CompareThumbnailsError("No thumbnail file exist for version %s" % thumb_version)
                        elif not fname:
                            raise CompareThumbnailsError("No thumbnail generated")
                        else:
                            next = thumb_cache.get_abs_name_entry(fname)
                            if not next:
                                raise CompareThumbnailsError("No thumbnail file generated for version %s" % thumb_version)
                            else:
                                min_err = extra_info['compare_thumbnails'](prev, next)
                                treshold = 0.1
                                if min_err > treshold:
                                    raise CompareThumbnailsError("Thumbnails are different with value %s" % min_err, prev, next)

                if fname is not None:
                    self.vistrail.set_thumbnail(version, fname)
                    changed = True
              
            if temp_folder_used:
                remove_temp_folder(extra_info['pathDumpCells'])
            
            if result.parameter_changes:
                l = result.parameter_changes
                self.add_parameter_changes_from_execution(pipeline, version, l)
                changed = True
            
            results.append(result)
            if error:
                result.errors[version] = error
                return ([result], False)
        if self.logging_on():
            self.set_changed(True)
            
        if interpreter.debugger:
            interpreter.debugger.update_values()
        return (results,changed)
    
    def execute_current_workflow(self, custom_aliases=None, custom_params=None,
                                 extra_info=None, reason='Pipeline Execution',
                                 sinks=None):
        """ execute_current_workflow(custom_aliases: dict, 
                                     custom_params: list,
                                     extra_info: dict) -> (list, bool)
        Execute the current workflow (if exists)
        custom_params is a list of tuples (vttype, oId, newval) with new values
        for parameters
        extra_info is a dictionary containing extra information for execution.
        As we want to make the executions thread safe, we will pass information
        specific to each pipeline through extra_info
        As, an example, this will be useful for telling the spreadsheet where
        to dump the images.
        """
        self.flush_delayed_actions()
        if self.current_pipeline:
            locator = self.get_locator()
            if locator:
                locator.clean_temporaries()
                if self._auto_save:
                    locator.save_temporary(self.vistrail)
            try:
                return self.execute_workflow_list([(self.locator,
                                                    self.current_version,
                                                    self.current_pipeline,
                                                    None,
                                                    custom_aliases,
                                                    custom_params,
                                                    reason,
                                                    sinks,
                                                    extra_info)])
            except Exception, e:
                debug.unexpected_exception(e)
                raise

    def prune_version(self, version):
        tagMap = self.vistrail.get_tagMap()
        if version != Vistrail.ROOT_VERSION:
            def delete_tag(version):
                if version in tagMap:
                    # delete tag
                    self.set_tag(version, '')
            current_graph = self._current_full_graph
            # current_graph = self.getVersionGraph()
            current_graph.dfs(vertex_set=[version], enter_vertex=delete_tag)
            self.vistrail.set_prune(version, str(True))

    def prune_versions(self, versions):
        """ prune_versions(versions: list of version numbers) -> None
        Prune all versions in 'versions' out of the view

        """
        # We need to go up-stream to the highest invisible node
        current = self._current_terse_graph
        if not current:
            self.recompute_terse_graph()
            current, full = self._current_terse_graph, self._current_full_graph
        else:
            full = self._current_full_graph
        changed = False
        new_current_version = None
        for v in versions:
            if v != Vistrail.ROOT_VERSION: # not root
                highest = v
                while True:
                    p = full.parent(highest)
                    if p==-1:
                        break
                    if p in current.vertices:
                        break
                    highest = p
                if highest != Vistrail.ROOT_VERSION:
                    changed = True
                    if highest == self.current_version:
                        new_current_version = full.parent(highest)
                self.vistrail.pruneVersion(highest)
        if changed:
            self.set_changed(True)
        if new_current_version is not None:
            self.change_selected_version(new_current_version)
        self.recompute_terse_graph()
        self.invalidate_version_tree(False)

    def hide_versions_below(self, v=None):
        """ hide_versions_below(v: int) -> None
        Hide all versions including and below v

        """
        if v is None:
            v = self.current_base_version
        full = self._current_full_graph
        x = [v]

        am = self.vistrail.actionMap

        changed = False

        while 1:
            try:
                current=x.pop()
            except IndexError:
                break

            children = [to for (to, _) in full.adjacency_list[current]
                        if (to in am) and \
                            not self.vistrail.is_pruned(to)]
            self.vistrail.hideVersion(current)
            changed = True

            for child in children:
                x.append(child)

        if changed:
            self.set_changed(True)
        self.recompute_terse_graph()
        self.invalidate_version_tree(False, False)

    def show_all_versions(self):
        """ show_all_versions() -> None
        Unprune (graft?) all pruned versions

        """
        am = self.vistrail.actionMap
        for a in am.iterkeys():
            self.vistrail.showVersion(a)
        self.set_changed(True)
        self.recompute_terse_graph()
        self.invalidate_version_tree(False, False)

    def expand_versions(self, v1, v2):
        """ expand_versions(v1: int, v2: int) -> None
        Expand all versions between v1 and v2

        """
        full = self._current_full_graph
        p = full.parent(v2)
        while p > v1:
            self.vistrail.expandVersion(p)
            p = full.parent(p)
        self.recompute_terse_graph()
        self.invalidate_version_tree(False, True)

    def collapse_versions(self, v):
        """ collapse_versions(v: int) -> None
        Collapse all versions including and under version v until the next tag or branch

        """
        full = self._current_full_graph
        x = [v]

        am = self.vistrail.actionMap
        tm = self.vistrail.get_tagMap()

        upgrades = set()
        for ann in self.vistrail.action_annotations:
            if ann.key != Vistrail.UPGRADE_ANNOTATION:
                continue
            # The target is an upgrade
            upgrades.add(ann.value)

        while x:
            current = x.pop()

            all_children = [to for to, _ in full.adjacency_list[current]
                            if to in am]
            children = []
            while all_children:
                child = all_children.pop()
                # Pruned: drop it
                if self.vistrail.is_pruned(child):
                    pass
                # An upgrade: get its children directly
                # (unless it is tagged, and that tag couldn't be moved)
                elif (not self.show_upgrades and child in upgrades and
                        child not in tm):
                    all_children.extend(
                        to for to, _ in full.adjacency_list[child]
                        if to in am)
                else:
                    children.append(child)
            if len(children) > 1:
                break
            self.vistrail.collapseVersion(current)

            for child in children:
                if (not child in tm and  # has no Tag
                    child != self.current_base_version): # not selected
                    x.append(child)

        self.recompute_terse_graph()
        self.invalidate_version_tree(False, True)

    def expand_or_collapse_all_versions_below(self, v=None, expand=True):
        """ expand_or_collapse_all_versions_below(v: int) -> None
        Expand/Collapse all versions including and under version v

        """
        if v is None:
            v = self.current_base_version

        full = self._current_full_graph
        x = [v]

        am = self.vistrail.actionMap

        while 1:
            try:
                current=x.pop()
            except IndexError:
                break

            children = [to for (to, _) in full.adjacency_list[current]
                        if (to in am) and not self.vistrail.is_pruned(to)]
            if expand:
                self.vistrail.expandVersion(current)
            else:
                self.vistrail.collapseVersion(current)

            for child in children:
                x.append(child)
        self.recompute_terse_graph()
        self.invalidate_version_tree(False, True)

    def expand_all_versions_below(self, v=None):
        self.expand_or_collapse_all_versions_below(v, True)

    def collapse_all_versions_below(self, v=None):
        self.expand_or_collapse_all_versions_below(v, False)

    def collapse_all_versions(self):
        """ collapse_all_versions() -> None
        Collapse all expanded versions

        """
        am = self.vistrail.actionMap
        for a in am.iterkeys():
            self.vistrail.collapseVersion(a)
        self.recompute_terse_graph()
        self.invalidate_version_tree(False, True)

    def recompute_terse_graph(self, show_upgrades=None):
        if show_upgrades is None:
            show_upgrades = not getattr(get_vistrails_configuration(),
                                        'hideUpgrades', True)
        self.show_upgrades = show_upgrades

        # get full version tree (including pruned nodes) this tree is
        # kept updated all the time. This data is read only and should
        # not be updated!
        fullVersionTree = self.vistrail.tree.getVersionTree()

        # create tersed tree
        open_list = [(Vistrail.ROOT_VERSION, None, False, False)] # Elements to be handled
        tersedVersionTree = Graph()

        # cache actionMap and tagMap because they're properties, sort
        # of slow
        am = self.vistrail.actionMap
        tm = self.vistrail.get_tagMap()
        last_n = self.vistrail.getLastActions(self.num_versions_always_shown)

        upgrades = set()
        upgrade_rev_map = {}
        current_version = self.current_version
        def rev_map(v):
            return upgrade_rev_map.get(v, v)

        if not self.show_upgrades:
            # process upgrade annotations
            for ann in self.vistrail.action_annotations:
                if ann.key != Vistrail.UPGRADE_ANNOTATION:
                    continue
                # The target is an upgrade
                upgrades.add(ann.value)
                # Map from upgraded version to original
                upgrade_rev_map[ann.value] = ann.action_id

            # Map current version
            current_version = rev_map(current_version)

            # Map tags
            tm, orig_tm = {}, tm
            for version, name in sorted(orig_tm.iteritems(),
                                        key=lambda p: am[p[0]].date):
                v = version
                while v in upgrade_rev_map:
                    v = upgrade_rev_map[v]
                    if v in orig_tm:
                        # Found another tag in upgrade chain, don't move tag
                        v = version
                        break
                tm[v] = name
            del orig_tm

            # Transitively flatten upgrade_rev_map
            for k, v in upgrade_rev_map.iteritems():
                while v in upgrade_rev_map:
                    v = upgrade_rev_map[v]
                upgrade_rev_map[k] = v

        while open_list:
            current, parent, expandable, collapsible = open_list.pop()

            # mount children list
            all_children = [
                to for to, _ in fullVersionTree.adjacency_list[current]
                if to in am]
            children = []
            while all_children:
                child = all_children.pop()
                # Pruned: drop it
                if self.vistrail.is_pruned(child):
                    pass
                # An upgrade: get its children directly
                # (unless it is tagged, and that tag couldn't be moved)
                elif (not self.show_upgrades and
                      (child in upgrades or
                       am[child].description == 'Upgrade') and
                      child not in tm):
                    all_children.extend(
                        to for to, _ in fullVersionTree.adjacency_list[child]
                        if to in am)
                else:
                    children.append(child)

            display = (self.full_tree or
                       current == Vistrail.ROOT_VERSION or # is root
                       current in tm or                    # hasTag:
                       current in last_n or                # show latest
                       current == current_version or       # isCurrentVersion
                       len(children) != 1)                 # leaf or branch

            if (display or am[current].expand):            # forced expansion

                # yes it will!  this needs to be here because if we
                # are refining version view receives the graph without
                # the non matching elements
                if (not self.refine or
                        (self.refine and not self.search) or
                        current == Vistrail.ROOT_VERSION or
                        (self.refine and self.search and
                         self.search.match(self.vistrail, am[current])) or
                        current == current_version):
                    # add vertex...
                    tersedVersionTree.add_vertex(current, tm.get(current))

                    # ...and the parent
                    if parent is not None:
                        collapse_here = not collapsible and not display
                        tersedVersionTree.add_edge(parent, current,
                                                   (expandable, collapse_here))
                        collapsible = collapsible or collapse_here

                    # update the parent info that will be used by the
                    # children of this node
                    parentToChildren = current
                    expandable = False
                else:
                    parentToChildren = parent
                    expandable = True
            else:
                parentToChildren = parent
                expandable = True

            if collapsible and len(children) > 1:
                collapsible = False
            for child in children:
                open_list.append((child, parentToChildren,
                                  expandable, collapsible))

        self._current_terse_graph = tersedVersionTree
        self._current_full_graph = self.vistrail.tree.getVersionTree()
        self._upgrade_rev_map = upgrade_rev_map

    def save_version_graph(self, filename, tersed=True, highlight=None):
        if tersed:
            graph = copy.copy(self._current_terse_graph)
        else:
            graph = copy.copy(self._current_full_graph)
        tm = self.vistrail.get_tagMap()
        vs = graph.vertices.keys()
        vs.sort()
        al = [(vfrom, vto, edgeid)
              for vfrom, lto in graph.adjacency_list.iteritems()
              for vto, edgeid in lto]
        al.sort()

        configuration = get_vistrails_configuration()
        use_custom_colors = configuration.check('customVersionColors')

        if isinstance(filename, basestring):
            fp = open(filename, 'wb')
            cleanup = lambda: fp.close()
        else:
            fp = filename
            cleanup = lambda: None
        try:
            fp.write('digraph G {\n')
            for v in vs:
                descr = tm.get(v, None) or self.vistrail.get_description(v)
                if use_custom_colors:
                    color = self.vistrail.get_action_annotation(
                            v,
                            custom_color_key)
                else:
                    color = None
                if color:
                    color = '#%s%s%s' % tuple(
                            '%02x' % c
                            for c in parse_custom_color(color.value))
                    fp.write('    %s [label=%s, '
                             'style=filled, fillcolor="%s", color="%s"];\n' % (
                             v, dot_escape(descr), color,
                             'red' if v == highlight else 'black'))
                else:
                    fp.write('    %s [label=%s, color="%s"];\n' % (
                             v, dot_escape(descr),
                             'red' if v == highlight else 'black'))
            fp.write('\n')
            for s in al:
                vfrom, vto, vdata = s
                fp.write('    %s -> %s;\n' % (vfrom, vto))
            fp.write('}\n')
        finally:
            cleanup()

    def get_latest_version_in_graph(self):
        if not self._current_terse_graph:
            # DAK do we want refine_graph here?
            # (current, full, layout) = self.refine_graph()
            self.recompute_terse_graph()
        if self._current_terse_graph:
            return max(self._current_terse_graph.iter_vertices())
        return max(self.actions)

    def select_latest_version(self):
        """ select_latest_version() -> None
        Try to select the latest visible version on the tree
        
        """
        self.change_selected_version(self.get_latest_version_in_graph())

    def enable_missing_package(self, identifier, deps):
        """callback for try_to_enable_package"""
        return True

    def install_missing_package(self, identifier):
        """callback for try_to_enable_package"""
        return True
       
    def try_to_enable_package(self, identifier, confirmed=False):
        """try_to_enable_package(identifier: str,
                                 dep_graph: Graph,
                                 confirmed: boolean)
        Returns True if changes have been made to the registry, which
        means reloading a pipeline that previously failed with missing
        packages might work now.  dep_graph will enable any
        dependencies.  Setting confirmed to True will bypass prompts
        for later enables.
        """

        pm = get_package_manager()
        pkg = pm.identifier_is_available(identifier)
        if pkg is None or pm.has_package(pkg.identifier):
            return False

        dep_graph = pm.build_dependency_graph([identifier])
        deps = pm.get_ordered_dependencies(dep_graph)
        other_deps = filter(lambda i: i != identifier, deps)
        if pkg.identifier in self._asked_packages:
            return False
        if not confirmed and \
                not self.enable_missing_package(pkg.identifier, other_deps):
            self._asked_packages.add(pkg.identifier)
            return False
        # Ok, user wants to late-enable it. Let's give it a shot
        for pkg_id in deps:
            if not self.do_enable_package(pkg_id):
                return False

        return True

    def do_enable_package(self, identifier):
        pm = get_package_manager()
        pkg = pm.identifier_is_available(identifier)
        if pkg and not pm.has_package(pkg.identifier):
            try:
                pm.late_enable_package(pkg.codepath)
                pkg = pm.get_package_by_codepath(pkg.codepath)
                if pkg.identifier != identifier:
                    # pkg is probably a parent of the "identifier" package
                    # try to load it
                    if hasattr(pkg.module, "can_handle_identifier") and \
                        pkg.module.can_handle_identifier(identifier):
                        pkg.init_module.load_from_identifier(identifier)
            except pkg.MissingDependency, e:
                for dependency in e.dependencies:
                    print 'MISSING DEPENDENCY:', dependency
                return False
            except pkg.InitializationFailed:
                self._asked_packages.add(pkg.identifier)
                raise
            # there's a new package in the system, so we retry
            # changing the version by recursing, since other
            # packages/modules might still be needed.
            self._asked_packages.add(pkg.identifier)
            return True
        # identifier may refer to a subpackage
        if pkg and pkg.identifier != identifier and \
           hasattr(pkg.module, "can_handle_identifier") and \
           pkg.module.can_handle_identifier(identifier) and \
           hasattr(pkg.init_module, "load_from_identifier"):
            pkg.init_module.load_from_identifier(identifier)
            return True
        # Package is not available, let's try to fetch it
        rep = vistrails.core.packagerepository.get_repository()
        if rep:
            codepath = rep.find_package(identifier)
            if codepath and self.install_missing_package(identifier):
                rep.install_package(codepath)
                return self.try_to_enable_package(identifier, True)
        self._asked_packages.add(identifier)
        return False

    def set_action_annotation(self, action, key, value, id_scope=None):
        if id_scope is None:
            id_scope = self.id_scope
        if action.has_annotation_with_key(key):
            old_annotation = action.get_annotation_by_key(key)
            if old_annotation.value == value:
                return False
            action.delete_annotation(old_annotation)
        if value.strip() != '':
            annotation = \
                Annotation(id=id_scope.getNewId(Annotation.vtType),
                           key=key,
                           value=value,
                           )
            action.add_annotation(annotation)

    def get_upgrade_module_remap(self, actions):
        """Try to get a module remap when possible.  This uses the fact that
        most generic actions will have a single delete module action
        and a single add module action.

        """
        is_full_remap = True
        remap = {}
        for action in actions:
            d_module_ids = []
            a_module_ids = []
            for op in action.operations:
                if op.vtType == 'delete' and op.what == 'module':
                    d_module_ids.append(op.db_objectId)
                if op.vtType == 'add' and op.what == 'module':
                    a_module_ids.append(op.db_objectId)
            if len(d_module_ids) == 1 and len(a_module_ids) == 1:
                remap[(Module.vtType, d_module_ids[0])] = a_module_ids[0]
            elif len(d_module_ids) + len(a_module_ids) > 0:
                is_full_remap = False
        return (remap, is_full_remap)

    def get_simple_upgrade_remap(self, actions):
        """Try to get module/function/parameter remaps when possible.  This
        uses the fact that most remaps only changes names and number of
        deletes/adds are the same and adds are done in the reverse order of
        deletes.
        """
        is_full_remap = True
        remap = {}
        for action in actions:
            delete_ops = []
            add_ops = []
            for op in action.operations:
                if op.vtType == 'delete':
                    delete_ops.append(op)
                if op.vtType == 'add':
                    add_ops.append(op)
            if len(delete_ops) != len(add_ops):
                return (remap, False)
            add_ops.reverse()
            for deleted, added in zip(delete_ops, add_ops):
                if deleted.what != added.what:
                    return (remap, False)
                if added.what == 'module':
                    remap[(Module.vtType, deleted.db_objectId)] = added.db_objectId
                if added.what == 'function':
                    if len(delete_ops) != len(add_ops):
                        return (remap, False)
                    remap[(ModuleFunction.vtType, deleted.db_objectId)] = added.db_objectId
                if added.what == 'parameter':
                    if len(delete_ops) != len(add_ops):
                        return (remap, False)
                    remap[(ModuleParam.vtType, deleted.db_objectId)] = added.db_objectId
        return (remap, is_full_remap)
                            
    def create_upgrade_action(self, actions):
        new_action = vistrails.core.db.action.merge_actions(actions)
        self.set_action_annotation(new_action, Action.ANNOTATION_DESCRIPTION, 
                                   "Upgrade")
        return new_action

    def check_delayed_update(self):
        if self.delayed_update:
            self.delayed_update = False
            self.set_changed(True)
            self.recompute_terse_graph()
            self.invalidate_version_tree(False)

    def handle_invalid_pipeline(self, e, new_version=-1, vistrail=None,
                                report_all_errors=False, force_no_delay=False,
                                delay_update=False, level=0, pipeline_only=False):
        debug.debug('Running handle_invalid_pipeline on %s' % new_version)
        if delay_update:
            force_no_delay = True
        def check_exceptions(exception_set):
            unhandled_exceptions = []
            for err in exception_set:
                if isinstance(err, InvalidPipeline):
                    sub_exceptions = check_exceptions(err.get_exception_set())
                    if len(sub_exceptions) > 0:
                        new_err = InvalidPipeline(sub_exceptions,
                                                  err._pipeline,
                                                  err._version)
                        unhandled_exceptions.append(new_err)
                else:
                    if not err._was_handled:
                        unhandled_exceptions.append(err)
            return unhandled_exceptions

        load_other_versions = False
        if vistrail is None:
            vistrail = self.vistrail
        pm = get_package_manager()
        root_exceptions = e.get_exception_set()
        missing_packages = {}
        def process_missing_packages(exception_set):
            for err in exception_set:
                err._was_handled = False
                # FIXME need to get module_id from these exceptions
                # when possible!  need to integrate
                # report_missing_module and handle_module_upgrade
                if isinstance(err, InvalidPipeline):
                    process_missing_packages(err.get_exception_set())
                elif isinstance(err, MissingPackage):
                    # check if the package was already installed before
                    # (because it was in the dependency list of a previous
                    # package)
                    if err._identifier not in missing_packages:
                        missing_packages[err._identifier] = []
                    missing_packages[err._identifier].append(err)

        process_missing_packages(root_exceptions)
        new_exceptions = []

        # Full dependency graph from all the packages detected as missing
        dep_graph = pm.build_dependency_graph(missing_packages.keys())
        deps = pm.get_ordered_dependencies(dep_graph)
        missing = set(missing_packages.iterkeys())
        # This orders the list of packages detected as missing according to
        # the order in which they'll be enabled
        # This is so that if pkgA is a dependency of pkgB and both are in
        # missing_packages.keys(), we enable pkgB before (since that will
        # enable pkgA)
        # This is to minimize the number of user prompts
        enable_pkgs = reversed([pkg_id
                                for pkg_id in deps
                                if pkg_id in missing])

        for identifier in enable_pkgs:
            if not pm.has_package(identifier):
                try:
                    if self.try_to_enable_package(identifier):
                        for err in missing_packages[identifier]:
                            err._was_handled = True
                except Exception, new_e:
                    debug.unexpected_exception(new_e)
                    new_exceptions.append(new_e)
                    if not report_all_errors:
                        raise new_e
            else:
                if identifier in missing_packages.iterkeys():
                    for err in missing_packages[identifier]:
                        err._was_handled = True
                # else assume the package was already enabled

        if len(new_exceptions) > 0:
            raise InvalidPipeline(check_exceptions(root_exceptions) + new_exceptions,
                                  e._pipeline, new_version)

        def process_package_versions(exception_set):
            for err in exception_set:
                if err._was_handled:
                    continue
                if isinstance(err, InvalidPipeline):
                    process_package_versions(err.get_exception_set())
                if isinstance(err, MissingPackageVersion):
                    # try and load other version of package?
                    err._was_handled = True
                    pass

        # instead of upgrading, may wish to load the old version of
        # the package if possible
        if load_other_versions:
            process_package_versions(root_exceptions)

        def process_package_exceptions(exception_set, pipeline):
            new_actions = []
            package_errs = {}
            for err in exception_set:
                if err._was_handled:
                    continue
                if isinstance(err, InvalidPipeline):
                    # handle invalid group/abstraction
                    id_scope = IdScope(1, {Group.vtType: Module.vtType,
                                           Abstraction.vtType: Module.vtType})
                    id_remap = {}
                    new_pipeline = err._pipeline.do_copy(True, id_scope,
                                                         id_remap)
                    # set id to None so db saves correctly
                    new_pipeline.id = None

                    new_exception_set = []
                    for sub_err in err.get_exception_set():
                        key = (Module.vtType, sub_err._module_id)
                        if key in id_remap:
                            sub_err._module_id = id_remap[key]
                            new_exception_set.append(sub_err)
                        else:
                            new_exception_set.append(sub_err)

                    # old_pipeline = err._pipeline
                    # err._pipeline = new_pipeline
                    new_err = InvalidPipeline(new_exception_set, new_pipeline)
                    # FIXME: We should not temporarily replace id_scope
                    old_id_scope = self.id_scope
                    self.id_scope = id_scope

                    # run handle_invalid_pipeline to fix multi-step upgrades
                    try:
                        _, new_pipeline = \
                            self.handle_invalid_pipeline(new_err,
                                                    report_all_errors=True,
                                                    pipeline_only=True)
                    except InvalidPipeline, e:
                        # Group cannot be fixed
                        # we just keep the old invalid group
                        debug.unexpected_exception(e)
                        raise e
                    finally:
                        self.id_scope = old_id_scope
                    if new_pipeline != new_err._pipeline:
                        # create action that recreates group/subworkflow
                        old_module = pipeline.modules[err._module_id]
                        if old_module.is_group():
                            my_actions = \
                                UpgradeWorkflowHandler.replace_group(
                                self, pipeline, old_module.id, new_pipeline)
                            for action in my_actions:
                                pipeline.perform_action(action)
                            new_actions.extend(my_actions)

                elif (isinstance(err, MissingModule) or
                      isinstance(err, MissingPackageVersion) or
                      isinstance(err, MissingModuleVersion)):
                    if err._identifier not in package_errs:
                        package_errs[err._identifier] = []
                    package_errs[err._identifier].append(err)

            for identifier, err_list in package_errs.iteritems():
                try:
                    pkg = pm.get_package(identifier)
                except MissingPackage:
                    # cannot get the package we need
                    continue
                details = '\n'.join(debug.format_exception(e)
                                    for e in err_list)
                debug.debug('Processing upgrades in package "%s"' %
                          identifier, details)
                if pkg.can_handle_all_errors():
                    try:
                        actions = pkg.handle_all_errors(self, err_list,
                                                        pipeline)
                        if actions is not None:
                            for action in actions:
                                pipeline.perform_action(action)
                            new_actions.extend(actions)
                            for err in err_list:
                                err._was_handled = True
                    except Exception, new_e:
                        debug.unexpected_exception(new_e)
                        new_exceptions.append(new_e)
                        if not report_all_errors:
                            return new_actions
                else:
                    # process default upgrades
                    # handler = UpgradeWorkflowHandler(self, pipeline)
                    for err in err_list:
                        try:
                            actions = UpgradeWorkflowHandler.dispatch_request(
                                self, err._module_id, pipeline)
                            if actions is not None:
                                for action in actions:
                                    pipeline.perform_action(action)
                                new_actions.extend(actions)
                                err._was_handled = True
                        except Exception, new_e:
                            debug.unexpected_exception(new_e)
                            new_exceptions.append(new_e)

                if pkg.can_handle_missing_modules():
                    for err in err_list + new_exceptions:
                        if hasattr(err, '_was_handled') and err._was_handled:
                            continue
                        if isinstance(err, MissingModule):
                            try:
                                res = pkg.handle_missing_module(self,
                                                                err._module_id,
                                                                pipeline)
                                # need backward compatibility
                                if res is True:
                                    err._was_handled = True
                                elif res is False:
                                    pass
                                else:
                                    actions = res
                                    if actions is not None:
                                        for action in actions:
                                            pipeline.perform_action(action)
                                        new_actions.extend(actions)
                                        err._was_handled = True
                            except Exception, new_e:
                                debug.unexpected_exception(new_e)
                                new_exceptions.append(new_e)
                                if not report_all_errors:
                                    return new_actions
            return new_actions

        if get_vistrails_configuration().check('upgrades'):
            cur_pipeline = copy.copy(e._pipeline)
            # note that cur_pipeline is modified to be the result of
            # applying the actions in new_actions
            new_actions = process_package_exceptions(root_exceptions,
                                                     cur_pipeline)
        else:
            new_actions = []
            cur_pipeline = e._pipeline

        if not pipeline_only and len(new_actions) > 0:
            upgrade_action = self.create_upgrade_action(new_actions)
            # check if we should use pending param_exps
            if (get_vistrails_configuration().check('upgradeDelay') and not force_no_delay
                and self._delayed_paramexps):
                param_exps = self._delayed_paramexps
                self._delayed_paramexps = []
            else:
                param_exps = self.vistrail.get_paramexps(new_version)
            new_param_exps = []
            if len(param_exps) > 0:
                (module_remap, is_complete) = \
                                    self.get_upgrade_module_remap(new_actions)
                if is_complete:
                    for pe in param_exps:
                        old_pe = None
                        # loop because we may have multi-step upgrades
                        while old_pe != pe:
                            old_pe = pe
                            pe = pe.do_copy(True, self.id_scope, module_remap)
                        new_param_exps.append(pe)
                else:
                    debug.warning("Cannot translate old parameter "
                                  "explorations through upgrade.")
            mashup = None
            if hasattr(self, "_mashups"):
                for mashuptrail in self._mashups:
                    if mashuptrail.vtVersion == new_version:
                        mashup = mashuptrail
            new_mashups = []
            if mashup:
                # mashups are not delayable
                force_no_delay = True
                (mfp_remap, is_complete) = \
                                self.get_simple_upgrade_remap(new_actions)
                if is_complete:
                    # FIXME: we should move the remapping to the db layer
                    # But we need to fix the schema by making functions/params
                    # foreign keys

                    #mashup = mashup.do_copy(True, self.id_scope, mfp_remap)
                    #mashup.id = uuid.uuid1()
                    # we move it to the new version so that references still work
                    self._mashups.remove(mashup)

                    for action in mashup.actions:
                        for alias in action.mashup.aliases:
                            c = alias.component
                            while (Module.vtType, c.vtmid) in mfp_remap:
                                c.vtmid = mfp_remap[(Module.vtType, c.vtmid)]
                            while (ModuleFunction.vtType,
                                c.vtparent_id) in mfp_remap:
                                c.vtparent_id=mfp_remap[(ModuleFunction.vtType,
                                                         c.vtparent_id)]
                            while (ModuleParam.vtType, c.vtid) in mfp_remap:
                                c.vtid = mfp_remap[(ModuleParam.vtType,
                                                     c.vtid)]
                    mashup.currentVersion = mashup.getLatestVersion()

                    new_mashups.append(mashup)
                else:
                    debug.warning("Cannot translate old mashup "
                                  "through upgrade.")

            if get_vistrails_configuration().check('upgradeDelay') and not force_no_delay:
                self._delayed_actions.append(upgrade_action)
                self._delayed_paramexps.extend(new_param_exps)
                self._delayed_mashups.extend(new_mashups)
            else:
                vistrail.add_action(upgrade_action, new_version,
                                    self.current_session)
                vistrail.set_upgrade(new_version, str(upgrade_action.id))
                if get_vistrails_configuration().check("migrateTags"):
                    self.migrate_tags(new_version, upgrade_action.id, vistrail)
                new_version = upgrade_action.id
                for pe in new_param_exps:
                    pe.action_id = new_version
                    self.vistrail.db_add_parameter_exploration(pe)
                for mashup in new_mashups:
                    mashup.vtVersion = new_version
                    for action in mashup.actions:
                        action.mashup.version = new_version
                    self._mashups.append(mashup)

                if delay_update:
                    self.delayed_update = True
                else:
                    self.set_changed(True)
                    self.recompute_terse_graph()

        left_exceptions = check_exceptions(root_exceptions)
        # If exceptions unchanged, fail.
        debug.debug(('handle_invalid_pipeline finished with %d fixed, %d left, '
                     'and %d new exceptions') % ((len(root_exceptions) -
                                                  len(left_exceptions)),
                                                 len(left_exceptions),
                                                 len(new_exceptions)))
        if (len(left_exceptions) == len(root_exceptions) and
            len(new_exceptions) == 0):
            debug.debug('handle_invalid_pipeline failed to validate version '
                        '%s: %d errors left.' % (new_version,
                                               len(root_exceptions)))
            raise InvalidPipeline(left_exceptions + new_exceptions,
                                  cur_pipeline, new_version)
        new_err = None
        # do we have new exceptions or did we reduce the existing ones?
        if len(left_exceptions) > 0 or len(new_exceptions) > 0:
            new_err = InvalidPipeline(left_exceptions + new_exceptions,
                                      cur_pipeline, new_version)
        else:
            # All handled, check if validating generates further exceptions.
            try:
                self.validate(cur_pipeline)
            except InvalidPipeline, e:
                e._version = new_version
                new_err = e

        if new_err is not None:
            # There are still unresolved exceptions (old or new), try to
            # run handle_invalid_pipeline again.
            # each level creates a new upgrade
            level += 1
            max_loops = getattr(get_vistrails_configuration(),
                                'maxPipelineFixAttempts', 50)
            if level >= max_loops:
                debug.critical(
                        "Pipeline-fixing loop doesn't seem to "
                        "be finishing, giving up after %d "
                        "iterations. You may have circular "
                        "upgrade paths!" % level)
            else:
                debug.debug('Recursing handle_invalid_pipeline on '
                            'version %s to level %d' % (new_version, level))
                return self.handle_invalid_pipeline(new_err,
                                                    new_version,
                                                    vistrail,
                                                    report_all_errors,
                                                    force_no_delay,
                                                    delay_update,
                                                    level,
                                                    pipeline_only)
            raise new_err
        return new_version, cur_pipeline

    def validate(self, pipeline, raise_exception=True):
        vistrail_vars = self.get_vistrail_variables()
        pipeline.validate(raise_exception, vistrail_vars)

    def version_switch_cost(self, descendant, ancestor):
        """ Version switch cost as action distance

        """
        cost = 0
        am = self.vistrail.actionMap
        if descendant == -1:
            descendant = Vistrail.ROOT_VERSION
        while descendant != ancestor:
            descendant = am[descendant].parent
            cost += 1
        return cost

    def do_version_switch(self, new_version, report_all_errors=False,
                          do_validate=True, from_root=False):
        """ do_version_switch(new_version: int,
                              resolve_all_errors: boolean) -> None
        Change the current vistrail version into new_version, reporting
        either the first error or all errors.

        """
        new_error = None
        try:
            self.current_pipeline = self.get_pipeline(new_version,
                                                      do_validate=do_validate,
                                                      from_root=from_root,
                                                      use_current=True)
            self.current_version = new_version
        except InvalidPipeline, e:
            try:
                self.current_version, self.current_pipeline = \
                    self.validate_version(new_version,
                                          report_all_errors,
                                          from_root)
            except InvalidPipeline, e:
                # just do the version switch anyway, but alert the
                # user to the remaining issues
                self.current_pipeline = e._pipeline
                self.current_version = e._version
                new_error = e

        if new_version != self.current_version:
            self.invalidate_version_tree(False)
        if new_error is not None:
            raise new_error

    def validate_version(self, version, report_all_errors=False,
                         from_root=False, delay_update=False, use_current=True):
        """ validates a pipeline version and returns the updated version

        version: the version to validate
        report_all_errors: Do not stop at first error
        from_root: do not try to use an existing pipeline
        delay_update: Delay version tree update
        use_current: Use current pipeline when searching for closest pipeline

        Returns the valid (version, pipeline) or raises an InvalidPipeline exception
        """

        # This is tricky code, so watch carefully before you change
        # it.  The biggest problem is that we want to perform state
        # changes only after all exceptions have been handled, but
        # creating a pipeline every time is too slow. The solution
        # then is to mutate the pipeline, and in case exceptions
        # are thrown, we roll back by rebuilding the pipeline from
        # scratch as the first thing on the exception handler, so to
        # the rest of the exception handling code, things look
        # stateless.

        def _validate_version(version):
            """ Validates without looking at upgrades
                returns (version, pipeline) or throws InvalidPipeline
            """
            try:
                pipeline = self.get_pipeline(version, from_root=from_root,
                                             use_current=use_current)
            except InvalidPipeline, e:
                try:
                    version, pipeline = \
                        self.handle_invalid_pipeline(e, version,
                                                     self.vistrail,
                                                     report_all_errors,
                                                     delay_update=delay_update)
                except InvalidPipeline, e:
                    debug.unexpected_exception(e)
                    raise e
            return version, pipeline
        # end _validate_version

        try:
            # first try without upgrading
            pipeline = self.get_pipeline(version, from_root=from_root,
                                         use_current=use_current)
        except InvalidPipeline:
            # Try latest upgrade first, then try previous upgrades.
            # If all fail, return latest upgrade exception.
            upgrade_chain = self.vistrail.get_upgrade_chain(version, True)
            # remove missing and pruned versions
            upgrade_chain = [v for v in upgrade_chain
                             if v in self.vistrail.actionMap and
                             not self.vistrail.is_pruned(v)]
            try:
                return _validate_version(upgrade_chain.pop())
            except InvalidPipeline, e:
                while upgrade_chain:
                    try:
                        return _validate_version(upgrade_chain.pop())
                    except InvalidPipeline:
                        # Failed, so try previous.
                        pass
                # We failed, so raise exception for latest upgrade.
                raise e
        return version, pipeline

    def change_selected_version(self, new_version, report_all_errors=True,
                                do_validate=True, from_root=False):
        try:
            self.do_version_switch(new_version, report_all_errors, 
                                   do_validate, from_root)
        except InvalidPipeline, e:
            # FIXME: do error handling through central switch that produces gui
            # or core.debug messages as specified
            def process_err(err):
                if isinstance(err, Package.InitializationFailed):
                    msg = ('Package "%s" failed during initialization. '
                           'Please contact the developer of that package '
                           'and report a bug.' % err.package.name)
                    debug.critical(msg)
                elif isinstance(err, MissingPackage):
                    msg = ('Cannot find package "%s" in '
                           'list of available packages. '
                           'Please install it first.' % err._identifier)
                    debug.critical(msg)
                elif issubclass(err.__class__, MissingPort):
                    msg = ('Cannot find %s port "%s" for module "%s" '
                           'in loaded package "%s". A different package '
                           'version might be necessary.') % \
                           (err._port_type, err._port_name, 
                            err._module_name, err._package_name)
                    debug.critical(msg)
                else:
                    debug.critical(str(err))                

            if report_all_errors:
                for err in e._exception_set:
                    process_err(err)
            elif len(e._exception_set) > 0:
                process_err(e._exception_set.__iter__().next())
        except Exception, e:
            debug.critical("Unhandled exception", debug.format_exc())

    def write_temporary(self):
        if self.vistrail and self.changed:
            locator = self.get_locator()
            if locator:
                locator.save_temporary(self.vistrail)

    def write_abstractions(self, locator, save_bundle, abstractions, 
                           abs_save_dir):
        def make_abstraction_path_unique(abs_fname, namespace):
            # Constructs the abstraction name using the namespace to
            # prevent conflicts and copies the abstraction to the new
            # path so save_bundle has a valid file
            path, prefix, absname, old_ns, suffix = \
                parse_abstraction_name(abs_fname, True)
            new_abs_fname = os.path.join(abs_save_dir, 
                                         '%s%s(%s)%s' % (prefix, absname, 
                                                         namespace, suffix))
            # print " $@$@$ new_abs_fname:", new_abs_fname
            shutil.copy(abs_fname, new_abs_fname)
            return new_abs_fname

        included_abstractions = {}
        for abstraction_list in abstractions.itervalues():
            for abstraction in abstraction_list:
                abs_module = abstraction.module_descriptor.module
                namespaces = set(get_all_abs_namespaces(abstraction.vistrail))
                if abs_module is not None:
                    abs_fname = abs_module.vt_fname
                    path, prefix, abs_name, old_ns, suffix = \
                        parse_abstraction_name(abs_fname, True)
                    # do our indexing by abstraction name
                    # we know that abstractions with different names
                    # cannot overlap, but those that have the same
                    # name may or may not
                    if abs_name not in included_abstractions:
                        included_abstractions[abs_name] = [(abstraction, 
                                                            namespaces)]
                    else:
                        # only keep abstractions that don't repeat what
                        # others already cover
                        new_list = []
                        found = False
                        for (i_abs, i_namespaces) in \
                                included_abstractions[abs_name]:
                            if not (i_namespaces < namespaces):
                                new_list.append((i_abs, i_namespaces))
                            if i_namespaces >= namespaces:
                                found = True
                        # only add new one once
                        if not found:
                            new_list.append((abstraction, namespaces))
                        included_abstractions[abs_name] = new_list

        for abs_name, abstraction_list in included_abstractions.iteritems():
            for (abstraction, _) in abstraction_list:
                abs_module = abstraction.module_descriptor.module
                if abs_module is None:
                    continue
                abs_fname = abs_module.vt_fname
                if not os.path.exists(abs_fname):
                    # Write vistrail to disk if the file no longer
                    # exists (if temp file was deleted)
                    abs_fname = os.path.join(abs_save_dir, 
                                             abstraction.name + '.xml')
                    save_abstraction(abstraction.vistrail, abs_fname)
                namespace = get_cur_abs_namespace(abstraction.vistrail)
                abs_unique_name = make_abstraction_path_unique(abs_fname,
                                                               namespace)
                save_bundle.abstractions.append(abs_unique_name)
                                
    def write_vistrail(self, locator, version=None, export=False):
        """write_vistrail(locator,version) -> Boolean
        It will return a boolean that tells if the tree needs to be 
        invalidated
        export=True means you should not update the current controller"""
        result = False 
        if self.vistrail and (self.changed or self.locator != locator):
            # Save jobs as annotation
            if self.jobMonitor.workflows:
                self.vistrail.set_annotation('__jobs__',
                                             self.jobMonitor.serialize())
            else:
                self.vistrail.set_annotation('__jobs__', '')
            # FIXME create this on-demand?
            abs_save_dir = tempfile.mkdtemp(prefix='vt_abs')
            is_abstraction = self.vistrail.is_abstraction
            if is_abstraction and self.changed:
                # first update any names if necessary
                self.check_subpipeline_port_names()
                new_namespace = str(uuid.uuid1())
                annotation_key = get_next_abs_annotation_key(self.vistrail)
                self.vistrail.set_annotation(annotation_key, new_namespace)
            save_bundle = SaveBundle(self.vistrail.vtType)
            if export:
                save_bundle.vistrail = self.vistrail.do_copy()
                if isinstance(locator, vistrails.core.db.locator.DBLocator):
                    save_bundle.vistrail.db_log_filename = None
            else:
                save_bundle.vistrail = self.vistrail
            if self.log and len(self.log.workflow_execs) > 0:
                save_bundle.log = self.log
            abstractions = self.find_abstractions(self.vistrail, True)
            self.write_abstractions(locator, save_bundle, abstractions, 
                                    abs_save_dir)
            thumb_cache = ThumbnailCache.getInstance()
            if thumb_cache.conf.autoSave:
                save_bundle.thumbnails = self.find_thumbnails(
                                           tags_only=thumb_cache.conf.tagsOnly)
            
            #mashups
            save_bundle.mashups = self._mashups
            # FIXME hack to use db_currentVersion for convenience
            # it's not an actual field
            self.vistrail.db_currentVersion = self.current_version
            if self.locator != locator:
                # check for db log
                log = Log()
                if isinstance(self.locator, vistrails.core.db.locator.DBLocator):
                    connection = self.locator.get_connection()
                    db_log = open_vt_log_from_db(connection, 
                                                 self.vistrail.db_id)
                    Log.convert(db_log)
                    for workflow_exec in db_log.workflow_execs:
                        workflow_exec.db_id = \
                            log.id_scope.getNewId(DBWorkflowExec.vtType)
                        log.db_add_workflow_exec(workflow_exec)
                # add recent log entries
                if self.log and len(self.log.workflow_execs) > 0:
                    for workflow_exec in self.log.db_workflow_execs:
                        workflow_exec = copy.copy(workflow_exec)
                        workflow_exec.db_id = \
                            log.id_scope.getNewId(DBWorkflowExec.vtType)
                        log.db_add_workflow_exec(workflow_exec)
                if len(log.workflow_execs) > 0:
                    save_bundle.log = log
                old_locator = self.get_locator()
                if not export:
                    self.locator = locator
                save_bundle = locator.save_as(save_bundle, version)
                new_vistrail = save_bundle.vistrail
                if isinstance(locator, vistrails.core.db.locator.DBLocator):
                    new_vistrail.db_log_filename = None
                    locator.kwargs['obj_id'] = new_vistrail.db_id
                if not export:
                    # DAK don't think is necessary since we have a new
                    # namespace for an abstraction on each save
                    # Unload abstractions from old namespace
                    # self.unload_abstractions() 
                    # Load all abstractions from new namespaces
                    self.ensure_abstractions_loaded(new_vistrail, 
                                                    save_bundle.abstractions) 
                    self.set_file_name(locator.name)
                    if old_locator and not export:
                        old_locator.clean_temporaries()
                        old_locator.close()
                    self.flush_pipeline_cache()
                    self.change_selected_version(new_vistrail.db_currentVersion, 
                                                 from_root=True)
            else:
                save_bundle = self.locator.save(save_bundle)
                new_vistrail = save_bundle.vistrail
                # Load any abstractions that were given new namespaces
                self.ensure_abstractions_loaded(new_vistrail, 
                                                save_bundle.abstractions)
            # FIXME abstractions only work with FileLocators right now
            if is_abstraction:
                new_vistrail.is_abstraction = True
                if isinstance(self.locator, (
                        vistrails.core.db.locator.XMLFileLocator,
                        vistrails.core.db.locator.ZIPFileLocator)):
                    filename = self.locator.name
                    if filename in self._loaded_abstractions:
                        del self._loaded_abstractions[filename]
                    # we don't know if the subworkflow should be shown
                    # if it doesn't currently exist, we don't want to add it
                    # if it does, we will replace it via upgrade module
                    # so it is not global
                    self.load_abstraction(filename, False)
                    
                    # reg = core.modules.module_registry.get_module_registry()
                    # for desc in reg.get_package_by_name('local.abstractions').descriptor_list:
                    #     print desc.name, desc.namespace, desc.version
            if not export:
                if id(self.vistrail) != id(new_vistrail):
                    new_version = new_vistrail.db_currentVersion
                    # FIXME have to figure out what to do here !!!
                    self.set_vistrail(new_vistrail, locator)
                    self.change_selected_version(new_version)
                    result = True
                if self.log:
                    self.log.delete_all_workflow_execs()
                self.set_changed(False)
                locator.clean_temporaries()

            # delete any temporary subworkflows
                try:
                    for root, _, files in os.walk(abs_save_dir, topdown=False):
                        for name in files:
                            os.remove(os.path.join(root, name))
                    os.rmdir(abs_save_dir)
                except OSError, e:
                    raise VistrailsDBException("Can't remove %s: %s" % (
                                               abs_save_dir,
                                               debug.format_exception(e)))
            return result

    def write_workflow(self, locator, version=None):
        if self.current_pipeline:
            pipeline = Pipeline()
            # pipeline.set_abstraction_map(self.vistrail.abstractionMap)
            for module in self.current_pipeline.modules.itervalues():
                # if module.vtType == AbstractionModule.vtType:
                #     abstraction = \
                #         pipeline.abstraction_map[module.abstraction_id]
                #     pipeline.add_abstraction(abstraction)
                pipeline.add_module(module)
            for connection in self.current_pipeline.connections.itervalues():
                pipeline.add_connection(connection)
            save_bundle = SaveBundle(pipeline.vtType,workflow=pipeline)
            locator.save_as(save_bundle, version)

    def write_log(self, locator):
        if self.log:
            if self.vistrail.db_log_filename is not None:
                log = vistrails.core.db.io.merge_logs(self.log, 
                                            self.vistrail.db_log_filename)
            else:
                log = self.log
            #print log
            save_bundle = SaveBundle(log.vtType,log=log)
            locator.save_as(save_bundle)

    def read_log(self):
        """ Returns the saved log from zip or DB
        
        """
        return self.vistrail.get_persisted_log()
 
    def write_registry(self, locator):
        registry = vistrails.core.modules.module_registry.get_module_registry()
        save_bundle = SaveBundle(registry.vtType, registry=registry)
        locator.save_as(save_bundle)

    def update_checkout_version(self, app=''):
        self.vistrail.update_checkout_version(app)

    def layout_modules(self, old_modules=[], preserve_order=False, 
               new_modules=[], new_connections=[], module_size_func=None, no_gaps=False):
        """Lays out modules and returns the new version.
        
        If old_modules are not specified, all modules in current pipeline are used.
        If preserve_order is True, modules in each row will be ordered based on
            their current x value
        new_modules ignore preserve_order, and don't need exist yet in the pipeline
        new_connections associated with new_modules
        module_size_func is used to determine size of a module. It takes a
            vistrails.core.layout.workflow_layout.Module object and returns a (width, height)
            tuple.
        If no_gaps is True, all connected modules will be at most 1 layer above or
            below their child or parent respectively
        """
        
        #fixes issue when opening old vistrails that needs upgrade
        self.flush_delayed_actions()
        
        action_list = self.layout_modules_ops(old_modules, preserve_order, 
                                      new_modules, new_connections, module_size_func, no_gaps)
        if(len(action_list) > 0):
            action = vistrails.core.db.action.create_action(action_list)
            self.add_new_action(action)
            version = self.perform_action(action)
            self.change_selected_version(version)
            return version
        return self.current_version

    def layout_modules_ops(self, old_modules=[], preserve_order=False, 
               new_modules=[], new_connections=[], module_size_func=None, no_gaps=False):
        """Returns operations needed to layout the modules.
        
        If old_modules are not specified, all modules in current pipeline are used.
        If preserve_order is True, modules in each row will be ordered based on
            their current x value
        new_modules ignore preserve_order, and don't need exist yet in the pipeline
        new_connections associated with new_modules
        module_size_func is used to determine size of a module. It takes a
            vistrails.core.layout.workflow_layout.Module object and returns a (width, height)
            tuple.
        If no_gaps is True, all connected modules will be at most 1 layer above or
            below their child or parent respectively
        """

        connected_input_ports = set(
                c.destination.spec for c in self.current_pipeline.connection_list)
        connected_input_ports.update(
                c.destination.spec for c in new_connections)
        connected_output_ports = set(
                c.source.spec for c in self.current_pipeline.connection_list)
        connected_output_ports.update(
                c.source.spec for c in new_connections)
        connected_ports = connected_input_ports | connected_output_ports

        def get_visible_port_names(port_list, visible_ports):
            output_list = []
            visible_list = []
            for i, p in enumerate(port_list):
                if not p.optional:
                    output_list.append(p.name)
                elif p.name in visible_ports or p in connected_ports:
                    visible_list.append(p.name)
            output_list.extend(visible_list)
            return output_list
        
        if not old_modules or len(old_modules) == 0:
            old_modules = self.current_pipeline.modules.values()
        
        #create layout objects
        layoutPipeline = LayoutPipeline()

        module_info = {} # {id: (module, layoutModule, in_port_names=[], out_port_names=[])}
        
        #add modules to layout, and find their visible ports
        def _add_layout_module(module, prev_x):
            in_ports = get_visible_port_names(module.destinationPorts(), 
                                         module.visible_input_ports)
            out_ports = get_visible_port_names(module.sourcePorts(),
                                          module.visible_output_ports)
            
            layoutModule = layoutPipeline.createModule(module.id, 
                                        module.name,
                                        len(in_ports),
                                        len(out_ports),
                                        prev_x)
            
            module_info[module.id] = (module, layoutModule, in_ports, out_ports)
        
        for module in old_modules:
            _add_layout_module(module, module.location.x)
            
        for module in new_modules:
            _add_layout_module(module, None)
        
        #add connections to layout
        old_ids = [module.id for module in old_modules]
        old_conns = self.get_connections_to(self.current_pipeline, old_ids)
        for conn in old_conns + new_connections:
            if conn.source.moduleId in module_info:
                layoutPipeline.createConnection(
                        module_info[conn.source.moduleId][1],
                        module_info[conn.source.moduleId][3].index(conn.source.name),
                        module_info[conn.destination.moduleId][1],
                        module_info[conn.destination.moduleId][2].index(conn.destination.name))
            
        #set default module size function if needed
        paddedPortWidth = self.layoutTheme.PORT_WIDTH + self.layoutTheme.MODULE_PORT_SPACE
        def estimate_module_size(module):
            width = max(len(module.name)*6 + self.layoutTheme.MODULE_LABEL_MARGIN[0] + self.layoutTheme.MODULE_LABEL_MARGIN[1],
                        len(module_info[module.shortname][2]) * paddedPortWidth + self.layoutTheme.MODULE_PORT_PADDED_SPACE,
                        len(module_info[module.shortname][3]) * paddedPortWidth + self.layoutTheme.MODULE_PORT_PADDED_SPACE)
            height = LayoutDefaults.u * 5 #todo, fix these sizes
            return (width, height)
        if module_size_func is None:
            module_size_func = estimate_module_size
            
        workflowLayout = WorkflowLayout(layoutPipeline,
                                        module_size_func,
                                        self.layoutTheme.MODULE_PORT_MARGIN, 
                                        (self.layoutTheme.PORT_WIDTH, self.layoutTheme.PORT_HEIGHT), 
                                        self.layoutTheme.MODULE_PORT_SPACE)
    
        #do layout with layer x and y separation of 50
        workflowLayout.run_all(50,50,preserve_order,no_gaps)
                
        #maintain center
        center_x, center_y = self.get_avg_location([item[0] for item in module_info.values()])
        new_center_x = sum([m.layout_pos.x for m in layoutPipeline.modules]) / len(layoutPipeline.modules)
        new_center_y = -sum([m.layout_pos.y for m in layoutPipeline.modules]) / len(layoutPipeline.modules)
        offset_x = center_x - new_center_x
        offset_y = center_y - new_center_y
        
        #generate module move list
        moves = []
        for (module, layoutModule, _, _) in module_info.values():
            new_x = layoutModule.layout_pos.x+offset_x
            new_y = -layoutModule.layout_pos.y+offset_y
            if module.id in self.current_pipeline.modules:
                moves.append((module.id, new_x, new_y))
            else:
                #module doesn't exist in pipeline yet, just change x,y
                module.location.x = new_x
                module.location.y = new_y
                
        #return module move operations
        return self.move_modules_ops(moves)

    def get_pipeline(self, version, allow_fail=False, use_current=False,
                     do_validate=True, from_root=False):
        """ Tries to construct the pipeline for a version in the fastest way
            possible using cached pipelines and version distances, and
            optionally current_pipeline.
        """
        if use_current and self.current_version != -1 and not self.current_pipeline:
            debug.warning("current_version is not -1 and "
                          "current_pipeline is None")
        if use_current and version != self.current_version:
            # clear delayed actions
            # FIXME: invert the delayed actions and integrate them into
            # the general_action_chain?
            if len(self._delayed_actions) > 0:
                self.clear_delayed_actions()
                self.current_pipeline = Pipeline()
                self.current_version = Vistrail.ROOT_VERSION
        if version == -1:
            return None

        # now we reuse some existing pipeline, even if it's the
        # empty one for version zero
        #
        # The available pipelines are in self._pipelines, plus
        # the current pipeline.
        # Fast check: do we have to change anything?
        if from_root:
            result = self.vistrail.getPipeline(version)
        elif use_current and version == self.current_version:
            # Changing to current pipeline
            # We only need to run validation if it was previously invalid
            # (or didn't get validated)
            result = self.current_pipeline
            if self.current_pipeline.is_valid:
                return result
        # Fast check: if target is cached, copy it and we're done.
        elif version in self._pipelines:
            result = copy.copy(self._pipelines[version])
        else:
            # Find the closest upstream pipeline to the current one
            cv = self._current_full_graph.inverse_immutable().closest_vertex
            closest = cv(version, self._pipelines)
            if use_current and self.current_version != -1:
                cost_to_closest_version = self.version_switch_cost(version,
                                                                   closest)
                # Now we have to decide between the closest pipeline
                # to version and the current pipeline
                shared_parent = getSharedRoot(self.vistrail,
                                              [self.current_version,
                                               version])
                cost_common_to_old = self.version_switch_cost(
                    self.current_version, shared_parent)
                cost_common_to_new = self.version_switch_cost(version,
                                                              shared_parent)
                cost_to_current_version = cost_common_to_old + \
                    cost_common_to_new
            else:
                cost_to_closest_version = 0
                cost_to_current_version = 1
            # FIXME I'm assuming copying the pipeline has zero cost.
            # Formulate a better cost model
            if cost_to_closest_version < cost_to_current_version:
                if closest == Vistrail.ROOT_VERSION:
                    result = self.vistrail.getPipeline(version)
                else:
                    result = copy.copy(self._pipelines[closest])
                    action = self.vistrail.general_action_chain(closest,
                                                                version)
                    result.perform_action(action)
            else:
                action = \
                    self.vistrail.general_action_chain(self.current_version,
                                                       version)
                if (self.current_version == -1 or
                            self.current_version == Vistrail.ROOT_VERSION):
                    result = Pipeline()
                else:
                    result = copy.copy(self.current_pipeline)
                result.perform_action(action)

            if self._cache_pipelines and self.get_tag(version):
                # stash a copy for future use for tagged (and upgraded) pipelines
                if do_validate:
                    try:
                        self.validate(result)
                    except InvalidPipeline:
                        if not allow_fail:
                            raise
                    else:
                        self._pipelines[version] = copy.copy(result)
                else:
                    self._pipelines[version] = copy.copy(result)
        if do_validate:
            try:
                self.validate(result)
            except InvalidPipeline:
                if not allow_fail:
                    raise
        return result

    def get_tag(self, version_id):
        # Follow upgrades forward to find tag
        if not getattr(get_vistrails_configuration(),
                                        'hideUpgrades', True):
            return self.vistrail.getVersionName(version_id)
        tag = self.vistrail.search_upgrade_versions(
                version_id,
                lambda vt, v, bv: vt.getVersionName(v) or None) or ''
        return tag

    def get_tagged_version(self, version_number):
        # Follow upgrades forward to find tagged version
        if not getattr(get_vistrails_configuration(),
                                        'hideUpgrades', True):
            return version_number
        def is_tagged(vt, v):
            return v if vt.getVersionName(v) else None
        tagged_version = self.vistrail.search_upgrade_versions(
                version_number,
                lambda vt, v, bv: is_tagged(vt, v)) or version_number
        return tagged_version

    def get_notes(self, version_number):
        if not getattr(get_vistrails_configuration(),
                                        'hideUpgrades', True):
            return self.vistrail.get_notes(version_number)
        notes = self.vistrail.search_upgrade_versions(
            version_number,
            lambda vt, v, bv: vt.get_notes(v) or None)
        return notes

    def create_upgrade(self, version, delay_update=False):
        """Upgrade a version if needed

         Does not change current version, but will create a new upgrade if it
         does not exist.

        delay_update - set self.update_delayed and do not call set_changed in
                       handle_invalid_pipeline

        """
        try:
            self.get_pipeline(version)
        except InvalidPipeline as e:
            if version == self.current_version:
                # The upgrade is probably already done
                self.flush_delayed_actions(delay_update=delay_update)

            try:
                version, _ = self.validate_version(version,
                                                   delay_update=delay_update,
                                                   use_current=False)
            except InvalidPipeline as e:
                debug.unexpected_exception(e)
                # Get the version anyway
                version = e._version
        return version


import unittest

class TestTerseGraph(unittest.TestCase):
    @classmethod
    def setUpClass(cls):
        pm = vistrails.core.packagemanager.get_package_manager()
        if pm.has_package('org.vistrails.test.upgrades_layout'):
            return

        d = {'test_upgrades_layout': 'vistrails.tests.resources.'}
        pm.late_enable_package('test_upgrades_layout', d)
        cls.maxDiff = None

    @classmethod
    def tearDownClass(cls):
        manager = vistrails.core.packagemanager.get_package_manager()
        if manager.has_package('org.vistrails.test.upgrades_layout'):
            manager.late_disable_package('test_upgrades_layout')

    def get_workflow(self, name):
        from vistrails.core.db.locator import XMLFileLocator
        from vistrails.core.system import vistrails_root_directory

        locator = XMLFileLocator(vistrails_root_directory() +
                                 '/tests/resources/' + name)
        vistrail = locator.load()
        return VistrailController(vistrail, locator)

    def get_upgrade1_remap(self):
        return {0: Vistrail.ROOT_VERSION,
                 1: '44ad759c-0aeb-420b-9826-2419ed596201',
                 2: 'f5a7dffe-4f0a-46fa-885a-d22b6feca5d4',
                 3: '23e7d194-a8be-4f7d-8e6c-9910d35b1b27',
                 4: 'a19b616a-08be-4960-8feb-945e52d62b94',
                 5: '5f820fa0-d21e-4b5c-a947-7e8dd82312b3',
                 6: '490019eb-6c1f-45aa-b18a-b34d3c39fe13',
                 7: 'ab80852c-dedf-4d38-b0cd-de4b89a66d28',
                 8: 'aecb267e-91e9-4b08-b616-5f92b71a6a6b',
                 9: 'cb546121-5dcd-468a-a2a4-6e42cb3f8a55',
                 10: '6a5e6ab5-8dba-4e03-befb-80cfeac2dedf',
                 11: '2cdf6b2a-6dd8-4acd-905a-0bcb3e75acee',
                 12: 'c04408eb-edf2-4a1d-b484-cc3a763371fb',
                 13: 'e9433ecf-2f33-4076-ad61-af864cd31bec',
                 14: '724e3663-7c1b-4a94-93c9-b5095ba19b7b',
                 15: '6c7765d8-7fdd-4e14-8bc3-063074214566',
                 16: 'e411a6c0-3d35-44a0-b198-b978117db69e'}

    def get_upgrade2_remap(self):
        return {0: Vistrail.ROOT_VERSION,
                1: '01d6d027-cbb4-45bf-97aa-6f75a06e60f8',
                2: '0a9b5718-5d65-4c1a-8350-0a0f3747e84f',
                3: '442bc8be-5f14-427f-b19e-2423ef7feb41',
                4: '906bee30-c6ff-4026-9cb9-02dceb6dd614',
                5: '64739ee2-1458-4d80-98bc-af51612c0836',
                6: '2db6e609-0261-44aa-b864-8816b7708106',
                7: 'c84edea1-1e8e-45ad-b9a7-923e4f220d34',
                8: '8d998a11-4b77-45e8-be08-4c1613d6d61e',
                9: 'af6387d9-43f1-4fed-96a4-4975f21be906',
                10: 'aac1f7fd-0393-4f5c-b5d5-1a89ecee0645',
                11: '5154ab79-c4b2-4e40-bc9a-4ee73f69b77b',
                12: '13f69b97-955f-4901-b31b-9a7ff76bf676',
                13: '106bc209-a9d5-464c-8b8f-75fcd4cb929c',
                14: 'e3bf7d82-c77e-4c08-9b6c-89e1ab3a3013',
                15: '58149806-9c04-435d-810a-8fd11d23ce5c',
                16: 'a62f8ba3-db06-4be4-bff4-bf907f23c08d',
                17: 'c8c060be-dae4-44dd-bd2f-84b613370525'}


    def remap_expected(self, expected, remap):
        expected_remap = {}
        for k, elist in expected.iteritems():
            expected_remap[remap[k]] = list(sorted((remap[e[0]], e[1]) for e in elist))
        return expected_remap

    def sorted_items(self, items):
        return [(k, list(sorted(v))) for k, v in items]

    def test_workflow1_upgrades(self):
        """Computes the tersed version tree, with upgrades"""
        controller = self.get_workflow('upgrades1-uuid.xml')
        controller.recompute_terse_graph(True)
        expected = {
            0: [(1L, (False, False)), (5L, (False, False)), (16L, (True, False))],
            1L: [(3L, (True, False))],
            3L: [(4L, (False, False))],
            5L: [(8L, (True, False)), (10L, (True, False))],
            10L: [(11L, (False, False)), (13L, (True, False))],
            4L: [], 8L: [], 11L: [], 13L: [], 16L: [],
        }

        self.assertItemsEqual(
            self.sorted_items(controller._current_terse_graph.adjacency_list.items()),
            self.remap_expected(expected, self.get_upgrade1_remap()).items())
        controller.expand_all_versions_below(Vistrail.ROOT_VERSION)
        controller.recompute_terse_graph(True)
        expected = {
            0: [(1L, (False, False)), (5L, (False, False)), (14L, (False, True))],
            1L: [(2L, (False, True))],
            2L: [(3L, (False, False))],
            3L: [(4L, (False, False))],
            5L: [(6L, (False, True)), (9L, (False, True))],
            6L: [(7L, (False, False))],
            7L: [(8L, (False, False))],
            9L: [(10L, (False, False))],
            10L: [(11L, (False, False)), (12L, (False, True))],
            12L: [(13L, (False, False))],
            14L: [(15L, (False, False))],
            15L: [(16L, (False, False))],
            4L: [], 8L: [], 11L: [], 13L: [], 16L: [],
        }
        self.assertItemsEqual(
            self.sorted_items(controller._current_terse_graph.adjacency_list.items()),
            self.remap_expected(expected, self.get_upgrade1_remap()).items())

    def test_workflow1_no_upgrades(self):
        """Computes the tersed version tree, without upgrades"""
        controller = self.get_workflow('upgrades1-uuid.xml')
        controller.recompute_terse_graph(False)
        expected = {
            0: [(1L, (False, False)), (5L, (False, False)), (14L, (False, False))],
            1L: [(3L, (False, False))],
            3L: [(4L, (False, False))],
            5L: [(8L, (False, False)), (9L, (False, False))],
            9L: [(11L, (False, False)), (13L, (False, False))],
            4L: [], 8L: [], 11L: [], 13L: [], 14L: [],
        }
        self.assertItemsEqual(
            self.sorted_items(controller._current_terse_graph.adjacency_list.items()),
            self.remap_expected(expected, self.get_upgrade1_remap()).items())
        controller.expand_all_versions_below(Vistrail.ROOT_VERSION)
        controller.recompute_terse_graph(False)
        expected = {
            0: [(1L, (False, False)), (5L, (False, False)), (14L, (False, False))],
            1L: [(3L, (False, False))],
            3L: [(4L, (False, False))],
            5L: [(8L, (False, False)), (9L, (False, False))],
            9L: [(11L, (False, False)), (13L, (False, False))],
            4L: [], 8L: [], 11L: [], 13L: [], 14L: [],
        }
        self.assertItemsEqual(
            self.sorted_items(controller._current_terse_graph.adjacency_list.items()),
            self.remap_expected(expected, self.get_upgrade1_remap()).items())

    def test_workflow2_upgrades(self):
        """Computes the tersed version tree, with upgrades"""
        controller = self.get_workflow('upgrades2-uuid.xml')
        controller.recompute_terse_graph(True)
        expected = {
            0: [(3L, (True, False)), (9L, (True, False)), (12L, (False, False))],
            3L: [(7L, (True, False)), (6L, (True, False))],
            9L: [(10L, (False, False)), (11L, (False, False))],
            12L: [(13L, (False, False)), (15L, (False, False))],
            13L: [(14L, (False, False)), (17L, (True, False))],
            7L: [], 6L: [], 10L: [], 11L: [], 14L: [], 15L: [], 17L: [],
        }
        self.assertItemsEqual(
            self.sorted_items(controller._current_terse_graph.adjacency_list.items()),
                         self.remap_expected(expected, self.get_upgrade2_remap()).items())
        controller.expand_all_versions_below(Vistrail.ROOT_VERSION)
        controller.recompute_terse_graph(True)
        expected = {
            0: [(1L, (False, True)), (8L, (False, True)), (12L, ((False, False)))],
            1L: [(2L, (False, False))],
            2L: [(3L, (False, False))],
            3L: [(4L, (False, True)), (5L, (False, True))],
            4L: [(7L, (False, False))],
            5L: [(6L, (False, False))],
            8L: [(9L, (False, False))],
            9L: [(10L, (False, False)), (11L, (False, False))],
            12L: [(13L, (False, False)), (15L, (False, False))],
            13L: [(14L, (False, False)), (16L, (False, True))],
            16L: [(17L, (False, False))],
            7L: [], 6L: [], 10L: [], 11L: [], 14L: [], 15L: [], 17L: [],
        }
        self.assertItemsEqual(
            self.sorted_items(controller._current_terse_graph.adjacency_list.items()),
                         self.remap_expected(expected, self.get_upgrade2_remap()).items())

    def test_workflow2_no_upgrades(self):
        """Computes the tersed version tree, without upgrades"""
        controller = self.get_workflow('upgrades2-uuid.xml')
        controller.recompute_terse_graph(False)
        expected = {
            0: [(2L, (True, False)), (9L, (True, False)), (13L, (True, False))],
            2L: [(4L, (False, False)), (6L, (True, False))],
            9L: [(10L, (False, False))],
            13L: [(14L, (False, False)), (17L, (False, False))],
            4L: [], 6L: [], 10L: [], 14L: [], 17L: [],
        }
        self.assertItemsEqual(
            self.sorted_items(controller._current_terse_graph.adjacency_list.items()),
                         self.remap_expected(expected, self.get_upgrade2_remap()).items())
        controller.expand_all_versions_below(Vistrail.ROOT_VERSION)
        controller.recompute_terse_graph(False)
        expected = {
            0: [(1L, (False, True)), (8L, (False, True)), (12L, ((False, True)))],
            1L: [(2L, (False, False))],
            2L: [(4L, (False, False)), (5L, (False, True))],
            5L: [(6L, (False, False))],
            8L: [(9L, (False, False))],
            9L: [(10L, (False, False))],
            12L: [(13L, (False, False))],
            13L: [(14L, (False, False)), (17L, (False, False))],
            4L: [], 6L: [], 10L: [], 14L: [], 17L: [],
        }
        self.assertItemsEqual(
            self.sorted_items(controller._current_terse_graph.adjacency_list.items()),
                         self.remap_expected(expected, self.get_upgrade2_remap()).items())
<|MERGE_RESOLUTION|>--- conflicted
+++ resolved
@@ -198,7 +198,6 @@
                           id_scope=id_scope, 
                           set_log_on_vt=set_log_on_vt)
 
-<<<<<<< HEAD
     # allow gui.vistrail_controller to reference individual views
     def _get_current_version(self):
         return self._current_version
@@ -209,8 +208,6 @@
         self._current_version = version
     current_version = property(_get_current_version, _set_current_version)
 
-=======
->>>>>>> e63014e1
     def _get_current_base_version(self):
         version = self.current_version
         if self._upgrade_rev_map:
