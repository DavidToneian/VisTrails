###############################################################################
##
## Copyright (C) 2006-2011, University of Utah. 
## All rights reserved.
## Contact: contact@vistrails.org
##
## This file is part of VisTrails.
##
## "Redistribution and use in source and binary forms, with or without 
## modification, are permitted provided that the following conditions are met:
##
##  - Redistributions of source code must retain the above copyright notice, 
##    this list of conditions and the following disclaimer.
##  - Redistributions in binary form must reproduce the above copyright 
##    notice, this list of conditions and the following disclaimer in the 
##    documentation and/or other materials provided with the distribution.
##  - Neither the name of the University of Utah nor the names of its 
##    contributors may be used to endorse or promote products derived from 
##    this software without specific prior written permission.
##
## THIS SOFTWARE IS PROVIDED BY THE COPYRIGHT HOLDERS AND CONTRIBUTORS "AS IS" 
## AND ANY EXPRESS OR IMPLIED WARRANTIES, INCLUDING, BUT NOT LIMITED TO, 
## THE IMPLIED WARRANTIES OF MERCHANTABILITY AND FITNESS FOR A PARTICULAR 
## PURPOSE ARE DISCLAIMED. IN NO EVENT SHALL THE COPYRIGHT HOLDER OR 
## CONTRIBUTORS BE LIABLE FOR ANY DIRECT, INDIRECT, INCIDENTAL, SPECIAL, 
## EXEMPLARY, OR CONSEQUENTIAL DAMAGES (INCLUDING, BUT NOT LIMITED TO, 
## PROCUREMENT OF SUBSTITUTE GOODS OR SERVICES; LOSS OF USE, DATA, OR PROFITS; 
## OR BUSINESS INTERRUPTION) HOWEVER CAUSED AND ON ANY THEORY OF LIABILITY, 
## WHETHER IN CONTRACT, STRICT LIABILITY, OR TORT (INCLUDING NEGLIGENCE OR 
## OTHERWISE) ARISING IN ANY WAY OUT OF THE USE OF THIS SOFTWARE, EVEN IF 
## ADVISED OF THE POSSIBILITY OF SUCH DAMAGE."
##
###############################################################################

import copy
import os
import uuid
import shutil
import tempfile

from core.configuration import get_vistrails_configuration
import core.db.action
import core.db.io
import core.db.locator
from core import debug
from core.data_structures.graph import Graph
from core.interpreter.default import get_default_interpreter
from core.log.controller import LogControllerFactory, DummyLogController
from core.log.log import Log
from core.modules.abstraction import identifier as abstraction_pkg, \
    version as abstraction_ver
from core.modules.basic_modules import identifier as basic_pkg
import core.modules.module_registry
from core.modules.module_registry import ModuleRegistryException, \
    MissingModuleVersion, MissingModule, MissingPackageVersion, MissingPort, \
    MissingPackage
from core.modules.package import Package
from core.modules.sub_module import new_abstraction, read_vistrail, \
    get_all_abs_namespaces, get_cur_abs_namespace, get_cur_abs_annotation_key, \
    get_next_abs_annotation_key, save_abstraction
from core.packagemanager import PackageManager, get_package_manager
import core.packagerepository
from core.thumbnails import ThumbnailCache
from core.upgradeworkflow import UpgradeWorkflowHandler, UpgradeWorkflowError
from core.utils import VistrailsInternalError, PortAlreadyExists, DummyView, \
    InvalidPipeline
from core.system import vistrails_default_file_type
from core.vistrail.abstraction import Abstraction
from core.vistrail.action import Action
from core.vistrail.annotation import Annotation
from core.vistrail.connection import Connection
from core.vistrail.group import Group
from core.vistrail.location import Location
from core.vistrail.module import Module
from core.vistrail.module_function import ModuleFunction
from core.vistrail.module_param import ModuleParam
from core.vistrail.pipeline import Pipeline
from core.vistrail.port import Port
from core.vistrail.port_spec import PortSpec
from core.vistrail.vistrail import Vistrail
from db import VistrailsDBException
from db.domain import IdScope, DBWorkflowExec
from db.services.io import create_temp_folder, remove_temp_folder
from db.services.io import SaveBundle, open_vt_log_from_db

from db.services.vistrail import getSharedRoot
from core.utils import any

def vt_action(f):
    def new_f(self, *args, **kwargs):
        self.flush_delayed_actions()
        action = f(self, *args, **kwargs)
        if action is not None:
            self.add_new_action(action)
            self.perform_action(action)
        return action
    return new_f

class VistrailController(object):
    def __init__(self, vistrail=None, id_scope=None, auto_save=True):
        self.vistrail = vistrail
        self.id_scope = id_scope
        self.current_session = -1
        self.log = Log()
        self._auto_save = auto_save
        if vistrail is not None:
            self.id_scope = vistrail.idScope
            self.current_session = vistrail.idScope.getNewId('session')
            vistrail.current_session = self.current_session
            vistrail.log = self.log
        self._current_pipeline = None
        self.locator = None
        self.name = ''
        self.file_name = ''
        self._current_version = -1
        self.changed = False

        # if _cache_pipelines is True, cache pipelines to speed up
        # version switching
        self._cache_pipelines = True
        self.flush_pipeline_cache()
        self._current_full_graph = None
        self._current_terse_graph = None
        self.num_versions_always_shown = 1

        # if self.search is True, vistrail is currently being searched
        self.search = None
        self.search_str = None
        # If self.refine is True, search mismatches are hidden instead                              
        # of ghosted                                                                                
        self.refine = False
        self.full_tree = False

        self._asked_packages = set()
        self._delayed_actions = []
        self._loaded_abstractions = {}
        
        # This will just store the mashups in memory and send them to SaveBundle
        # when writing the vistrail
        self._mashups = []
        
    # allow gui.vistrail_controller to reference individual views
    def _get_current_version(self):
        return self._current_version
    def _set_current_version(self, version):
        self._current_version = version
    current_version = property(_get_current_version, _set_current_version)

    def _get_current_pipeline(self):
        return self._current_pipeline
    def _set_current_pipeline(self, pipeline):
        self._current_pipeline = pipeline
    current_pipeline = property(_get_current_pipeline, _set_current_pipeline)

    def flush_pipeline_cache(self):
        self._pipelines = {0: Pipeline()}

    def logging_on(self):
        return not get_vistrails_configuration().check('nologger')
            
    def get_logger(self):
        if self.logging_on():
            return LogControllerFactory.getInstance().create_logger(self.log)
        else:
            return DummyLogController()
        
    def get_locator(self):
        return self.locator
    
    def set_vistrail(self, vistrail, locator, abstractions=None, 
                     thumbnails=None, mashups=None):
        self.vistrail = vistrail
        if self.vistrail is not None:
            self.id_scope = self.vistrail.idScope
            #self.current_session = self.vistrail.idScope.getNewId("session")
            #self.vistrail.current_session = self.current_session
            #self.vistrail.log = self.log
            if abstractions is not None:
                self.ensure_abstractions_loaded(self.vistrail, abstractions)
            if thumbnails is not None:
                ThumbnailCache.getInstance().add_entries_from_files(thumbnails)
            if mashups is not None:
                self._mashups = mashups
        self.current_version = -1
        self.current_pipeline = Pipeline()
        if self.locator != locator and self.locator is not None:
            self.locator.clean_temporaries()
        self.locator = locator
        self.recompute_terse_graph()
        
    def close_vistrail(self, locator):
        if not self.vistrail.is_abstraction:
            self.unload_abstractions()
        if locator is not None:
            locator.clean_temporaries()
            locator.close()
            
    def set_id_scope(self, id_scope):
        self.id_scope = id_scope

    def set_changed(self, changed):
        """ set_changed(changed: bool) -> None
        Set the current state of changed and emit signal accordingly
        
        """
        if changed!=self.changed:
            self.changed = changed
        
    def set_file_name(self, file_name):
        """ set_file_name(file_name: str) -> None
        Change the controller file name
        
        """
        if file_name == None:
            file_name = ''
        if self.file_name!=file_name:
            self.file_name = file_name
            self.name = os.path.split(file_name)[1]
            if self.name=='':
                self.name = 'untitled%s'%vistrails_default_file_type()
                
    def check_alias(self, name):
        """check_alias(alias) -> Boolean 
        Returns True if current pipeline has an alias named name """
        # FIXME Why isn't this call on the pipeline?
        return self.current_pipeline.has_alias(name)
    
    def check_vistrail_variable(self, name):
        """check_vistrail_variable(var) -> Boolean
        Returns True if vistrail has a variable named name """
        if self.vistrail:
            return self.vistrail.has_vistrail_var(name)
        return False
    
    def set_vistrail_variable(self, name, value):
        """set_vistrail_variable(var) -> Boolean
        Returns True if vistrail variable was changed """
        if self.vistrail:
            changed = self.vistrail.set_vistrail_var(name, value)
            self.set_changed(changed)
            return changed
        return False
    
    def get_vistrail_variables(self):
        """get_vistrail_variables() -> dict
        Returns the dictionary of vistrail variables """
        if self.vistrail:
            return self.vistrail.vistrail_vars
        return {}
    
    def get_vistrail_variable_name_by_uuid(self, uuid):
        """def get_vistrail_variable_name_by_uuid(uuid: str) -> dict
        Returns the var name for vistrail variable with uuid """
        vars = self.get_vistrail_variables()
        for var_name, var_info in vars.iteritems():
            var_uuid, descriptor_info, var_strValue = var_info
            if var_uuid == uuid:
                return var_name
    
    def invalidate_version_tree(self, *args, **kwargs):
        """ invalidate_version_tree(self, *args, **kwargs) -> None
        Does nothing, gui/vistrail_controller.py does, though
        """
        pass

    ##########################################################################
    # Actions, etc

    def has_move_actions(self):
        return False
    
    def flush_move_actions(self):
        return False

    def migrate_tags(self, from_version, to_version, vistrail=None):
        if vistrail is None:
            vistrail = self.vistrail
        tag = vistrail.get_tag(from_version)
        if tag:
            vistrail.set_tag(from_version, "")
            vistrail.set_tag(to_version, tag)
        notes = vistrail.get_notes(from_version)
        if notes:
            vistrail.set_notes(from_version, "")
            vistrail.set_notes(to_version, notes)

    def flush_delayed_actions(self):
        start_version = self.current_version
        desc_key = Action.ANNOTATION_DESCRIPTION
        added_upgrade = False
        should_migrate_tags = get_vistrails_configuration().check("migrateTags")
        for action in self._delayed_actions:
            self.vistrail.add_action(action, start_version, 
                                     self.current_session)
            # HACK to populate upgrade information
            if (action.has_annotation_with_key(desc_key) and
                action.get_annotation_by_key(desc_key).value == 'Upgrade'):
                self.vistrail.set_upgrade(start_version, str(action.id))
            if should_migrate_tags:
                self.migrate_tags(start_version, action.id)
            self.current_version = action.id
            start_version = action.id
            added_upgrade = True

        # We have to do moves after the delayed actions because the pipeline
        # may have been updated
        added_moves = self.flush_move_actions()
        self._delayed_actions = []
        if added_upgrade or added_moves:
            self.recompute_terse_graph()
            self.invalidate_version_tree(False)

    def perform_action(self, action):
        """ performAction(action: Action) -> timestep
        
        Performs given action on current pipeline.
        
        """
        if action is not None:
            self.current_pipeline.perform_action(action)
            self.current_version = action.db_id
            return action.db_id
        return None

    def add_new_action(self, action):
        """add_new_action(action) -> None

        Call this function to add a new action to the vistrail being
        controlled by the vistrailcontroller.

        FIXME: In the future, this function should watch the vistrail
        and get notified of the change.

        """
        if action is not None:
            self.vistrail.add_action(action, self.current_version, 
                                     self.current_session)
            self.set_changed(True)
            self.current_version = action.db_id
            self.recompute_terse_graph()
            
    def create_module_from_descriptor(self, *args, **kwargs):
        return self.create_module_from_descriptor_static(self.id_scope,
                                                         *args, **kwargs)

    @staticmethod
    def create_module_from_descriptor_static(id_scope, descriptor, 
                                             x=0.0, y=0.0, 
                                             internal_version=-1):
        reg = core.modules.module_registry.get_module_registry()
        package = reg.get_package_by_name(descriptor.identifier)
        loc_id = id_scope.getNewId(Location.vtType)
        location = Location(id=loc_id,
                            x=x, 
                            y=y,
                            )
        if internal_version > -1:
            # only get the current namespace if this is a local subworkflow
            if package == abstraction_pkg:
                namespace = get_cur_abs_namespace(descriptor.module.vistrail)
            else:
                namespace = descriptor.namespace
            abstraction_id = id_scope.getNewId(Abstraction.vtType)
            module = Abstraction(id=abstraction_id,
                                 name=descriptor.name,
                                 package=descriptor.identifier,
                                 namespace=namespace,
                                 version=package.version,
                                 location=location,
                                 internal_version=internal_version,
                                 )
        elif descriptor.identifier == basic_pkg and \
                descriptor.name == 'Group':
            group_id = id_scope.getNewId(Group.vtType)
            module = Group(id=group_id,
                           name=descriptor.name,
                           package=descriptor.identifier,
                           namespace=descriptor.namespace,
                           version=package.version,
                           location=location,
                           )
        else:
            module_id = id_scope.getNewId(Module.vtType)
            module = Module(id=module_id,
                            name=descriptor.name,
                            package=descriptor.identifier,
                            namespace=descriptor.namespace,
                            version=package.version,
                            location=location,
                            )
        module.is_valid = True
        return module

    def create_module(self, *args, **kwargs):
        return self.create_module_static(self.id_scope, *args, **kwargs)

    @staticmethod
    def create_module_static(id_scope, identifier, name, namespace='', 
                             x=0.0, y=0.0, internal_version=-1):
        reg = core.modules.module_registry.get_module_registry()
        d = reg.get_descriptor_by_name(identifier, name, namespace)
        static_call = VistrailController.create_module_from_descriptor_static
        return static_call(id_scope, d, x, y, internal_version)

    def create_connection_from_ids(self, output_id, output_port_spec,
                                       input_id, input_port_spec):
        output_module = self.current_pipeline.modules[output_id]
        input_module = self.current_pipeline.modules[input_id]
        return self.create_connection(output_module, output_port_spec, 
                                      input_module, input_port_spec)

    def create_connection(self, *args, **kwargs):
        return self.create_connection_static(self.id_scope, *args, **kwargs)

    @staticmethod
    def create_connection_static(id_scope, output_module, output_port_spec,
                                 input_module, input_port_spec):     
        if type(output_port_spec) == type(""):
            output_port_spec = \
                output_module.get_port_spec(output_port_spec, 'output')
        if type(input_port_spec) == type(""):
            input_port_spec = \
                input_module.get_port_spec(input_port_spec, 'input')            
        if output_port_spec is None:
            raise VistrailsInternalError("output port spec is None")
        if input_port_spec is None:
            raise VistrailsInternalError("input port spec is None")
        output_port_id = id_scope.getNewId(Port.vtType)
        output_port = Port(id=output_port_id,
                           spec=output_port_spec,
                           moduleId=output_module.id,
                           moduleName=output_module.name)
        input_port_id = id_scope.getNewId(Port.vtType)
        input_port = Port(id=input_port_id,
                           spec=input_port_spec,
                           moduleId=input_module.id,
                           moduleName=input_module.name)
        conn_id = id_scope.getNewId(Connection.vtType)
        connection = Connection(id=conn_id,
                                ports=[input_port, output_port])
        return connection

    def create_param(self, *args, **kwargs):
        return self.create_param_static(self.id_scope, *args, **kwargs)

    @staticmethod
    def create_param_static(id_scope, port_spec, pos, value, alias='', 
                            query_method=None):
        param_id = id_scope.getNewId(ModuleParam.vtType)
        descriptor = port_spec.descriptors()[pos]
        param_type = descriptor.sigstring
        # FIXME add/remove description
        # FIXME make ModuleParam constructor accept port_spec
        new_param = ModuleParam(id=param_id,
                                pos=pos,
                                name='<no description>',
                                alias=alias,
                                val=value,
                                type=param_type,
                                )

        # FIXME probably should put this in the ModuleParam constructor
        new_param.queryMethod = query_method
        return new_param

    def create_params(self, *args, **kwargs):
        return self.create_params_static(self.id_scope, *args, **kwargs)

    @staticmethod
    def create_params_static(id_scope, port_spec, values, aliases=[], 
                             query_methods=[]):
        params = []
        for i in xrange(len(port_spec.descriptors())):
            if i < len(values):
                value = str(values[i])
            else:
                value = None
            if i < len(aliases):
                alias = str(aliases[i])
            else:
                alias = ''
            if i < len(query_methods):
                query_method = query_methods[i]
            else:
                query_method = None
            param = VistrailController.create_param_static(id_scope, port_spec,
                                                           i, value, alias,
                                                           query_method)
            params.append(param)
        return params

    def create_function(self, *args, **kwargs):
        return self.create_function_static(self.id_scope, *args, **kwargs)

    @staticmethod
    def create_function_static(id_scope, module, function_name, 
                               param_values=[], aliases=[], query_methods=[]):
        port_spec = module.get_port_spec(function_name, 'input')
        if len(param_values) <= 0 and port_spec.defaults is not None:
            param_values = port_spec.defaults

        f_id = id_scope.getNewId(ModuleFunction.vtType)
        new_function = ModuleFunction(id=f_id,
                                      pos=module.getNumFunctions(),
                                      name=function_name,
                                      )
        new_function.is_valid = True
        new_params = \
            VistrailController.create_params_static(id_scope, port_spec, 
                                                    param_values, aliases,
                                                    query_methods)
        new_function.add_parameters(new_params)        
        return new_function

    def create_functions(self, *args, **kwargs):
        return self.create_functions_static(self.id_scope, *args, **kwargs)

    @staticmethod
    def create_functions_static(id_scope, module, functions):
        """create_functions(module: Module,
                            functions: [function_name: str,
                                        param_values: [str]]) 
            -> [ModuleFunction]
        
        """
        new_functions = []
        static_call = VistrailController.create_function_static
        for f in functions:
            new_functions.append(static_call(id_scope, module, *f))
        return new_functions

    def create_port_spec(self, *args, **kwargs):
        return self.create_port_spec_static(self.id_scope, *args, **kwargs)
    
    @staticmethod
    def create_port_spec_static(id_scope, module, port_type, port_name, 
                                port_sigstring, port_sort_key=-1):
        p_id = id_scope.getNewId(PortSpec.vtType)
        port_spec = PortSpec(id=p_id,
                             type=port_type,
                             name=port_name,
                             sigstring=port_sigstring,
                             sort_key=port_sort_key,
                             )
        return port_spec

    def get_module_connection_ids(self, module_ids, graph):
        connection_ids = set()
        for module_id in module_ids:
            for v, id in graph.edges_from(module_id):
                connection_ids.add(id)
            for v, id in graph.edges_to(module_id):
                connection_ids.add(id)
        return connection_ids

    def delete_module_list_ops(self, pipeline, module_ids):
        graph = pipeline.graph
        connect_ids = self.get_module_connection_ids(module_ids, graph)
        ops = []
        for c_id in connect_ids:
            ops.append(('delete', pipeline.connections[c_id]))
        for m_id in module_ids:
            ops.append(('delete', pipeline.modules[m_id]))
        return ops

    def update_port_spec_ops(self, module, deleted_ports, added_ports):
        op_list = []
        deleted_port_info = set()
        changed_port_info = set()
        for p in deleted_ports:
            port_info = (p[1], p[0])
            if module.has_portSpec_with_name(port_info):
                port = module.get_portSpec_by_name(port_info)
                deleted_port_info.add(port_info + (port.sigstring,))
        for p in added_ports:
            port_info = (p[1], p[0], p[2])
            if port_info in deleted_port_info:
                changed_port_info.add(port_info[:2])
            
        # Remove any connections related to deleted ports
        for c in self.current_pipeline.connections.itervalues():
            if ((c.sourceId == module.id and
                 any(c.source.name == p[1] for p in deleted_ports
                     if (p[1], p[0]) not in changed_port_info)) or
                (c.destinationId == module.id and
                 any(c.destination.name == p[1] for p in deleted_ports
                     if (p[1], p[0]) not in changed_port_info))):
                op_list.append(('delete', c))

        # Remove any functions related to deleted ports
        for p in deleted_ports:
            if (p[1], p[0]) not in changed_port_info:
                for function in module.functions:
                    if function.name == p[1]:
                        op_list.append(('delete', function, 
                                        Module.vtType, module.id))

        # Remove all deleted ports
        # !! Reset delted_port_info to not store sigstring
        deleted_port_info = set()
        for p in deleted_ports:
            port_info = (p[1], p[0])
            if module.has_portSpec_with_name(port_info):
                port_spec = module.get_portSpec_by_name(port_info)
                op_list.append(('delete', port_spec, Module.vtType, module.id))
                deleted_port_info.add(port_info)

        # Add all added ports
        for p in added_ports:
            if (p[1], p[0]) not in deleted_port_info and \
                    module.has_port_spec(p[1], p[0]):
                raise PortAlreadyExists(module.package, module.name, p[0], p[1])
            port_spec = self.create_port_spec(module, *p)
            op_list.append(('add', port_spec, Module.vtType, module.id))
        return op_list

    def update_function_ops(self, module, function_name, param_values=[],
                            old_id=-1L, should_replace=True, aliases=[],
                            query_methods=[]):
        """NOTE: aliases will be removed in the future!"""
        op_list = []
        port_spec = module.get_port_spec(function_name, 'input')

        if should_replace and old_id < 0:
            for old_function in module.functions:
                if old_function.name == function_name:
                    old_id = old_function.real_id

        # ensure that replacements don't happen for functions that
        # shouldn't be replaced
        if should_replace and old_id >= 0:
            function = module.function_idx[old_id]
            for i, new_param_value in enumerate(param_values):
                old_param = function.params[i]
                if ((len(aliases) > i and old_param.alias != aliases[i]) or
                    (len(query_methods) > i and 
                     old_param.queryMethod != query_methods[i]) or
                    (old_param.strValue != new_param_value)):
                    if len(aliases) > i:
                        alias = aliases[i]
                    else:
                        alias = ''
                    if len(query_methods) > i:
                        query_method = query_methods[i]
                    else:
                        query_method = None
                    new_param = self.create_param(port_spec, i, 
                                                  new_param_value, alias,
                                                  query_method)
                    op_list.append(('change', old_param, new_param,
                                    function.vtType, function.real_id))
        else:
            new_function = self.create_function(module, function_name,
                                                param_values, aliases,
                                                query_methods)
            op_list.append(('add', new_function,
                            module.vtType, module.id))        
        return op_list

    def update_functions_ops(self, module, functions):
        """update_functions_ops(module: Module, 
                                functions: [function_name: str,
                                            param_values: [str],
                                            old_id: long (-1)
                                            should_replace: bool (True)])
            -> [Op]
        Returns a list of operations that will create and update the
        functions of the specified module with new values.

        """
        op_list = []
        for f in functions:
            op_list.extend(self.update_function_ops(module, *f))
        return op_list

    def create_updated_parameter(self, old_param, new_value):
        """update_parameter(old_param: ModuleParam, new_value: str)
              -> ModuleParam
        Generates a change parameter action if the value is different

        """
        if old_param.strValue == new_value:
            return None

        param_id = self.id_scope.getNewId(ModuleParam.vtType)
        new_param = ModuleParam(id=param_id,
                                pos=old_param.pos,
                                name=old_param.name,
                                alias=old_param.alias,
                                val=new_value,
                                type=old_param.typeStr,
                                )
        return new_param

    def update_annotation_ops(self, module, annotations):
        """update_annotation_ops(module: Module, annotations: [(str, str)])
              -> [operation_list]
        
        """
        op_list = []
        for (key, value) in annotations:
            a_id = self.id_scope.getNewId(Annotation.vtType)
            annotation = Annotation(id=a_id,
                                    key=key, 
                                    value=value,
                                    )
            if module.has_annotation_with_key(key):
                old_annotation = module.get_annotation_by_key(key)
                op_list.append(('change', old_annotation, annotation,
                                module.vtType, module.id))
            else:
                op_list.append(('add', annotation, module.vtType, module.id))
        return op_list

    def check_subworkflow_versions(self, changed_subworkflow_desc):
        if self.current_pipeline is not None:
            self.current_pipeline.check_subworkflow_versions()

    @vt_action
    def add_module_action(self, module):
        if not self.current_pipeline:
            raise Exception("No version is selected")
        action = core.db.action.create_action([('add', module)])
        return action

    def add_module_from_descriptor(self, descriptor, x=0.0, y=0.0, 
                                   internal_version=-1):
        module = self.create_module_from_descriptor(descriptor, x, y, 
                                                    internal_version)
        action = self.add_module_action(module)
        return module


    def add_module(self, identifier, name, namespace='', x=0.0, y=0.0, 
                   internal_version=-1):
        """ addModule(x: int, y: int, identifier, name: str, namespace='') 
               -> Module
        Add a new module into the current pipeline
        
        """
        module = self.create_module(identifier, name, namespace, x, y,
                                    internal_version)
        action = self.add_module_action(module)
        return module
            
    def delete_module(self, module_id):
        """ delete_module(module_id: int) -> version id
        Delete a module from the current pipeline
        
        """
        return self.delete_module_list([module_id])

    def create_module_list_deletion_action(self, pipeline, module_ids):
        """ create_module_list_deletion_action(
               pipeline: Pipeline,
               module_ids: [int]) -> Action
        Create action that will delete multiple modules from the given pipeline.

        """
        ops = self.delete_module_list_ops(pipeline, module_ids)
        return core.db.action.create_action(ops)

    @vt_action
    def delete_module_list(self, module_ids):
        """ delete_module_list(module_ids: [int]) -> [version id]
        Delete multiple modules from the current pipeline
        
        """
        action = self.create_module_list_deletion_action(self.current_pipeline,
                                                         module_ids)
        return action

    def move_module_list(self, move_list):
        """ move_module_list(move_list: [(id,x,y)]) -> [version id]        
        Move all modules to a new location. No flushMoveActions is
        allowed to to emit to avoid recursive actions
        
        """
        action_list = []
        for (id, x, y) in move_list:
            module = self.current_pipeline.get_module_by_id(id)
            loc_id = self.vistrail.idScope.getNewId(Location.vtType)
            location = Location(id=loc_id,
                                x=x, 
                                y=y,
                                )
            if module.location and module.location.id != -1:
                old_location = module.location
                action_list.append(('change', old_location, location,
                                    module.vtType, module.id))
            else:
                # probably should be an error
                action_list.append(('add', location, module.vtType, module.id))
        action = core.db.action.create_action(action_list)
        self.add_new_action(action)
        return self.perform_action(action)

    @vt_action
    def add_connection_action(self, connection):
        action = core.db.action.create_action([('add', connection)])
        return action

    def add_connection(self, output_id, output_port_spec, 
                       input_id, input_port_spec):
        """ add_connection(output_id: long,
                           output_port_spec: PortSpec | str,
                           input_id: long,
                           input_port_spec: PortSpec | str) -> Connection
        Add a new connection into Vistrail
        
        """
        connection = \
            self.create_connection_from_ids(output_id, output_port_spec, 
                                            input_id, input_port_spec)
        action = self.add_connection_action(connection)
        return connection
    
    def delete_connection(self, id):
        """ delete_connection(id: int) -> version id
        Delete a connection with id 'id'
        
        """
        return self.delete_connection_list([id])

    @vt_action
    def delete_connection_list(self, connect_ids):
        """ delete_connection_list(connect_ids: list) -> version id
        Delete a list of connections
        
        """
        action_list = []
        for c_id in connect_ids:
            action_list.append(('delete', 
                                self.current_pipeline.connections[c_id]))
        action = core.db.action.create_action(action_list)
        return action

    @vt_action
    def add_function_action(self, module, function):
        action = core.db.action.create_action([('add', function, 
                                                module.vtType, module.id)])
        return action

    def add_function(self, module, function_name):
        function = self.create_function(module, function_name)
        action = self.add_function_action(module, function)
        return function

    @vt_action
    def update_function(self, module, function_name, param_values, old_id=-1L,
<<<<<<< HEAD
                        aliases=[], query_methods=[]):
        op_list = self.update_function_ops(module, function_name, param_values,
                                           old_id, aliases=aliases,
                                           query_methods=query_methods)
=======
                        aliases=[], query_methods=[], should_replace=True):
        op_list = self.update_function_ops(module, function_name, param_values,
                                           old_id, aliases=aliases,
                                           query_methods=query_methods,
                                           should_replace=should_replace)
>>>>>>> 038222ae
        action = core.db.action.create_action(op_list)
        return action

    @vt_action
    def update_parameter(self, function, old_param_id, new_value):
        old_param = function.parameter_idx[old_param_id]
        new_param = self.create_updated_parameter(old_param, new_value)
        if new_param is None:
            return None
        op = ('change', old_param, new_param, 
              function.vtType, function.real_id)
        action = core.db.action.create_action([op])
        return action

    @vt_action
    def delete_method(self, function_pos, module_id):
        """ delete_method(function_pos: int, module_id: int) -> version id
        Delete a method with function_pos from module module_id

        """

        module = self.current_pipeline.get_module_by_id(module_id)
        function = module.functions[function_pos]
        action = core.db.action.create_action([('delete', function,
                                                module.vtType, module.id)])
        return action

    @vt_action
    def delete_function(self, real_id, module_id):
        module = self.current_pipeline.get_module_by_id(module_id)
        function = module.get_function_by_real_id(real_id)
        action = core.db.action.create_action([('delete', function,
                                                module.vtType, module.id)])
        return action

    @vt_action
    def delete_annotation(self, key, module_id):
        """ delete_annotation(key: str, module_id: long) -> version_id
        Deletes an annotation from a module
        
        """
        module = self.current_pipeline.get_module_by_id(module_id)
        annotation = module.get_annotation_by_key(key)
        action = core.db.action.create_action([('delete', annotation,
                                                module.vtType, module.id)])
        return action

    @vt_action
    def add_annotation(self, pair, module_id):
        """ add_annotation(pair: (str, str), moduleId: int)        
        Add/Update a key/value pair annotation into the module of
        moduleId
        
        """
        assert type(pair[0]) == type('')
        assert type(pair[1]) == type('')
        if pair[0].strip()=='':
            return

        module = self.current_pipeline.get_module_by_id(module_id)
        a_id = self.vistrail.idScope.getNewId(Annotation.vtType)
        annotation = Annotation(id=a_id,
                                key=pair[0], 
                                value=pair[1],
                                )
        if module.has_annotation_with_key(pair[0]):
            old_annotation = module.get_annotation_by_key(pair[0])
            action = \
                core.db.action.create_action([('change', old_annotation,
                                                   annotation,
                                                   module.vtType, module.id)])
        else:
            action = core.db.action.create_action([('add', annotation,
                                                        module.vtType, 
                                                        module.id)])
        return action

    def update_functions_ops_from_ids(self, module_id, functions):
        module = self.current_pipeline.modules[module_id]
        return self.update_functions_ops(module, functions)

    def update_port_spec_ops_from_ids(self, module_id, deleted_ports, 
                                      added_ports):
        module = self.current_pipeline.modules[module_id]
        return self.update_port_spec_ops(module, deleted_ports, added_ports)

    @vt_action
    def update_functions(self, module, functions):
        op_list = self.update_functions_ops(module, functions)
        action = core.db.action.create_action(op_list)
        return action

    @vt_action
    def update_ports_and_functions(self, module_id, deleted_ports, added_ports,
                                   functions):
        op_list = self.update_port_spec_ops_from_ids(module_id, deleted_ports, 
                                                     added_ports)
        op_list.extend(self.update_functions_ops_from_ids(module_id, functions))
        action = core.db.action.create_action(op_list)
        return action

    @vt_action
    def update_ports(self, module_id, deleted_ports, added_ports):
        op_list = self.update_port_spec_ops_from_ids(module_id, deleted_ports, 
                                                     added_ports)
        action = core.db.action.create_action(op_list)
        return action

    def has_module_port(self, module_id, port_tuple):
        """ has_module_port(module_id: int, port_tuple: (str, str)): bool
        Parameters
        ----------
        
        - module_id : 'int'        
        - port_tuple : (portType, portName)

        Returns true if there exists a module port in this module with given params

        """
        (type, name) = port_tuple
        module = self.current_pipeline.get_module_by_id(module_id)
        return len([x for x in module.db_portSpecs
                    if x.name == name and x.type == type]) > 0

    @vt_action
    def add_module_port(self, module_id, port_tuple):
        """ add_module_port(module_id: int, port_tuple: (str, str, list)
        Parameters
        ----------
        
        - module_id : 'int'        
        - port_tuple : (portType, portName, portSpec)
        
        """
        module = self.current_pipeline.get_module_by_id(module_id)
        p_id = self.vistrail.idScope.getNewId(PortSpec.vtType)
        port_spec = PortSpec(id=p_id,
                             type=port_tuple[0],
                             name=port_tuple[1],
                             sigstring=port_tuple[2],
                             )
        action = core.db.action.create_action([('add', port_spec,
                                                module.vtType, module.id)])
        return action

    @vt_action
    def delete_module_port(self, module_id, port_tuple):
        """
        Parameters
        ----------
        
        - module_id : 'int'
        - port_tuple : (portType, portName, portSpec)
        
        """
        spec_id = -1
        module = self.current_pipeline.get_module_by_id(module_id)
        port_spec = module.get_portSpec_by_name((port_tuple[1], port_tuple[0]))
        action_list = [('delete', port_spec, module.vtType, module.id)]
        for function in module.functions:
            if function.name == port_spec.name:
                action_list.append(('delete', function, 
                                    module.vtType, module.id))
        action = core.db.action.create_action(action_list)
        return action

    def create_group(self, module_ids, connection_ids):
        self.flush_delayed_actions()
        (group, connections) = \
            self.build_group(self.current_pipeline, 
                             module_ids, connection_ids)
        op_list = []
        op_list.extend(('delete', self.current_pipeline.connections[c_id])
                       for c_id in connection_ids)
        op_list.extend(('delete', self.current_pipeline.modules[m_id]) 
                       for m_id in module_ids)
        op_list.append(('add', group))
        op_list.extend(('add', c) for c in connections)
        action = core.db.action.create_action(op_list)
        self.add_new_action(action)
#         for op in action.operations:
#             print op.vtType, op.what, op.old_obj_id, op.new_obj_id
        result = self.perform_action(action)
        return group
    
    def create_abstraction(self, module_ids, connection_ids, name):
        self.flush_delayed_actions()
        (abstraction, connections) = \
            self.build_abstraction(self.current_pipeline, 
                                   module_ids, connection_ids, name)
        op_list = []
        op_list.extend(('delete', self.current_pipeline.connections[c_id])
                       for c_id in connection_ids)
        op_list.extend(('delete', self.current_pipeline.modules[m_id]) 
                       for m_id in module_ids)
        op_list.append(('add', abstraction))
        op_list.extend(('add', c) for c in connections)
        action = core.db.action.create_action(op_list)
        self.add_new_action(action)
        result = self.perform_action(action)
        return abstraction

    def create_abstractions_from_groups(self, group_ids):
        for group_id in group_ids:
            self.create_abstraction_from_group(group_id)

    def create_abstraction_from_group(self, group_id, name=""):
        self.flush_delayed_actions()
        name = self.get_abstraction_name(name)
        
        (abstraction, connections) = \
            self.build_abstraction_from_group(self.current_pipeline, 
                                              group_id, name)

        op_list = []
        getter = self.get_connections_to_and_from
        op_list.extend(('delete', c)
                       for c in getter(self.current_pipeline, [group_id]))
        op_list.append(('delete', self.current_pipeline.modules[group_id]))
        op_list.append(('add', abstraction))
        op_list.extend(('add', c) for c in connections)
        action = core.db.action.create_action(op_list)
        self.add_new_action(action)
        result = self.perform_action(action)
        return abstraction


    def ungroup_set(self, module_ids):
        self.flush_delayed_actions()
        for m_id in module_ids:
            self.create_ungroup(m_id)

    def create_ungroup(self, module_id):
        (modules, connections) = \
            self.build_ungroup(self.current_pipeline, module_id)
        pipeline = self.current_pipeline
        old_conn_ids = self.get_module_connection_ids([module_id], 
                                                      pipeline.graph)
        op_list = []
        op_list.extend(('delete', pipeline.connections[c_id]) 
                       for c_id in old_conn_ids)
        op_list.append(('delete', pipeline.modules[module_id]))
        op_list.extend(('add', m) for m in modules)
        op_list.extend(('add', c) for c in connections)
        action = core.db.action.create_action(op_list)
        self.add_new_action(action)
        res = self.perform_action(action)
        self.validate(self.current_pipeline, False)
        return res



    ##########################################################################
    # Methods to access/find pipeline information
    
    def get_connections_to(self, pipeline, module_ids, port_name=None):
        connection_ids = set()
        graph = pipeline.graph
        for m_id in module_ids:
            for _, id in graph.edges_to(m_id):
                connection_ids.add(id)
        return [pipeline.connections[c_id] for c_id in connection_ids
                if port_name is None or \
                    pipeline.connections[c_id].destination.name == port_name]

    def get_connections_from(self, pipeline, module_ids, port_name=None):
        connection_ids = set()
        graph = pipeline.graph
        for m_id in module_ids:
            for _, id in graph.edges_from(m_id):
                connection_ids.add(id)
        return [pipeline.connections[c_id] for c_id in connection_ids
                if port_name is None or \
                    pipeline.connections[c_id].source.name == port_name]

    def get_connections_to_and_from(self, pipeline, module_ids):
        connection_ids = set()
        graph = pipeline.graph
        for m_id in module_ids:
            for _, id in graph.edges_from(m_id):
                connection_ids.add(id)
            for _, id in graph.edges_to(m_id):
                connection_ids.add(id)
        return [pipeline.connections[c_id] for c_id in connection_ids]
        
    ##########################################################################
    # Grouping/abstraction

    def get_avg_location(self, modules):
        if len(modules) < 1:
            return (0.0, 0.0)

        sum_x = 0.0
        sum_y = 0.0
        for module in modules:
            sum_x += module.location.x
            sum_y += module.location.y
        return (sum_x / len(modules), sum_y / len(modules))

    def translate_modules(self, modules, x, y):
        for module in modules:
            module.location.x -= x
            module.location.y -= y

    def center_modules(self, modules):
        (avg_x, avg_y) = self.get_avg_location(modules)
        self.translate_modules(modules, avg_x, avg_y)

    @staticmethod
    def get_neighbors(pipeline, module, upstream=True):
#         for i, m in pipeline.modules.iteritems():
#             print i, m.name
#         for j, c in pipeline.connections.iteritems():
#             print j, c.source.moduleId, c.destination.moduleId

        neighbors = []
        if upstream:
            get_edges = pipeline.graph.edges_to
            get_port_name = \
                lambda x: pipeline.connections[x].source.name
        else:
            get_edges = pipeline.graph.edges_from
            get_port_name = \
                lambda x: pipeline.connections[x].destination.name
        for (m_id, conn_id) in get_edges(module.id):
            neighbors.append((pipeline.modules[m_id], get_port_name(conn_id)))
        return neighbors

    @staticmethod
    def get_upstream_neighbors(pipeline, module):
        return VistrailController.get_neighbors(pipeline, module, True)
    @staticmethod
    def get_downstream_neighbors(pipeline, module):
        return VistrailController.get_neighbors(pipeline, module, False)

    def check_subpipeline_port_names(self):
        def create_name(base_name, names):
            if base_name in names:
                port_name = base_name + '_' + str(names[base_name])
                names[base_name] += 1
            else:
                port_name = base_name
                names[base_name] = 2
            return port_name

        in_names = {}
        out_names = {}
        in_cur_names = []
        out_cur_names = []
        in_process_list = []
        out_process_list = []
        pipeline = self.current_pipeline
        for m in pipeline.module_list:
            if m.package == basic_pkg and (m.name == 'InputPort' or
                                           m.name == 'OutputPort'):
                if m.name == 'InputPort':
                    neighbors = self.get_downstream_neighbors(pipeline, m)
                    names = in_names
                    cur_names = in_cur_names
                    process_list = in_process_list
                elif m.name == 'OutputPort':
                    neighbors = self.get_upstream_neighbors(pipeline, m)
                    names = out_names
                    cur_names = out_cur_names
                    
                if len(neighbors) < 1:
                    # print "not adding, no neighbors"
                    # don't add it!
                    continue

                name_function = None
                base_name = None
                for function in m.functions:
                    if function.name == 'name':
                        name_function = function
                        if len(function.params) > 0:
                            base_name = function.params[0].strValue
                if base_name is not None:
                    cur_names.append(base_name)
                else:
                    base_name = neighbors[0][1]
                    if base_name == 'self':
                        base_name = neighbors[0][0].name
                    process_list.append((m, base_name))

        op_list = []
        for (port_type, names, cur_names, process_list) in \
                [("input", in_names, in_cur_names, in_process_list), \
                     ("output", out_names, out_cur_names, out_process_list)]:
            cur_names.sort()
            last_name = None
            for name in cur_names:
                if name == last_name:
                    msg = 'Cannot assign the name "%s" to more ' \
                        'than one %s port' % (name, port_type)
                    raise Exception(msg)
                last_name = name
                idx = name.rfind("_")
                if idx < 0:
                    names[name] = 2
                else:
                    base_name = None
                    try:
                        val = int(name[idx+1:])
                        base_name = name[:idx]
                    except ValueError:
                        pass
                    if base_name is not None and base_name in names:
                        cur_val = names[base_name]
                        if val >= cur_val:
                            names[base_name] = val + 1
                    else:
                        names[name] = 2

            for (m, base_name) in process_list:
                port_name = create_name(base_name, names)
                # FIXME use update_function when it is moved to
                # core (see core_no_gui branch)
                ops = self.update_function_ops(m, 'name', 
                                               [port_name])
                op_list.extend(ops)
        self.flush_delayed_actions()
        action = core.db.action.create_action(op_list)
        if action is not None:
            self.add_new_action(action)
            self.perform_action(action)
        return action

    def create_subpipeline(self, full_pipeline, module_ids, connection_ids, 
                           id_remap, id_scope=None):
        if not id_scope:
            id_scope = IdScope(1, {Group.vtType: Module.vtType,
                                   Abstraction.vtType: Module.vtType})
        old_id_scope = self.id_scope
        self.set_id_scope(id_scope)
        
        connections = [full_pipeline.connections[c_id] 
                       for c_id in connection_ids]

        pipeline = Pipeline()
        pipeline.id = None # get rid of id so that sql saves correctly

        in_names = {}
        out_names = {}
        def create_name(base_name, names):
            if base_name in names:
                port_name = base_name + '_' + str(names[base_name])
                names[base_name] += 1
            else:
                port_name = base_name
                names[base_name] = 2
            return port_name

        for m in full_pipeline.module_list:
            if m.id not in module_ids:
                continue
            if m.package == basic_pkg and (m.name == 'InputPort' or
                                           m.name == 'OutputPort'):
                if m.name == 'InputPort':
                    neighbors = self.get_downstream_neighbors(full_pipeline, m)
                    names = in_names
                elif m.name == 'OutputPort':
                    neighbors = self.get_upstream_neighbors(full_pipeline, m)
                    names = out_names
                if len(neighbors) < 1:
                    # print "not adding, no neighbors"
                    # don't add it!
                    continue

                m = m.do_copy(True, id_scope, id_remap)
                name_function = None
                for function in m.functions:
                    if function.name == 'name':
                        name_function = function
                        base_name = function.params[0].strValue
                if name_function is None:
                    base_name = neighbors[0][1]
                if base_name == 'self':
                    base_name = neighbors[0][0].name
                port_name = create_name(base_name, names)
                if name_function is not None:
                    name_function.params[0].strValue = port_name
                else:
                    functions = [('name', [port_name])]
                    for f in self.create_functions(m, functions):
                        m.add_function(f)
                pipeline.add_module(m)
            else:
                pipeline.add_module(m.do_copy(True, id_scope, id_remap))

        # translate group to center
        (avg_x, avg_y) = self.get_avg_location(pipeline.module_list)
        self.translate_modules(pipeline.module_list, avg_x, avg_y)
        module_index = dict([(m.id, m) for m in pipeline.module_list])

        def create_port(port_type, other_port, other_module, old_module, names):
            x = old_module.location.x
            y = old_module.location.y
            module_name = port_type.capitalize() + 'Port'
            base_name = other_port.name
            if base_name == 'self':
                base_name = other_module.name
            port_name = create_name(base_name, names)
            module = self.create_module(basic_pkg, module_name, '', 
                                        x - avg_x, y - avg_y)
            functions = [('name', [port_name])]
            for f in self.create_functions(module, functions):
                module.add_function(f)
            
            return (module, 'InternalPipe', port_name)

        def add_to_pipeline(port_type, port, other_port, names):
            old_module = full_pipeline.modules[port.moduleId]
            old_port_name = port.name
            port_name = other_port.name
            module_id = id_remap[(Module.vtType, other_port.moduleId)]
            module = module_index[module_id]
            key = (module_id, port_name, port_type)
            if key in existing_ports:
                (new_module, new_port, new_name) = existing_ports[key]
            else:
                (new_module, new_port, new_name) = \
                    create_port(port_type, other_port, module, 
                                old_module, names)
                existing_ports[key] = (new_module, new_port, new_name)
                pipeline.add_module(new_module)
                if port_type == 'input':
                    # print "output:", new_module.name, new_module.id, new_name
                    # print "input:", module.name, module.id, port_name
                    new_conn = self.create_connection(new_module, new_port,
                                                      module, port_name)
                elif port_type == 'output':
                    # print "output:", module.name, module.id, port_name  
                    # print "input:", new_module.name, new_module.id, new_name
                    new_conn = self.create_connection(module, port_name,
                                                      new_module, new_port)
                else:
                    raise VistrailsInternalError("port_type incorrect")
                pipeline.add_connection(new_conn)
            return (old_module, old_port_name, new_name)
            

        outside_connections = []
        existing_ports = {}
        for connection in connections:
            all_inside = True
            all_outside = True
            for port in connection.ports:
                if not (Module.vtType, port.moduleId) in id_remap:
                    all_inside = False
                else:
                    all_outside = False

            # if a connection has an "external" connection, we need to
            # create an input port or output port module
            if all_inside:
                pipeline.add_connection(connection.do_copy(True, id_scope,
                                                           id_remap))
            else:
                old_in_module = None
                old_out_module = None
                if (Module.vtType, connection.source.moduleId) not in id_remap:
                    (old_out_module, old_out_port, old_in_port) = \
                        add_to_pipeline('input', connection.source, 
                                        connection.destination, in_names)
                elif (Module.vtType, connection.destination.moduleId) \
                        not in id_remap:
                    (old_in_module, old_in_port, old_out_port) = \
                        add_to_pipeline('output', connection.destination, 
                                        connection.source, out_names)
                outside_connections.append((old_out_module, old_out_port,
                                            old_in_module, old_in_port))

        self.set_id_scope(old_id_scope)
        return (pipeline, outside_connections)

    def get_connections_to_subpipeline(self, module, partial_connections):
        connections = []
        for (out_module, out_port, in_module, in_port) in partial_connections:
            if out_module is None:
                out_module = module
            if in_module is None:
                in_module = module
            connections.append(self.create_connection(out_module, out_port,
                                                      in_module, in_port))
        return connections

    def build_group(self, full_pipeline, module_ids, connection_ids):
        id_remap = {}
        (pipeline, outside_connections) = \
            self.create_subpipeline(full_pipeline, module_ids, connection_ids,
                                    id_remap)

        # now group to vistrail
        (avg_x, avg_y) = self.get_avg_location([full_pipeline.modules[m_id]
                                                for m_id in module_ids])
        group = self.create_module(basic_pkg, 'Group', '', avg_x, avg_y)
        group.pipeline = pipeline

        connections = \
            self.get_connections_to_subpipeline(group, outside_connections)

        return (group, connections)

    def build_abstraction(self, full_pipeline, module_ids, 
                          connection_ids, name):
        id_remap = {}
        (pipeline, outside_connections) = \
            self.create_subpipeline(full_pipeline, module_ids, connection_ids, 
                                    id_remap)
        
        # save vistrail
        abs_vistrail = self.create_vistrail_from_pipeline(pipeline)
        abs_vistrail.name = name
        abs_vistrail.change_description("Copied from pipeline", 1L)
        abs_fname = self.save_abstraction(abs_vistrail)

        # need to late enable stuff on the abstraction_pkg package
        self.add_abstraction_to_registry(abs_vistrail, abs_fname, name, 
                                         None, "1")
        namespace = get_cur_abs_namespace(abs_vistrail)
        (avg_x, avg_y) = self.get_avg_location([full_pipeline.modules[m_id]
                                                for m_id in module_ids])
        abstraction = self.create_module(abstraction_pkg, name, namespace, 
                                         avg_x, avg_y, 1L)
        connections = self.get_connections_to_subpipeline(abstraction, 
                                                          outside_connections)
        return (abstraction, connections)

    def build_abstraction_from_group(self, full_pipeline, group_id, name):
        if name is None:
            return
        group = self.current_pipeline.modules[group_id]
        abs_vistrail = self.create_vistrail_from_pipeline(group.pipeline)
        abs_vistrail.name = name
        abs_vistrail.change_description("Created from group", 1L)
        abs_fname = self.save_abstraction(abs_vistrail)

        group_connections = self.get_connections_to_and_from(full_pipeline,
                                                             [group_id])
        outside_connections = []
        for c in group_connections:
            out_module = full_pipeline.modules[c.source.moduleId]
            out_port = c.source.name
            in_module = full_pipeline.modules[c.destination.moduleId]
            in_port = c.destination.name
            if c.source.moduleId == group_id:
                out_module = None
            if c.destination.moduleId == group.id:
                in_module = None
            outside_connections.append((out_module, out_port, 
                                        in_module, in_port))

        # need to late enable stuff on the 'local.abstractions' package
        self.add_abstraction_to_registry(abs_vistrail, abs_fname, name,
                                         None, "1")
        namespace = get_cur_abs_namespace(abs_vistrail)
        abstraction = self.create_module(abstraction_pkg, name, namespace, 
                                         group.location.x, group.location.y, 
                                         1L)
        connections = self.get_connections_to_subpipeline(abstraction, 
                                                          outside_connections)
        return (abstraction, connections)

    def create_vistrail_from_pipeline(self, pipeline):
        abs_vistrail = Vistrail()
        
        id_remap = {}
        action = core.db.action.create_paste_action(pipeline, 
                                                    abs_vistrail.idScope,
                                                    id_remap)
        abs_vistrail.add_action(action, 0L, 0)
        return abs_vistrail
        
    def get_abstraction_dir(self):
        conf = get_vistrails_configuration()
        if conf.check('abstractionsDirectory'):
            abstraction_dir = conf.abstractionsDirectory
            if not os.path.exists(abstraction_dir):
                raise VistrailsInternalError("Cannot find %s" % \
                                                 abstraction_dir)
            return abstraction_dir
        else:
            raise VistrailsInternalError("'abstractionsDirectory' not"
                                         " specified in configuration")
        return None

    def get_abstraction_desc(self, package, name, namespace, module_version=None):
        reg = core.modules.module_registry.get_module_registry()
        if reg.has_descriptor_with_name(package, name, namespace,
                                        None, module_version):
            return reg.get_descriptor_by_name(package, name,
                                              namespace, None, module_version)
        return None

    def parse_abstraction_name(self, filename, get_all_parts=False):
        # assume only 1 possible prefix or suffix
        import re
        prefixes = ["abstraction_"]
        suffixes = [".vt", ".xml"]
        path, fname = os.path.split(filename)
        hexpat = '[a-fA-F0-9]'
        uuidpat = hexpat + '{8}-' + hexpat + '{4}-' + hexpat + '{4}-' + hexpat + '{4}-' + hexpat + '{12}'
        prepat = '|'.join(prefixes).replace('.','\\.')
        sufpat = '|'.join(suffixes).replace('.','\\.')
        pattern = re.compile("(" + prepat + ")?(.+?)(\(" + uuidpat + "\))?(" + sufpat + ")", re.DOTALL)
        matchobj = pattern.match(fname)
        prefix, absname, uuid, suffix = [matchobj.group(x) or '' for x in xrange(1,5)]
        if get_all_parts:
            return (path, prefix, absname, uuid[1:-1], suffix)
        return absname

    def add_abstraction_to_registry(self, abs_vistrail, abs_fname, name, 
                                    namespace=None, module_version=None,
                                    is_global=True, avail_fnames=[]):
        reg = core.modules.module_registry.get_module_registry()
        cur_namespace = get_cur_abs_namespace(abs_vistrail)
        if namespace is None:
            namespace = cur_namespace
        if module_version is None:
            module_version = -1L

        self.ensure_abstractions_loaded(abs_vistrail, avail_fnames)
        try:
            abstraction = new_abstraction(name, abs_vistrail, abs_fname,
                                          long(module_version))
        except InvalidPipeline, e:
            # handle_invalid_pipeline will raise it's own InvalidPipeline
            # exception if it fails
            vistrail_id_scope = self.id_scope
            self.id_scope = abs_vistrail.idScope
            (new_version, new_pipeline) = \
                self.handle_invalid_pipeline(e, long(module_version), \
                                                 abs_vistrail, False)
            save_abstraction(abs_vistrail, abs_fname)
            self.set_changed(True)
            self.id_scope = vistrail_id_scope
            abstraction = new_abstraction(name, abs_vistrail, abs_fname,
                                          new_version, new_pipeline)
            module_version = str(new_version)

        all_namespaces = get_all_abs_namespaces(abs_vistrail)

        old_desc = None
        for ns in all_namespaces:
            try:
                desc = reg.get_similar_descriptor(abstraction_pkg,
                                                  name,
                                                  ns)
                if not desc.is_hidden:
                    old_desc = desc
                    # print "found old_desc", old_desc.name, old_desc.version
                    break
            except ModuleRegistryException, e:
                pass
            
        global_hide = not is_global or old_desc is not None
        newest_desc = None
        requested_desc = None
        for ns in all_namespaces:
            hide_descriptor = (ns != cur_namespace) or global_hide
            # print '()()() adding abstraction', namespace
            if reg.has_descriptor_with_name(abstraction_pkg, 
                                            name, 
                                            ns,
                                            abstraction_ver, 
                                            str(module_version)):
                # don't add something twice
                continue
            new_desc = reg.auto_add_module((abstraction, 
                                            {'package': abstraction_pkg,
                                             'package_version': abstraction_ver,
                                             'namespace': ns,
                                             'version': str(module_version),
                                             'hide_namespace': True,
                                             'hide_descriptor': hide_descriptor,
                                             }))
            if ns == cur_namespace:
                newest_desc = new_desc
            if ns == namespace:
                requested_desc = new_desc
            reg.auto_add_ports(abstraction)
        if old_desc is not None:
            # print '$$$ calling update_module'
            reg.update_module(old_desc, newest_desc)
        return requested_desc

#         package = reg.get_package_by_name(abstraction_pkg)
#         for desc in package.descriptor_versions.itervalues():
#             print desc.package, desc.name, desc.namespace, desc.version

    def abstraction_exists(self, name):
        # FIXME need to check directory in case abstraction was not
        # loaded due to dependencies.
        # FIXME, also need to check this for groups, probably
        abstraction_dir = self.get_abstraction_dir()
        vt_fname = os.path.join(abstraction_dir, name + '.xml')
        return os.path.exists(vt_fname)

    def load_abstraction(self, abs_fname, is_global=True, abs_name=None,
                         module_version=None, avail_fnames=[]):
        if abs_name is None:
            abs_name = self.parse_abstraction_name(abs_fname)
        if abs_fname in self._loaded_abstractions:
            abs_vistrail = self._loaded_abstractions[abs_fname]
        else:
            abs_vistrail = read_vistrail(abs_fname)
            self._loaded_abstractions[abs_fname] = abs_vistrail
        
        # print "LOAD_VT NAMESPACES:", get_all_abs_namespaces(abs_vistrail)

        abstraction_uuid = get_cur_abs_namespace(abs_vistrail)
        if abstraction_uuid is None:
            # No current uuid exists - generate one
            abstraction_uuid = str(uuid.uuid1())
            abs_vistrail.set_annotation('__abstraction_uuid__', abstraction_uuid)
        origin_uuid = abs_vistrail.get_annotation('__abstraction_origin_uuid__')
        if origin_uuid is None:
            # No origin uuid exists - set to current uuid (for backwards compatibility)
            origin_uuid = abstraction_uuid
            abs_vistrail.set_annotation('__abstraction_origin_uuid__', origin_uuid)
        else:
            origin_uuid = origin_uuid.value
            
        if module_version is None:
            module_version = str(abs_vistrail.get_latest_version())
        elif type(module_version) == type(1):
            module_version = str(module_version)
        # If an upgraded version has already been created, we want to use that rather than loading the old version.
        # This step also avoid duplication of abstraction upgrades.  Otherwise, when we try to add the old version
        # to the registry, it raises an InvalidPipeline exception and automatically tries to handle it by creating
        # another upgrade for the old version.
        upgrade_version = abs_vistrail.get_upgrade(long(module_version))
        if upgrade_version is not None:
            old_version = module_version
            module_version = str(upgrade_version)
        
        desc = self.get_abstraction_desc(abstraction_pkg, abs_name, 
                                         abstraction_uuid, module_version)
        if desc is None:
            #print "adding version", module_version, "of", abs_name, "(namespace: %s)"%abstraction_uuid, "to registry"
            desc = self.add_abstraction_to_registry(abs_vistrail, abs_fname, 
                                                    abs_name, None, 
                                                    module_version, 
                                                    is_global, avail_fnames)
            #if desc.version != module_version:
                #print "upgraded version", module_version, "of", abs_name, "(namespace: %s)"%abstraction_uuid, "to version", desc.version, "and namespace", desc.namespace
#        else:
#            if upgrade_version is not None:
#                print "version", old_version, "of", abs_name, "(namespace: %s)"%abstraction_uuid, "already in registry as upgraded version", module_version
#            else:
#                print "version", module_version, "of", abs_name, "(namespace: %s)"%abstraction_uuid, "already in registry"
        return desc
    
    def unload_abstractions(self):
        reg = core.modules.module_registry.get_module_registry()
        for abs_fname, abs_vistrail in self._loaded_abstractions.iteritems():
            abs_name = self.parse_abstraction_name(abs_fname)
            # FIXME? do we need to remove all versions (call
            # delete_module over and over?)
            for namespace in get_all_abs_namespaces(abs_vistrail):
                try:
                    reg.delete_module(abstraction_pkg, abs_name, namespace)
                except:
                    pass
        self._loaded_abstractions.clear()

        # for abs_fname, abs_vistrail in self._loaded_abstractions.iteritems():
        #     abs_desc_info = abs_vistrail.get_annotation('__abstraction_descriptor_info__')
        #     if abs_desc_info is not None:
        #         abs_desc_info = eval(abs_desc_info.value)
        #         # Don't unload package abstractions that have been
        #         # upgraded by this controller (during a manual version
        #         # upgrade) because that would also unload the version
        #         # in the module palette
        #         if abs_desc_info[2] == abs_vistrail.get_annotation('__abstraction_uuid__').value:
        #             continue
        #     abs_name = self.parse_abstraction_name(abs_fname)
        #     abs_namespace = abs_vistrail.get_annotation('__abstraction_uuid__').value
        #     try:
        #         descriptor = self.get_abstraction_descriptor(abs_name, abs_namespace)
        #         print "removing all versions of", abs_name, "from registry (namespace: %s)"%abs_namespace
        #         while descriptor is not None:
        #             reg = core.modules.module_registry.get_module_registry()
        #             reg.delete_module(abstraction_pkg, abs_name, abs_namespace)
        #             descriptor = self.get_abstraction_descriptor(abs_name, abs_namespace)
        #     except:
        #         # No versions of the abstraction exist in the registry now
        #         pass
        # self._loaded_abstractions.clear()

#    def update_abstraction(self, abstraction, new_actions):
#        module_version = abstraction.internal_version
#        if type(module_version) == type(""):
#            module_version = int(module_version)
#        abstraction_uuid = \
#            abstraction.vistrail.get_annotation('__abstraction_uuid__').value
#        upgrade_action = self.create_upgrade_action(new_actions) 
#        
#        a = (abstraction.vistrail, 
#             module_version)
#        
#        desc = self.get_abstraction_desc(abstraction.name, abstraction_uuid,
#                                         new_version)
#        if desc is None:
#            # desc = self.add_abstraction_to_registry(abstraction.vistrail,
#            # abstraction.
#            pass
#        # FIXME finish this!
                                         
                                         
        

    def manage_package_names(self, vistrail, package):
        vistrail = copy.copy(vistrail)
        dependencies = []
        for action in vistrail.actions:
            for operation in action.operations:
                if (operation.vtType == 'add' or 
                    operation.vtType == 'change'):
                    if (operation.what == 'abstraction' and 
                        operation.data.package == abstraction_pkg):
                        operation.data.package = package
                    elif (operation.what == 'abstraction' or
                          operation.what == 'module' or
                          operation.what == 'group'):
                        dependencies.append(operation.data.package)
                    
        return (vistrail, dependencies)

    def save_abstraction(self, vistrail, name=None, package=None, 
                         save_dir=None, overwrite=False):
        if (package is None) != (save_dir is None):
            raise VistrailsInternalError("Must set both package and "
                                         "save_dir or neither")
        if name is None:
            name = vistrail.name

        if package is None and self.abstraction_exists(name):
            raise VistrailsInternalError("Abstraction with name '%s' already "
                                         "exists" % name)
        
        # Set uuid's (this is somewhat tricky because of backwards
        # compatibility - there was originally only
        # '__abstraction_uuid__' and no origin, so we have to handle
        # cases where a uuid is set, but hasn't been set as the origin
        # yet).
        new_uuid = str(uuid.uuid1())
        if vistrail.get_annotation('__abstraction_origin_uuid__') is None:
            # No origin uuid exists
            current_uuid = vistrail.get_annotation('__abstraction_uuid__')
            if current_uuid is None:
                # No current uuid exists - generate one and use it as
                # origin and current uuid
                vistrail.set_annotation('__abstraction_origin_uuid__', new_uuid)
                # vistrail.set_annotation('__abstraction_uuid__', new_uuid)
            else:
                # A current uuid exists - set it as origin and
                # generate a new current uuid
                vistrail.set_annotation('__abstraction_origin_uuid__', 
                                        current_uuid.value)
                # vistrail.set_annotation('__abstraction_uuid__', str(uuid.uuid1()))
        # else:
        #     # Origin uuid exists - just generate a new current uuid
        #     vistrail.set_annotation('__abstraction_uuid__', str(uuid.uuid1()))
        annotation_key = get_next_abs_annotation_key(vistrail)
        vistrail.set_annotation(annotation_key, new_uuid)

        if save_dir is None:
            save_dir = self.get_abstraction_dir()
        vt_fname = os.path.join(save_dir, name + '.xml')
        if not overwrite and os.path.exists(vt_fname):
            raise VistrailsInternalError("'%s' already exists" % \
                                             vt_fname)
        core.db.io.save_vistrail_to_xml(vistrail, vt_fname)
        return vt_fname

    def upgrade_abstraction_module(self, module_id, test_only=False):
        """upgrade_abstraction_module(module_id, test_only) -> None or
        (preserved: bool, missing_ports: list)

        If test_only is False, attempts to automatically upgrade an
        abstraction by adding a new abstraction with the current package
        version, and recreates all connections and functions.  If any
        of the ports/functions used are not available, they are not
        reconnected/readded to the new abstraction.
        
        If test_only is True, (preserved: bool, missing_ports: list)
        is returned, where 'preserved' is a boolean that is True
        if the abstraction can be replaced with all functions and
        connections preserved.  If 'preserved' is True, then
        'missing_ports' is an empty list, otherwise it contains a
        list of tuples (port_type: str, port_name: str) of all
        ports that have been removed.
        
        """
        # get the new descriptor first
        invalid_module = self.current_pipeline.modules[module_id]
        # make sure that we don't get an obselete descriptor
        invalid_module._module_descriptor = None
        abs_fname = invalid_module.module_descriptor.module.vt_fname
        #print "&&& abs_fname", abs_fname
        (path, prefix, abs_name, abs_namespace, suffix) = \
            self.parse_abstraction_name(abs_fname, True)
        # abs_vistrail = invalid_module.vistrail
        abs_vistrail = read_vistrail(abs_fname)
        abs_namespace = get_cur_abs_namespace(abs_vistrail)
        lookup = {(abs_name, abs_namespace): abs_fname}
        descriptor_info = invalid_module.descriptor_info
        newest_version = str(abs_vistrail.get_latest_version())
        #print '&&& check_abstraction', abs_namespace, newest_version
        d = self.check_abstraction((descriptor_info[0],
                                    descriptor_info[1],
                                    abs_namespace,
                                    descriptor_info[3],
                                    newest_version),
                                   lookup)

        failed = True
        src_ports_gone = {}
        dst_ports_gone = {}
        fns_gone = {}
        missing_ports = []
        check_upgrade = UpgradeWorkflowHandler.check_upgrade
        while failed:
            try:
                check_upgrade(self.current_pipeline, module_id, d, 
                              function_remap=fns_gone, 
                              src_port_remap=src_ports_gone, 
                              dst_port_remap=dst_ports_gone)
                if test_only:
                    return (len(missing_ports) == 0, missing_ports)
                failed = False
            except UpgradeWorkflowError, e:
                if test_only:
                    missing_ports.append((e._port_type, e._port_name))
                if e._module is None or e._port_type is None or \
                        e._port_name is None:
                    raise e
                # Remove the offending connection/function by remapping to None
                if e._port_type == 'output':
                    src_ports_gone[e._port_name] = None
                elif e._port_type == 'input':
                    dst_ports_gone[e._port_name] = None
                    fns_gone[e._port_name] = None
                else:
                    raise e
        upgrade_action = \
            UpgradeWorkflowHandler.replace_module(self, self.current_pipeline,
                                                  module_id, d, 
                                                  fns_gone,
                                                  src_ports_gone,
                                                  dst_ports_gone)[0]
        self.flush_delayed_actions()
        self.add_new_action(upgrade_action)
        self.perform_action(upgrade_action)
        self.vistrail.change_description("Upgrade Subworkflow", 
                                         self.current_version)

    def get_abstraction_descriptor(self, name, namespace=None):
        reg = core.modules.module_registry.get_module_registry()
        return reg.get_descriptor_by_name(abstraction_pkg, name, namespace)

#     def load_abstraction(self, abs_fname, abs_name=None):
#         if abs_name is None:
#             abs_name = os.path.basename(abs_fname)[12:-4]
#         abs_vistrail = read_vistrail(abs_fname)
#         abstraction_uuid = \
#             abs_vistrail.get_annotation('__abstraction_uuid__').value
#         if self.abstraction_exists(abs_name):
#             descriptor = self.get_abstraction_descriptor(abs_name)
#             if descriptor.module.uuid == abstraction_uuid:
#                 return
#         if self.abstraction_exists(abs_name, abstraction_uuid):
#             descriptor = \
#                 self.get_abstraction_descriptor(abs_name, abstraction_uuid)
#             descriptor._abstraction_refs += 1
#             # print 'load ref_count:', descriptor.abstraction_refs
#             return
            
#         self.add_abstraction(abs_vistrail, abs_fname, abs_name, 
#                              abstraction_uuid)
            
#    def unload_abstraction(self, name, namespace):
#        if self.abstraction_exists(name):
#            descriptor = self.get_abstraction_descriptor(name, namespace)
#            descriptor._abstraction_refs -= 1
#            # print 'unload ref_count:', descriptor.abstraction_refs
#            if descriptor._abstraction_refs < 1:
#                # unload abstraction
#                print "deleting module:", name, namespace
#                reg = core.modules.module_registry.get_module_registry()
#                reg.delete_module(abstraction_pkg, name, namespace)

    def import_abstraction(self, new_name, package, name, namespace, 
                           module_version=None):
        # copy from a local namespace to local.abstractions
        reg = core.modules.module_registry.get_module_registry()
        descriptor = self.get_abstraction_desc(package, name, namespace, str(module_version))
        if descriptor is None:
            # if not self.abstraction_exists(name):
            raise VistrailsInternalError("Abstraction %s|%s (package: %s) not on registry" %\
                                             (name, namespace, package))
        # FIXME have save_abstraction take abs_fname as argument and do
        # shutil copy
        # abs_fname = descriptor.module.vt_fname
        abs_vistrail = descriptor.module.vistrail
        # Strip the descriptor info annotation before saving so the imported version will be editable
        abs_desc_info = abs_vistrail.get_annotation('__abstraction_descriptor_info__')
        if abs_desc_info is not None:
            abs_vistrail.set_annotation('__abstraction_descriptor_info__', None)
        abs_fname = self.save_abstraction(abs_vistrail, new_name)
        # Duplicate the vistrail and set the uuid and descriptor annotation back on the original vistrail
        imported_vistrail = read_vistrail(abs_fname)
        annotation_key = get_next_abs_annotation_key(abs_vistrail)
        abs_vistrail.set_annotation(annotation_key, namespace)
        if abs_desc_info is not None:
            abs_vistrail.set_annotation('__abstraction_descriptor_info__', abs_desc_info.value)
        #if new_name == name and package == abstraction_pkg:
        #    reg.show_module(descriptor)
        #    descriptor.module.vt_fname = abs_fname
        #else:
        new_desc = self.add_abstraction_to_registry(imported_vistrail, abs_fname, new_name,
                                                    None, str(module_version))
        reg.show_module(new_desc)

    def export_abstraction(self, new_name, pkg_name, dir, package, name, namespace, 
                           module_version):
        descriptor = self.get_abstraction_desc(package, name, namespace, module_version)
        if descriptor is None:
            raise VistrailsInternalError("Abstraction %s|%s (package: %s) not on registry" %\
                                             (name, namespace, package))
        
        abs_vistrail = descriptor.module.vistrail
        (abs_vistrail, dependencies) = self.manage_package_names(abs_vistrail, 
                                                                 pkg_name)
        abs_fname = self.save_abstraction(abs_vistrail, new_name, pkg_name,
                                          dir)
        return (os.path.basename(abs_fname), dependencies)
    
    def find_abstractions(self, vistrail, recurse=False):
        abstractions = {}
        for action in vistrail.actions:
            for operation in action.operations:
                if operation.vtType == 'add' or \
                        operation.vtType == 'change':
                    if operation.data is not None and operation.data.vtType == Abstraction.vtType:
                        abstraction = operation.data
                        if abstraction.package == abstraction_pkg:
                            key = abstraction.descriptor_info
                            if key not in abstractions:
                                abstractions[key] = []
                            abstractions[key].append(abstraction)
        if recurse:
            for abstraction_list in abstractions.itervalues():
                for abstraction in abstraction_list:
                    try:
                        vistrail = abstraction.vistrail
                    except MissingPackageVersion, e:
                        reg = core.modules.module_registry.get_module_registry()
                        abstraction._module_descriptor = \
                            reg.get_similar_descriptor(*abstraction.descriptor_info)
                        vistrail = abstraction.vistrail
                    r_abstractions = self.find_abstractions(vistrail, recurse)
                    for k,v in r_abstractions.iteritems():
                        if k not in abstractions:
                            abstractions[k] = []
                        abstractions[k].extend(v)
        return abstractions

    def check_abstraction(self, descriptor_tuple, lookup):
        reg = core.modules.module_registry.get_module_registry()
        try:
            descriptor = reg.get_descriptor_by_name(*descriptor_tuple)
            if not os.path.exists(descriptor.module.vt_fname):
                # print "abstraction path doesn't exist"
                reg.delete_descriptor(descriptor)
                raise MissingModule(descriptor_tuple[0],
                                    descriptor_tuple[1],
                                    descriptor_tuple[2],
                                    descriptor_tuple[4])
            return descriptor
        except MissingPackageVersion, e:
            if descriptor_tuple[3] != '':
                new_desc = (descriptor_tuple[0],
                            descriptor_tuple[1],
                            descriptor_tuple[2],
                            '',
                            descriptor_tuple[4])
                return self.check_abstraction(new_desc, lookup)
            else:
                raise
        except MissingModuleVersion, e:
            if descriptor_tuple[4] != '':
                other_desc = reg.get_descriptor_by_name(descriptor_tuple[0],
                                                        descriptor_tuple[1],
                                                        descriptor_tuple[2],
                                                        descriptor_tuple[3],
                                                        '')
                new_desc = \
                    self.load_abstraction(other_desc.module.vt_fname, 
                                          False, descriptor_tuple[1],
                                          descriptor_tuple[4])
                descriptor_tuple = (new_desc.package, new_desc.name, 
                                    new_desc.namespace, new_desc.package_version,
                                    str(new_desc.version))
                return self.check_abstraction(descriptor_tuple, lookup)
            else:
                raise
        except MissingModule, e:
            if (descriptor_tuple[1], descriptor_tuple[2]) not in lookup:
                if (descriptor_tuple[1], '') not in lookup:
                    raise
                abs_fname = lookup[(descriptor_tuple[1], '')]
            else:
                abs_fname = lookup[(descriptor_tuple[1], descriptor_tuple[2])]
            new_desc = \
                self.load_abstraction(abs_fname, False, 
                                      descriptor_tuple[1],
                                      descriptor_tuple[4],
                                      lookup.values())
            descriptor_tuple = (new_desc.package, new_desc.name, 
                                new_desc.namespace, new_desc.package_version,
                                str(new_desc.version))
            return self.check_abstraction(descriptor_tuple, lookup)
        return None
        
    def ensure_abstractions_loaded(self, vistrail, abs_fnames):
        lookup = {}
        for abs_fname in abs_fnames:
            path, prefix, abs_name, abs_namespace, suffix = self.parse_abstraction_name(abs_fname, True)
            # abs_name = os.path.basename(abs_fname)[12:-4]
            lookup[(abs_name, abs_namespace)] = abs_fname
            
        # we're going to recurse manually (see
        # add_abstraction_to_regsitry) because we can't call
        # abstraction.vistrail until the module is loaded.
        abstractions = self.find_abstractions(vistrail)
        for descriptor_info, abstraction_list in abstractions.iteritems():
            # print 'checking for abstraction "' + str(abstraction.name) + '"'
            descriptor = self.check_abstraction(descriptor_info,
                                                lookup)
            for abstraction in abstraction_list:
                abstraction.module_descriptor = descriptor
            
    def build_ungroup(self, full_pipeline, module_id):

        group = full_pipeline.modules[module_id]
        if group.vtType == Group.vtType:
            pipeline = group.pipeline
        elif group.vtType == Abstraction.vtType:
            pipeline = group.summon().pipeline
        else:
            print 'not a group or abstraction?'
            return
      
        pipeline.ensure_connection_specs()

        modules = []
        connections = []
        id_remap = {}
        for module in pipeline.module_list:
            # FIXME have better checks for this
            if module.package != basic_pkg or (module.name != 'InputPort' and
                                               module.name != 'OutputPort'):
                modules.append(module.do_copy(True, self.id_scope, id_remap))
        self.translate_modules(modules, -group.location.x, -group.location.y)
        module_index = dict([(m.id, m) for m in modules])

        open_ports = {}
        for connection in pipeline.connection_list:
            all_inside = True
            all_outside = True
            for port in connection.ports:
                if (Module.vtType, port.moduleId) not in id_remap:
                    all_inside = False
                else:
                    all_outside = False
            
            if all_inside:
                connections.append(connection.do_copy(True, self.id_scope, 
                                                      id_remap))
            else:
                if (Module.vtType, connection.source.moduleId) not in id_remap:
                    port_module = \
                        pipeline.modules[connection.source.moduleId]
                    port_type = 'input'
                elif (Module.vtType, connection.destination.moduleId) \
                        not in id_remap:
                    port_module = \
                        pipeline.modules[connection.destination.moduleId]
                    port_type = 'output'
                else:
                    continue

                (port_name, _, _, neighbors) = \
                    group.get_port_spec_info(port_module)
                new_neighbors = \
                    [(module_index[id_remap[(Module.vtType, m.id)]], n)
                     for (m, n) in neighbors
                     if (Module.vtType, m.id) in id_remap]
                open_ports[(port_name, port_type)] = new_neighbors        

        for connection in full_pipeline.connection_list:
            if connection.source.moduleId == group.id:
                key = (connection.source.name, 'output')
                if key not in open_ports:
                    continue
                neighbors = open_ports[key]
                input_module = \
                    full_pipeline.modules[connection.destination.moduleId]
                input_port = connection.destination.name
                for (output_module, output_port) in neighbors:
                    connections.append(self.create_connection(output_module,
                                                              output_port,
                                                              input_module,
                                                              input_port))
            elif connection.destination.moduleId == group.id:
                key = (connection.destination.name, 'input')
                if key not in open_ports:
                    continue
                neighbors = open_ports[key]
                output_module = \
                    full_pipeline.modules[connection.source.moduleId]
                output_port = connection.source.name
                for (input_module, input_port) in neighbors:
                    connections.append(self.create_connection(output_module, 
                                                              output_port,
                                                              input_module, 
                                                              input_port))
        # end for

        return (modules, connections)

    def find_thumbnails(self, tags_only=True):
        thumbnails = []
        thumb_cache = ThumbnailCache.getInstance()
        for action in self.vistrail.actions:
            if self.vistrail.has_thumbnail(action.id):
                thumbnail = self.vistrail.get_thumbnail(action.id)
                if tags_only and not self.vistrail.has_tag(action.timestep):
                    thumb_cache.remove(thumbnail)
                    self.vistrail.set_thumbnail(action.timestep, "")
                else:
                    abs_fname = thumb_cache.get_abs_name_entry(thumbnail)
                    if abs_fname is not None:
                        thumbnails.append(abs_fname)
                    else:
                        self.vistrail.set_thumbnail(action.timestep, "")
        return thumbnails
    
    def add_parameter_changes_from_execution(self, pipeline, version,
                                             parameter_changes):
        """add_parameter_changes_from_execution(pipeline, version,
        parameter_changes) -> int.

        Adds new versions to the current vistrail as a result of an
        execution. Returns the version number of the new version."""

        current_pipeline = self.current_pipeline
        current_version = self.current_version

        self.current_pipeline = pipeline
        self.current_version = version

        op_list = []
        for (m_id, function_name, param_values) in parameter_changes:
            try:
                param_values_len = len(param_values)
            except TypeError:
                param_values = [param_values]
            # FIXME should use registry to determine parameter types
            # and then call the translate_to_string method on each
            # parameter
            param_values = [str(x) for x in param_values]
            module = self.current_pipeline.modules[m_id]
            # FIXME remove this code when aliases move
            old_id = -1
            for old_function in module.functions:
                if old_function.name == function_name:
                    old_id = old_function.real_id

            # ensure that replacements don't happen for functions that
            # shouldn't be replaced
            aliases = []
            if old_id >= 0:
                function = module.function_idx[old_id]
                for i in xrange(len(param_values)):
                    aliases.append(function.params[i].alias)
                    
            op_list.extend(self.update_function_ops(module, function_name, 
                                                    param_values,
                                                    should_replace=True, 
                                                    aliases=aliases))

        action = core.db.action.create_action(op_list)
        self.add_new_action(action)

        self.current_pipeline = current_pipeline
        self.current_version = current_version
        
        return action.id
    
    ##########################################################################
    # Workflow Execution
    
    def execute_workflow_list(self, vistrails):
        """execute_workflow_list(vistrails: list) -> (results, bool)"""
        
        interpreter = get_default_interpreter()
        changed = False
        results = []
        for vis in vistrails:
            (locator, version, pipeline, view, aliases, params, reason, extra_info) = vis
            
            temp_folder_used = False
            if (not extra_info or not extra_info.has_key('pathDumpCells') or 
                not extra_info['pathDumpCells']):
                if extra_info is None:
                    extra_info = {}
                extra_info['pathDumpCells'] = create_temp_folder(prefix='vt_thumb')
                temp_folder_used = True
#           
            kwargs = {'locator': locator,
                      'current_version': version,
                      'view': view,
                      'logger': self.get_logger(),
                      'controller': self,
                      'aliases': aliases,
                      'params': params,
                      'reason': reason,
                      'extra_info': extra_info,
                      }
            print interpreter.__class__    
            result = interpreter.execute(pipeline, **kwargs)
            
            thumb_cache = ThumbnailCache.getInstance()
            
            if len(result.errors) == 0 and thumb_cache.conf.autoSave:
                old_thumb_name = self.vistrail.get_thumbnail(version)
                fname = thumb_cache.add_entry_from_cell_dump(
                                        extra_info['pathDumpCells'], 
                                        old_thumb_name)
                if fname is not None: 
                    self.vistrail.set_thumbnail(version, fname)
                    changed = True
              
            if temp_folder_used:
                remove_temp_folder(extra_info['pathDumpCells'])
            
            if result.parameter_changes:
                l = result.parameter_changes
                self.add_parameter_changes_from_execution(pipeline, version, l)
                changed = True
            
            results.append(result)
            
        if self.logging_on():
            self.set_changed(True)
            
        if interpreter.debugger:
            interpreter.debugger.update_values()
        return (results,changed)
    
    def execute_current_workflow(self, custom_aliases=None, custom_params=None,
                                 extra_info=None, reason='Pipeline Execution'):
        """ execute_current_workflow(custom_aliases: dict, 
                                     custom_params: list,
                                     extra_info: dict) -> (list, bool)
        Execute the current workflow (if exists)
        custom_params is a list of tuples (vttype, oId, newval) with new values
        for parameters
        extra_info is a dictionary containing extra information for execution.
        As we want to make the executions thread safe, we will pass information
        specific to each pipeline through extra_info
        As, an example, this will be useful for telling the spreadsheet where
        to dump the images.
        """
        self.flush_delayed_actions()
        if self.current_pipeline:
            locator = self.get_locator()
            if locator:
                locator.clean_temporaries()
                if self._auto_save:
                    locator.save_temporary(self.vistrail)
            view = DummyView()
            return self.execute_workflow_list([(self.locator,
                                                self.current_version,
                                                self.current_pipeline,
                                                view,
                                                custom_aliases,
                                                custom_params,
                                                reason,
                                                extra_info)])

    def recompute_terse_graph(self):
        # get full version tree (including pruned nodes) this tree is
        # kept updated all the time. This data is read only and should
        # not be updated!
        fullVersionTree = self.vistrail.tree.getVersionTree()

        # create tersed tree
        x = [(0,None)]
        tersedVersionTree = Graph()

        # cache actionMap and tagMap because they're properties, sort
        # of slow
        am = self.vistrail.actionMap
        tm = self.vistrail.get_tagMap()
        last_n = self.vistrail.getLastActions(self.num_versions_always_shown)

        while 1:
            try:
                (current,parent)=x.pop()
            except IndexError:
                break

            # mount childs list
            if current in am and self.vistrail.is_pruned(current):
                children = []
            else:
                children = \
                    [to for (to, _) in fullVersionTree.adjacency_list[current]
                     if (to in am) and (not self.vistrail.is_pruned(to) or \
                                            to == self.current_version)]

            if (self.full_tree or
                (current == 0) or  # is root
                (current in tm) or # hasTag:
                (len(children) <> 1) or # not oneChild:
                (current == self.current_version) or # isCurrentVersion
                (am[current].expand) or  # forced expansion
                (current in last_n)): # show latest

                # yes it will!  this needs to be here because if we
                # are refining version view receives the graph without
                # the non matching elements
                if( (not self.refine) or
                    (self.refine and not self.search) or
                    (current == 0) or
                    (self.refine and self.search and
                     self.search.match(self.vistrail,am[current]) or
                     current == self.current_version)):
                    # add vertex...
                    tersedVersionTree.add_vertex(current)

                    # ...and the parent
                    if parent is not None:
                        tersedVersionTree.add_edge(parent,current,0)

                    # update the parent info that will be used by the
                    # childs of this node
                    parentToChildren = current
                else:
                    parentToChildren = parent
            else:
                parentToChildren = parent

            for child in reversed(children):
                x.append((child, parentToChildren))

        self._current_terse_graph = tersedVersionTree
        self._current_full_graph = self.vistrail.tree.getVersionTree()
        
    # def refine_graph(self, step=1.0):
    #     """ refine_graph(step: float in [0,1]) -> (Graph, Graph)
    #     Refine the graph of the current vistrail based the search
    #     status of the controller. It also return the full graph as a
    #     reference
                     
    #     """
        
    #     if self._current_full_graph is None:
    #         self.recompute_terse_graph()
    #     return (self._current_terse_graph, self._current_full_graph,
    #             self._current_graph_layout)

    def get_latest_version_in_graph(self):
        if not self._current_terse_graph:
            # DAK do we want refine_graph here?
            # (current, full, layout) = self.refine_graph()
            self.recompute_terse_graph()
        if self._current_terse_graph:
            return max(self._current_terse_graph.iter_vertices())
        return max(self.actions)

    def select_latest_version(self):
        """ select_latest_version() -> None
        Try to select the latest visible version on the tree
        
        """
        self.change_selected_version(self.get_latest_version_in_graph())

    def enable_missing_package(self, identifier, deps):
        """callback for try_to_enable_package"""
        return True

    def install_missing_package(self, identifier):
        """callback for try_to_enable_package"""
        return True
       
    def handleMissingSUDSWebServicePackage(self, identifier):
        pm = get_package_manager()
        suds_i = 'edu.utah.sci.vistrails.sudswebservices'
        pkg = pm.identifier_is_available(suds_i)
        if pkg:
            pm.late_enable_package(pkg.codepath)
        package = pm.get_package_by_identifier(suds_i)
        if not package or \
           not hasattr(package._init_module, 'load_from_signature'):
            return False
        return package._init_module.load_from_signature(identifier)

    def try_to_enable_package(self, identifier, dep_graph, confirmed=False):
        """try_to_enable_package(identifier: str,
                                 dep_graph: Graph,
                                 confirmed: boolean)
        Returns True if changes have been made to the registry, which
        means reloading a pipeline that previously failed with missing
        packages might work now.  dep_graph will enable any
        dependencies.  Setting confirmed to True will bypass prompts
        for later enables.
        """

        pm = get_package_manager()
        pkg = pm.identifier_is_available(identifier)
        if not pkg and identifier.startswith('SUDS#'):
            self.handleMissingSUDSWebServicePackage(identifier)
        if not pm.has_package(identifier) and pkg:
            deps = pm.all_dependencies(identifier, dep_graph)[:-1]
            if identifier in self._asked_packages:
                return False
            if not confirmed and \
                    not self.enable_missing_package(identifier, deps):
                self._asked_packages.add(identifier)
                return False
            # Ok, user wants to late-enable it. Let's give it a shot
            try:
                pm.late_enable_package(pkg.codepath)
            except pkg.MissingDependency, e:
                for dependency in e.dependencies:
                    print 'MISSING DEPENDENCY:', dependency
                    if not self.try_to_enable_package(dependency[0], dep_graph,
                                                      True):
                        return False
                return self.try_to_enable_package(identifier, dep_graph, True)
            except pkg.InitializationFailed:
                self._asked_packages.add(identifier)
                raise
            # there's a new package in the system, so we retry
            # changing the version by recursing, since other
            # packages/modules might still be needed.
            self._asked_packages.add(identifier)
            return True

        # Package is not available, let's try to fetch it
        rep = core.packagerepository.get_repository()
        if rep:
            codepath = rep.find_package(identifier)
            if codepath and self.install_missing_package(identifier):
                rep.install_package(codepath)
                return self.try_to_enable_package(identifier, dep_graph, True)
        self._asked_packages.add(identifier)
        return False

    def set_action_annotation(self, action, key, value, id_scope=None):
        if id_scope is None:
            id_scope = self.id_scope
        if action.has_annotation_with_key(key):
            old_annotation = action.get_annotation_by_key(key)
            if old_annotation.value == value:
                return False
            action.delete_annotation(old_annotation)
        if value.strip() != '':
            annotation = \
                Annotation(id=id_scope.getNewId(Annotation.vtType),
                           key=key,
                           value=value,
                           )
            action.add_annotation(annotation)
        
    def create_upgrade_action(self, actions):
        new_action = core.db.action.merge_actions(actions)
        self.set_action_annotation(new_action, Action.ANNOTATION_DESCRIPTION, 
                                   "Upgrade")
        return new_action

    def handle_invalid_pipeline(self, e, new_version, vistrail=None,
                                report_all_errors=False, force_no_delay=False):
        load_other_versions = False
        # print 'running handle_invalid_pipeline'
        if vistrail is None:
            vistrail = self.vistrail
        pm = get_package_manager()
        root_exceptions = e.get_exception_set()
        missing_packages = {}
        def process_missing_packages(exception_set):
            for err in exception_set:
                err._was_handled = False
                # print '--- trying to fix', str(err)
                # FIXME need to get module_id from these exceptions
                # when possible!  need to integrate
                # report_missing_module and handle_module_upgrade
                if isinstance(err, InvalidPipeline):
                    process_missing_packages(err.get_exception_set())
                elif isinstance(err, MissingPackage):
                    #check if the package was already installed before (because
                    #it was in the dependency list of a previous package
                    if err._identifier not in missing_packages:
                        missing_packages[err._identifier] = []
                    missing_packages[err._identifier].append(err)

        process_missing_packages(root_exceptions)
        new_exceptions = []
        
        dep_graph = pm.build_dependency_graph(missing_packages)
        # for identifier, err_list in missing_packages.iteritems():
        for identifier in pm.get_ordered_dependencies(dep_graph):
            # print 'testing identifier', identifier
            if not pm.has_package(identifier):
                try:
                    # print 'trying to enable package'
                    if not self.try_to_enable_package(identifier, dep_graph):
                        pass
                        # print 'failed to enable package'
                        # if not report_all_errors:
                        #     raise err
                    else:
                        for err in missing_packages[identifier]:
                            err._was_handled = True
                except Exception, new_e:
                    print '&&& hit other exception'
                    new_exceptions.append(new_e)
                    if not report_all_errors:
                        raise new_e
            else:
                if identifier in missing_packages:
                    for err in missing_packages[identifier]:
                        err._was_handled = True
            # else assume the package was already enabled

        if len(new_exceptions) > 0:
            # got new exceptions
            pass

        def process_package_versions(exception_set):
            for err in exception_set:
                if err._was_handled:
                    continue
                if isinstance(err, InvalidPipeline):
                    process_package_versions(err.get_exception_set())
                if isinstance(err, MissingPackageVersion):
                    # try and load other version of package?
                    err._was_handled = True
                    pass
        
        # instead of upgrading, may wish to load the old version of
        # the package if possible
        if load_other_versions:
            process_package_versions(root_exceptions)

        def process_package_exceptions(exception_set, pipeline):
            new_actions = []
            package_errs = {}
            for err in exception_set:
                if err._was_handled:
                    continue
                # print '+++ trying to fix', str(err)
                if isinstance(err, InvalidPipeline):
                    id_scope = IdScope(1, {Group.vtType: Module.vtType,
                                           Abstraction.vtType: Module.vtType})
                    id_remap = {}
                    new_pipeline = err._pipeline.do_copy(True, id_scope, 
                                                         id_remap)
                    new_exception_set = []
                    for sub_err in err.get_exception_set():
                        key = (Module.vtType, sub_err._module_id)
                        if key in id_remap:
                            sub_err._module_id = id_remap[key]
                            new_exception_set.append(sub_err)
                        else:
                            new_exception_set.append(sub_err)
                            
                    # set id to None so db saves correctly
                    new_pipeline.id = None
                    old_id_scope = self.id_scope
                    self.id_scope = id_scope
                    inner_actions = \
                        process_package_exceptions(new_exception_set,
                                                   new_pipeline)
                    self.id_scope = old_id_scope
                    if len(inner_actions) > 0:
                        # create action that recreates group/subworkflow
                        old_module = pipeline.modules[err._module_id]
                        if old_module.is_group():
                            my_actions = \
                                UpgradeWorkflowHandler.replace_group(
                                self, pipeline, old_module.id, new_pipeline)
                            for action in my_actions:
                                pipeline.perform_action(action)
                            new_actions.extend(my_actions)
# This code shouldn't ever be reachable because invalid abstraction pipelines are handled when they're initially loaded.
#                        elif old_module.is_abstraction():
#                            # add new version to the abstraction
#                            # then update the current pipeline by replacing
#                            # abstraction module
#
#                            # FIXME finish this code
#                            my_actions = \
#                                UpgradeWorkflowHandler.replace_abstraction(
#                                self, pipeline, old_module.id, inner_actions)
#                            for action in my_actions:
#                                pipeline.perform_action(action)
#                            new_actions.extend(my_actions)
                        
                elif (isinstance(err, MissingModule) or 
                      isinstance(err, MissingPackageVersion) or 
                      isinstance(err, MissingModuleVersion)):
                    if err._identifier not in package_errs:
                        package_errs[err._identifier] = []
                    package_errs[err._identifier].append(err)

            for identifier, err_list in package_errs.iteritems():
                try:
                    pkg = pm.get_package_by_identifier(identifier)
                except Exception, e:
                    # cannot get the package we need
                    continue
                details = '\n'.join(str(e) for e in err_list)
                debug.log('Processing upgrades in package "%s"' %
                          identifier, details)
                if pkg.can_handle_all_errors():
                    try:
                        actions = pkg.handle_all_errors(self, err_list, 
                                                        pipeline)
                        if actions is not None:
                            for action in actions:
                                pipeline.perform_action(action)
                            new_actions.extend(actions)
                            for err in err_list:
                                err._was_handled = True
                    except Exception, new_e:
                        new_exceptions.append(new_e)
                        if not report_all_errors:
                            return new_actions
#                 elif pkg.can_handle_upgrades():
#                     print '  handle upgrades'
#                     for err in err_list:
#                         try:
#                             actions = pkg.handle_module_upgrade_request(
#                                 self, err._module_id, pipeline)
#                             if actions is not None:
#                                 print 'handled', pipeline.modules[err._module_id].name
#                                 for action in actions:
#                                     pipeline.perform_action(action)
#                                 new_actions.extend(actions)
#                                 print 'OK'
#                                 err._was_handled = True
#                         except Exception, new_e:
#                             new_exceptions.append(new_e)
#                             if not report_all_errors:
#                                 return
                else:
                    # print '  default upgrades'
                    # process default upgrades
                    # handler = UpgradeWorkflowHandler(self, pipeline)
                    for err in err_list:
                        try:
                            actions = UpgradeWorkflowHandler.dispatch_request(
                                self, err._module_id, pipeline)
                            if actions is not None:
                                for action in actions:
                                    pipeline.perform_action(action)
                                new_actions.extend(actions)
                                err._was_handled = True
                        except Exception, new_e:
                            import traceback
                            traceback.print_exc()
                            new_exceptions.append(new_e)

                if pkg.can_handle_missing_modules():
                    for err in err_list + new_exceptions:
                        if hasattr(err, '_was_handled') and err._was_handled:
                            continue
                        if isinstance(err, MissingModule):
                            try:
                                res = pkg.handle_missing_module(self, 
                                                                err._module_id,
                                                                pipeline)
                                # need backward compatibility
                                if res is True:
                                    err._was_handled = True
                                elif res is False:
                                    pass
                                else:
                                    actions = res
                                    if actions is not None:
                                        for action in actions:
                                            pipeline.perform_action(action)
                                        new_actions.extend(actions)
                                        err._was_handled = True
                            except Exception, new_e:
                                new_exceptions.append(new_e)
                                if not report_all_errors:
                                    return new_actions
            return new_actions

        if get_vistrails_configuration().check('upgradeOn'):
            cur_pipeline = copy.copy(e._pipeline)
            # note that cur_pipeline is modified to be the result of
            # applying the actions in new_actions
            new_actions = process_package_exceptions(root_exceptions, 
                                                     cur_pipeline)
        else:
            new_actions = []
            cur_pipeline = e._pipeline

        if len(new_actions) > 0:
            upgrade_action = self.create_upgrade_action(new_actions)
            if get_vistrails_configuration().check('upgradeDelay') and not force_no_delay:
                self._delayed_actions.append(upgrade_action)
            else:
                vistrail.add_action(upgrade_action, new_version, 
                                    self.current_session)
                vistrail.set_upgrade(new_version, str(upgrade_action.id))
                if get_vistrails_configuration().check("migrateTags"):
                    self.migrate_tags(new_version, upgrade_action.id, vistrail)
                new_version = upgrade_action.id
                self.set_changed(True)
                self.recompute_terse_graph()

        def check_exceptions(exception_set):
            unhandled_exceptions = []
            for err in exception_set:
                if isinstance(err, InvalidPipeline):
                    sub_exceptions = check_exceptions(err.get_exception_set())
                    if len(sub_exceptions) > 0:
                        new_err = InvalidPipeline(sub_exceptions, 
                                                  err._pipeline,
                                                  err._version)
                        unhandled_exceptions.append(new_err)
                else:
                    if not err._was_handled:
                        unhandled_exceptions.append(err)
            return unhandled_exceptions

        left_exceptions = check_exceptions(root_exceptions)
        if len(left_exceptions) > 0 or len(new_exceptions) > 0:
            details = '\n'.join(str(e) for e in left_exceptions + \
                                    new_exceptions)
            debug.critical("Some exceptions could not be handled", details)
            raise InvalidPipeline(left_exceptions + new_exceptions, 
                                  cur_pipeline, new_version)
        return (new_version, cur_pipeline)

    def validate(self, pipeline, raise_exception=True):
        vistrail_vars = self.get_vistrail_variables()
        pipeline.validate(raise_exception, vistrail_vars)
    
    def do_version_switch(self, new_version, report_all_errors=False, 
                          do_validate=True, from_root=False):
        """ do_version_switch(new_version: int,
                              resolve_all_errors: boolean) -> None        
        Change the current vistrail version into new_version, reporting
        either the first error or all errors.
        
        """

        # This is tricky code, so watch carefully before you change
        # it.  The biggest problem is that we want to perform state
        # changes only after all exceptions have been handled, but
        # creating a pipeline every time is too slow. The solution
        # then is to mutate currentPipeline, and in case exceptions
        # are thrown, we roll back by rebuilding the pipeline from
        # scratch as the first thing on the exception handler, so to
        # the rest of the exception handling code, things look
        # stateless.

        def get_cost(descendant, ancestor):
            cost = 0
            am = self.vistrail.actionMap
            if descendant == -1:
                descendant = 0
            while descendant != ancestor:
                descendant = am[descendant].parent
                cost += 1
            return cost
        
        def switch_version(version, allow_fail=False):
            if self.current_version != -1 and not self.current_pipeline:
                debug.warning("current_version is not -1 and "
                              "current_pipeline is None")
            if version != self.current_pipeline:
                # clear delayed actions
                # FIXME: invert the delayed actions and integrate them into
                # the general_action_chain?
                if len(self._delayed_actions) > 0:
                    self._delayed_actions = []
                    self.current_pipeline = Pipeline()
                    self.current_version = 0
            if version == -1:
                return None

            # now we reuse some existing pipeline, even if it's the
            # empty one for version zero
            #
            # The available pipelines are in self._pipelines, plus
            # the current pipeline.
            # Fast check: do we have to change anything?
            if from_root:
                result = self.vistrail.getPipeline(version)
            elif version == self.current_version:
                # we don't even need to check connection specs or
                # registry
                return self.current_pipeline
            # Fast check: if target is cached, copy it and we're done.
            elif version in self._pipelines:
                result = copy.copy(self._pipelines[version])
            else:
                # Find the closest upstream pipeline to the current one
                cv = self._current_full_graph.inverse_immutable().closest_vertex
                closest = cv(version, self._pipelines)
                cost_to_closest_version = get_cost(version, closest)
                # Now we have to decide between the closest pipeline
                # to version and the current pipeline
                shared_parent = getSharedRoot(self.vistrail, 
                                              [self.current_version, 
                                               version])
                cost_common_to_old = get_cost(self.current_version, 
                                              shared_parent)
                cost_common_to_new = get_cost(version, shared_parent)
                cost_to_current_version = cost_common_to_old + \
                    cost_common_to_new
                # FIXME I'm assuming copying the pipeline has zero cost.
                # Formulate a better cost model
                if cost_to_closest_version < cost_to_current_version:
                    if closest == 0:
                        result = self.vistrail.getPipeline(version)
                    else:
                        result = copy.copy(self._pipelines[closest])
                        action = self.vistrail.general_action_chain(closest, 
                                                                    version)
                        result.perform_action(action)
                else:
                    action = \
                        self.vistrail.general_action_chain(self.current_version,
                                                           version)
                    if self.current_version == -1 or self.current_version == 0:
                        result = Pipeline()
                    else:
                        result = copy.copy(self.current_pipeline)
                    result.perform_action(action)
                if self._cache_pipelines and \
                        self.vistrail.has_tag(long(version)):
                    # stash a copy for future use
                    if do_validate:
                        try:
                            self.validate(result)
                        except InvalidPipeline:
                            if not allow_fail:
                                raise
                        else:
                            self._pipelines[version] = copy.copy(result)
                    else:
                        self._pipelines[version] = copy.copy(result)
            if do_validate:
                try:
                    self.validate(result)
                except InvalidPipeline:
                    if not allow_fail:
                        raise
            return result
        # end switch_version

        try:
            self.current_pipeline = switch_version(new_version)
            self.current_version = new_version
        except InvalidPipeline, e:
            # print 'EXCEPTION'
            # print e
            new_error = None

            # DAK !!! don't need to rollback anymore!!!!
            # we don't update self.current_pipeline until we actually
            # get the result back

            start_version = new_version
            upgrade_version = self.vistrail.get_upgrade(new_version)
            was_upgraded = False
            if upgrade_version is not None:
                try:
                    upgrade_version = int(upgrade_version)
                    if (upgrade_version in self.vistrail.actionMap and \
                            not self.vistrail.is_pruned(upgrade_version)):
                        self.current_pipeline = switch_version(upgrade_version)
                        new_version = upgrade_version
                        self.current_version = new_version
                        # print 'self.current_version:', self.current_version
                        was_upgraded = True
                except InvalidPipeline:
                    # try to handle using the handler and create
                    # new upgrade
                    pass
            if not was_upgraded:
                try:
                    try:
                        (new_version, pipeline) = \
                            self.handle_invalid_pipeline(e, new_version,
                                                         self.vistrail,
                                                         report_all_errors)
                    except InvalidPipeline, e:
                        pipeline = e._pipeline
                    # check that we handled the invalid pipeline
                    # correctly
                    try:
                        self.validate(pipeline)
                    # this means that there was a new exception after handling 
                    # the invalid pipeline and we should handle it again.    
                    except InvalidPipeline, e:
                        (new_version, pipeline) = \
                                 self.handle_invalid_pipeline(e, new_version,
                                                              self.vistrail,
                                                              report_all_errors)
                        # check that we handled the invalid pipeline
                        # correctly
                    self.validate(pipeline)
                    self.current_pipeline = pipeline
                    self.current_version = new_version
                except InvalidPipeline, e:
                    # display invalid pipeline?
                    # import traceback
                    # traceback.print_exc()
                    new_error = e
                    
                    # just do the version switch, anyway, but alert the
                    # user to the remaining issues
                    self.current_pipeline = e._pipeline
                    new_version = e._version
                    self.current_version = new_version

            if new_version != start_version:
                self.invalidate_version_tree(False)
            if new_error is not None:
                raise new_error

    def change_selected_version(self, new_version, report_all_errors=True,
                                do_validate=True, from_root=False):
        try:
            self.do_version_switch(new_version, report_all_errors, 
                                   do_validate, from_root)
        except InvalidPipeline, e:
            # FIXME: do error handling through central switch that produces gui
            # or core.debug messages as specified
            def process_err(err):
                if isinstance(err, Package.InitializationFailed):
                    msg = ('Package "%s" failed during initialization. '
                           'Please contact the developer of that package '
                           'and report a bug.' % err.package.name)
                    debug.critical(msg)
                elif isinstance(err, PackageManager.MissingPackage):
                    msg = ('Cannot find package "%s" in '
                           'list of available packages. '
                           'Please install it first.' % err._identifier)
                    debug.critical(msg)
                elif issubclass(err.__class__, MissingPort):
                    msg = ('Cannot find %s port "%s" for module "%s" '
                           'in loaded package "%s". A different package '
                           'version might be necessary.') % \
                           (err._port_type, err._port_name, 
                            err._module_name, err._package_name)
                    debug.critical(msg)
                else:
                    debug.critical(str(err))                

            if report_all_errors:
                for err in e._exception_set:
                    process_err(err)
            elif len(e._exception_set) > 0:
                process_err(e._exception_set.__iter__().next())
        except Exception, e:
            import traceback
            debug.critical(str(e), traceback.format_exc())

    def write_temporary(self):
        if self.vistrail and self.changed:
            locator = self.get_locator()
            if locator:
                locator.save_temporary(self.vistrail)

    def write_abstractions(self, locator, save_bundle, abstractions, 
                           abs_save_dir):
        def make_abstraction_path_unique(abs_fname, namespace):
            # Constructs the abstraction name using the namespace to
            # prevent conflicts and copies the abstraction to the new
            # path so save_bundle has a valid file
            path, prefix, absname, old_ns, suffix = \
                self.parse_abstraction_name(abs_fname, True)
            new_abs_fname = os.path.join(abs_save_dir, 
                                         '%s%s(%s)%s' % (prefix, absname, 
                                                         namespace, suffix))
            # print " $@$@$ new_abs_fname:", new_abs_fname
            shutil.copy(abs_fname, new_abs_fname)
            return new_abs_fname

        included_abstractions = {}
        for abstraction_list in abstractions.itervalues():
            for abstraction in abstraction_list:
                abs_module = abstraction.module_descriptor.module
                namespaces = set(get_all_abs_namespaces(abstraction.vistrail))
                if abs_module is not None:
                    abs_fname = abs_module.vt_fname
                    path, prefix, abs_name, old_ns, suffix = \
                        self.parse_abstraction_name(abs_fname, True)
                    # do our indexing by abstraction name
                    # we know that abstractions with different names
                    # cannot overlap, but those that have the same
                    # name may or may not
                    if abs_name not in included_abstractions:
                        included_abstractions[abs_name] = [(abstraction, 
                                                            namespaces)]
                    else:
                        # only keep abstractions that don't repeat what
                        # others already cover
                        new_list = []
                        found = False
                        for (i_abs, i_namespaces) in \
                                included_abstractions[abs_name]:
                            if not (i_namespaces < namespaces):
                                new_list.append((i_abs, i_namespaces))
                            if i_namespaces >= namespaces:
                                found = True
                        # only add new one once
                        if not found:
                            new_list.append((abstraction, namespaces))
                        included_abstractions[abs_name] = new_list

        for abs_name, abstraction_list in included_abstractions.iteritems():
            for (abstraction, _) in abstraction_list:
                abs_module = abstraction.module_descriptor.module
                if abs_module is None:
                    continue
                abs_fname = abs_module.vt_fname
                if not os.path.exists(abs_fname):
                    # Write vistrail to disk if the file no longer
                    # exists (if temp file was deleted)
                    if abs_save_dir is None:
                        abs_save_dir = \
                            tempfile.mkdtemp(prefix='vt_abs')
                    abs_fname = os.path.join(abs_save_dir, 
                                             abstraction.name + '.xml')
                    save_abstraction(abstraction.vistrail, abs_fname)
                namespace = get_cur_abs_namespace(abstraction.vistrail)
                abs_unique_name = make_abstraction_path_unique(abs_fname,
                                                               namespace)
                save_bundle.abstractions.append(abs_unique_name)
                                
    def write_vistrail(self, locator, version=None):
        """write_vistrail(locator,version) -> Boolean
        It will return a boolean that tells if the tree needs to be 
        invalidated"""
        result = False 
        if self.vistrail and (self.changed or self.locator != locator):
            # FIXME create this on-demand?
            abs_save_dir = tempfile.mkdtemp(prefix='vt_abs')
            is_abstraction = self.vistrail.is_abstraction
            if is_abstraction and self.changed:
                # first update any names if necessary
                self.check_subpipeline_port_names()
                new_namespace = str(uuid.uuid1())
                annotation_key = get_next_abs_annotation_key(self.vistrail)
                self.vistrail.set_annotation(annotation_key, new_namespace)
            save_bundle = SaveBundle(self.vistrail.vtType)
            save_bundle.vistrail = self.vistrail
            if self.log and len(self.log.workflow_execs) > 0:
                save_bundle.log = self.log
            abstractions = self.find_abstractions(self.vistrail, True)
            self.write_abstractions(locator, save_bundle, abstractions, 
                                    abs_save_dir)
            thumb_cache = ThumbnailCache.getInstance()
            if thumb_cache.conf.autoSave:
                save_bundle.thumbnails = self.find_thumbnails(
                                           tags_only=thumb_cache.conf.tagsOnly)
            
            #mashups
            save_bundle.mashups = self._mashups
            # FIXME hack to use db_currentVersion for convenience
            # it's not an actual field
            self.vistrail.db_currentVersion = self.current_version
            if self.locator != locator:
                # check for db log
                log = Log()
                if type(self.locator) == core.db.locator.DBLocator:
                    connection = self.locator.get_connection()
                    db_log = open_vt_log_from_db(connection, 
                                                 self.vistrail.db_id)
                    Log.convert(db_log)
                    for workflow_exec in db_log.workflow_execs:
                        workflow_exec.db_id = \
                            log.id_scope.getNewId(DBWorkflowExec.vtType)
                        log.db_add_workflow_exec(workflow_exec)
                # add recent log entries
                if self.log and len(self.log.workflow_execs) > 0:
                    for workflow_exec in self.log.db_workflow_execs:
                        workflow_exec = copy.copy(workflow_exec)
                        workflow_exec.db_id = \
                            log.id_scope.getNewId(DBWorkflowExec.vtType)
                        log.db_add_workflow_exec(workflow_exec)
                if len(log.workflow_execs) > 0:
                    save_bundle.log = log
                old_locator = self.get_locator()
                self.locator = locator
                save_bundle = self.locator.save_as(save_bundle, version)
                new_vistrail = save_bundle.vistrail

                # DAK don't think is necessary since we have a new
                # namespace for an abstraction on each save
                # Unload abstractions from old namespace
                # self.unload_abstractions() 
                # Load all abstractions from new namespaces
                self.ensure_abstractions_loaded(new_vistrail, 
                                                save_bundle.abstractions) 
                if type(self.locator) == core.db.locator.DBLocator:
                    new_vistrail.db_log_filename = None
                self.set_file_name(locator.name)
                if old_locator:
                    old_locator.clean_temporaries()
                    old_locator.close()
                self.flush_pipeline_cache()
                self.change_selected_version(new_vistrail.db_currentVersion, 
                                             from_root=True)
            else:
                save_bundle = self.locator.save(save_bundle)
                new_vistrail = save_bundle.vistrail
                # Load any abstractions that were given new namespaces
                self.ensure_abstractions_loaded(new_vistrail, 
                                                save_bundle.abstractions)
            # FIXME abstractions only work with FileLocators right now
            if is_abstraction:
                new_vistrail.is_abstraction = True
                if ( type(self.locator) == core.db.locator.XMLFileLocator or
                     type(self.locator) == core.db.locator.ZIPFileLocator ):
                    filename = self.locator.name
                    if filename in self._loaded_abstractions:
                        del self._loaded_abstractions[filename]
                    # we don't know if the subworkflow should be shown
                    # if it doesn't currently exist, we don't want to add it
                    # if it does, we will replace it via upgrade module
                    # so it is not global
                    self.load_abstraction(filename, False)
                    
                    # reg = core.modules.module_registry.get_module_registry()
                    # for desc in reg.get_package_by_name('local.abstractions').descriptor_list:
                    #     print desc.name, desc.namespace, desc.version
                        
            if id(self.vistrail) != id(new_vistrail):
                new_version = new_vistrail.db_currentVersion
                self.set_vistrail(new_vistrail, locator)
                self.change_selected_version(new_version)
                result = True
            if self.log:
                self.log.delete_all_workflow_execs()
            self.set_changed(False)
            locator.clean_temporaries()

            # delete any temporary subworkflows
            try:
                for root, _, files in os.walk(abs_save_dir, topdown=False):
                    for name in files:
                        os.remove(os.path.join(root, name))
                os.rmdir(abs_save_dir)
            except OSError, e:
                raise VistrailsDBException("Can't remove %s: %s" % \
                                               (abs_save_dir, str(e)))
            return result


    def write_workflow(self, locator):
        if self.current_pipeline:
            pipeline = Pipeline()
            # pipeline.set_abstraction_map(self.vistrail.abstractionMap)
            for module in self.current_pipeline.modules.itervalues():
                # if module.vtType == AbstractionModule.vtType:
                #     abstraction = \
                #         pipeline.abstraction_map[module.abstraction_id]
                #     pipeline.add_abstraction(abstraction)
                pipeline.add_module(module)
            for connection in self.current_pipeline.connections.itervalues():
                pipeline.add_connection(connection)
            save_bundle = SaveBundle(pipeline.vtType,workflow=pipeline)
            locator.save_as(save_bundle)

    def write_log(self, locator):
        if self.log:
            if self.vistrail.db_log_filename is not None:
                log = core.db.io.merge_logs(self.log, 
                                            self.vistrail.db_log_filename)
            else:
                log = self.log
            #print log
            save_bundle = SaveBundle(log.vtType,log=log)
            locator.save_as(save_bundle)

    def read_log(self):
        """ Returns the saved log from zip or DB
        
        """
        return self.vistrail.get_log()
 
    def write_registry(self, locator):
        registry = core.modules.module_registry.get_module_registry()
        save_bundle = SaveBundle(registry.vtType, registry=registry)
        locator.save_as(save_bundle)

    def update_checkout_version(self, app=''):
        self.vistrail.update_checkout_version(app)<|MERGE_RESOLUTION|>--- conflicted
+++ resolved
@@ -848,18 +848,11 @@
 
     @vt_action
     def update_function(self, module, function_name, param_values, old_id=-1L,
-<<<<<<< HEAD
-                        aliases=[], query_methods=[]):
-        op_list = self.update_function_ops(module, function_name, param_values,
-                                           old_id, aliases=aliases,
-                                           query_methods=query_methods)
-=======
                         aliases=[], query_methods=[], should_replace=True):
         op_list = self.update_function_ops(module, function_name, param_values,
                                            old_id, aliases=aliases,
                                            query_methods=query_methods,
                                            should_replace=should_replace)
->>>>>>> 038222ae
         action = core.db.action.create_action(op_list)
         return action
 
