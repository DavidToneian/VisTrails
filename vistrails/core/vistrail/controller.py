###############################################################################
##
## Copyright (C) 2014-2015, New York University.
## Copyright (C) 2011-2014, NYU-Poly.
## Copyright (C) 2006-2011, University of Utah.
## All rights reserved.
## Contact: contact@vistrails.org
##
## This file is part of VisTrails.
##
## "Redistribution and use in source and binary forms, with or without
## modification, are permitted provided that the following conditions are met:
##
##  - Redistributions of source code must retain the above copyright notice,
##    this list of conditions and the following disclaimer.
##  - Redistributions in binary form must reproduce the above copyright
##    notice, this list of conditions and the following disclaimer in the
##    documentation and/or other materials provided with the distribution.
##  - Neither the name of the New York University nor the names of its
##    contributors may be used to endorse or promote products derived from
##    this software without specific prior written permission.
##
## THIS SOFTWARE IS PROVIDED BY THE COPYRIGHT HOLDERS AND CONTRIBUTORS "AS IS"
## AND ANY EXPRESS OR IMPLIED WARRANTIES, INCLUDING, BUT NOT LIMITED TO,
## THE IMPLIED WARRANTIES OF MERCHANTABILITY AND FITNESS FOR A PARTICULAR
## PURPOSE ARE DISCLAIMED. IN NO EVENT SHALL THE COPYRIGHT HOLDER OR
## CONTRIBUTORS BE LIABLE FOR ANY DIRECT, INDIRECT, INCIDENTAL, SPECIAL,
## EXEMPLARY, OR CONSEQUENTIAL DAMAGES (INCLUDING, BUT NOT LIMITED TO,
## PROCUREMENT OF SUBSTITUTE GOODS OR SERVICES; LOSS OF USE, DATA, OR PROFITS;
## OR BUSINESS INTERRUPTION) HOWEVER CAUSED AND ON ANY THEORY OF LIABILITY,
## WHETHER IN CONTRACT, STRICT LIABILITY, OR TORT (INCLUDING NEGLIGENCE OR
## OTHERWISE) ARISING IN ANY WAY OUT OF THE USE OF THIS SOFTWARE, EVEN IF
## ADVISED OF THE POSSIBILITY OF SUCH DAMAGE."
##
###############################################################################
from __future__ import division

import copy
from itertools import izip
import os
import uuid
import re
import shutil
import tempfile

from vistrails.core.configuration import get_vistrails_configuration
import vistrails.core.db.action
import vistrails.core.db.io
import vistrails.core.db.locator
from vistrails.core import debug
from vistrails.core.data_structures.graph import Graph
from vistrails.core.interpreter.default import get_default_interpreter
from vistrails.core.vistrail.job import JobMonitor
from vistrails.core.layout.workflow_layout import WorkflowLayout, \
    Pipeline as LayoutPipeline, Defaults as LayoutDefaults
from vistrails.core.log.controller import LogController, DummyLogController
from vistrails.core.log.log import Log
from vistrails.core.modules.abstraction import identifier as abstraction_pkg, \
    version as abstraction_ver
from vistrails.core.modules.basic_modules import identifier as basic_pkg
from vistrails.core.modules.module_descriptor import ModuleDescriptor
import vistrails.core.modules.module_registry
from vistrails.core.modules.module_registry import ModuleRegistryException, \
    MissingModuleVersion, MissingModule, MissingPackageVersion, MissingPort, \
    MissingPackage, PortsIncompatible
from vistrails.core.modules.package import Package
from vistrails.core.modules.sub_module import new_abstraction, read_vistrail, \
    get_all_abs_namespaces, get_cur_abs_namespace, get_next_abs_annotation_key, save_abstraction, parse_abstraction_name
from vistrails.core.packagemanager import get_package_manager
import vistrails.core.packagerepository
from vistrails.core.thumbnails import ThumbnailCache
from vistrails.core.upgradeworkflow import UpgradeWorkflowHandler, UpgradeWorkflowError
from vistrails.core.utils import VistrailsInternalError, PortAlreadyExists, DummyView, \
    InvalidPipeline
from vistrails.core.system import vistrails_default_file_type, \
    get_vistrails_directory
from vistrails.core.vistrail.abstraction import Abstraction
from vistrails.core.vistrail.action import Action
from vistrails.core.vistrail.annotation import Annotation
from vistrails.core.vistrail.connection import Connection
from vistrails.core.vistrail.group import Group
from vistrails.core.vistrail.location import Location
from vistrails.core.vistrail.module import Module
from vistrails.core.vistrail.module_control_param import ModuleControlParam
from vistrails.core.vistrail.module_function import ModuleFunction
from vistrails.core.vistrail.module_param import ModuleParam
from vistrails.core.vistrail.pipeline import Pipeline
from vistrails.core.vistrail.port import Port
from vistrails.core.vistrail.port_spec import PortSpec
from vistrails.core.vistrail.port_spec_item import PortSpecItem
from vistrails.core.vistrail.vistrail import Vistrail
from vistrails.core.theme import DefaultCoreTheme
from vistrails.db import VistrailsDBException
from vistrails.db.domain import IdScope, DBWorkflowExec
from vistrails.db.services.bundle import VistrailBundle, BundleObj, \
    LogXMLSerializer, WorkflowBundle, LogBundle, RegistryBundle
from vistrails.db.services.io import create_temp_folder, remove_temp_folder
from vistrails.db.services.io import SaveBundle, open_vt_log_from_db
from vistrails.db.services.vistrail import getSharedRoot
from vistrails.core.utils import any


def vt_action(description_or_f=None):
    def get_f(f, description=None):
        def new_f(self, *args, **kwargs):
            self.flush_delayed_actions()
            action = f(self, *args, **kwargs)
            if action is not None:
                self.add_new_action(action, description)
                self.perform_action(action)
            return action
        return new_f

    if isinstance(description_or_f, basestring):
        d = description_or_f
        def wrap(f):
            return get_f(f, d)
        return wrap
    else:
        return get_f(description_or_f)

class CompareThumbnailsError(Exception):

    def __init__(self, msg, first=None, second=None):
        Exception.__init__(self, msg)
        self._msg = msg
        self._first = first
        self._second = second
        
    def __str__(self):
        return "Comparing thumbnails failed.\n%s\n%s\n%s" % \
            (self._msg, self._first, self._second)

def dot_escape(s):
    return '"%s"' % s.replace('\\', '\\\\').replace('"', '\\"')

custom_color_key = '__color__'

custom_color_fmt = re.compile(r'^([0-9]+) *, *([0-9]+) *, *([0-9]+)$')

def parse_custom_color(color):
    m = custom_color_fmt.match(color)
    if not m:
        raise ValueError("Color annotation doesn't match format")
    return tuple(int(m.group(i)) for i in xrange(1, 4))

class VistrailController(object):
    def __init__(self, vistrail=None, locator=None, abstractions=None, 
                 thumbnails=None, mashups=None, id_scope=None, 
                 set_log_on_vt=True, auto_save=True, bundle=None):
        self.vistrail = None
        self.locator = None
        self._auto_save = auto_save
        self.name = ''
        self.file_name = ''
        self.is_abstraction = False
        self.changed = False
        self._upgrade_rev_map = None

        # if _cache_pipelines is True, cache pipelines to speed up
        # version switching
        self._cache_pipelines = True
        self.flush_pipeline_cache()
        self._current_full_graph = None
        self._current_terse_graph = None
        self.show_upgrades = False
        self.num_versions_always_shown = 1

        # if self.search is True, vistrail is currently being searched
        self.search = None
        self.search_str = None
        # If self.refine is True, search mismatches are hidden instead
        # of ghosted
        self.refine = False
        self.full_tree = False

        self._asked_packages = set()
        self._delayed_actions = []
        self._delayed_paramexps = []
        self._delayed_mashups = []
        self._loaded_abstractions = {}
        
        # This will just store the mashups in memory and send them to Bundle
        # when writing the vistrail
        self._mashups = []

        # this is a reference to the current parameter exploration
        self.current_parameter_exploration = None
        
        # theme used to estimate module size for layout
        self.layoutTheme = DefaultCoreTheme()
        
        # job monitor
        self.jobMonitor = None

        # bundle associated with this controller
        self.bundle = None

        self.set_vistrail(vistrail, locator,
                          abstractions=abstractions, 
                          thumbnails=thumbnails,
                          mashups=mashups,
                          id_scope=id_scope, 
                          set_log_on_vt=set_log_on_vt,
                          bundle=bundle)

    # allow gui.vistrail_controller to reference individual views
    def _get_current_version(self):
        return self._current_version
    def _set_current_version(self, version):
        self._current_version = version
    current_version = property(_get_current_version, _set_current_version)

    def _get_current_base_version(self):
        version = self.current_version
        if self._upgrade_rev_map:
            return self._upgrade_rev_map.get(version, version)
        else:
            return version
    current_base_version = property(_get_current_base_version)

    def _get_current_pipeline(self):
        return self._current_pipeline
    def _set_current_pipeline(self, pipeline):
        self._current_pipeline = pipeline
    current_pipeline = property(_get_current_pipeline, _set_current_pipeline)

    def flush_pipeline_cache(self):
        self._pipelines = {0: Pipeline()}

    def logging_on(self):
        return get_vistrails_configuration().check('executionLog')
            
    def get_logger(self):
        if self.logging_on():
            return LogController(self.log)
        else:
            return DummyLogController
        
    def get_locator(self):
        return self.locator
    
    def set_vistrail(self, vistrail, locator, abstractions=None, 
                     thumbnails=None, mashups=None, id_scope=None,
                     set_log_on_vt=True, bundle=None):
        jobs = None
        if bundle is not None:
            self.bundle = bundle
            # Use bundle objects as default
            (vistrail, abstractions, thumbnails, mashups, jobs) = \
                (vistrail or bundle.vistrail.obj,
                 abstractions or [a.obj for a in bundle.abstractions],
                 thumbnails or [t.obj for t in bundle.thumbnails],
                 mashups or [m.obj for m in bundle.mashups],
                 bundle.job and bundle.job.obj)

        if vistrail:
            self.vistrail = vistrail
        self.id_scope = id_scope
        self.current_session = -1
        self.log = Log()
        if self.vistrail is not None:
            self.id_scope = self.vistrail.idScope
            self.current_session = self.vistrail.idScope.getNewId("session")
            self.vistrail.current_session = self.current_session
            if set_log_on_vt:
                self.vistrail.log = self.log
            if abstractions is not None:
                self.ensure_abstractions_loaded(self.vistrail, abstractions)
            if thumbnails is not None:
                ThumbnailCache.getInstance().add_entries_from_files(thumbnails)
            if mashups is not None:
                self._mashups = mashups
<<<<<<< HEAD
            job_annotation = vistrail.get_annotation('__jobs__')
            self.jobMonitor = JobMonitor(job_annotation and job_annotation.value)
        else:
            self.jobMonitor = JobMonitor()
=======
            if not jobs:
                # <2.2 stored jobs as annotations
                jobs = vistrail.get_annotation('__jobs__')
                jobs = jobs and jobs.value
            self.jobMonitor = JobMonitor(jobs)

            if bundle is not None:
                # call package hooks
                from vistrails.core.packagemanager import get_package_manager
                pm = get_package_manager()
                for package in pm.enabled_package_list():
                    package.loadVistrailFileHook(self, bundle)
>>>>>>> db3d4fd3

        self.current_version = -1
        self.current_pipeline = Pipeline()
        if self.locator != locator and self.locator is not None:
            self.locator.clean_temporaries()
        self.locator = locator
        if self.locator is not None:
            self.set_file_name(locator.name)
        else:
            self.set_file_name('')
        if self.locator and self.locator.has_temporaries():
            self.set_changed(True)
        if self.vistrail is not None:
            self.recompute_terse_graph()

    def close_vistrail(self, locator):
        if not self.vistrail.is_abstraction:
            self.unload_abstractions()
        if locator is not None:
            locator.clean_temporaries()
            locator.close()

    def cleanup(self):
        pass

    def set_id_scope(self, id_scope):
        self.id_scope = id_scope

    def set_changed(self, changed):
        """ set_changed(changed: bool) -> None
        Set the current state of changed and emit signal accordingly
        
        """
        if changed!=self.changed:
            self.changed = changed
        
    def set_file_name(self, file_name):
        """ set_file_name(file_name: str) -> None
        Change the controller file name
        
        """
        if file_name is None:
            file_name = ''
        if self.file_name!=file_name:
            self.file_name = file_name
            self.name = os.path.split(file_name)[1]
            if self.name=='':
                self.name = 'untitled%s'%vistrails_default_file_type()
                
    def check_alias(self, name):
        """check_alias(alias) -> Boolean 
        Returns True if current pipeline has an alias named name """
        # FIXME Why isn't this call on the pipeline?
        return self.current_pipeline.has_alias(name)
    
    def check_vistrail_variable(self, name):
        """check_vistrail_variable(var) -> Boolean
        Returns True if vistrail has a variable named name """
        if self.vistrail:
            return self.vistrail.has_vistrail_var(name)
        return False
    
    def set_vistrail_variable(self, name, value=None, set_changed=True):
        """set_vistrail_variable(var) -> Boolean
        Returns True if vistrail variable was changed """
        if self.vistrail:
            changed = self.vistrail.set_vistrail_var(name, value)
            if changed and set_changed:
                self.set_changed(changed)
            return changed
        return False

    def get_vistrail_variable(self, name):
        if self.vistrail:
            return self.vistrail.get_vistrail_var(name)
        return None

    def has_vistrail_variable_with_uuid(self, uuid):
        if self.vistrail:
            return self.vistrail.db_has_vistrailVariable_with_uuid(uuid)
        return None

    def get_vistrail_variable_by_uuid(self, uuid):
        if self.vistrail:
            return self.vistrail.db_get_vistrailVariable_by_uuid(uuid)
        return None
 
    def get_vistrail_variables(self):
        """get_vistrail_variables() -> list
        Returns the list of vistrail variables """
        if self.vistrail:
            return self.vistrail.vistrail_vars
        return []
    
    def find_vistrail_var_module(self, var_uuid):
        for m in self.current_pipeline.modules.itervalues():
            if m.is_vistrail_var() and m.get_vistrail_var() == var_uuid:
                return m
        return None

    def get_vistrail_var_pairs(self, to_module, port_name, var_uuid=None):
        connections = self.get_connections_to(self.current_pipeline, 
                                              [to_module.id], port_name)
        pipeline = self.current_pipeline
        v_pairs = {}
        for connection in connections:
            m = pipeline.modules[connection.source.moduleId]
            if m.is_vistrail_var():
                if var_uuid is None or m.get_vistrail_var() == var_uuid:
                    if m.id not in v_pairs:
                        v_pairs[m.id] = []
                    v_pairs[m.id].append(connection)
        return v_pairs

    def create_vistrail_var_module(self, descriptor, x, y, var_uuid):
        m = self.create_module_from_descriptor(descriptor, x, y)
        a = Annotation(id=self.id_scope.getNewId(Annotation.vtType),
                       key=Module.VISTRAIL_VAR_ANNOTATION,
                       value=var_uuid)
        m.add_annotation(a)
        f = self.create_function(m, "value")
        m.add_function(f)
        return m

    def check_vistrail_var_connected(self, v_module, to_module, to_port):
        connections = self.get_connections_to(self.current_pipeline, 
                                              [to_module.id], to_port)
        for connection in connections:
            if connection.source.moduleId == v_module.id:
                return True
        return False

    def check_has_vistrail_var_connected(self, to_module, port_name):
        connections = self.get_connections_to(self.current_pipeline, 
                                              [to_module.id], port_name)
        pipeline = self.current_pipeline
        for connection in connections:
            if pipeline.modules[connection.source.moduleId].is_vistrail_var():
                return True
        return False

    @vt_action("Connected vistrail variable")
    def connect_vistrail_var_action(self, connection, module=None):
        ops = []
        if module is not None:
            ops.append(('add', module))
        ops.append(('add', connection))
        action = vistrails.core.db.action.create_action(ops)
        return action
        
    def connect_vistrail_var(self, descriptor, var_uuid,
                             to_module, to_port, x, y):
        ops = []
        new_module = None
        v_module = self.find_vistrail_var_module(var_uuid)
        if v_module is None:
            v_module = self.create_vistrail_var_module(descriptor, x, y, 
                                                       var_uuid)
            new_module = v_module
        elif self.check_vistrail_var_connected(v_module, to_module, to_port):
            return (None, None)

        c = self.create_connection(v_module, "value", to_module, to_port)
        action = self.connect_vistrail_var_action(c, new_module)
        return (c, new_module)

    def delete_modules_and_connections(self, modules, connections):
        ops = []
        ops.extend([('delete', c) for c in connections])
        ops.extend([('delete', m) for m in modules])
        if len(ops) > 0:
            action = vistrails.core.db.action.create_action(ops)
            return action
        return None

    @vt_action("Disconnected vistrail variable")
    def disconnect_vistrail_vars(self, modules, connections):
        return self.delete_modules_and_connections(modules, connections)

    def get_disconnect_vistrail_vars(self, to_module, to_port, 
                                     to_var_uuid=None):
        to_delete_modules = []
        to_delete_conns = []
        v_pairs = self.get_vistrail_var_pairs(to_module, to_port, to_var_uuid)
        for (v_module_id, v_conns) in v_pairs.iteritems():
            to_delete_conns.extend(v_conns)
            total_conns = self.get_connections_from(self.current_pipeline,
                                                    [v_module_id])
            # remove v_module if it isn't connected to others
            if (len(total_conns) - len(v_conns)) < 1:
                to_delete_modules.append(
                    self.current_pipeline.modules[v_module_id])

        # action = self.delete_modules_and_connections(to_delete_modules,
        #                                              to_delete_conns)
        # if action:
        #     self.vistrail.change_description("Disconnected Vistrail Variables",
        #                                      action.id)
        return (to_delete_modules, to_delete_conns)

    def get_connected_vistrail_vars(self, module_ids, to_delete=False):
        """get_connected_vistrail_vars(module_ids: list, to_delete: bool)->list

        Returns the vistrail variables connected to the specified module_id:s
        If to_delete is true we exclude modules that have connections to
        modules not in the module_ids list

        """
        vv_modules = {}
        connections = self.get_connections_to(self.current_pipeline, 
                                              module_ids)
        pipeline = self.current_pipeline
        final_connections = []
        for connection in connections:
            m = pipeline.modules[connection.source.moduleId]
            if m.is_vistrail_var():
                if m.id not in vv_modules:
                    vv_modules[m.id] = []
                vv_modules[m.id].append(connection)
                final_connections.append(connection.id)
        if to_delete:
            for module_id, connections in vv_modules.items():
                total_conns = self.get_connections_from(self.current_pipeline,
                                                        [module_id])
                if len(total_conns) != len(connections):
                    # there are connections to other modules so don't delete
                    del vv_modules[module_id]
        return vv_modules.keys(), final_connections

    def getParameterExplorationById(self, id):
        """ getParameterExplorationById(self, id) -> ParameterExploration
        Returns a ParameterExploration given its id
        """
        if self.vistrail and \
           self.vistrail.db_has_parameter_exploration_with_id(id):
            return  self.vistrail.db_get_parameter_exploration_by_id(id)
        return None

    def getLatestParameterExplorationByVersion(self, id):
        """ getLatestParameterExplorationByVersion(self, version) ->
                                                        ParameterExploration
        Returns a parameter exploration given its action_id and
        that it has not been named
        """
        for i in xrange(len(self.vistrail.db_parameter_explorations)):
            pe = self.vistrail.db_parameter_explorations[i]
            if pe.action_id == id and not pe.name:
                return pe
        return None

    def invalidate_version_tree(self, *args, **kwargs):
        """ invalidate_version_tree(self, *args, **kwargs) -> None
        Does nothing, gui/vistrail_controller.py does, though
        """
        pass

    ##########################################################################
    # Actions, etc

    def has_move_actions(self):
        return False
    
    def flush_move_actions(self):
        return False

    def migrate_tags(self, from_version, to_version, vistrail=None):
        if vistrail is None:
            vistrail = self.vistrail
        tag = vistrail.get_tag(from_version)
        if tag:
            vistrail.set_tag(from_version, "")
            vistrail.set_tag(to_version, tag)
        notes = vistrail.get_notes(from_version)
        if notes:
            vistrail.set_notes(from_version, "")
            vistrail.set_notes(to_version, notes)

    def flush_delayed_actions(self):
        start_version = self.current_version
        desc_key = Action.ANNOTATION_DESCRIPTION
        added_upgrade = False
        should_migrate_tags = get_vistrails_configuration().check("migrateTags")
        for action in self._delayed_actions:
            self.vistrail.add_action(action, start_version,
                                     self.current_session)
            # HACK to populate upgrade information
            if (action.has_annotation_with_key(desc_key) and
                action.get_annotation_by_key(desc_key).value == 'Upgrade'):
                self.vistrail.set_upgrade(start_version, str(action.id))
            if should_migrate_tags:
                self.migrate_tags(start_version, action.id)
            self.current_version = action.id
            start_version = action.id
            added_upgrade = True
        for pe in self._delayed_paramexps:
            pe.action_id = self.current_version
            self.vistrail.db_add_parameter_exploration(pe)
        for mashup in self._delayed_mashups:
            # mashup is a mashuptrail.
            # We need to update all action id references.
            mashup.vtVersion = self.current_version
            for action in mashup.actions:
                action.mashup.version = self.current_version
            self._mashups.append(mashup)

            #self.vistrail.db_add_parameter_exploration(pe)
        # We have to do moves after the delayed actions because the pipeline
        # may have been updated
        added_moves = self.flush_move_actions()
        self._delayed_actions = []
        self._delayed_paramexps = []
        self._delayed_mashups = []
        if added_upgrade or added_moves:
            self.recompute_terse_graph()
            self.invalidate_version_tree(False)

    def perform_action(self, action, do_validate=True, raise_exception=False):
        """ performAction(action: Action) -> timestep

        Performs given action on current pipeline.

        By default, the resulting pipeline will get validated, but no exception
        will be raised if it is invalid. However you will get these on your
        next call to change_selected_version().
        """
        if action is not None:
            self.current_pipeline.perform_action(action)
            self.current_version = action.db_id
            if do_validate:
                self.validate(self.current_pipeline, raise_exception)
            return action.db_id
        return None

    def add_new_action(self, action, description=None):
        """add_new_action(action) -> None

        Call this function to add a new action to the vistrail being
        controlled by the vistrailcontroller.

        FIXME: In the future, this function should watch the vistrail
        and get notified of the change.

        """
        if action is not None:
            if self.current_version == -1:
                self.change_selected_version(0)
            self.vistrail.add_action(action, self.current_version, 
                                     self.current_session)
            if description is not None:
                self.vistrail.change_description(description, action.id)
            self.current_version = action.db_id
            self.set_changed(True)
            self.recompute_terse_graph()
            
    def create_module_from_descriptor(self, *args, **kwargs):
        return self.create_module_from_descriptor_static(self.id_scope,
                                                         *args, **kwargs)

    @staticmethod
    def create_module_from_descriptor_static(id_scope, descriptor, 
                                             x=0.0, y=0.0, 
                                             internal_version=-1,
                                             use_desc_pkg_version=False):
        reg = vistrails.core.modules.module_registry.get_module_registry()
        if not use_desc_pkg_version:
            package = reg.get_package_by_name(descriptor.identifier)
            pkg_version = package.version
        else:
            pkg_version = descriptor.package_version
        loc_id = id_scope.getNewId(Location.vtType)
        location = Location(id=loc_id,
                            x=x, 
                            y=y,
                            )
        if internal_version > -1:
            # only get the current namespace if this is a local subworkflow
            if descriptor.identifier == abstraction_pkg:
                namespace = get_cur_abs_namespace(descriptor.module.vistrail)
            else:
                namespace = descriptor.namespace
            abstraction_id = id_scope.getNewId(Abstraction.vtType)
            module = Abstraction(id=abstraction_id,
                                 name=descriptor.name,
                                 package=descriptor.identifier,
                                 namespace=namespace,
                                 version=pkg_version,
                                 location=location,
                                 internal_version=internal_version,
                                 )
        elif descriptor.identifier == basic_pkg and \
                descriptor.name == 'Group':
            group_id = id_scope.getNewId(Group.vtType)
            module = Group(id=group_id,
                           name=descriptor.name,
                           package=descriptor.identifier,
                           namespace=descriptor.namespace,
                           version=pkg_version,
                           location=location,
                           )
        else:
            module_id = id_scope.getNewId(Module.vtType)
            module = Module(id=module_id,
                            name=descriptor.name,
                            package=descriptor.identifier,
                            namespace=descriptor.namespace,
                            version=pkg_version,
                            location=location,
                            )
        module.is_valid = True
        return module

    def create_module(self, *args, **kwargs):
        return self.create_module_static(self.id_scope, *args, **kwargs)

    @staticmethod
    def create_module_static(id_scope, identifier, name, namespace='', 
                             x=0.0, y=0.0, internal_version=-1):
        reg = vistrails.core.modules.module_registry.get_module_registry()
        d = reg.get_descriptor_by_name(identifier, name, namespace)
        static_call = VistrailController.create_module_from_descriptor_static
        return static_call(id_scope, d, x, y, internal_version)

    def create_old_module(self, *args, **kwargs):
        return self.create_old_module_static(self.id_scope, *args, **kwargs)

    @staticmethod
    def create_old_module_static(id_scope, identifier, name, namespace='', 
                                 version='', x=0.0, y=0.0, internal_version=-1):
        dummy_d = ModuleDescriptor(name=name, 
                                   package=identifier, 
                                   namespace=namespace, 
                                   package_version=version, 
                                   internal_version=internal_version)
        return VistrailController.create_module_from_descriptor_static(
            id_scope, dummy_d, x, y, internal_version, True)

    def create_connection_from_ids(self, output_id, output_port_spec,
                                       input_id, input_port_spec):
        output_module = self.current_pipeline.modules[output_id]
        input_module = self.current_pipeline.modules[input_id]
        return self.create_connection(output_module, output_port_spec, 
                                      input_module, input_port_spec)

    def create_connection(self, *args, **kwargs):
        return self.create_connection_static(self.id_scope, *args, **kwargs)

    @staticmethod
    def create_connection_static(id_scope, output_module, output_port_spec,
                                 input_module, input_port_spec):     
        if isinstance(output_port_spec, basestring):
            output_port_spec = \
                output_module.get_port_spec(output_port_spec, 'output')
        if isinstance(input_port_spec, basestring):
            input_port_spec = \
                input_module.get_port_spec(input_port_spec, 'input')            
        if output_port_spec is None:
            raise VistrailsInternalError("output port spec is None")
        if input_port_spec is None:
            raise VistrailsInternalError("input port spec is None")
        reg = vistrails.core.modules.module_registry.get_module_registry()
        if not reg.ports_can_connect(output_port_spec, input_port_spec):
            raise PortsIncompatible(output_module.package,
                                    output_module.name,
                                    output_module.namespace,
                                    output_port_spec.name,
                                    input_module.package,
                                    input_module.name,
                                    input_module.namespace,
                                    input_port_spec.name)
        output_port_id = id_scope.getNewId(Port.vtType)
        output_port = Port(id=output_port_id,
                           spec=output_port_spec,
                           moduleId=output_module.id,
                           moduleName=output_module.name)
        input_port_id = id_scope.getNewId(Port.vtType)
        input_port = Port(id=input_port_id,
                           spec=input_port_spec,
                           moduleId=input_module.id,
                           moduleName=input_module.name)
        conn_id = id_scope.getNewId(Connection.vtType)
        connection = Connection(id=conn_id,
                                ports=[input_port, output_port])
        return connection

    def create_param(self, *args, **kwargs):
        return self.create_param_static(self.id_scope, *args, **kwargs)

    @staticmethod
    def create_param_static(id_scope, port_spec, pos, value, alias='', 
                            query_method=None):
        param_id = id_scope.getNewId(ModuleParam.vtType)
        descriptor = port_spec.descriptors()[pos]
        param_type = descriptor.sigstring
        # FIXME add/remove description
        # FIXME make ModuleParam constructor accept port_spec
        new_param = ModuleParam(id=param_id,
                                pos=pos,
                                name='<no description>',
                                alias=alias,
                                val=value,
                                type=param_type,
                                )

        # FIXME probably should put this in the ModuleParam constructor
        new_param.queryMethod = query_method
        return new_param

    def create_params(self, *args, **kwargs):
        return self.create_params_static(self.id_scope, *args, **kwargs)

    @staticmethod
    def create_params_static(id_scope, port_spec, values, aliases=[], 
                             query_methods=[]):
        params = []
        for i in xrange(len(port_spec.descriptors())):
            if i < len(values) and values[i] is not None:
                value = str(values[i])
            else:
                value = None
            if i < len(aliases):
                alias = str(aliases[i])
            else:
                alias = ''
            if i < len(query_methods):
                query_method = query_methods[i]
            else:
                query_method = None
            param = VistrailController.create_param_static(id_scope, port_spec,
                                                           i, value, alias,
                                                           query_method)
            params.append(param)
        return params

    def create_function(self, *args, **kwargs):
        return self.create_function_static(self.id_scope, *args, **kwargs)

    @staticmethod
    def create_function_static(id_scope, module, port_spec,
                               param_values=[], aliases=[], query_methods=[]):
        if isinstance(port_spec, basestring):
            port_spec = module.get_port_spec(port_spec, 'input')
        if (len(param_values) <= 0 and port_spec.defaults is not None and
            any(d is not None for d in port_spec.defaults)):
            param_values = port_spec.defaults

        f_id = id_scope.getNewId(ModuleFunction.vtType)
        new_function = ModuleFunction(id=f_id,
                                      pos=module.getNumFunctions(),
                                      name=port_spec.name,
                                      )
        new_function.is_valid = True
        new_params = \
            VistrailController.create_params_static(id_scope, port_spec, 
                                                    param_values, aliases,
                                                    query_methods)
        new_function.add_parameters(new_params)        
        return new_function

    def create_functions(self, *args, **kwargs):
        return self.create_functions_static(self.id_scope, *args, **kwargs)

    @staticmethod
    def create_functions_static(id_scope, module, functions):
        """create_functions(module: Module,
                            functions: [function_name: str,
                                        param_values: [str]]) 
            -> [ModuleFunction]
        
        """
        static_call = VistrailController.create_function_static
        return [static_call(id_scope, module, *f) for f in functions]

    def create_port_spec(self, *args, **kwargs):
        return self.create_port_spec_static(self.id_scope, *args, **kwargs)
    
    @staticmethod
    def create_port_spec_static(id_scope, module, port_type, port_name, 
                                port_sigstring, port_sort_key=-1,
                                port_depth=0):
        p_id = id_scope.getNewId(PortSpec.vtType)
        port_spec = PortSpec(id=p_id,
                             type=port_type,
                             name=port_name,
                             sigstring=port_sigstring,
                             sort_key=port_sort_key,
                             depth=port_depth
                             )
        # don't know how many port spec items are created until after...
        for psi in port_spec.port_spec_items:
            psi.id = id_scope.getNewId(PortSpecItem.vtType)
        return port_spec

    def get_module_connection_ids(self, module_ids, graph):
        connection_ids = set()
        for module_id in module_ids:
            for v, id in graph.edges_from(module_id):
                connection_ids.add(id)
            for v, id in graph.edges_to(module_id):
                connection_ids.add(id)
        return connection_ids

    def delete_module_list_ops(self, pipeline, module_ids):
        graph = pipeline.graph
        connect_ids = self.get_module_connection_ids(module_ids, graph)
        ops = []
        for c_id in connect_ids:
            ops.append(('delete', pipeline.connections[c_id]))
        for m_id in module_ids:
            ops.append(('delete', pipeline.modules[m_id]))
        return ops

    def update_port_spec_ops(self, module, deleted_ports, added_ports):
        op_list = []
        deleted_port_info = set()
        changed_port_info = set()
        for p in deleted_ports:
            port_info = (p[1], p[0])
            if module.has_portSpec_with_name(port_info):
                port = module.get_portSpec_by_name(port_info)
                deleted_port_info.add(port_info + (port.sigstring,))
        for p in added_ports:
            port_info = (p[1], p[0], p[2])
            if port_info in deleted_port_info:
                changed_port_info.add(port_info[:2])
            
        # Remove any connections related to deleted ports
        for c in self.current_pipeline.connections.itervalues():
            if ((c.sourceId == module.id and
                 any(c.source.name == p[1] for p in deleted_ports
                     if (p[1], p[0]) not in changed_port_info)) or
                (c.destinationId == module.id and
                 any(c.destination.name == p[1] for p in deleted_ports
                     if (p[1], p[0]) not in changed_port_info))):
                op_list.append(('delete', c))

        # Remove any functions related to deleted ports
        for p in deleted_ports:
            if (p[1], p[0]) not in changed_port_info:
                for function in module.functions:
                    if function.name == p[1]:
                        op_list.append(('delete', function, 
                                        Module.vtType, module.id))

        # Remove all deleted ports
        # !! Reset delted_port_info to not store sigstring
        deleted_port_info = set()
        for p in deleted_ports:
            port_info = (p[1], p[0])
            if module.has_portSpec_with_name(port_info):
                port_spec = module.get_portSpec_by_name(port_info)
                op_list.append(('delete', port_spec, Module.vtType, module.id))
                deleted_port_info.add(port_info)

        # Add all added ports
        for p in added_ports:
            if (p[1], p[0]) not in deleted_port_info and \
                    module.has_port_spec(p[1], p[0]):
                raise PortAlreadyExists(module.package, module.name, p[0], p[1])
            port_spec = self.create_port_spec(module, *p)
            op_list.append(('add', port_spec, Module.vtType, module.id))
        return op_list

    def update_function_ops(self, module, function_name, param_values=[],
                            old_id=-1L, should_replace=True, aliases=[],
                            query_methods=[]):
        """NOTE: aliases will be removed in the future!"""
        op_list = []
        port_spec = module.get_port_spec(function_name, 'input')

        if should_replace and old_id < 0:
            for old_function in module.functions:
                if old_function.name == function_name:
                    old_id = old_function.real_id

        # ensure that replacements don't happen for functions that
        # shouldn't be replaced
        if should_replace and old_id >= 0:
            function = module.function_idx[old_id]
            if param_values is None:
                op_list.append(('delete', function, module.vtType, module.id))
            else:
                for i, new_param_value in enumerate(param_values):
                    old_param = function.params[i]
                    if ((len(aliases) > i and old_param.alias != aliases[i]) or
                        (len(query_methods) > i and 
                         old_param.queryMethod != query_methods[i]) or
                        (old_param.strValue != new_param_value)):
                        if len(aliases) > i:
                            alias = aliases[i]
                        else:
                            alias = ''
                        if len(query_methods) > i:
                            query_method = query_methods[i]
                        else:
                            query_method = None
                        new_param = self.create_param(port_spec, i, 
                                                      new_param_value, alias,
                                                      query_method)
                        op_list.append(('change', old_param, new_param,
                                        function.vtType, function.real_id))
        elif param_values is not None:
            if len(param_values) < 1:
                new_function = self.create_function(module, function_name,
                                                    param_values, aliases,
                                                    query_methods)
                op_list.append(('add', new_function,
                                module.vtType, module.id))        
            else:
                psis = port_spec.port_spec_items
                found = False
                for param_value, psi in izip(param_values, psis):
                    if param_value != psi.default:
                        found = True
                        break
                if found:
                    new_function = self.create_function(module, function_name,
                                                        param_values, aliases,
                                                        query_methods)
                    op_list.append(('add', new_function,
                                    module.vtType, module.id))
        return op_list

    def update_functions_ops(self, module, functions):
        """update_functions_ops(module: Module, 
                                functions: [function_name: str,
                                            param_values: [str],
                                            old_id: long (-1)
                                            should_replace: bool (True)])
            -> [Op]
        Returns a list of operations that will create and update the
        functions of the specified module with new values.

        """
        op_list = []
        for f in functions:
            op_list.extend(self.update_function_ops(module, *f))
        return op_list

    def create_updated_parameter(self, old_param, new_value):
        """update_parameter(old_param: ModuleParam, new_value: str)
              -> ModuleParam
        Generates a change parameter action if the value is different

        """
        if old_param.strValue == new_value:
            return None

        param_id = self.id_scope.getNewId(ModuleParam.vtType)
        new_param = ModuleParam(id=param_id,
                                pos=old_param.pos,
                                name=old_param.name,
                                alias=old_param.alias,
                                val=new_value,
                                type=old_param.typeStr,
                                )
        return new_param

    def update_annotation_ops(self, module, annotations):
        """update_annotation_ops(module: Module, annotations: [(str, str)])
              -> [operation_list]
        
        """
        op_list = []
        for (key, value) in annotations:
            a_id = self.id_scope.getNewId(Annotation.vtType)
            annotation = Annotation(id=a_id,
                                    key=key, 
                                    value=value,
                                    )
            if module.has_annotation_with_key(key):
                old_annotation = module.get_annotation_by_key(key)
                op_list.append(('change', old_annotation, annotation,
                                module.vtType, module.id))
            else:
                op_list.append(('add', annotation, module.vtType, module.id))
        return op_list

    def check_subworkflow_versions(self, changed_subworkflow_desc):
        if self.current_pipeline is not None:
            self.current_pipeline.check_subworkflow_versions()

    @vt_action
    def add_module_action(self, module):
        action = vistrails.core.db.action.create_action([('add', module)])
        return action

    def add_module_from_descriptor(self, descriptor, x=0.0, y=0.0, 
                                   internal_version=-1):
        module = self.create_module_from_descriptor(descriptor, x, y, 
                                                    internal_version)
        action = self.add_module_action(module)
        return module


    def add_module(self, identifier, name, namespace='', x=0.0, y=0.0, 
                   internal_version=-1):
        """ addModule(x: int, y: int, identifier, name: str, namespace='') 
               -> Module
        Add a new module into the current pipeline
        
        """
        module = self.create_module(identifier, name, namespace, x, y,
                                    internal_version)
        action = self.add_module_action(module)
        return module
            
    def delete_module(self, module_id):
        """ delete_module(module_id: int) -> version id
        Delete a module from the current pipeline
        
        """
        return self.delete_module_list([module_id])

    def create_module_list_deletion_action(self, pipeline, module_ids):
        """ create_module_list_deletion_action(
               pipeline: Pipeline,
               module_ids: [int]) -> Action
        Create action that will delete multiple modules from the given pipeline.

        """
        ops = self.delete_module_list_ops(pipeline, module_ids)
        return vistrails.core.db.action.create_action(ops)

    @vt_action
    def delete_module_list(self, module_ids):
        """ delete_module_list(module_ids: [int]) -> [version id]
        Delete multiple modules from the current pipeline
        
        """
        action = self.create_module_list_deletion_action(self.current_pipeline,
                                                         module_ids)
        return action
    
    def move_modules_ops(self, move_list):
        """ move_module_list(move_list: [(id,x,y)]) -> [operations]        
        Returns the operations that will move each module to its 
        specified location
        
        """
        operations = []
        for (id, x, y) in move_list:
            module = self.current_pipeline.get_module_by_id(id)
            if module.location:
                if module.location.x == x and module.location.y == y:
                    continue
            loc_id = self.vistrail.idScope.getNewId(Location.vtType)
            location = Location(id=loc_id, x=x, y=y)
            if module.location and module.location.id != -1:
                old_location = module.location
                operations.append(('change', old_location, location,
                                    module.vtType, module.id))
            else:
                #should probably be an error
                operations.append(('add', location, module.vtType, module.id))
        return operations

    def move_module_list(self, move_list):
        """ move_module_list(move_list: [(id,x,y)]) -> [version id]        
        Move all modules to a new location. No flushMoveActions is
        allowed to to emit to avoid recursive actions
        
        """
        action_list = self.move_modules_ops(move_list)
        action = vistrails.core.db.action.create_action(action_list)
        self.add_new_action(action)
        return self.perform_action(action)

    @vt_action
    def add_connection_action(self, connection):
        action = vistrails.core.db.action.create_action([('add', connection)])
        return action

    def add_connection(self, output_id, output_port_spec, 
                       input_id, input_port_spec):
        """ add_connection(output_id: long,
                           output_port_spec: PortSpec | str,
                           input_id: long,
                           input_port_spec: PortSpec | str) -> Connection
        Add a new connection into Vistrail
        
        """
        connection = \
            self.create_connection_from_ids(output_id, output_port_spec, 
                                            input_id, input_port_spec)
        action = self.add_connection_action(connection)
        return connection
    
    def delete_connection(self, id):
        """ delete_connection(id: int) -> version id
        Delete a connection with id 'id'
        
        """
        return self.delete_connection_list([id])

    @vt_action
    def delete_connection_list(self, connect_ids):
        """ delete_connection_list(connect_ids: list) -> version id
        Delete a list of connections
        
        """
        action_list = []
        for c_id in connect_ids:
            action_list.append(('delete', 
                                self.current_pipeline.connections[c_id]))
        action = vistrails.core.db.action.create_action(action_list)
        return action

    @vt_action
    def add_function_action(self, module, function):
        action = vistrails.core.db.action.create_action([('add', function, 
                                                module.vtType, module.id)])
        return action

    def add_function(self, module, function_name):
        function = self.create_function(module, function_name)
        action = self.add_function_action(module, function)
        return function

    @vt_action
    def update_function(self, module, function_name, param_values, old_id=-1L,
                        aliases=[], query_methods=[], should_replace=True):
        op_list = self.update_function_ops(module, function_name, param_values,
                                           old_id, aliases=aliases,
                                           query_methods=query_methods,
                                           should_replace=should_replace)
        if len(op_list) > 0:
            action = vistrails.core.db.action.create_action(op_list)
            return action
        return None

    @vt_action
    def update_parameter(self, function, old_param_id, new_value):
        old_param = function.parameter_idx[old_param_id]
        new_param = self.create_updated_parameter(old_param, new_value)
        if new_param is None:
            return None
        op = ('change', old_param, new_param, 
              function.vtType, function.real_id)
        action = vistrails.core.db.action.create_action([op])
        return action

    @vt_action
    def delete_method(self, function_pos, module_id):
        """ delete_method(function_pos: int, module_id: int) -> version id
        Delete a method with function_pos from module module_id

        """

        module = self.current_pipeline.get_module_by_id(module_id)
        function = module.functions[function_pos]
        action = vistrails.core.db.action.create_action([('delete', function,
                                                module.vtType, module.id)])
        return action

    @vt_action
    def delete_function(self, real_id, module_id):
        module = self.current_pipeline.get_module_by_id(module_id)
        function = module.get_function_by_real_id(real_id)
        action = vistrails.core.db.action.create_action([('delete', function,
                                                module.vtType, module.id)])
        return action

    @vt_action
    def delete_annotation(self, key, module_id):
        """ delete_annotation(key: str, module_id: long) -> version_id
        Deletes an annotation from a module
        
        """
        module = self.current_pipeline.get_module_by_id(module_id)
        annotation = module.get_annotation_by_key(key)
        action = vistrails.core.db.action.create_action([('delete', annotation,
                                                module.vtType, module.id)])
        return action

    @vt_action
    def add_annotation(self, pair, module_id):
        """ add_annotation(pair: (str, str), moduleId: int)        
        Add/Update a key/value pair annotation into the module of
        moduleId
        
        """
        assert isinstance(pair[0], basestring)
        assert isinstance(pair[1], basestring)
        if pair[0].strip()=='':
            return

        module = self.current_pipeline.get_module_by_id(module_id)
        a_id = self.vistrail.idScope.getNewId(Annotation.vtType)
        annotation = Annotation(id=a_id,
                                key=pair[0], 
                                value=pair[1],
                                )
        if module.has_annotation_with_key(pair[0]):
            old_annotation = module.get_annotation_by_key(pair[0])
            action = \
                vistrails.core.db.action.create_action([('change', old_annotation,
                                                   annotation,
                                                   module.vtType, module.id)])
        else:
            action = vistrails.core.db.action.create_action([('add', annotation,
                                                        module.vtType, 
                                                        module.id)])
        return action

    @vt_action
    def delete_control_parameter(self, name, module_id):
        """ delete_control_parameter(name: str, module_id: long) -> version_id
        Deletes an control_parameter from a module

        """
        module = self.current_pipeline.get_module_by_id(module_id)
        control_parameter = module.get_control_parameter_by_name(name)
        action = vistrails.core.db.action.create_action([('delete', control_parameter,
                                                module.vtType, module.id)])
        return action

    @vt_action
    def add_control_parameter(self, pair, module_id):
        """ add_control_parameter(pair: (str, str), moduleId: int)
        Add/Update a name/value pair control_parameter into the module of
        moduleId

        """
        assert isinstance(pair[0], basestring)
        assert isinstance(pair[1], basestring)
        if pair[0].strip()=='':
            return

        module = self.current_pipeline.get_module_by_id(module_id)
        a_id = self.vistrail.idScope.getNewId(ModuleControlParam.vtType)
        control_parameter = ModuleControlParam(id=a_id,
                                name=pair[0],
                                value=pair[1],
                                )
        if module.has_control_parameter_with_name(pair[0]):
            old_control_parameter = module.get_control_parameter_by_name(pair[0])
            action = \
                vistrails.core.db.action.create_action([('change', old_control_parameter,
                                                   control_parameter,
                                                   module.vtType, module.id)])
        else:
            action = vistrails.core.db.action.create_action([('add', control_parameter,
                                                        module.vtType,
                                                        module.id)])
        return action

    def update_functions_ops_from_ids(self, module_id, functions):
        module = self.current_pipeline.modules[module_id]
        return self.update_functions_ops(module, functions)

    def update_port_spec_ops_from_ids(self, module_id, deleted_ports, 
                                      added_ports):
        module = self.current_pipeline.modules[module_id]
        return self.update_port_spec_ops(module, deleted_ports, added_ports)

    @vt_action
    def update_functions(self, module, functions):
        op_list = self.update_functions_ops(module, functions)
        if len(op_list) > 0:
            action = vistrails.core.db.action.create_action(op_list)
        else:
            action = None
        return action

    @vt_action
    def update_ports_and_functions(self, module_id, deleted_ports, added_ports,
                                   functions):
        op_list = self.update_port_spec_ops_from_ids(module_id, deleted_ports, 
                                                     added_ports)
        op_list.extend(self.update_functions_ops_from_ids(module_id, functions))
        action = vistrails.core.db.action.create_action(op_list)
        return action

    @vt_action
    def update_ports(self, module_id, deleted_ports, added_ports):
        op_list = self.update_port_spec_ops_from_ids(module_id, deleted_ports, 
                                                     added_ports)
        action = vistrails.core.db.action.create_action(op_list)
        return action

    def has_module_port(self, module_id, port_tuple):
        """ has_module_port(module_id: int, port_tuple: (str, str)): bool
        Parameters
        ----------
        
        - module_id : 'int'        
        - port_tuple : (portType, portName)

        Returns true if there exists a module port in this module with given params

        """
        (type, name) = port_tuple
        module = self.current_pipeline.get_module_by_id(module_id)
        return len([x for x in module.db_portSpecs
                    if x.name == name and x.type == type]) > 0

    @vt_action
    def add_module_port(self, module_id, port_tuple):
        """ add_module_port(module_id: int, port_tuple: (str, str, list)
        Parameters
        ----------
        
        - module_id : 'int'        
        - port_tuple : (portType, portName, portSpec)
        
        """
        module = self.current_pipeline.get_module_by_id(module_id)
        p_id = self.vistrail.idScope.getNewId(PortSpec.vtType)
        port_spec = PortSpec(id=p_id,
                             type=port_tuple[0],
                             name=port_tuple[1],
                             sigstring=port_tuple[2],
                             )
        # don't know how many port spec items are created until after...
        for psi in port_spec.port_spec_items:
            psi.id = self.vistrail.idScope.getNewId(PortSpecItem.vtType)
        action = vistrails.core.db.action.create_action([('add', port_spec,
                                                module.vtType, module.id)])
        return action

    @vt_action
    def delete_module_port(self, module_id, port_tuple):
        """
        Parameters
        ----------
        
        - module_id : 'int'
        - port_tuple : (portType, portName, portSpec)
        
        """
        spec_id = -1
        module = self.current_pipeline.get_module_by_id(module_id)
        port_spec = module.get_portSpec_by_name((port_tuple[1], port_tuple[0]))
        action_list = [('delete', port_spec, module.vtType, module.id)]
        for function in module.functions:
            if function.name == port_spec.name:
                action_list.append(('delete', function, 
                                    module.vtType, module.id))
        action = vistrails.core.db.action.create_action(action_list)
        return action

    def create_group(self, module_ids, connection_ids):
        self.flush_delayed_actions()
        (group, connections) = \
            self.build_group(self.current_pipeline, 
                             module_ids, connection_ids)
        op_list = []
        op_list.extend(('delete', self.current_pipeline.connections[c_id])
                       for c_id in connection_ids)
        op_list.extend(('delete', self.current_pipeline.modules[m_id]) 
                       for m_id in module_ids)
        op_list.append(('add', group))
        op_list.extend(('add', c) for c in connections)
        action = vistrails.core.db.action.create_action(op_list)
        self.set_action_annotation(action, Action.ANNOTATION_DESCRIPTION,
                                   "Grouped modules")
        self.add_new_action(action)
#         for op in action.operations:
#             print op.vtType, op.what, op.old_obj_id, op.new_obj_id
        result = self.perform_action(action)
        return group
    
    def create_abstraction(self, module_ids, connection_ids, name):
        self.flush_delayed_actions()
        (abstraction, connections) = \
            self.build_abstraction(self.current_pipeline, 
                                   module_ids, connection_ids, name)
        op_list = []
        op_list.extend(('delete', self.current_pipeline.connections[c_id])
                       for c_id in connection_ids)
        op_list.extend(('delete', self.current_pipeline.modules[m_id]) 
                       for m_id in module_ids)
        op_list.append(('add', abstraction))
        op_list.extend(('add', c) for c in connections)
        action = vistrails.core.db.action.create_action(op_list)
        self.add_new_action(action)
        result = self.perform_action(action)
        return abstraction

    def ungroup_set(self, module_ids):
        self.flush_delayed_actions()
        for m_id in module_ids:
            self.create_ungroup(m_id)

    def create_ungroup(self, module_id):
        (modules, connections) = \
            self.build_ungroup(self.current_pipeline, module_id)
        pipeline = self.current_pipeline
        old_conn_ids = self.get_module_connection_ids([module_id], 
                                                      pipeline.graph)
        op_list = []
        op_list.extend(('delete', pipeline.connections[c_id]) 
                       for c_id in old_conn_ids)
        op_list.append(('delete', pipeline.modules[module_id]))
        op_list.extend(('add', m) for m in modules)
        op_list.extend(('add', c) for c in connections)
        action = vistrails.core.db.action.create_action(op_list)
        self.set_action_annotation(action, Action.ANNOTATION_DESCRIPTION,
                                   "Ungrouped modules")
        self.add_new_action(action)
        res = self.perform_action(action)
        self.validate(self.current_pipeline, False)
        return res



    ##########################################################################
    # Methods to access/find pipeline information
    
    def get_connections_to(self, pipeline, module_ids, port_name=None):
        connection_ids = set()
        graph = pipeline.graph
        for m_id in module_ids:
            for _, id in graph.edges_to(m_id):
                connection_ids.add(id)
        return [pipeline.connections[c_id] for c_id in connection_ids
                if port_name is None or \
                    pipeline.connections[c_id].destination.name == port_name]

    def get_connections_from(self, pipeline, module_ids, port_name=None):
        connection_ids = set()
        graph = pipeline.graph
        for m_id in module_ids:
            for _, id in graph.edges_from(m_id):
                connection_ids.add(id)
        return [pipeline.connections[c_id] for c_id in connection_ids
                if port_name is None or \
                    pipeline.connections[c_id].source.name == port_name]

    def get_connections_to_and_from(self, pipeline, module_ids):
        connection_ids = set()
        graph = pipeline.graph
        for m_id in module_ids:
            for _, id in graph.edges_from(m_id):
                connection_ids.add(id)
            for _, id in graph.edges_to(m_id):
                connection_ids.add(id)
        return [pipeline.connections[c_id] for c_id in connection_ids]
        
    ##########################################################################
    # Grouping/abstraction

    def get_avg_location(self, modules):
        if len(modules) < 1:
            return (0.0, 0.0)

        sum_x = 0.0
        sum_y = 0.0
        for module in modules:
            sum_x += module.location.x
            sum_y += module.location.y
        return (sum_x / len(modules), sum_y / len(modules))

    def translate_modules(self, modules, x, y):
        for module in modules:
            module.location.x -= x
            module.location.y -= y

    def center_modules(self, modules):
        (avg_x, avg_y) = self.get_avg_location(modules)
        self.translate_modules(modules, avg_x, avg_y)

    @staticmethod
    def get_neighbors(pipeline, module, upstream=True):
#         for i, m in pipeline.modules.iteritems():
#             print i, m.name
#         for j, c in pipeline.connections.iteritems():
#             print j, c.source.moduleId, c.destination.moduleId

        neighbors = []
        if upstream:
            get_edges = pipeline.graph.edges_to
            get_port_name = \
                lambda x: pipeline.connections[x].source.name
        else:
            get_edges = pipeline.graph.edges_from
            get_port_name = \
                lambda x: pipeline.connections[x].destination.name
        for (m_id, conn_id) in get_edges(module.id):
            neighbors.append((pipeline.modules[m_id], get_port_name(conn_id)))
        return neighbors

    @staticmethod
    def get_upstream_neighbors(pipeline, module):
        return VistrailController.get_neighbors(pipeline, module, True)
    @staticmethod
    def get_downstream_neighbors(pipeline, module):
        return VistrailController.get_neighbors(pipeline, module, False)

    def check_subpipeline_port_names(self):
        def create_name(base_name, names):
            if base_name in names:
                port_name = base_name + '_' + str(names[base_name])
                names[base_name] += 1
            else:
                port_name = base_name
                names[base_name] = 2
            return port_name

        in_names = {}
        out_names = {}
        in_cur_names = []
        out_cur_names = []
        in_process_list = []
        out_process_list = []
        pipeline = self.current_pipeline
        for m in pipeline.module_list:
            if m.package == basic_pkg and (m.name == 'InputPort' or
                                           m.name == 'OutputPort'):
                if m.name == 'InputPort':
                    neighbors = self.get_downstream_neighbors(pipeline, m)
                    names = in_names
                    cur_names = in_cur_names
                    process_list = in_process_list
                else:  # m.name == 'OutputPort'
                    neighbors = self.get_upstream_neighbors(pipeline, m)
                    names = out_names
                    cur_names = out_cur_names
                    process_list = out_process_list
                    
                if len(neighbors) < 1:
                    # print "not adding, no neighbors"
                    # don't add it!
                    continue

                name_function = None
                base_name = None
                for function in m.functions:
                    if function.name == 'name':
                        name_function = function
                        if len(function.params) > 0:
                            base_name = function.params[0].strValue
                if base_name is not None:
                    cur_names.append(base_name)
                else:
                    base_name = neighbors[0][1]
                    if base_name == 'self':
                        base_name = neighbors[0][0].name
                    process_list.append((m, base_name))

        op_list = []
        for (port_type, names, cur_names, process_list) in \
                [("input", in_names, in_cur_names, in_process_list), \
                     ("output", out_names, out_cur_names, out_process_list)]:
            cur_names.sort()
            last_name = None
            for name in cur_names:
                if name == last_name:
                    msg = 'Cannot assign the name "%s" to more ' \
                        'than one %s port' % (name, port_type)
                    raise RuntimeError(msg)
                last_name = name
                idx = name.rfind("_")
                if idx < 0:
                    names[name] = 2
                else:
                    base_name = None
                    try:
                        val = int(name[idx+1:])
                        base_name = name[:idx]
                    except ValueError:
                        pass
                    if base_name is not None and base_name in names:
                        cur_val = names[base_name]
                        if val >= cur_val:
                            names[base_name] = val + 1
                    else:
                        names[name] = 2

            for (m, base_name) in process_list:
                port_name = create_name(base_name, names)
                # FIXME use update_function when it is moved to
                # core (see core_no_gui branch)
                ops = self.update_function_ops(m, 'name', 
                                               [port_name])
                op_list.extend(ops)
        self.flush_delayed_actions()
        action = vistrails.core.db.action.create_action(op_list)
        if action is not None:
            self.add_new_action(action)
            self.perform_action(action)
        return action

    def create_subpipeline(self, full_pipeline, module_ids, connection_ids, 
                           id_remap, id_scope=None):
        if not id_scope:
            id_scope = IdScope(1, {Group.vtType: Module.vtType,
                                   Abstraction.vtType: Module.vtType})
        old_id_scope = self.id_scope
        self.set_id_scope(id_scope)
        
        connections = [full_pipeline.connections[c_id] 
                       for c_id in connection_ids]

        pipeline = Pipeline()
        pipeline.id = None # get rid of id so that sql saves correctly

        in_names = {}
        out_names = {}
        def create_name(base_name, names):
            if base_name in names:
                port_name = base_name + '_' + str(names[base_name])
                names[base_name] += 1
            else:
                port_name = base_name
                names[base_name] = 2
            return port_name

        for m in full_pipeline.module_list:
            if m.id not in module_ids:
                continue
            if m.package == basic_pkg and (m.name == 'InputPort' or
                                           m.name == 'OutputPort'):
                if m.name == 'InputPort':
                    neighbors = self.get_downstream_neighbors(full_pipeline, m)
                    names = in_names
                else:  # m.name == 'OutputPort'
                    neighbors = self.get_upstream_neighbors(full_pipeline, m)
                    names = out_names
                if len(neighbors) < 1:
                    # print "not adding, no neighbors"
                    # don't add it!
                    continue

                m = m.do_copy(True, id_scope, id_remap)
                name_function = None
                for function in m.functions:
                    if function.name == 'name':
                        name_function = function
                        base_name = function.params[0].strValue
                if name_function is None:
                    base_name = neighbors[0][1]
                if base_name == 'self':
                    base_name = neighbors[0][0].name
                port_name = create_name(base_name, names)
                if name_function is not None:
                    name_function.params[0].strValue = port_name
                else:
                    functions = [('name', [port_name])]
                    for f in self.create_functions(m, functions):
                        m.add_function(f)
                pipeline.add_module(m)
            else:
                pipeline.add_module(m.do_copy(True, id_scope, id_remap))

        # translate group to center
        (avg_x, avg_y) = self.get_avg_location(pipeline.module_list)
        self.translate_modules(pipeline.module_list, avg_x, avg_y)
        module_index = dict([(m.id, m) for m in pipeline.module_list])

        def create_port(port_type, other_port, other_module, old_module, names):
            x = old_module.location.x
            y = old_module.location.y
            module_name = port_type.capitalize() + 'Port'
            base_name = other_port.name
            if base_name == 'self':
                base_name = other_module.name
            port_name = create_name(base_name, names)
            module = self.create_module(basic_pkg, module_name, '', 
                                        x - avg_x, y - avg_y)
            functions = [('name', [port_name])]
            for f in self.create_functions(module, functions):
                module.add_function(f)
            
            return (module, 'InternalPipe', port_name)

        def add_to_pipeline(port_type, port, other_port, names):
            old_module = full_pipeline.modules[port.moduleId]
            old_port_name = port.name
            port_name = other_port.name
            module_id = id_remap[(Module.vtType, other_port.moduleId)]
            module = module_index[module_id]
            key = (module_id, port_name, port_type)
            if key in existing_ports:
                (new_module, new_port, new_name) = existing_ports[key]
            else:
                (new_module, new_port, new_name) = \
                    create_port(port_type, other_port, module, 
                                old_module, names)
                existing_ports[key] = (new_module, new_port, new_name)
                pipeline.add_module(new_module)
                if port_type == 'input':
                    # print "output:", new_module.name, new_module.id, new_name
                    # print "input:", module.name, module.id, port_name
                    new_conn = self.create_connection(new_module, new_port,
                                                      module, port_name)
                elif port_type == 'output':
                    # print "output:", module.name, module.id, port_name  
                    # print "input:", new_module.name, new_module.id, new_name
                    new_conn = self.create_connection(module, port_name,
                                                      new_module, new_port)
                else:
                    raise VistrailsInternalError("port_type incorrect")
                pipeline.add_connection(new_conn)
            return (old_module, old_port_name, new_name)
            

        outside_connections = []
        existing_ports = {}
        for connection in connections:
            all_inside = True
            all_outside = True
            for port in connection.ports:
                if not (Module.vtType, port.moduleId) in id_remap:
                    all_inside = False
                else:
                    all_outside = False

            # if a connection has an "external" connection, we need to
            # create an input port or output port module
            if all_inside:
                pipeline.add_connection(connection.do_copy(True, id_scope,
                                                           id_remap))
            else:
                old_in_module = None
                old_out_module = None
                if (Module.vtType, connection.source.moduleId) not in id_remap:
                    (old_out_module, old_out_port, old_in_port) = \
                        add_to_pipeline('input', connection.source, 
                                        connection.destination, in_names)
                elif (Module.vtType, connection.destination.moduleId) \
                        not in id_remap:
                    (old_in_module, old_in_port, old_out_port) = \
                        add_to_pipeline('output', connection.destination, 
                                        connection.source, out_names)
                outside_connections.append((old_out_module, old_out_port,
                                            old_in_module, old_in_port))

        self.set_id_scope(old_id_scope)
        return (pipeline, outside_connections)

    def get_connections_to_subpipeline(self, module, partial_connections):
        connections = []
        for (out_module, out_port, in_module, in_port) in partial_connections:
            if out_module is None:
                out_module = module
            if in_module is None:
                in_module = module
            connections.append(self.create_connection(out_module, out_port,
                                                      in_module, in_port))
        return connections

    def build_group(self, full_pipeline, module_ids, connection_ids):
        id_remap = {}
        (pipeline, outside_connections) = \
            self.create_subpipeline(full_pipeline, module_ids, connection_ids,
                                    id_remap)

        # now group to vistrail
        (avg_x, avg_y) = self.get_avg_location([full_pipeline.modules[m_id]
                                                for m_id in module_ids])
        group = self.create_module(basic_pkg, 'Group', '', avg_x, avg_y)
        group.pipeline = pipeline

        connections = \
            self.get_connections_to_subpipeline(group, outside_connections)

        return (group, connections)

    def build_abstraction(self, full_pipeline, module_ids, 
                          connection_ids, name):
        id_remap = {}
        (pipeline, outside_connections) = \
            self.create_subpipeline(full_pipeline, module_ids, connection_ids, 
                                    id_remap)
        
        # save vistrail
        abs_vistrail = self.create_vistrail_from_pipeline(pipeline)
        abs_vistrail.name = name
        abs_vistrail.change_description("Copied from pipeline", 1L)
        abs_fname = self.save_abstraction(abs_vistrail)

        # need to late enable stuff on the abstraction_pkg package
        self.add_abstraction_to_registry(abs_vistrail, abs_fname, name, 
                                         None, "1")
        namespace = get_cur_abs_namespace(abs_vistrail)
        (avg_x, avg_y) = self.get_avg_location([full_pipeline.modules[m_id]
                                                for m_id in module_ids])
        abstraction = self.create_module(abstraction_pkg, name, namespace, 
                                         avg_x, avg_y, 1L)
        connections = self.get_connections_to_subpipeline(abstraction, 
                                                          outside_connections)
        return (abstraction, connections)

    def build_abstraction_from_group(self, full_pipeline, group_id, name):
        if name is None:
            return
        group = self.current_pipeline.modules[group_id]
        abs_vistrail = self.create_vistrail_from_pipeline(group.pipeline)
        abs_vistrail.name = name
        abs_vistrail.change_description("Created from group", 1L)
        abs_fname = self.save_abstraction(abs_vistrail)

        group_connections = self.get_connections_to_and_from(full_pipeline,
                                                             [group_id])
        outside_connections = []
        for c in group_connections:
            out_module = full_pipeline.modules[c.source.moduleId]
            out_port = c.source.name
            in_module = full_pipeline.modules[c.destination.moduleId]
            in_port = c.destination.name
            if c.source.moduleId == group_id:
                out_module = None
            if c.destination.moduleId == group.id:
                in_module = None
            outside_connections.append((out_module, out_port, 
                                        in_module, in_port))

        # need to late enable stuff on the 'local.abstractions' package
        self.add_abstraction_to_registry(abs_vistrail, abs_fname, name,
                                         None, "1")
        namespace = get_cur_abs_namespace(abs_vistrail)
        abstraction = self.create_module(abstraction_pkg, name, namespace, 
                                         group.location.x, group.location.y, 
                                         1L)
        connections = self.get_connections_to_subpipeline(abstraction, 
                                                          outside_connections)
        return (abstraction, connections)

    def create_vistrail_from_pipeline(self, pipeline):
        abs_vistrail = Vistrail()
        
        id_remap = {}
        action = vistrails.core.db.action.create_paste_action(pipeline, 
                                                    abs_vistrail.idScope,
                                                    id_remap)
        abs_vistrail.add_action(action, 0L, 0)
        return abs_vistrail
        
    def get_abstraction_dir(self):
        conf = get_vistrails_configuration()
        abstraction_dir = get_vistrails_directory("subworkflowsDir")
        if abstraction_dir is None:
            raise VistrailsInternalError("'subworkflowsDir' not"
                                         " specified in configuration")
        elif not os.path.exists(abstraction_dir):
            raise VistrailsInternalError("Cannot find %s" % abstraction_dir)
        return abstraction_dir

    def get_abstraction_desc(self, package, name, namespace, module_version=None):
        reg = vistrails.core.modules.module_registry.get_module_registry()
        if reg.has_descriptor_with_name(package, name, namespace,
                                        None, module_version):
            return reg.get_descriptor_by_name(package, name,
                                              namespace, None, module_version)
        return None

    def add_abstraction_to_registry(self, abs_vistrail, abs_fname, name, 
                                    namespace=None, module_version=None,
                                    is_global=True, avail_fnames=[]):
        reg = vistrails.core.modules.module_registry.get_module_registry()
        cur_namespace = get_cur_abs_namespace(abs_vistrail)
        if namespace is None:
            namespace = cur_namespace
        if module_version is None:
            module_version = -1L

        self.ensure_abstractions_loaded(abs_vistrail, avail_fnames)
        try:
            abstraction = new_abstraction(name, abs_vistrail, abs_fname,
                                          long(module_version))
        except InvalidPipeline, e:
            # handle_invalid_pipeline will raise it's own InvalidPipeline
            # exception if it fails
            
            # use a new controller that is tied to the abstraction
            # vistrail to process exceptions, also force upgrades to
            # be immediately incorporated, use self.__class_ to create
            # controller so user is prompted if in GUI mode
            abs_controller = self.__class__(abs_vistrail, auto_save=False)
            (new_version, new_pipeline) = \
                abs_controller.handle_invalid_pipeline(e, long(module_version),
                                                       force_no_delay=True) 
            try:
                abstraction = new_abstraction(name, abs_vistrail, abs_fname,
                                              new_version)
            except InvalidPipeline, e:
                # we need to process a second InvalidPipeline exception
                # because the first may be simply for a missing package,
                # then we hit upgrades with the second one

                (new_version, new_pipeline) = \
                    abs_controller.handle_invalid_pipeline(e, new_version,
                                                           force_no_delay=True)
            del abs_controller

            save_abstraction(abs_vistrail, abs_fname)
            self.set_changed(True)
            abstraction = new_abstraction(name, abs_vistrail, abs_fname,
                                          new_version, new_pipeline)
            module_version = str(new_version)

        all_namespaces = get_all_abs_namespaces(abs_vistrail)

        old_desc = None
        for ns in all_namespaces:
            try:
                desc = reg.get_similar_descriptor(abstraction_pkg,
                                                  name,
                                                  ns)
                if not desc.is_hidden:
                    old_desc = desc
                    # print "found old_desc", old_desc.name, old_desc.version
                    break
            except ModuleRegistryException, e:
                pass
            
        global_hide = not is_global or old_desc is not None
        newest_desc = None
        requested_desc = None
        for ns in all_namespaces:
            hide_descriptor = (ns != cur_namespace) or global_hide
            # print '()()() adding abstraction', namespace
            if reg.has_descriptor_with_name(abstraction_pkg, 
                                            name, 
                                            ns,
                                            abstraction_ver, 
                                            str(module_version)):
                # don't add something twice
                continue
            new_desc = reg.auto_add_module((abstraction, 
                                            {'package': abstraction_pkg,
                                             'package_version': abstraction_ver,
                                             'namespace': ns,
                                             'version': str(module_version),
                                             'hide_namespace': True,
                                             'hide_descriptor': hide_descriptor,
                                             }))
            if ns == cur_namespace:
                newest_desc = new_desc
            if ns == namespace:
                requested_desc = new_desc
            reg.auto_add_ports(abstraction)
        if old_desc is not None:
            # print '$$$ calling update_module'
            reg.update_module(old_desc, newest_desc)
        return requested_desc

#         package = reg.get_package_by_name(abstraction_pkg)
#         for desc in package.descriptor_versions.itervalues():
#             print desc.package, desc.name, desc.namespace, desc.version

    def abstraction_exists(self, name):
        # FIXME need to check directory in case abstraction was not
        # loaded due to dependencies.
        # FIXME, also need to check this for groups, probably
        abstraction_dir = self.get_abstraction_dir()
        vt_fname = os.path.join(abstraction_dir, name + '.xml')
        return os.path.exists(vt_fname)

    def load_abstraction(self, abs_fname, is_global=True, abs_name=None,
                         module_version=None, avail_fnames=[]):
        if abs_name is None:
            abs_name = parse_abstraction_name(abs_fname)
        if abs_fname in self._loaded_abstractions:
            abs_vistrail = self._loaded_abstractions[abs_fname]
        else:
            abs_vistrail = read_vistrail(abs_fname)
            self._loaded_abstractions[abs_fname] = abs_vistrail
        
        # print "LOAD_VT NAMESPACES:", get_all_abs_namespaces(abs_vistrail)

        abstraction_uuid = get_cur_abs_namespace(abs_vistrail)
        if abstraction_uuid is None:
            # No current uuid exists - generate one
            abstraction_uuid = str(uuid.uuid1())
            abs_vistrail.set_annotation('__abstraction_uuid__', abstraction_uuid)
        origin_uuid = abs_vistrail.get_annotation('__abstraction_origin_uuid__')
        if origin_uuid is None:
            # No origin uuid exists - set to current uuid (for backwards compatibility)
            origin_uuid = abstraction_uuid
            abs_vistrail.set_annotation('__abstraction_origin_uuid__', origin_uuid)
        else:
            origin_uuid = origin_uuid.value
            
        if module_version is None:
            module_version = str(abs_vistrail.get_latest_version())
        elif isinstance(module_version, (int, long)):
            module_version = str(module_version)
        # If an upgraded version has already been created, we want to use that rather than loading the old version.
        # This step also avoid duplication of abstraction upgrades.  Otherwise, when we try to add the old version
        # to the registry, it raises an InvalidPipeline exception and automatically tries to handle it by creating
        # another upgrade for the old version.
        upgrade_version = abs_vistrail.get_upgrade(long(module_version))
        if upgrade_version is not None:
            old_version = module_version
            module_version = str(upgrade_version)
        
        desc = self.get_abstraction_desc(abstraction_pkg, abs_name, 
                                         abstraction_uuid, module_version)
        if desc is None:
            #print "adding version", module_version, "of", abs_name, "(namespace: %s)"%abstraction_uuid, "to registry"
            desc = self.add_abstraction_to_registry(abs_vistrail, abs_fname, 
                                                    abs_name, None, 
                                                    module_version, 
                                                    is_global, avail_fnames)
        return desc
    
    def unload_abstractions(self):
        reg = vistrails.core.modules.module_registry.get_module_registry()
        for abs_fname, abs_vistrail in self._loaded_abstractions.iteritems():
            abs_name = parse_abstraction_name(abs_fname)
            # FIXME? do we need to remove all versions (call
            # delete_module over and over?)
            for namespace in get_all_abs_namespaces(abs_vistrail):
                try:
                    reg.delete_module(abstraction_pkg, abs_name, namespace)
                except Exception:
                    pass
        self._loaded_abstractions.clear()

    def manage_package_names(self, vistrail, package):
        vistrail = copy.copy(vistrail)
        dependencies = []
        for action in vistrail.actions:
            for operation in action.operations:
                if (operation.vtType == 'add' or 
                    operation.vtType == 'change'):
                    if (operation.what == 'abstraction' and 
                        operation.data.package == abstraction_pkg):
                        operation.data.package = package
                    elif (operation.what == 'abstraction' or
                          operation.what == 'module' or
                          operation.what == 'group'):
                        dependencies.append(operation.data.package)
                    
        return (vistrail, dependencies)

    def save_abstraction(self, vistrail, name=None, package=None, 
                         save_dir=None, overwrite=False):
        if (package is None) != (save_dir is None):
            raise VistrailsInternalError("Must set both package and "
                                         "save_dir or neither")
        if name is None:
            name = vistrail.name

        if package is None and self.abstraction_exists(name):
            raise VistrailsInternalError("Abstraction with name '%s' already "
                                         "exists" % name)
        
        # Set uuid's (this is somewhat tricky because of backwards
        # compatibility - there was originally only
        # '__abstraction_uuid__' and no origin, so we have to handle
        # cases where a uuid is set, but hasn't been set as the origin
        # yet).
        new_uuid = str(uuid.uuid1())
        if vistrail.get_annotation('__abstraction_origin_uuid__') is None:
            # No origin uuid exists
            current_uuid = vistrail.get_annotation('__abstraction_uuid__')
            if current_uuid is None:
                # No current uuid exists - generate one and use it as
                # origin and current uuid
                vistrail.set_annotation('__abstraction_origin_uuid__', new_uuid)
                # vistrail.set_annotation('__abstraction_uuid__', new_uuid)
            else:
                # A current uuid exists - set it as origin and
                # generate a new current uuid
                vistrail.set_annotation('__abstraction_origin_uuid__', 
                                        current_uuid.value)
                # vistrail.set_annotation('__abstraction_uuid__', str(uuid.uuid1()))
        # else:
        #     # Origin uuid exists - just generate a new current uuid
        #     vistrail.set_annotation('__abstraction_uuid__', str(uuid.uuid1()))
        annotation_key = get_next_abs_annotation_key(vistrail)
        vistrail.set_annotation(annotation_key, new_uuid)

        if save_dir is None:
            save_dir = self.get_abstraction_dir()
        vt_fname = os.path.join(save_dir, name + '.xml')
        if not overwrite and os.path.exists(vt_fname):
            raise VistrailsInternalError("'%s' already exists" % \
                                             vt_fname)
        vistrails.core.db.io.save_vistrail_to_xml(vistrail, vt_fname)
        return vt_fname

    def upgrade_abstraction_module(self, module_id, test_only=False):
        """upgrade_abstraction_module(module_id, test_only) -> None or
        (preserved: bool, missing_ports: list)

        If test_only is False, attempts to automatically upgrade an
        abstraction by adding a new abstraction with the current package
        version, and recreates all connections and functions.  If any
        of the ports/functions used are not available, they are not
        reconnected/readded to the new abstraction.
        
        If test_only is True, (preserved: bool, missing_ports: list)
        is returned, where 'preserved' is a boolean that is True
        if the abstraction can be replaced with all functions and
        connections preserved.  If 'preserved' is True, then
        'missing_ports' is an empty list, otherwise it contains a
        list of tuples (port_type: str, port_name: str) of all
        ports that have been removed.
        
        """
        # get the new descriptor first
        invalid_module = self.current_pipeline.modules[module_id]
        # make sure that we don't get an obselete descriptor
        invalid_module._module_descriptor = None
        abs_fname = invalid_module.module_descriptor.module.vt_fname
        #print "&&& abs_fname", abs_fname
        (path, prefix, abs_name, abs_namespace, suffix) = \
            parse_abstraction_name(abs_fname, True)
        # abs_vistrail = invalid_module.vistrail
        abs_vistrail = read_vistrail(abs_fname)
        abs_namespace = get_cur_abs_namespace(abs_vistrail)
        lookup = {(abs_name, abs_namespace): abs_fname}
        descriptor_info = invalid_module.descriptor_info
        newest_version = str(abs_vistrail.get_latest_version())
        #print '&&& check_abstraction', abs_namespace, newest_version
        d = self.check_abstraction((descriptor_info[0],
                                    descriptor_info[1],
                                    abs_namespace,
                                    descriptor_info[3],
                                    newest_version),
                                   lookup)

        failed = True
        src_ports_gone = {}
        dst_ports_gone = {}
        fns_gone = {}
        missing_ports = []
        check_upgrade = UpgradeWorkflowHandler.check_upgrade
        while failed:
            try:
                check_upgrade(self.current_pipeline, module_id, d, 
                              function_remap=fns_gone, 
                              src_port_remap=src_ports_gone, 
                              dst_port_remap=dst_ports_gone)
                if test_only:
                    return (len(missing_ports) == 0, missing_ports)
                failed = False
            except UpgradeWorkflowError, e:
                if test_only:
                    missing_ports.append((e._port_type, e._port_name))
                if e._module is None or e._port_type is None or \
                        e._port_name is None:
                    raise e
                # Remove the offending connection/function by remapping to None
                if e._port_type == 'output':
                    src_ports_gone[e._port_name] = None
                elif e._port_type == 'input':
                    dst_ports_gone[e._port_name] = None
                    fns_gone[e._port_name] = None
                else:
                    raise e
        upgrade_action = \
            UpgradeWorkflowHandler.replace_module(self, self.current_pipeline,
                                                  module_id, d, 
                                                  fns_gone,
                                                  src_ports_gone,
                                                  dst_ports_gone)[0]
        self.flush_delayed_actions()
        self.add_new_action(upgrade_action)
        self.perform_action(upgrade_action)
        self.vistrail.change_description("Upgrade Subworkflow", 
                                         self.current_version)

    def get_abstraction_descriptor(self, name, namespace=None):
        reg = vistrails.core.modules.module_registry.get_module_registry()
        return reg.get_descriptor_by_name(abstraction_pkg, name, namespace)

#     def load_abstraction(self, abs_fname, abs_name=None):
#         if abs_name is None:
#             abs_name = os.path.basename(abs_fname)[12:-4]
#         abs_vistrail = read_vistrail(abs_fname)
#         abstraction_uuid = \
#             abs_vistrail.get_annotation('__abstraction_uuid__').value
#         if self.abstraction_exists(abs_name):
#             descriptor = self.get_abstraction_descriptor(abs_name)
#             if descriptor.module.uuid == abstraction_uuid:
#                 return
#         if self.abstraction_exists(abs_name, abstraction_uuid):
#             descriptor = \
#                 self.get_abstraction_descriptor(abs_name, abstraction_uuid)
#             descriptor._abstraction_refs += 1
#             # print 'load ref_count:', descriptor.abstraction_refs
#             return
            
#         self.add_abstraction(abs_vistrail, abs_fname, abs_name, 
#                              abstraction_uuid)
            
#    def unload_abstraction(self, name, namespace):
#        if self.abstraction_exists(name):
#            descriptor = self.get_abstraction_descriptor(name, namespace)
#            descriptor._abstraction_refs -= 1
#            # print 'unload ref_count:', descriptor.abstraction_refs
#            if descriptor._abstraction_refs < 1:
#                # unload abstraction
#                print "deleting module:", name, namespace
#                reg = core.modules.module_registry.get_module_registry()
#                reg.delete_module(abstraction_pkg, name, namespace)

    def import_abstraction(self, new_name, package, name, namespace, 
                           module_version=None):
        # copy from a local namespace to local.abstractions
        reg = vistrails.core.modules.module_registry.get_module_registry()
        descriptor = self.get_abstraction_desc(package, name, namespace, str(module_version))
        if descriptor is None:
            # if not self.abstraction_exists(name):
            raise VistrailsInternalError("Abstraction %s|%s (package: %s) not on registry" %\
                                             (name, namespace, package))
        # FIXME have save_abstraction take abs_fname as argument and do
        # shutil copy
        # abs_fname = descriptor.module.vt_fname
        abs_vistrail = descriptor.module.vistrail
        # Strip the descriptor info annotation before saving so the imported version will be editable
        abs_desc_info = abs_vistrail.get_annotation('__abstraction_descriptor_info__')
        if abs_desc_info is not None:
            abs_vistrail.set_annotation('__abstraction_descriptor_info__', None)
        abs_fname = self.save_abstraction(abs_vistrail, new_name)
        # Duplicate the vistrail and set the uuid and descriptor annotation back on the original vistrail
        imported_vistrail = read_vistrail(abs_fname)
        annotation_key = get_next_abs_annotation_key(abs_vistrail)
        abs_vistrail.set_annotation(annotation_key, namespace)
        if abs_desc_info is not None:
            abs_vistrail.set_annotation('__abstraction_descriptor_info__', abs_desc_info.value)
        #if new_name == name and package == abstraction_pkg:
        #    reg.show_module(descriptor)
        #    descriptor.module.vt_fname = abs_fname
        #else:
        new_desc = self.add_abstraction_to_registry(imported_vistrail, abs_fname, new_name,
                                                    None, str(module_version))
        reg.show_module(new_desc)

    def export_abstraction(self, new_name, pkg_name, dir, package, name, namespace, 
                           module_version):
        descriptor = self.get_abstraction_desc(package, name, namespace, module_version)
        if descriptor is None:
            raise VistrailsInternalError("Abstraction %s|%s (package: %s) not on registry" %\
                                             (name, namespace, package))
        
        abs_vistrail = descriptor.module.vistrail
        (abs_vistrail, dependencies) = self.manage_package_names(abs_vistrail, 
                                                                 pkg_name)
        abs_fname = self.save_abstraction(abs_vistrail, new_name, pkg_name,
                                          dir)
        return (os.path.basename(abs_fname), dependencies)
    
    def find_abstractions(self, vistrail, recurse=False):
        abstractions = {}
        for action in vistrail.actions:
            for operation in action.operations:
                if operation.vtType == 'add' or \
                        operation.vtType == 'change':
                    if operation.data is not None and operation.data.vtType == Abstraction.vtType:
                        abstraction = operation.data
                        if abstraction.package == abstraction_pkg:
                            key = abstraction.descriptor_info
                            if key not in abstractions:
                                abstractions[key] = []
                            abstractions[key].append(abstraction)
        if recurse:
            for abstraction_list in abstractions.values():
                for abstraction in abstraction_list[:]:
                    try:
                        vistrail = abstraction.vistrail
                    except MissingPackageVersion, e:
                        try:
                            reg = vistrails.core.modules.module_registry.get_module_registry()
                            abstraction._module_descriptor = \
                                reg.get_similar_descriptor(
                                                 *abstraction.descriptor_info)
                            vistrail = abstraction.vistrail
                        except Exception, e:
                            # ignore because there will be a load attempt later 
                            continue
                    except Exception, e:
                        # ignore because there will be a load attempt later 
                        continue
                    r_abstractions = self.find_abstractions(vistrail, recurse)
                    for k,v in r_abstractions.iteritems():
                        if k not in abstractions:
                            abstractions[k] = []
                        abstractions[k].extend(v)
        return abstractions

    def check_abstraction(self, descriptor_tuple, lookup):
        reg = vistrails.core.modules.module_registry.get_module_registry()
        try:
            descriptor = reg.get_descriptor_by_name(*descriptor_tuple)
            if not os.path.exists(descriptor.module.vt_fname):
                # print "abstraction path doesn't exist"
                reg.delete_descriptor(descriptor)
                raise MissingModule(descriptor_tuple[0],
                                    descriptor_tuple[1],
                                    descriptor_tuple[2],
                                    descriptor_tuple[4])
            return descriptor
        except MissingPackageVersion, e:
            if descriptor_tuple[3] != '':
                new_desc = (descriptor_tuple[0],
                            descriptor_tuple[1],
                            descriptor_tuple[2],
                            '',
                            descriptor_tuple[4])
                return self.check_abstraction(new_desc, lookup)
            else:
                raise
        except MissingModuleVersion, e:
            if descriptor_tuple[4] != '':
                other_desc = reg.get_descriptor_by_name(descriptor_tuple[0],
                                                        descriptor_tuple[1],
                                                        descriptor_tuple[2],
                                                        descriptor_tuple[3],
                                                        '')
                new_desc = \
                    self.load_abstraction(other_desc.module.vt_fname, 
                                          False, descriptor_tuple[1],
                                          descriptor_tuple[4])
                descriptor_tuple = (new_desc.package, new_desc.name, 
                                    new_desc.namespace, new_desc.package_version,
                                    str(new_desc.version))
                return self.check_abstraction(descriptor_tuple, lookup)
            else:
                raise
        except MissingModule, e:
            if (descriptor_tuple[1], descriptor_tuple[2]) not in lookup:
                if (descriptor_tuple[1], None) not in lookup:
                    raise
                abs_fnames = lookup[(descriptor_tuple[1], None)]
            else:
                abs_fnames = [lookup[(descriptor_tuple[1], descriptor_tuple[2])]]
            for abs_fname in abs_fnames:
                new_desc = \
                    self.load_abstraction(abs_fname, False, 
                                          descriptor_tuple[1],
                                          descriptor_tuple[4],
                                          [v for k, v in lookup.iteritems()
                                           if k[1] is not None])
                descriptor_tuple = (new_desc.package, new_desc.name, 
                                    new_desc.namespace, new_desc.package_version,
                                    str(new_desc.version))
            return self.check_abstraction(descriptor_tuple, lookup)
        
    def ensure_abstractions_loaded(self, vistrail, abs_fnames):
        lookup = {}
        for abs_fname in abs_fnames:
            path, prefix, abs_name, abs_namespace, suffix = parse_abstraction_name(abs_fname, True)
            # abs_name = os.path.basename(abs_fname)[12:-4]
            lookup[(abs_name, abs_namespace)] = abs_fname
            if (abs_name, None) not in lookup:
                lookup[(abs_name, None)] = []
            lookup[(abs_name, None)].append(abs_fname)
            
        # we're going to recurse manually (see
        # add_abstraction_to_regsitry) because we can't call
        # abstraction.vistrail until the module is loaded.
        abstractions = self.find_abstractions(vistrail)
        for descriptor_info, abstraction_list in abstractions.iteritems():
            # print 'checking for abstraction "' + str(abstraction.name) + '"'
            try:
                descriptor = self.check_abstraction(descriptor_info,
                                                    lookup)
                for abstraction in abstraction_list:
                    abstraction.module_descriptor = descriptor
            except InvalidPipeline, e:
                debug.critical("Error loading abstraction '%s'" %
                               descriptor_info[1], e)

    def build_ungroup(self, full_pipeline, module_id):
        group = full_pipeline.modules[module_id]
        if group.vtType == Group.vtType:
            pipeline = group.pipeline
        elif group.vtType == Abstraction.vtType:
            pipeline = group.summon().pipeline
        else:
            print 'not a group or abstraction?'
            return

        pipeline.ensure_connection_specs()

        # First, we copy all the modules from inside the group pipeline to the
        # outer pipeline.
        # We skip the InputPort and OutputPort modules, which we add to
        # port_modules instead.
        port_modules = set()
        modules = []
        connections = []
        id_remap = {}
        for module in pipeline.module_list:
            if module.package == basic_pkg and (module.name == 'InputPort' or
                                                module.name == 'OutputPort'):
                if module.name == 'InputPort':
                    port_modules.add((module, 'input'))
                else:
                    port_modules.add((module, 'output'))
            else:
                modules.append(module.do_copy(True, self.id_scope, id_remap))
        module_index = dict([(m.id, m) for m in modules])

        # If the connection was to/from an OutputPort/InputPort module, we
        # store the association in open_ports so we can reconnect these to the
        # outside later.
        # We also add them to the unconnected_port_modules dictionary.
        open_ports = {}
        unconnected_port_modules = {}
        for port_module, port_type in port_modules:
            (port_name, _, _, _, neighbors) = \
                group.get_port_spec_info(port_module)
            new_neighbors = \
                [(module_index[id_remap[(Module.vtType, m.id)]], n)
                 for (m, n) in neighbors
                 if (Module.vtType, m.id) in id_remap]
            open_ports[(port_name, port_type)] = new_neighbors
            unconnected_port_modules[(port_name, port_type)] = port_module

        # Now iterate over the outer connections
        # If the connection was between the outside and the group module, we
        # connect to the actual destination instead, using the open_ports dict.
        # We also remove the corresponding port from unconnected_port_modules.
        for connection in full_pipeline.connection_list:
            if connection.source.moduleId == group.id:
                key = (connection.source.name, 'output')
                try:
                    del unconnected_port_modules[key]
                except KeyError:
                    pass
                if key not in open_ports:
                    continue
                neighbors = open_ports[key]
                input_module = \
                    full_pipeline.modules[connection.destination.moduleId]
                input_port = connection.destination.name
                for (output_module, output_port) in neighbors:
                    connections.append(self.create_connection(output_module,
                                                              output_port,
                                                              input_module,
                                                              input_port))
            elif connection.destination.moduleId == group.id:
                key = (connection.destination.name, 'input')
                try:
                    del unconnected_port_modules[key]
                except KeyError:
                    pass
                if key not in open_ports:
                    continue
                neighbors = open_ports[key]
                output_module = \
                    full_pipeline.modules[connection.source.moduleId]
                output_port = connection.source.name
                for (input_module, input_port) in neighbors:
                    connections.append(self.create_connection(output_module, 
                                                              output_port,
                                                              input_module, 
                                                              input_port))

        # We are now left with unconnected_port_modules, a dictionary of
        # InputPort and OutputPort modules for ports that are not connected
        # to anything.
        # We copy these modules over so that re-grouping will keep these ports.
        for key, port_module in unconnected_port_modules.iteritems():
            modules.append(port_module.do_copy(True, self.id_scope, id_remap))

        # Center the group's modules on the old group's location
        self.translate_modules(modules, -group.location.x, -group.location.y)

        # Now copy the inner connections
        # If the connection is between two modules that come from the group
        # (all_inside is True), we copy it.
        for connection in pipeline.connection_list:
            all_inside = all((Module.vtType, port.moduleId) in id_remap
                             for port in connection.ports)
            if all_inside:
                connections.append(connection.do_copy(True, self.id_scope,
                                                      id_remap))

        return (modules, connections)

    def find_thumbnails(self, tags_only=True):
        thumbnails = []
        thumb_cache = ThumbnailCache.getInstance()
        for action in self.vistrail.actions:
            if self.vistrail.has_thumbnail(action.id):
                thumbnail = self.vistrail.get_thumbnail(action.id)
                if tags_only and not self.vistrail.has_tag(action.timestep):
                    thumb_cache.remove(thumbnail)
                    self.vistrail.set_thumbnail(action.timestep, "")
                else:
                    abs_fname = thumb_cache.get_abs_name_entry(thumbnail)
                    if abs_fname is not None:
                        thumbnails.append(abs_fname)
                    else:
                        self.vistrail.set_thumbnail(action.timestep, "")
        return thumbnails
    
    def add_parameter_changes_from_execution(self, pipeline, version,
                                             parameter_changes):
        """add_parameter_changes_from_execution(pipeline, version,
        parameter_changes) -> int.

        Adds new versions to the current vistrail as a result of an
        execution. Returns the version number of the new version."""

        current_pipeline = self.current_pipeline
        current_version = self.current_version

        self.current_pipeline = pipeline
        self.current_version = version

        op_list = []
        for (m_id, function_name, param_values) in parameter_changes:
            try:
                param_values_len = len(param_values)
            except TypeError:
                param_values = [param_values]
            # FIXME should use registry to determine parameter types
            # and then call the translate_to_string method on each
            # parameter
            param_values = [str(x) for x in param_values]
            module = self.current_pipeline.modules[m_id]
            # FIXME remove this code when aliases move
            old_id = -1
            for old_function in module.functions:
                if old_function.name == function_name:
                    old_id = old_function.real_id

            # ensure that replacements don't happen for functions that
            # shouldn't be replaced
            aliases = []
            if old_id >= 0:
                function = module.function_idx[old_id]
                for i in xrange(len(param_values)):
                    aliases.append(function.params[i].alias)
                    
            op_list.extend(self.update_function_ops(module, function_name, 
                                                    param_values,
                                                    should_replace=True, 
                                                    aliases=aliases))

        action = vistrails.core.db.action.create_action(op_list)
        self.add_new_action(action)

        self.current_pipeline = current_pipeline
        self.current_version = current_version
        
        return action.id
    
    ##########################################################################
    # Workflow Execution
    
    def execute_workflow_list(self, vistrails):
        """execute_workflow_list(vistrails: list) -> (results, bool)"""

        stop_on_error = getattr(get_vistrails_configuration(),
                                'stopOnError')
        interpreter = get_default_interpreter()
        changed = False
        results = []
        for vis in vistrails:
            error = None
            (locator, version, pipeline, view, aliases, params, reason, sinks, extra_info) = vis
            temp_folder_used = False
            if (not extra_info or not extra_info.has_key('pathDumpCells') or 
                not extra_info['pathDumpCells']):
                if extra_info is None:
                    extra_info = {}
                extra_info['pathDumpCells'] = create_temp_folder(prefix='vt_thumb')
                temp_folder_used = True

            kwargs = {'locator': locator,
                      'current_version': version,
                      'view': view if view is not None else DummyView(),
                      'logger': self.get_logger(),
                      'controller': self,
                      'aliases': aliases,
                      'params': params,
                      'reason': reason,
                      'sinks': sinks,
                      'extra_info': extra_info,
                      'stop_on_error': stop_on_error,
                      }    
            if self.get_vistrail_variables():
                kwargs['vistrail_variables'] = \
                    self.get_vistrail_variable_by_uuid
            result = interpreter.execute(pipeline, **kwargs)
            
            thumb_cache = ThumbnailCache.getInstance()
            
            if len(result.errors) == 0 and \
            (thumb_cache.conf.autoSave or 'compare_thumbnails' in extra_info):
                old_thumb_name = self.vistrail.get_thumbnail(version)
                if 'compare_thumbnails' in extra_info:
                    old_thumb_name = None
                fname = thumb_cache.add_entry_from_cell_dump(
                                        extra_info['pathDumpCells'],
                                        old_thumb_name)
                if 'compare_thumbnails' in extra_info:
                    # check thumbnail difference
                    prev = None
                    thumb_version = version
                    # the thumb can be in a previous upgrade
                    while not self.vistrail.has_thumbnail(thumb_version) and \
                        thumb_version in self.vistrail.actionMap and \
                        self.vistrail.has_upgrade(self.vistrail.actionMap[thumb_version].parent):
                        thumb_version = self.vistrail.actionMap[thumb_version].parent
                    if self.vistrail.has_thumbnail(thumb_version):
                        prev = thumb_cache.get_abs_name_entry(self.vistrail.get_thumbnail(thumb_version))
                    else:
                        error = CompareThumbnailsError("No thumbnail exist for version %s" % thumb_version)
                    if prev:
                        if not prev:
                            error = CompareThumbnailsError("No thumbnail file exist for version %s" % thumb_version)
                        elif not fname:
                            raise CompareThumbnailsError("No thumbnail generated")
                        else:
                            next = thumb_cache.get_abs_name_entry(fname)
                            if not next:
                                raise CompareThumbnailsError("No thumbnail file generated for version %s" % thumb_version)
                            else:
                                min_err = extra_info['compare_thumbnails'](prev, next)
                                treshold = 0.1
                                if min_err > treshold:
                                    raise CompareThumbnailsError("Thumbnails are different with value %s" % min_err, prev, next)

                if fname is not None:
                    self.vistrail.set_thumbnail(version, fname)
                    changed = True
              
            if temp_folder_used:
                remove_temp_folder(extra_info['pathDumpCells'])
            
            if result.parameter_changes:
                l = result.parameter_changes
                self.add_parameter_changes_from_execution(pipeline, version, l)
                changed = True
            
            results.append(result)
            if error:
                result.errors[version] = error
                return ([result], False)
        if self.logging_on():
            self.set_changed(True)
            
        if interpreter.debugger:
            interpreter.debugger.update_values()
        return (results,changed)
    
    def execute_current_workflow(self, custom_aliases=None, custom_params=None,
                                 extra_info=None, reason='Pipeline Execution',
                                 sinks=None):
        """ execute_current_workflow(custom_aliases: dict, 
                                     custom_params: list,
                                     extra_info: dict) -> (list, bool)
        Execute the current workflow (if exists)
        custom_params is a list of tuples (vttype, oId, newval) with new values
        for parameters
        extra_info is a dictionary containing extra information for execution.
        As we want to make the executions thread safe, we will pass information
        specific to each pipeline through extra_info
        As, an example, this will be useful for telling the spreadsheet where
        to dump the images.
        """
        self.flush_delayed_actions()
        if self.current_pipeline:
            locator = self.get_locator()
            if locator:
                locator.clean_temporaries()
                if self._auto_save:
                    locator.save_temporary(self.vistrail)
            try:
                return self.execute_workflow_list([(self.locator,
                                                    self.current_version,
                                                    self.current_pipeline,
                                                    None,
                                                    custom_aliases,
                                                    custom_params,
                                                    reason,
                                                    sinks,
                                                    extra_info)])
            except Exception, e:
                debug.unexpected_exception(e)
                raise

    def prune_versions(self, versions):
        """ prune_versions(versions: list of version numbers) -> None
        Prune all versions in 'versions' out of the view

        """
        # We need to go up-stream to the highest invisible node
        current = self._current_terse_graph
        if not current:
            self.recompute_terse_graph()
            current, full = self._current_terse_graph, self._current_full_graph
        else:
            full = self._current_full_graph
        changed = False
        new_current_version = None
        for v in versions:
            if v!=0: # not root
                highest = v
                while True:
                    p = full.parent(highest)
                    if p==-1:
                        break
                    if p in current.vertices:
                        break
                    highest = p
                if highest!=0:
                    changed = True
                    if highest == self.current_version:
                        new_current_version = full.parent(highest)
                self.vistrail.pruneVersion(highest)
        if changed:
            self.set_changed(True)
        if new_current_version is not None:
            self.change_selected_version(new_current_version)
        self.recompute_terse_graph()
        self.invalidate_version_tree(False)

    def hide_versions_below(self, v=None):
        """ hide_versions_below(v: int) -> None
        Hide all versions including and below v

        """
        if v is None:
            v = self.current_base_version
        full = self.vistrail.getVersionGraph()
        x = [v]

        am = self.vistrail.actionMap

        changed = False

        while 1:
            try:
                current=x.pop()
            except IndexError:
                break

            children = [to for (to, _) in full.adjacency_list[current]
                        if (to in am) and \
                            not self.vistrail.is_pruned(to)]
            self.vistrail.hideVersion(current)
            changed = True

            for child in children:
                x.append(child)

        if changed:
            self.set_changed(True)
        self.recompute_terse_graph()
        self.invalidate_version_tree(False, False)

    def show_all_versions(self):
        """ show_all_versions() -> None
        Unprune (graft?) all pruned versions

        """
        am = self.vistrail.actionMap
        for a in am.iterkeys():
            self.vistrail.showVersion(a)
        self.set_changed(True)
        self.recompute_terse_graph()
        self.invalidate_version_tree(False, False)

    def expand_versions(self, v1, v2):
        """ expand_versions(v1: int, v2: int) -> None
        Expand all versions between v1 and v2

        """
        full = self.vistrail.getVersionGraph()
        p = full.parent(v2)
        while p > v1:
            self.vistrail.expandVersion(p)
            p = full.parent(p)
        self.recompute_terse_graph()
        self.invalidate_version_tree(False, True)

    def collapse_versions(self, v):
        """ collapse_versions(v: int) -> None
        Collapse all versions including and under version v until the next tag or branch

        """
        full = self.vistrail.getVersionGraph()
        x = [v]

        am = self.vistrail.actionMap
        tm = self.vistrail.get_tagMap()

        upgrades = set()
        for ann in self.vistrail.action_annotations:
            if ann.key != Vistrail.UPGRADE_ANNOTATION:
                continue
            # The target is an upgrade
            upgrades.add(int(ann.value))

        while x:
            current = x.pop()

            all_children = [to for to, _ in full.adjacency_list[current]
                            if to in am]
            children = []
            while all_children:
                child = all_children.pop()
                # Pruned: drop it
                if self.vistrail.is_pruned(child):
                    pass
                # An upgrade: get its children directly
                # (unless it is tagged, and that tag couldn't be moved)
                elif (not self.show_upgrades and child in upgrades and
                        child not in tm):
                    all_children.extend(
                        to for to, _ in full.adjacency_list[child]
                        if to in am)
                else:
                    children.append(child)
            if len(children) > 1:
                break
            self.vistrail.collapseVersion(current)

            for child in children:
                if (not child in tm and  # has no Tag
                    child != self.current_base_version): # not selected
                    x.append(child)

        self.recompute_terse_graph()
        self.invalidate_version_tree(False, True)

    def expand_or_collapse_all_versions_below(self, v=None, expand=True):
        """ expand_or_collapse_all_versions_below(v: int) -> None
        Expand/Collapse all versions including and under version v

        """
        if v is None:
            v = self.current_base_version

        full = self.vistrail.getVersionGraph()
        x = [v]

        am = self.vistrail.actionMap

        while 1:
            try:
                current=x.pop()
            except IndexError:
                break

            children = [to for (to, _) in full.adjacency_list[current]
                        if (to in am) and not self.vistrail.is_pruned(to)]
            if expand:
                self.vistrail.expandVersion(current)
            else:
                self.vistrail.collapseVersion(current)

            for child in children:
                x.append(child)
        self.recompute_terse_graph()
        self.invalidate_version_tree(False, True)

    def expand_all_versions_below(self, v=None):
        self.expand_or_collapse_all_versions_below(v, True)

    def collapse_all_versions_below(self, v=None):
        self.expand_or_collapse_all_versions_below(v, False)

    def collapse_all_versions(self):
        """ collapse_all_versions() -> None
        Collapse all expanded versions

        """
        am = self.vistrail.actionMap
        for a in am.iterkeys():
            self.vistrail.collapseVersion(a)
        self.recompute_terse_graph()
        self.invalidate_version_tree(False, True)

    def recompute_terse_graph(self, show_upgrades=None):
        if show_upgrades is None:
            show_upgrades = not getattr(get_vistrails_configuration(),
                                        'hideUpgrades', True)
        self.show_upgrades = show_upgrades

        # get full version tree (including pruned nodes) this tree is
        # kept updated all the time. This data is read only and should
        # not be updated!
        fullVersionTree = self.vistrail.tree.getVersionTree()

        # create tersed tree
        open_list = [(0, None, False, False)]  # Elements to be handled
        tersedVersionTree = Graph()

        # cache actionMap and tagMap because they're properties, sort
        # of slow
        am = self.vistrail.actionMap
        tm = self.vistrail.get_tagMap()
        last_n = self.vistrail.getLastActions(self.num_versions_always_shown)

        upgrades = set()
        upgrade_rev_map = {}
        current_version = self.current_version
        def rev_map(v):
            return upgrade_rev_map.get(v, v)

        if not self.show_upgrades:
            # process upgrade annotations
            for ann in self.vistrail.action_annotations:
                if ann.key != Vistrail.UPGRADE_ANNOTATION:
                    continue
                # The target is an upgrade
                upgrades.add(int(ann.value))
                # Map from upgraded version to original
                upgrade_rev_map[int(ann.value)] = ann.action_id

            # Map current version
            current_version = rev_map(current_version)

            # Map tags
            tm, orig_tm = {}, tm
            for version, name in sorted(orig_tm.iteritems(),
                                        key=lambda p: p[0]):
                v = version
                while v in upgrade_rev_map:
                    v = upgrade_rev_map[v]
                    if v in orig_tm:
                        # Found another tag in upgrade chain, don't move tag
                        v = version
                        break
                tm[v] = name
            del orig_tm

            # Transitively flatten upgrade_rev_map
            for k, v in upgrade_rev_map.iteritems():
                while v in upgrade_rev_map:
                    v = upgrade_rev_map[v]
                upgrade_rev_map[k] = v

        while open_list:
            current, parent, expandable, collapsible = open_list.pop()

            # mount children list
            all_children = [
                to for to, _ in fullVersionTree.adjacency_list[current]
                if to in am]
            children = []
            while all_children:
                child = all_children.pop()
                # Pruned: drop it
                if self.vistrail.is_pruned(child):
                    pass
                # An upgrade: get its children directly
                # (unless it is tagged, and that tag couldn't be moved)
                elif (not self.show_upgrades and child in upgrades and
                        child not in tm):
                    all_children.extend(
                        to for to, _ in fullVersionTree.adjacency_list[child]
                        if to in am)
                else:
                    children.append(child)

            display = (self.full_tree or
                       current == 0 or                 # is root
                       current in tm or                # hasTag:
                       current in last_n or            # show latest
                       current == current_version or   # isCurrentVersion
                       len(children) != 1)             # leaf or branch

            if (display or am[current].expand):        # forced expansion

                # yes it will!  this needs to be here because if we
                # are refining version view receives the graph without
                # the non matching elements
                if (not self.refine or
                        (self.refine and not self.search) or
                        current == 0 or
                        (self.refine and self.search and
                         self.search.match(self.vistrail, am[current])) or
                        current == current_version):
                    # add vertex...
                    tersedVersionTree.add_vertex(current, tm.get(current))

                    # ...and the parent
                    if parent is not None:
                        collapse_here = not collapsible and not display
                        tersedVersionTree.add_edge(parent, current,
                                                   (expandable, collapse_here))
                        collapsible = collapsible or collapse_here

                    # update the parent info that will be used by the
                    # children of this node
                    parentToChildren = current
                    expandable = False
                else:
                    parentToChildren = parent
                    expandable = True
            else:
                parentToChildren = parent
                expandable = True

            if collapsible and len(children) > 1:
                collapsible = False
            for child in children:
                open_list.append((child, parentToChildren,
                                  expandable, collapsible))

        self._current_terse_graph = tersedVersionTree
        self._current_full_graph = self.vistrail.tree.getVersionTree()
        self._upgrade_rev_map = upgrade_rev_map

    def save_version_graph(self, filename, tersed=True, highlight=None):
        if tersed:
            graph = copy.copy(self._current_terse_graph)
        else:
            graph = copy.copy(self._current_full_graph)
        tm = self.vistrail.get_tagMap()
        vs = graph.vertices.keys()
        vs.sort()
        al = [(vfrom, vto, edgeid)
              for vfrom, lto in graph.adjacency_list.iteritems()
              for vto, edgeid in lto]
        al.sort()

        configuration = get_vistrails_configuration()
        use_custom_colors = configuration.check('enableCustomVersionColors')

        if isinstance(filename, basestring):
            fp = open(filename, 'wb')
            cleanup = lambda: fp.close()
        else:
            fp = filename
            cleanup = lambda: None
        try:
            fp.write('digraph G {\n')
            for v in vs:
                descr = tm.get(v, None) or self.vistrail.get_description(v)
                if use_custom_colors:
                    color = self.vistrail.get_action_annotation(
                            v,
                            custom_color_key)
                else:
                    color = None
                if color:
                    color = '#%s%s%s' % tuple(
                            '%02x' % c
                            for c in parse_custom_color(color.value))
                    fp.write('    %s [label=%s, '
                             'style=filled, fillcolor="%s", color="%s"];\n' % (
                             v, dot_escape(descr), color,
                             'red' if v == highlight else 'black'))
                else:
                    fp.write('    %s [label=%s, color="%s"];\n' % (
                             v, dot_escape(descr),
                             'red' if v == highlight else 'black'))
            fp.write('\n')
            for s in al:
                vfrom, vto, vdata = s
                fp.write('    %s -> %s;\n' % (vfrom, vto))
            fp.write('}\n')
        finally:
            cleanup()

    def get_latest_version_in_graph(self):
        if not self._current_terse_graph:
            # DAK do we want refine_graph here?
            # (current, full, layout) = self.refine_graph()
            self.recompute_terse_graph()
        if self._current_terse_graph:
            return max(self._current_terse_graph.iter_vertices())
        return max(self.actions)

    def select_latest_version(self):
        """ select_latest_version() -> None
        Try to select the latest visible version on the tree
        
        """
        self.change_selected_version(self.get_latest_version_in_graph())

    def enable_missing_package(self, identifier, deps):
        """callback for try_to_enable_package"""
        return True

    def install_missing_package(self, identifier):
        """callback for try_to_enable_package"""
        return True
       
    def try_to_enable_package(self, identifier, confirmed=False):
        """try_to_enable_package(identifier: str,
                                 dep_graph: Graph,
                                 confirmed: boolean)
        Returns True if changes have been made to the registry, which
        means reloading a pipeline that previously failed with missing
        packages might work now.  dep_graph will enable any
        dependencies.  Setting confirmed to True will bypass prompts
        for later enables.
        """

        pm = get_package_manager()
        pkg = pm.identifier_is_available(identifier)
        if pkg is None or pm.has_package(pkg.identifier):
            return False

        dep_graph = pm.build_dependency_graph([identifier])
        deps = pm.get_ordered_dependencies(dep_graph)
        other_deps = filter(lambda i: i != identifier, deps)
        if pkg.identifier in self._asked_packages:
            return False
        if not confirmed and \
                not self.enable_missing_package(pkg.identifier, other_deps):
            self._asked_packages.add(pkg.identifier)
            return False
        # Ok, user wants to late-enable it. Let's give it a shot
        for pkg_id in deps:
            if not self.do_enable_package(pkg_id):
                return False

        return True

    def do_enable_package(self, identifier):
        pm = get_package_manager()
        pkg = pm.identifier_is_available(identifier)
        if pkg and not pm.has_package(pkg.identifier):
            try:
                pm.late_enable_package(pkg.codepath)
                pkg = pm.get_package_by_codepath(pkg.codepath)
                if pkg.identifier != identifier:
                    # pkg is probably a parent of the "identifier" package
                    # try to load it
                    if hasattr(pkg.module, "can_handle_identifier") and \
                        pkg.module.can_handle_identifier(identifier):
                        pkg.init_module.load_from_identifier(identifier)
            except pkg.MissingDependency, e:
                for dependency in e.dependencies:
                    print 'MISSING DEPENDENCY:', dependency
                return False
            except pkg.InitializationFailed:
                self._asked_packages.add(pkg.identifier)
                raise
            # there's a new package in the system, so we retry
            # changing the version by recursing, since other
            # packages/modules might still be needed.
            self._asked_packages.add(pkg.identifier)
            return True
        # identifier may refer to a subpackage
        if pkg and pkg.identifier != identifier and \
           hasattr(pkg.module, "can_handle_identifier") and \
           pkg.module.can_handle_identifier(identifier) and \
           hasattr(pkg.init_module, "load_from_identifier"):
            pkg.init_module.load_from_identifier(identifier)
            return True
        # Package is not available, let's try to fetch it
        rep = vistrails.core.packagerepository.get_repository()
        if rep:
            codepath = rep.find_package(identifier)
            if codepath and self.install_missing_package(identifier):
                rep.install_package(codepath)
                return self.try_to_enable_package(identifier, True)
        self._asked_packages.add(identifier)
        return False

    def set_action_annotation(self, action, key, value, id_scope=None):
        if id_scope is None:
            id_scope = self.id_scope
        if action.has_annotation_with_key(key):
            old_annotation = action.get_annotation_by_key(key)
            if old_annotation.value == value:
                return False
            action.delete_annotation(old_annotation)
        if value.strip() != '':
            annotation = \
                Annotation(id=id_scope.getNewId(Annotation.vtType),
                           key=key,
                           value=value,
                           )
            action.add_annotation(annotation)

    def get_upgrade_module_remap(self, actions):
        """Try to get a module remap when possible.  This uses the fact that
        most generic actions will have a single delete module action
        and a single add module action.

        """
        is_full_remap = True
        remap = {}
        for action in actions:
            d_module_ids = []
            a_module_ids = []
            for op in action.operations:
                if op.vtType == 'delete' and op.what == 'module':
                    d_module_ids.append(op.db_objectId)
                if op.vtType == 'add' and op.what == 'module':
                    a_module_ids.append(op.db_objectId)
            if len(d_module_ids) == 1 and len(a_module_ids) == 1:
                remap[(Module.vtType, d_module_ids[0])] = a_module_ids[0]
            elif len(d_module_ids) + len(a_module_ids) > 0:
                is_full_remap = False
        return (remap, is_full_remap)

    def get_simple_upgrade_remap(self, actions):
        """Try to get module/function/parameter remaps when possible.  This
        uses the fact that most remaps only changes names and number of
        deletes/adds are the same and adds are done in the reverse order of
        deletes.
        """
        is_full_remap = True
        remap = {}
        for action in actions:
            delete_ops = []
            add_ops = []
            for op in action.operations:
                if op.vtType == 'delete':
                    delete_ops.append(op)
                if op.vtType == 'add':
                    add_ops.append(op)
            if len(delete_ops) != len(add_ops):
                return (remap, False)
            add_ops.reverse()
            for deleted, added in zip(delete_ops, add_ops):
                if deleted.what != added.what:
                    return (remap, False)
                if added.what == 'module':
                    remap[(Module.vtType, deleted.db_objectId)] = added.db_objectId
                if added.what == 'function':
                    if len(delete_ops) != len(add_ops):
                        return (remap, False)
                    remap[(ModuleFunction.vtType, deleted.db_objectId)] = added.db_objectId
                if added.what == 'parameter':
                    if len(delete_ops) != len(add_ops):
                        return (remap, False)
                    remap[(ModuleParam.vtType, deleted.db_objectId)] = added.db_objectId
        return (remap, is_full_remap)
                            
    def create_upgrade_action(self, actions):
        new_action = vistrails.core.db.action.merge_actions(actions)
        self.set_action_annotation(new_action, Action.ANNOTATION_DESCRIPTION, 
                                   "Upgrade")
        return new_action

    def handle_invalid_pipeline(self, e, new_version, vistrail=None,
                                report_all_errors=False, force_no_delay=False):
        load_other_versions = False
        # print 'running handle_invalid_pipeline'
        if vistrail is None:
            vistrail = self.vistrail
        pm = get_package_manager()
        root_exceptions = e.get_exception_set()
        missing_packages = {}
        def process_missing_packages(exception_set):
            for err in exception_set:
                err._was_handled = False
                # print '--- trying to fix', str(err)
                # FIXME need to get module_id from these exceptions
                # when possible!  need to integrate
                # report_missing_module and handle_module_upgrade
                if isinstance(err, InvalidPipeline):
                    process_missing_packages(err.get_exception_set())
                elif isinstance(err, MissingPackage):
                    #check if the package was already installed before (because
                    #it was in the dependency list of a previous package
                    if err._identifier not in missing_packages:
                        missing_packages[err._identifier] = []
                    missing_packages[err._identifier].append(err)

        process_missing_packages(root_exceptions)
        new_exceptions = []

        # Full dependency graph from all the packages detected as missing
        dep_graph = pm.build_dependency_graph(missing_packages.keys())
        deps = pm.get_ordered_dependencies(dep_graph)
        missing = set(missing_packages.iterkeys())
        # This orders the list of packages detected as missing according to
        # the order in which they'll be enabled
        # This is so that if pkgA is a dependency of pkgB and both are in
        # missing_packages.keys(), we enable pkgB before (since that will
        # enable pkgA)
        # This is to minimize the number of user prompts
        enable_pkgs = reversed([pkg_id
                                for pkg_id in deps
                                if pkg_id in missing])

        # for identifier, err_list in missing_packages.iteritems():
        for identifier in enable_pkgs:
            # print 'testing identifier', identifier
            if not pm.has_package(identifier):
                try:
                    # print 'trying to enable package'
                    if not self.try_to_enable_package(identifier):
                        pass
                        # print 'failed to enable package'
                        # if not report_all_errors:
                        #     raise err
                    else:
                        for err in missing_packages[identifier]:
                            err._was_handled = True
                except Exception, new_e:
                    print '&&& hit other exception'
                    new_exceptions.append(new_e)
                    if not report_all_errors:
                        raise new_e
            else:
                if identifier in missing_packages.iterkeys():
                    for err in missing_packages[identifier]:
                        err._was_handled = True
            # else assume the package was already enabled

        if len(new_exceptions) > 0:
            # got new exceptions
            pass

        def process_package_versions(exception_set):
            for err in exception_set:
                if err._was_handled:
                    continue
                if isinstance(err, InvalidPipeline):
                    process_package_versions(err.get_exception_set())
                if isinstance(err, MissingPackageVersion):
                    # try and load other version of package?
                    err._was_handled = True
                    pass
        
        # instead of upgrading, may wish to load the old version of
        # the package if possible
        if load_other_versions:
            process_package_versions(root_exceptions)

        def process_package_exceptions(exception_set, pipeline):
            new_actions = []
            package_errs = {}
            for err in exception_set:
                if err._was_handled:
                    continue
                # print '+++ trying to fix', str(err)
                if isinstance(err, InvalidPipeline):
                    id_scope = IdScope(1, {Group.vtType: Module.vtType,
                                           Abstraction.vtType: Module.vtType})
                    id_remap = {}
                    new_pipeline = err._pipeline.do_copy(True, id_scope, 
                                                         id_remap)
                    new_exception_set = []
                    for sub_err in err.get_exception_set():
                        key = (Module.vtType, sub_err._module_id)
                        if key in id_remap:
                            sub_err._module_id = id_remap[key]
                            new_exception_set.append(sub_err)
                        else:
                            new_exception_set.append(sub_err)
                            
                    # set id to None so db saves correctly
                    new_pipeline.id = None
                    old_id_scope = self.id_scope
                    self.id_scope = id_scope
                    inner_actions = \
                        process_package_exceptions(new_exception_set,
                                                   new_pipeline)
                    self.id_scope = old_id_scope
                    if len(inner_actions) > 0:
                        # create action that recreates group/subworkflow
                        old_module = pipeline.modules[err._module_id]
                        if old_module.is_group():
                            my_actions = \
                                UpgradeWorkflowHandler.replace_group(
                                self, pipeline, old_module.id, new_pipeline)
                            for action in my_actions:
                                pipeline.perform_action(action)
                            new_actions.extend(my_actions)
# This code shouldn't ever be reachable because invalid abstraction pipelines are handled when they're initially loaded.
#                        elif old_module.is_abstraction():
#                            # add new version to the abstraction
#                            # then update the current pipeline by replacing
#                            # abstraction module
#
#                            # FIXME finish this code
#                            my_actions = \
#                                UpgradeWorkflowHandler.replace_abstraction(
#                                self, pipeline, old_module.id, inner_actions)
#                            for action in my_actions:
#                                pipeline.perform_action(action)
#                            new_actions.extend(my_actions)
                        
                elif (isinstance(err, MissingModule) or 
                      isinstance(err, MissingPackageVersion) or 
                      isinstance(err, MissingModuleVersion)):
                    if err._identifier not in package_errs:
                        package_errs[err._identifier] = []
                    package_errs[err._identifier].append(err)

            for identifier, err_list in package_errs.iteritems():
                try:
                    pkg = pm.get_package(identifier)
                except MissingPackage:
                    # cannot get the package we need
                    continue
                details = '\n'.join(debug.format_exception(e)
                                    for e in err_list)
                debug.log('Processing upgrades in package "%s"' %
                          identifier, details)
                if pkg.can_handle_all_errors():
                    try:
                        actions = pkg.handle_all_errors(self, err_list, 
                                                        pipeline)
                        if actions is not None:
                            for action in actions:
                                pipeline.perform_action(action)
                            new_actions.extend(actions)
                            for err in err_list:
                                err._was_handled = True
                    except Exception, new_e:
                        new_exceptions.append(new_e)
                        if not report_all_errors:
                            return new_actions
#                 elif pkg.can_handle_upgrades():
#                     print '  handle upgrades'
#                     for err in err_list:
#                         try:
#                             actions = pkg.handle_module_upgrade_request(
#                                 self, err._module_id, pipeline)
#                             if actions is not None:
#                                 print 'handled', pipeline.modules[err._module_id].name
#                                 for action in actions:
#                                     pipeline.perform_action(action)
#                                 new_actions.extend(actions)
#                                 print 'OK'
#                                 err._was_handled = True
#                         except Exception, new_e:
#                             new_exceptions.append(new_e)
#                             if not report_all_errors:
#                                 return
                else:
                    # print '  default upgrades'
                    # process default upgrades
                    # handler = UpgradeWorkflowHandler(self, pipeline)
                    for err in err_list:
                        try:
                            actions = UpgradeWorkflowHandler.dispatch_request(
                                self, err._module_id, pipeline)
                            if actions is not None:
                                for action in actions:
                                    pipeline.perform_action(action)
                                new_actions.extend(actions)
                                err._was_handled = True
                        except Exception, new_e:
                            import traceback
                            traceback.print_exc()
                            new_exceptions.append(new_e)

                if pkg.can_handle_missing_modules():
                    for err in err_list + new_exceptions:
                        if hasattr(err, '_was_handled') and err._was_handled:
                            continue
                        if isinstance(err, MissingModule):
                            try:
                                res = pkg.handle_missing_module(self, 
                                                                err._module_id,
                                                                pipeline)
                                # need backward compatibility
                                if res is True:
                                    err._was_handled = True
                                elif res is False:
                                    pass
                                else:
                                    actions = res
                                    if actions is not None:
                                        for action in actions:
                                            pipeline.perform_action(action)
                                        new_actions.extend(actions)
                                        err._was_handled = True
                            except Exception, new_e:
                                new_exceptions.append(new_e)
                                if not report_all_errors:
                                    return new_actions
            return new_actions

        if get_vistrails_configuration().check('upgrades'):
            cur_pipeline = copy.copy(e._pipeline)
            # note that cur_pipeline is modified to be the result of
            # applying the actions in new_actions
            new_actions = process_package_exceptions(root_exceptions, 
                                                     cur_pipeline)
        else:
            new_actions = []
            cur_pipeline = e._pipeline

        if len(new_actions) > 0:
            upgrade_action = self.create_upgrade_action(new_actions)
            param_exps = self.vistrail.get_paramexps(new_version)
            new_param_exps = []
            if len(param_exps) > 0:
                (module_remap, is_complete) = \
                                    self.get_upgrade_module_remap(new_actions)
                if is_complete:
                    for pe in param_exps:
                        new_pe = pe.do_copy(True, self.id_scope, module_remap)
                        new_param_exps.append(new_pe)
                else:
                    debug.warning("Cannot translate old parameter "
                                  "explorations through upgrade.")
            mashup = None
            if hasattr(self, "_mashups"):
                for mashuptrail in self._mashups:
                    if mashuptrail.vtVersion == new_version:
                        mashup = mashuptrail
            new_mashups = []
            if mashup:
                (mfp_remap, is_complete) = \
                                self.get_simple_upgrade_remap(new_actions)
                if is_complete:
                    # FIXME: we should move the remapping to the db layer
                    # But we need to fix the schema by making functions/params
                    # foreign keys

                    #mashup = mashup.do_copy(True, self.id_scope, mfp_remap)
                    #mashup.id = uuid.uuid1()
                    # we move it to the new version so that references still work
                    self._mashups.remove(mashup)

                    for action in mashup.actions:
                        for alias in action.mashup.aliases:
                            c = alias.component
                            while (Module.vtType, c.vtmid) in mfp_remap:
                                c.vtmid = mfp_remap[(Module.vtType, c.vtmid)]
                            while (ModuleFunction.vtType,
                                c.vtparent_id) in mfp_remap:
                                c.vtparent_id=mfp_remap[(ModuleFunction.vtType,
                                                         c.vtparent_id)]
                            while (ModuleParam.vtType, c.vtid) in mfp_remap:
                                c.vtid = mfp_remap[(ModuleParam.vtType,
                                                     c.vtid)]
                    mashup.currentVersion = mashup.getLatestVersion()
                    
                    new_mashups.append(mashup)
                else:
                    debug.warning("Cannot translate old mashup "
                                  "through upgrade.")
            
            if get_vistrails_configuration().check('upgradeDelay') and not force_no_delay:
                self._delayed_actions.append(upgrade_action)
                self._delayed_paramexps.extend(new_param_exps)
                self._delayed_mashups.extend(new_mashups)
            else:
                vistrail.add_action(upgrade_action, new_version,
                                    self.current_session)
                vistrail.set_upgrade(new_version, str(upgrade_action.id))
                if get_vistrails_configuration().check("migrateTags"):
                    self.migrate_tags(new_version, upgrade_action.id, vistrail)
                new_version = upgrade_action.id
                for pe in new_param_exps:
                    pe.action_id = new_version
                    self.vistrail.db_add_parameter_exploration(pe)
                for mashup in new_mashups:
                    mashup.vtVersion = new_version
                    for action in mashup.actions:
                        action.mashup.version = new_version
                    self._mashups.append(mashup)

                self.set_changed(True)
                self.recompute_terse_graph()

        def check_exceptions(exception_set):
            unhandled_exceptions = []
            for err in exception_set:
                if isinstance(err, InvalidPipeline):
                    sub_exceptions = check_exceptions(err.get_exception_set())
                    if len(sub_exceptions) > 0:
                        new_err = InvalidPipeline(sub_exceptions, 
                                                  err._pipeline,
                                                  err._version)
                        unhandled_exceptions.append(new_err)
                else:
                    if not err._was_handled:
                        unhandled_exceptions.append(err)
            return unhandled_exceptions

        left_exceptions = check_exceptions(root_exceptions)
        if len(left_exceptions) > 0 or len(new_exceptions) > 0:
            e = InvalidPipeline(left_exceptions + new_exceptions,
                                cur_pipeline, new_version)
            debug.format_exception(e)
            raise e
        return (new_version, cur_pipeline)

    def validate(self, pipeline, raise_exception=True):
        vistrail_vars = self.get_vistrail_variables()
        pipeline.validate(raise_exception, vistrail_vars)
    
    def do_version_switch(self, new_version, report_all_errors=False, 
                          do_validate=True, from_root=False):
        """ do_version_switch(new_version: int,
                              resolve_all_errors: boolean) -> None        
        Change the current vistrail version into new_version, reporting
        either the first error or all errors.
        
        """

        # This is tricky code, so watch carefully before you change
        # it.  The biggest problem is that we want to perform state
        # changes only after all exceptions have been handled, but
        # creating a pipeline every time is too slow. The solution
        # then is to mutate currentPipeline, and in case exceptions
        # are thrown, we roll back by rebuilding the pipeline from
        # scratch as the first thing on the exception handler, so to
        # the rest of the exception handling code, things look
        # stateless.

        def get_cost(descendant, ancestor):
            cost = 0
            am = self.vistrail.actionMap
            if descendant == -1:
                descendant = 0
            while descendant != ancestor:
                descendant = am[descendant].parent
                cost += 1
            return cost
        
        def switch_version(version, allow_fail=False):
            if self.current_version != -1 and not self.current_pipeline:
                debug.warning("current_version is not -1 and "
                              "current_pipeline is None")
            if version != self.current_version:
                # clear delayed actions
                # FIXME: invert the delayed actions and integrate them into
                # the general_action_chain?
                if len(self._delayed_actions) > 0:
                    self._delayed_actions = []
                    self.current_pipeline = Pipeline()
                    self.current_version = 0
            if version == -1:
                return None

            # now we reuse some existing pipeline, even if it's the
            # empty one for version zero
            #
            # The available pipelines are in self._pipelines, plus
            # the current pipeline.
            # Fast check: do we have to change anything?
            if from_root:
                result = self.vistrail.getPipeline(version)
            elif version == self.current_version:
                # Changing to current pipeline
                # We only need to run validation if it was previously invalid
                # (or didn't get validated)
                result = self.current_pipeline
                if self.current_pipeline.is_valid:
                    return result
            # Fast check: if target is cached, copy it and we're done.
            elif version in self._pipelines:
                result = copy.copy(self._pipelines[version])
            else:
                # Find the closest upstream pipeline to the current one
                cv = self._current_full_graph.inverse_immutable().closest_vertex
                closest = cv(version, self._pipelines)
                cost_to_closest_version = get_cost(version, closest)
                # Now we have to decide between the closest pipeline
                # to version and the current pipeline
                shared_parent = getSharedRoot(self.vistrail, 
                                              [self.current_version, 
                                               version])
                cost_common_to_old = get_cost(self.current_version, 
                                              shared_parent)
                cost_common_to_new = get_cost(version, shared_parent)
                cost_to_current_version = cost_common_to_old + \
                    cost_common_to_new
                # FIXME I'm assuming copying the pipeline has zero cost.
                # Formulate a better cost model
                if cost_to_closest_version < cost_to_current_version:
                    if closest == 0:
                        result = self.vistrail.getPipeline(version)
                    else:
                        result = copy.copy(self._pipelines[closest])
                        action = self.vistrail.general_action_chain(closest, 
                                                                    version)
                        result.perform_action(action)
                else:
                    action = \
                        self.vistrail.general_action_chain(self.current_version,
                                                           version)
                    if self.current_version == -1 or self.current_version == 0:
                        result = Pipeline()
                    else:
                        result = copy.copy(self.current_pipeline)
                    result.perform_action(action)
                if self._cache_pipelines and \
                        self.vistrail.has_tag(long(version)):
                    # stash a copy for future use
                    if do_validate:
                        try:
                            self.validate(result)
                        except InvalidPipeline:
                            if not allow_fail:
                                raise
                        else:
                            self._pipelines[version] = copy.copy(result)
                    else:
                        self._pipelines[version] = copy.copy(result)
            if do_validate:
                try:
                    self.validate(result)
                except InvalidPipeline:
                    if not allow_fail:
                        raise
            return result
        # end switch_version

        try:
            self.current_pipeline = switch_version(new_version)
            self.current_version = new_version
        except InvalidPipeline, e:
            # print 'EXCEPTION'
            # print e
            new_error = None

            # DAK !!! don't need to rollback anymore!!!!
            # we don't update self.current_pipeline until we actually
            # get the result back

            start_version = new_version
            upgrade_version = self.vistrail.get_upgrade(new_version)
            was_upgraded = False
            if upgrade_version is not None:
                try:
                    upgrade_version = int(upgrade_version)
                    if (upgrade_version in self.vistrail.actionMap and \
                            not self.vistrail.is_pruned(upgrade_version)):
                        self.current_pipeline = switch_version(upgrade_version)
                        new_version = upgrade_version
                        self.current_version = new_version
                        # print 'self.current_version:', self.current_version
                        was_upgraded = True
                except InvalidPipeline:
                    # try to handle using the handler and create
                    # new upgrade
                    pass
            if not was_upgraded:
                try:
                    try:
                        (new_version, pipeline) = \
                            self.handle_invalid_pipeline(e, new_version,
                                                         self.vistrail,
                                                         report_all_errors)
                    except InvalidPipeline, e:
                        pipeline = e._pipeline
                    # check that we handled the invalid pipeline
                    # correctly
                    try:
                        self.validate(pipeline)
                    # this means that there was a new exception after handling 
                    # the invalid pipeline and we should handle it again.    
                    except InvalidPipeline, e:
                        (new_version, pipeline) = \
                                 self.handle_invalid_pipeline(e, new_version,
                                                              self.vistrail,
                                                              report_all_errors)
                        # check that we handled the invalid pipeline
                        # correctly
                    self.validate(pipeline)
                    self.current_pipeline = pipeline
                    self.current_version = new_version
                except InvalidPipeline, e:
                    # display invalid pipeline?
                    new_error = e
                    
                    # just do the version switch, anyway, but alert the
                    # user to the remaining issues
                    self.current_pipeline = e._pipeline
                    new_version = e._version
                    self.current_version = new_version

            if new_version != start_version:
                self.invalidate_version_tree(False)
            if new_error is not None:
                raise new_error

    def change_selected_version(self, new_version, report_all_errors=True,
                                do_validate=True, from_root=False):
        try:
            self.do_version_switch(new_version, report_all_errors, 
                                   do_validate, from_root)
        except InvalidPipeline, e:
            # FIXME: do error handling through central switch that produces gui
            # or core.debug messages as specified
            def process_err(err):
                if isinstance(err, Package.InitializationFailed):
                    msg = ('Package "%s" failed during initialization. '
                           'Please contact the developer of that package '
                           'and report a bug.' % err.package.name)
                    debug.critical(msg)
                elif isinstance(err, MissingPackage):
                    msg = ('Cannot find package "%s" in '
                           'list of available packages. '
                           'Please install it first.' % err._identifier)
                    debug.critical(msg)
                elif issubclass(err.__class__, MissingPort):
                    msg = ('Cannot find %s port "%s" for module "%s" '
                           'in loaded package "%s". A different package '
                           'version might be necessary.') % \
                           (err._port_type, err._port_name, 
                            err._module_name, err._package_name)
                    debug.critical(msg)
                else:
                    debug.critical(str(err))                

            if report_all_errors:
                for err in e._exception_set:
                    process_err(err)
            elif len(e._exception_set) > 0:
                process_err(e._exception_set.__iter__().next())
        except Exception, e:
            debug.critical("Unhandled exception", debug.format_exc())

    def write_temporary(self):
        if self.vistrail and self.changed:
            locator = self.get_locator()
            if locator:
                locator.save_temporary(self.vistrail)

    def add_abstractions(self, bundle, abstractions, abs_save_dir):
        # Temporary saves abstractions to a folder and adds them to bundle
        def make_abstraction_path_unique(abs_fname, namespace):
            # Constructs the abstraction name using the namespace to
            # prevent conflicts and copies the abstraction to the new
            # path so bundle has a valid file
            path, prefix, absname, old_ns, suffix = \
                parse_abstraction_name(abs_fname, True)
            new_abs_fname = os.path.join(abs_save_dir, 
                                         '%s%s(%s)%s' % (prefix, absname, 
                                                         namespace, suffix))
            # print " $@$@$ new_abs_fname:", new_abs_fname
            shutil.copy(abs_fname, new_abs_fname)
            return new_abs_fname

        included_abstractions = {}
        for abstraction_list in abstractions.itervalues():
            for abstraction in abstraction_list:
                abs_module = abstraction.module_descriptor.module
                namespaces = set(get_all_abs_namespaces(abstraction.vistrail))
                if abs_module is not None:
                    abs_fname = abs_module.vt_fname
                    path, prefix, abs_name, old_ns, suffix = \
                        parse_abstraction_name(abs_fname, True)
                    # do our indexing by abstraction name
                    # we know that abstractions with different names
                    # cannot overlap, but those that have the same
                    # name may or may not
                    if abs_name not in included_abstractions:
                        included_abstractions[abs_name] = [(abstraction, 
                                                            namespaces)]
                    else:
                        # only keep abstractions that don't repeat what
                        # others already cover
                        new_list = []
                        found = False
                        for (i_abs, i_namespaces) in \
                                included_abstractions[abs_name]:
                            if not (i_namespaces < namespaces):
                                new_list.append((i_abs, i_namespaces))
                            if i_namespaces >= namespaces:
                                found = True
                        # only add new one once
                        if not found:
                            new_list.append((abstraction, namespaces))
                        included_abstractions[abs_name] = new_list

        for abs_name, abstraction_list in included_abstractions.iteritems():
            for (abstraction, _) in abstraction_list:
                abs_module = abstraction.module_descriptor.module
                if abs_module is None:
                    continue
                abs_fname = abs_module.vt_fname
                if not os.path.exists(abs_fname):
                    # Write vistrail to disk if the file no longer
                    # exists (if temp file was deleted)
                    abs_fname = os.path.join(abs_save_dir, 
                                             abstraction.name + '.xml')
                    save_abstraction(abstraction.vistrail, abs_fname)
                namespace = get_cur_abs_namespace(abstraction.vistrail)
                abs_unique_name = make_abstraction_path_unique(abs_fname,
                                                               namespace)
                bundle.add_object(BundleObj(abs_fname, 'abstraction', abs_unique_name))

    def write_vistrail(self, locator, version=None, export=False):
        """write_vistrail(locator, version) -> Boolean
        Creates a VistrailBundle and saves it to locator
        It will return a boolean that tells if the tree needs to be
        invalidated
        export=True means you should not update the current controller

        """
        result = False 
        if not (self.vistrail and (self.changed or self.locator != locator)):
            return result

        # update abstractions in vistrail
        # FIXME create this on-demand?
        abs_save_dir = tempfile.mkdtemp(prefix='vt_abs')
        is_abstraction = self.vistrail.is_abstraction
        if is_abstraction and self.changed:
            # first update any names if necessary
            self.check_subpipeline_port_names()
            new_namespace = str(uuid.uuid1())
            annotation_key = get_next_abs_annotation_key(self.vistrail)
            self.vistrail.set_annotation(annotation_key, new_namespace)

        bundle = VistrailBundle()

        # Save jobs
        if self.jobMonitor.workflows:
            bundle.add_object(BundleObj(self.jobMonitor.serialize(), 'job'))

        # add vistrail
        if export:
            bundle.add_object(BundleObj(self.vistrail.do_copy()))
            if isinstance(locator, vistrails.core.db.locator.DBLocator):
                bundle.vistrail.obj.db_log_filename = None
        else:
            bundle.add_object(BundleObj(self.vistrail))

        # add abstractions
        abstractions = self.find_abstractions(self.vistrail, True)
        self.add_abstractions(bundle, abstractions, abs_save_dir)

        # add thumbnails
        thumb_cache = ThumbnailCache.getInstance()
        if thumb_cache.conf.autoSave:
            for thumb in self.find_thumbnails(
                                         tags_only=thumb_cache.conf.tagsOnly):
                bundle.add_object(BundleObj(thumb, 'thumbnail', os.path.basename(thumb)))

        #mashups
        for mashup in self._mashups:
            bundle.add_object(BundleObj(mashup, 'mashup'))

        # FIXME hack to use db_currentVersion for convenience
        # it's not an actual field
        self.vistrail.db_currentVersion = self.current_version

        # save data
        if self.bundle:
            for d in self.bundle.datas:
                bundle.add_object(d)

        # add log
        log = self.log
        if self.locator != locator:
            # Add entries from old locator
            log = Log()
            if isinstance(self.locator, vistrails.core.db.locator.DBLocator):
                # Add entries from db
                connection = self.locator.get_connection()
                db_log = open_vt_log_from_db(connection,
                                             self.vistrail.db_id)
                Log.convert(db_log)
                for workflow_exec in db_log.workflow_execs:
                    workflow_exec.db_id = \
                        log.id_scope.getNewId(DBWorkflowExec.vtType)
                    log.db_add_workflow_exec(workflow_exec)
            elif self.vistrail.db_log_filename:
                # Add entries from file
                vt_log = LogXMLSerializer.load(self.vistrail.db_log_filename)
                for workflow_exec in vt_log.workflow_execs:
                    workflow_exec.db_id = \
                        log.id_scope.getNewId(DBWorkflowExec.vtType)
                    log.db_add_workflow_exec(workflow_exec)
            # add recent log entries
            if self.log and len(self.log.workflow_execs) > 0:
                for workflow_exec in self.log.db_workflow_execs:
                    workflow_exec = copy.copy(workflow_exec)
                    workflow_exec.db_id = \
                        log.id_scope.getNewId(DBWorkflowExec.vtType)
                    log.db_add_workflow_exec(workflow_exec)
        # Always add log because it may already exist in the save folder
        bundle.add_object(BundleObj(log, 'log'))

        # Call package hooks
        try:
            from vistrails.core.packagemanager import get_package_manager
            pm = get_package_manager()
            for package in pm.enabled_package_list():
                package.saveVistrailFileHook(self, bundle)
        except Exception, e:
            debug.critical("Could not call package hooks", str(e))

        if self.locator != locator:
            old_locator = self.get_locator()
            if not export:
                self.locator = locator

            bundle = locator.save_as(bundle, version)
            new_vistrail = bundle.vistrail.obj
            if isinstance(locator, vistrails.core.db.locator.DBLocator):
                new_vistrail.db_log_filename = None
                locator.kwargs['obj_id'] = new_vistrail.db_id
            if not export:
                # DAK don't think is necessary since we have a new
                # namespace for an abstraction on each save
                # Unload abstractions from old namespace
                # self.unload_abstractions()
                # Load all abstractions from new namespaces
                self.ensure_abstractions_loaded(new_vistrail,
                                                [a.obj for a in bundle.abstractions])
                self.set_file_name(locator.name)
                if old_locator and not export:
                    old_locator.clean_temporaries()
                    old_locator.close()
                self.flush_pipeline_cache()
                self.change_selected_version(new_vistrail.db_currentVersion,
                                             from_root=True)
        else:
            bundle = self.locator.save(bundle)
            new_vistrail = bundle.vistrail.obj
            # Load any abstractions that were given new namespaces
            self.ensure_abstractions_loaded(new_vistrail,
                                            [a.obj for a in bundle.abstractions])

        # FIXME abstractions only work with FileLocators right now
        if is_abstraction:
            new_vistrail.is_abstraction = True
            if isinstance(self.locator, (
                    vistrails.core.db.locator.XMLFileLocator,
                    vistrails.core.db.locator.ZIPFileLocator)):
                filename = self.locator.name
                if filename in self._loaded_abstractions:
                    del self._loaded_abstractions[filename]
                # we don't know if the subworkflow should be shown
                # if it doesn't currently exist, we don't want to add it
                # if it does, we will replace it via upgrade module
                # so it is not global
                self.load_abstraction(filename, False)

                # reg = core.modules.module_registry.get_module_registry()
                # for desc in reg.get_package_by_name('local.abstractions').descriptor_list:
                #     print desc.name, desc.namespace, desc.version
        if not export:
            # Update controller to use new locator
            if id(self.vistrail) != id(new_vistrail):
                new_version = new_vistrail.db_currentVersion
                # FIXME have to figure out what to do here !!!
                self.set_vistrail(new_vistrail, locator)
                self.change_selected_version(new_version)
                result = True
            if self.log:
                self.log.delete_all_workflow_execs()
            self.set_changed(False)
            locator.clean_temporaries()
            self.bundle = bundle

        # delete any temporary subworkflows
            try:
                for root, _, files in os.walk(abs_save_dir, topdown=False):
                    for name in files:
                        os.remove(os.path.join(root, name))
                os.rmdir(abs_save_dir)
            except OSError, e:
                raise VistrailsDBException("Can't remove %s: %s" % (
                                           abs_save_dir,
                                           debug.format_exception(e)))
        return result


    def write_workflow(self, locator, version=None):
        if self.current_pipeline:
            pipeline = Pipeline()
            # pipeline.set_abstraction_map(self.vistrail.abstractionMap)
            for module in self.current_pipeline.modules.itervalues():
                # if module.vtType == AbstractionModule.vtType:
                #     abstraction = \
                #         pipeline.abstraction_map[module.abstraction_id]
                #     pipeline.add_abstraction(abstraction)
                pipeline.add_module(module)
            for connection in self.current_pipeline.connections.itervalues():
                pipeline.add_connection(connection)
            bundle = WorkflowBundle()
            bundle.add_object(BundleObj(pipeline))
            locator.save_as(bundle, version)

    def write_log(self, locator):
        if self.log:
            if self.vistrail.db_log_filename is not None:
                log = vistrails.core.db.io.merge_logs(self.log, 
                                            self.vistrail.db_log_filename)
            else:
                log = self.log
            #print log
            bundle = LogBundle()
            bundle.add_object(BundleObj(log))
            locator.save_as(bundle)

    def read_log(self):
        """ Returns the saved log from zip or DB
        
        """
        return self.vistrail.get_persisted_log()
 
    def write_registry(self, locator):
        registry = vistrails.core.modules.module_registry.get_module_registry()
        bundle = RegistryBundle()
        bundle.add_object(BundleObj(registry))
        locator.save_as(bundle)

    def update_checkout_version(self, app=''):
        self.vistrail.update_checkout_version(app)

    def layout_modules(self, old_modules=[], preserve_order=False, 
               new_modules=[], new_connections=[], module_size_func=None, no_gaps=False):
        """Lays out modules and returns the new version.
        
        If old_modules are not specified, all modules in current pipeline are used.
        If preserve_order is True, modules in each row will be ordered based on
            their current x value
        new_modules ignore preserve_order, and don't need exist yet in the pipeline
        new_connections associated with new_modules
        module_size_func is used to determine size of a module. It takes a
            vistrails.core.layout.workflow_layout.Module object and returns a (width, height)
            tuple.
        If no_gaps is True, all connected modules will be at most 1 layer above or
            below their child or parent respectively
        """
        
        #fixes issue when opening old vistrails that needs upgrade
        self.flush_delayed_actions()
        
        action_list = self.layout_modules_ops(old_modules, preserve_order, 
                                      new_modules, new_connections, module_size_func, no_gaps)
        if(len(action_list) > 0):
            action = vistrails.core.db.action.create_action(action_list)
            self.add_new_action(action)
            version = self.perform_action(action)
            self.change_selected_version(version)
            return version
        return self.current_version

    def layout_modules_ops(self, old_modules=[], preserve_order=False, 
               new_modules=[], new_connections=[], module_size_func=None, no_gaps=False):
        """Returns operations needed to layout the modules.
        
        If old_modules are not specified, all modules in current pipeline are used.
        If preserve_order is True, modules in each row will be ordered based on
            their current x value
        new_modules ignore preserve_order, and don't need exist yet in the pipeline
        new_connections associated with new_modules
        module_size_func is used to determine size of a module. It takes a
            vistrails.core.layout.workflow_layout.Module object and returns a (width, height)
            tuple.
        If no_gaps is True, all connected modules will be at most 1 layer above or
            below their child or parent respectively
        """

        connected_input_ports = set(
                c.destination.spec for c in self.current_pipeline.connection_list)
        connected_input_ports.update(
                c.destination.spec for c in new_connections)
        connected_output_ports = set(
                c.source.spec for c in self.current_pipeline.connection_list)
        connected_output_ports.update(
                c.source.spec for c in new_connections)
        connected_ports = connected_input_ports | connected_output_ports

        def get_visible_port_names(port_list, visible_ports):
            output_list = []
            visible_list = []
            for i, p in enumerate(port_list):
                if not p.optional:
                    output_list.append(p.name)
                elif p.name in visible_ports or p in connected_ports:
                    visible_list.append(p.name)
            output_list.extend(visible_list)
            return output_list
        
        if not old_modules or len(old_modules) == 0:
            old_modules = self.current_pipeline.modules.values()
        
        #create layout objects
        layoutPipeline = LayoutPipeline()

        module_info = {} # {id: (module, layoutModule, in_port_names=[], out_port_names=[])}
        
        #add modules to layout, and find their visible ports
        def _add_layout_module(module, prev_x):
            in_ports = get_visible_port_names(module.destinationPorts(), 
                                         module.visible_input_ports)
            out_ports = get_visible_port_names(module.sourcePorts(),
                                          module.visible_output_ports)
            
            layoutModule = layoutPipeline.createModule(module.id, 
                                        module.name,
                                        len(in_ports),
                                        len(out_ports),
                                        prev_x)
            
            module_info[module.id] = (module, layoutModule, in_ports, out_ports)
        
        for module in old_modules:
            _add_layout_module(module, module.location.x)
            
        for module in new_modules:
            _add_layout_module(module, None)
        
        #add connections to layout
        old_ids = [module.id for module in old_modules]
        old_conns = self.get_connections_to(self.current_pipeline, old_ids)
        for conn in old_conns + new_connections:
            if conn.source.moduleId in module_info:
                layoutPipeline.createConnection(
                        module_info[conn.source.moduleId][1],
                        module_info[conn.source.moduleId][3].index(conn.source.name),
                        module_info[conn.destination.moduleId][1],
                        module_info[conn.destination.moduleId][2].index(conn.destination.name))
            
        #set default module size function if needed
        paddedPortWidth = self.layoutTheme.PORT_WIDTH + self.layoutTheme.MODULE_PORT_SPACE
        def estimate_module_size(module):
            width = max(len(module.name)*6 + self.layoutTheme.MODULE_LABEL_MARGIN[0] + self.layoutTheme.MODULE_LABEL_MARGIN[1],
                        len(module_info[module.shortname][2]) * paddedPortWidth + self.layoutTheme.MODULE_PORT_PADDED_SPACE,
                        len(module_info[module.shortname][3]) * paddedPortWidth + self.layoutTheme.MODULE_PORT_PADDED_SPACE)
            height = LayoutDefaults.u * 5 #todo, fix these sizes
            return (width, height)
        if module_size_func is None:
            module_size_func = estimate_module_size
            
        workflowLayout = WorkflowLayout(layoutPipeline,
                                        module_size_func,
                                        self.layoutTheme.MODULE_PORT_MARGIN, 
                                        (self.layoutTheme.PORT_WIDTH, self.layoutTheme.PORT_HEIGHT), 
                                        self.layoutTheme.MODULE_PORT_SPACE)
    
        #do layout with layer x and y separation of 50
        workflowLayout.run_all(50,50,preserve_order,no_gaps)
                
        #maintain center
        center_x, center_y = self.get_avg_location([item[0] for item in module_info.values()])
        new_center_x = sum([m.layout_pos.x for m in layoutPipeline.modules]) / len(layoutPipeline.modules)
        new_center_y = -sum([m.layout_pos.y for m in layoutPipeline.modules]) / len(layoutPipeline.modules)
        offset_x = center_x - new_center_x
        offset_y = center_y - new_center_y
        
        #generate module move list
        moves = []
        for (module, layoutModule, _, _) in module_info.values():
            new_x = layoutModule.layout_pos.x+offset_x
            new_y = -layoutModule.layout_pos.y+offset_y
            if module.id in self.current_pipeline.modules:
                moves.append((module.id, new_x, new_y))
            else:
                #module doesn't exist in pipeline yet, just change x,y
                module.location.x = new_x
                module.location.y = new_y
                
        #return module move operations
        return self.move_modules_ops(moves)
<<<<<<< HEAD


import unittest

class TestTerseGraph(unittest.TestCase):
    @classmethod
    def setUpClass(cls):
        pm = vistrails.core.packagemanager.get_package_manager()
        if pm.has_package('org.vistrails.test.upgrades_layout'):
            return

        d = {'test_upgrades_layout': 'vistrails.tests.resources.'}
        pm.late_enable_package('test_upgrades_layout', d)
        cls.maxDiff = None

    @classmethod
    def tearDownClass(cls):
        manager = vistrails.core.packagemanager.get_package_manager()
        if manager.has_package('org.vistrails.test.upgrades_layout'):
            manager.late_disable_package('test_upgrades_layout')

    def get_workflow(self, name):
        from vistrails.core.db.locator import XMLFileLocator
        from vistrails.core.system import vistrails_root_directory

        locator = XMLFileLocator(vistrails_root_directory() +
                                 '/tests/resources/' + name)
        vistrail = locator.load()
        return VistrailController(vistrail, locator)

    def test_workflow1_upgrades(self):
        """Computes the tersed version tree, with upgrades"""
        controller = self.get_workflow('upgrades1.xml')
        controller.recompute_terse_graph(True)
        self.assertEqual(controller._current_terse_graph.adjacency_list, {
            0: [(1L, (False, False)), (5L, (False, False)), (16L, (True, False))],
            1L: [(3L, (True, False))],
            3L: [(4L, (False, False))],
            5L: [(8L, (True, False)), (10L, (True, False))],
            10L: [(11L, (False, False)), (13L, (True, False))],
            4L: [], 8L: [], 11L: [], 13L: [], 16L: [],
        })
        controller.expand_all_versions_below(0)
        controller.recompute_terse_graph(True)
        self.assertEqual(controller._current_terse_graph.adjacency_list, {
            0: [(1L, (False, False)), (5L, (False, False)), (14L, (False, True))],
            1L: [(2L, (False, True))],
            2L: [(3L, (False, False))],
            3L: [(4L, (False, False))],
            5L: [(6L, (False, True)), (9L, (False, True))],
            6L: [(7L, (False, False))],
            7L: [(8L, (False, False))],
            9L: [(10L, (False, False))],
            10L: [(11L, (False, False)), (12L, (False, True))],
            12L: [(13L, (False, False))],
            14L: [(15L, (False, False))],
            15L: [(16L, (False, False))],
            4L: [], 8L: [], 11L: [], 13L: [], 16L: [],
        })

    def test_workflow1_no_upgrades(self):
        """Computes the tersed version tree, without upgrades"""
        controller = self.get_workflow('upgrades1.xml')
        controller.recompute_terse_graph(False)
        self.assertEqual(controller._current_terse_graph.adjacency_list, {
            0: [(1L, (False, False)), (5L, (False, False)), (14L, (False, False))],
            1L: [(3L, (False, False))],
            3L: [(4L, (False, False))],
            5L: [(8L, (False, False)), (9L, (False, False))],
            9L: [(11L, (False, False)), (13L, (False, False))],
            4L: [], 8L: [], 11L: [], 13L: [], 14L: [],
        })
        controller.expand_all_versions_below(0)
        controller.recompute_terse_graph(False)
        self.assertEqual(controller._current_terse_graph.adjacency_list, {
            0: [(1L, (False, False)), (5L, (False, False)), (14L, (False, False))],
            1L: [(3L, (False, False))],
            3L: [(4L, (False, False))],
            5L: [(8L, (False, False)), (9L, (False, False))],
            9L: [(11L, (False, False)), (13L, (False, False))],
            4L: [], 8L: [], 11L: [], 13L: [], 14L: [],
        })

    def test_workflow2_upgrades(self):
        """Computes the tersed version tree, with upgrades"""
        controller = self.get_workflow('upgrades2.xml')
        controller.recompute_terse_graph(True)
        self.assertEqual(controller._current_terse_graph.adjacency_list, {
            0: [(3L, (True, False)), (9L, (True, False)), (12L, (False, False))],
            3L: [(7L, (True, False)), (6L, (True, False))],
            9L: [(10L, (False, False)), (11L, (False, False))],
            12L: [(13L, (False, False)), (15L, (False, False))],
            13L: [(14L, (False, False)), (17L, (True, False))],
            7L: [], 6L: [], 10L: [], 11L: [], 14L: [], 15L: [], 17L: [],
        })
        controller.expand_all_versions_below(0)
        controller.recompute_terse_graph(True)
        self.assertEqual(controller._current_terse_graph.adjacency_list, {
            0: [(1L, (False, True)), (8L, (False, True)), (12L, ((False, False)))],
            1L: [(2L, (False, False))],
            2L: [(3L, (False, False))],
            3L: [(4L, (False, True)), (5L, (False, True))],
            4L: [(7L, (False, False))],
            5L: [(6L, (False, False))],
            8L: [(9L, (False, False))],
            9L: [(10L, (False, False)), (11L, (False, False))],
            12L: [(13L, (False, False)), (15L, (False, False))],
            13L: [(14L, (False, False)), (16L, (False, True))],
            16L: [(17L, (False, False))],
            7L: [], 6L: [], 10L: [], 11L: [], 14L: [], 15L: [], 17L: [],
        })

    def test_workflow2_no_upgrades(self):
        """Computes the tersed version tree, without upgrades"""
        controller = self.get_workflow('upgrades2.xml')
        controller.recompute_terse_graph(False)
        self.assertEqual(controller._current_terse_graph.adjacency_list, {
            0: [(2L, (True, False)), (9L, (True, False)), (13L, (True, False))],
            2L: [(4L, (False, False)), (6L, (True, False))],
            9L: [(10L, (False, False))],
            13L: [(14L, (False, False)), (17L, (False, False))],
            4L: [], 6L: [], 10L: [], 14L: [], 17L: [],
        })
        controller.expand_all_versions_below(0)
        controller.recompute_terse_graph(False)
        self.assertEqual(controller._current_terse_graph.adjacency_list, {
            0: [(1L, (False, True)), (8L, (False, True)), (12L, ((False, True)))],
            1L: [(2L, (False, False))],
            2L: [(4L, (False, False)), (5L, (False, True))],
            5L: [(6L, (False, False))],
            8L: [(9L, (False, False))],
            9L: [(10L, (False, False))],
            12L: [(13L, (False, False))],
            13L: [(14L, (False, False)), (17L, (False, False))],
            4L: [], 6L: [], 10L: [], 14L: [], 17L: [],
        })
=======
        
    def list_bundle_data(self, name=''):
        """ List all data in bundle starting with 'name'

        """
        return self.delete_bundle_data(name, True)
            
    def add_bundle_data(self, path, name=None, preview=False):
        """ Add path to bundle. If path is a directory this will add all files.

        """
        if not self.bundle:
            raise VistrailsInternalError('Bundle does not exist')
        to_add = []
        if os.path.isfile(path):
            if name is None:
                name = os.path.basename(path)
            to_add.append((name, path))
        elif os.path.isdir(path):
            # Add all files in directory, ignoring 'name'
            for root, _, files in os.walk(path):
                for name in files:
                    inner_path = root[len(path):]
                    to_add.append((os.path.join(inner_path, name),
                                   os.path.join(root, name)))
                    os.remove(os.path.join(root, name))
        if not preview:
            for name, path in to_add:
                # replace because they may have been updated
                obj = BundleObj(path, 'data', name)
                if self.bundle.has_entry('data', name):
                    self.bundle.remove_object(obj)
                self.bundle.add_object(obj)
            if len(to_add):
                self.set_changed(True)
        return to_add

    def delete_bundle_data(self, path=None, preview=False):
        """ Deletes all data files in bundle starting with 'path'
            if preview=True, just return files that would have been deleted

        """
        if not self.bundle:
            raise VistrailsInternalError('Bundle does not exist')
        matches = []
        for obj in self.bundle.datas:
            if not path or obj.id.startswith(path):
                # FIXME: Does this work on windows? Use rpaths?
                matches.append(obj)
        if not preview:
            for obj in matches:
                self.bundle.remove_object(obj)
            if len(matches):
                self.set_changed(True)
        return [(obj.id, obj.obj) for obj in matches]
>>>>>>> db3d4fd3
<|MERGE_RESOLUTION|>--- conflicted
+++ resolved
@@ -271,12 +271,6 @@
                 ThumbnailCache.getInstance().add_entries_from_files(thumbnails)
             if mashups is not None:
                 self._mashups = mashups
-<<<<<<< HEAD
-            job_annotation = vistrail.get_annotation('__jobs__')
-            self.jobMonitor = JobMonitor(job_annotation and job_annotation.value)
-        else:
-            self.jobMonitor = JobMonitor()
-=======
             if not jobs:
                 # <2.2 stored jobs as annotations
                 jobs = vistrail.get_annotation('__jobs__')
@@ -289,7 +283,6 @@
                 pm = get_package_manager()
                 for package in pm.enabled_package_list():
                     package.loadVistrailFileHook(self, bundle)
->>>>>>> db3d4fd3
 
         self.current_version = -1
         self.current_pipeline = Pipeline()
@@ -4325,8 +4318,62 @@
                 
         #return module move operations
         return self.move_modules_ops(moves)
-<<<<<<< HEAD
-
+
+
+    def list_bundle_data(self, name=''):
+        """ List all data in bundle starting with 'name'
+
+        """
+        return self.delete_bundle_data(name, True)
+
+    def add_bundle_data(self, path, name=None, preview=False):
+        """ Add path to bundle. If path is a directory this will add all files.
+
+        """
+        if not self.bundle:
+            raise VistrailsInternalError('Bundle does not exist')
+        to_add = []
+        if os.path.isfile(path):
+            if name is None:
+                name = os.path.basename(path)
+            to_add.append((name, path))
+        elif os.path.isdir(path):
+            # Add all files in directory, ignoring 'name'
+            for root, _, files in os.walk(path):
+                for name in files:
+                    inner_path = root[len(path):]
+                    to_add.append((os.path.join(inner_path, name),
+                                   os.path.join(root, name)))
+                    os.remove(os.path.join(root, name))
+        if not preview:
+            for name, path in to_add:
+                # replace because they may have been updated
+                obj = BundleObj(path, 'data', name)
+                if self.bundle.has_entry('data', name):
+                    self.bundle.remove_object(obj)
+                self.bundle.add_object(obj)
+            if len(to_add):
+                self.set_changed(True)
+        return to_add
+
+    def delete_bundle_data(self, path=None, preview=False):
+        """ Deletes all data files in bundle starting with 'path'
+            if preview=True, just return files that would have been deleted
+
+        """
+        if not self.bundle:
+            raise VistrailsInternalError('Bundle does not exist')
+        matches = []
+        for obj in self.bundle.datas:
+            if not path or obj.id.startswith(path):
+                # FIXME: Does this work on windows? Use rpaths?
+                matches.append(obj)
+        if not preview:
+            for obj in matches:
+                self.bundle.remove_object(obj)
+            if len(matches):
+                self.set_changed(True)
+        return [(obj.id, obj.obj) for obj in matches]
 
 import unittest
 
@@ -4461,61 +4508,4 @@
             12L: [(13L, (False, False))],
             13L: [(14L, (False, False)), (17L, (False, False))],
             4L: [], 6L: [], 10L: [], 14L: [], 17L: [],
-        })
-=======
-        
-    def list_bundle_data(self, name=''):
-        """ List all data in bundle starting with 'name'
-
-        """
-        return self.delete_bundle_data(name, True)
-            
-    def add_bundle_data(self, path, name=None, preview=False):
-        """ Add path to bundle. If path is a directory this will add all files.
-
-        """
-        if not self.bundle:
-            raise VistrailsInternalError('Bundle does not exist')
-        to_add = []
-        if os.path.isfile(path):
-            if name is None:
-                name = os.path.basename(path)
-            to_add.append((name, path))
-        elif os.path.isdir(path):
-            # Add all files in directory, ignoring 'name'
-            for root, _, files in os.walk(path):
-                for name in files:
-                    inner_path = root[len(path):]
-                    to_add.append((os.path.join(inner_path, name),
-                                   os.path.join(root, name)))
-                    os.remove(os.path.join(root, name))
-        if not preview:
-            for name, path in to_add:
-                # replace because they may have been updated
-                obj = BundleObj(path, 'data', name)
-                if self.bundle.has_entry('data', name):
-                    self.bundle.remove_object(obj)
-                self.bundle.add_object(obj)
-            if len(to_add):
-                self.set_changed(True)
-        return to_add
-
-    def delete_bundle_data(self, path=None, preview=False):
-        """ Deletes all data files in bundle starting with 'path'
-            if preview=True, just return files that would have been deleted
-
-        """
-        if not self.bundle:
-            raise VistrailsInternalError('Bundle does not exist')
-        matches = []
-        for obj in self.bundle.datas:
-            if not path or obj.id.startswith(path):
-                # FIXME: Does this work on windows? Use rpaths?
-                matches.append(obj)
-        if not preview:
-            for obj in matches:
-                self.bundle.remove_object(obj)
-            if len(matches):
-                self.set_changed(True)
-        return [(obj.id, obj.obj) for obj in matches]
->>>>>>> db3d4fd3
+        })