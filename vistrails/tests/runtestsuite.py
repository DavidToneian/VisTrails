#!/usr/bin/env python
###############################################################################
##
## Copyright (C) 2011-2013, NYU-Poly.
## Copyright (C) 2006-2011, University of Utah. 
## All rights reserved.
## Contact: contact@vistrails.org
##
## This file is part of VisTrails.
##
## "Redistribution and use in source and binary forms, with or without 
## modification, are permitted provided that the following conditions are met:
##
##  - Redistributions of source code must retain the above copyright notice, 
##    this list of conditions and the following disclaimer.
##  - Redistributions in binary form must reproduce the above copyright 
##    notice, this list of conditions and the following disclaimer in the 
##    documentation and/or other materials provided with the distribution.
##  - Neither the name of the University of Utah nor the names of its 
##    contributors may be used to endorse or promote products derived from 
##    this software without specific prior written permission.
##
## THIS SOFTWARE IS PROVIDED BY THE COPYRIGHT HOLDERS AND CONTRIBUTORS "AS IS" 
## AND ANY EXPRESS OR IMPLIED WARRANTIES, INCLUDING, BUT NOT LIMITED TO, 
## THE IMPLIED WARRANTIES OF MERCHANTABILITY AND FITNESS FOR A PARTICULAR 
## PURPOSE ARE DISCLAIMED. IN NO EVENT SHALL THE COPYRIGHT HOLDER OR 
## CONTRIBUTORS BE LIABLE FOR ANY DIRECT, INDIRECT, INCIDENTAL, SPECIAL, 
## EXEMPLARY, OR CONSEQUENTIAL DAMAGES (INCLUDING, BUT NOT LIMITED TO, 
## PROCUREMENT OF SUBSTITUTE GOODS OR SERVICES; LOSS OF USE, DATA, OR PROFITS; 
## OR BUSINESS INTERRUPTION) HOWEVER CAUSED AND ON ANY THEORY OF LIABILITY, 
## WHETHER IN CONTRACT, STRICT LIABILITY, OR TORT (INCLUDING NEGLIGENCE OR 
## OTHERWISE) ARISING IN ANY WAY OUT OF THE USE OF THIS SOFTWARE, EVEN IF 
## ADVISED OF THE POSSIBILITY OF SUCH DAMAGE."
##
###############################################################################

"""Runs all tests available in VisTrails modules by importing all of
them, stealing the classes that look like unit tests, and running
all of them.

runtestsuite.py also reports all VisTrails modules that don't export
any unit tests, as a crude measure of code coverage.

"""

# First, import unittest, replacing it with unittest2 if necessary
import sys
try:
    import unittest2
except ImportError:
    pass
else:
    sys.modules['unittest'] = unittest2
import unittest

import atexit
<<<<<<< HEAD
#import doctest
import locale
=======
from distutils.version import LooseVersion
#import doctest
>>>>>>> 261eac58
import os
import traceback
import os.path
import optparse
from optparse import OptionParser
import platform
import shutil
import tempfile

# Makes sure we can import modules as if we were running VisTrails
# from the root directory
_this_dir = os.path.dirname(os.path.realpath(__file__))
root_directory = os.path.realpath(os.path.join(_this_dir,  '..'))
sys.path.append(os.path.realpath(os.path.join(root_directory, '..')))

# Use a different temporary directory
test_temp_dir = tempfile.mkdtemp(prefix='vt_testsuite_')
tempfile.tempdir = test_temp_dir
@atexit.register
def clean_tempdir():
    nb_dirs = 0
    nb_files = 0
    for f in os.listdir(test_temp_dir):
        if os.path.isdir(f):
            nb_dirs += 1
        else:
            nb_files += 1
    if nb_dirs > 0 or nb_files > 0:
        sys.stdout.write("Warning: %d dirs and %d files were left behind in "
                         "tempdir, cleaning up\n" % (nb_dirs, nb_files))
    shutil.rmtree(test_temp_dir, ignore_errors=True)

def setNewPyQtAPI():
    try:
        import sip
        # We now use the new PyQt API - IPython needs it
        sip.setapi('QString', 2)
        sip.setapi('QVariant', 2)
    except:
        print "Could not set PyQt API, is PyQt4 installed?"
setNewPyQtAPI()

import vistrails.tests
import vistrails.core
import vistrails.core.db.io
import vistrails.core.db.locator
import vistrails.gui.application
from vistrails.core.system import vistrails_root_directory

###############################################################################
# Testing Examples

EXAMPLES_PATH = os.path.join(_this_dir, '..', '..', 'examples')
#dictionary of examples that will be run with the workflows that will be ignored
VT_EXAMPLES = { 'EMBOSS_webservices.vt': ["ProphetOutput"],
                'KEGGPathway.vt': [],
                'KEGG_SearchEntities_webservice.vt': [],
                'KEGG_webservices.vt': [],
                'brain_vistrail.vt': [],
                'chebi_webservice.vt': [],
                'head.vt': [],
                'infovis.vt': [],
                'noaa_webservices.vt': [],
                'offscreen.vt': [],
                'plot.vt': [],
                'spx.vt': [],
                'structure_or_id_webservice.vt': [],
                'terminator.vt': ["Isosurface Script"],
                'triangle_area.vt': [],
                'vtk.vt': [],
                'vtk_book_3rd_p189.vt': ["quadric", "SmapleFunction",
                                         "Almost there"],
                'vtk_book_3rd_p193.vt': ["modules", "connections",
                                         "lookup table"],
                'vtk_http.vt': [],
    }


###############################################################################
# Utility

def sub_print(s, overline=False):
    """Prints line with underline (and optionally overline) ASCII dashes."""
    if overline:
        print "-" * len(s)
    print s
    print "-" * len(s)

###############################################################################

usage = "Usage: %prog [options] [module1 module2 ...]"
parser = OptionParser(usage=usage)
parser.add_option("-V", "--verbose", action="store", type="int",
                  default=0, dest="verbose",
                  help="set verboseness level(0--2, default=0, "
                  "higher means more verbose)")
parser.add_option("-e", "--examples", action="store_true",
                  default=False,
                  help="run vistrails examples")
parser.add_option("-i", "--images", action="store_true",
                  default=False,
                  help="perform image comparisons")
parser.add_option("--installbundles", action='store_true',
                  default=False,
                  help=("Attempt to install missing Python packages "
                        "automatically"))
parser.add_option("-S", "--startup", action="store", type="str", default=None,
                  dest="dotVistrails",
                  help="Set startup file (default is temporary directory)")
parser.add_option('-L', '--locale', action='store', type='str', default='',
                  dest='locale',
                  help="set locale to this string")

(options, args) = parser.parse_args()
# remove empty strings
args = filter(len, args)
verbose = options.verbose
locale.setlocale(locale.LC_ALL, options.locale or '')
test_examples = options.examples
test_images = options.images
installbundles = options.installbundles
dotVistrails = options.dotVistrails
test_modules = None
if len(args) > 0:
    test_modules = args
else:
    test_images = True

def module_filter(name):
    if test_modules is None:
        return True
    for mod in test_modules:
        if name.startswith(mod):
            return True
    return False

###############################################################################
# reinitializing arguments and options so VisTrails does not try parsing them
sys.argv = sys.argv[:1]

# creates the app so that testing can happen

# We need the windows so we can test events, etc.
optionsDict = {
        'interactiveMode': True,
        'nologger': True,
        'singleInstance': False,
        'fixedSpreadsheetCells': True,
        'installBundles': installbundles,
        'enablePackagesSilently': True,
        'handlerDontAsk': True,
    }
if dotVistrails:
    optionsDict['dotVistrails'] = dotVistrails
else:
    optionsDict['spawned'] = True
v = vistrails.gui.application.start_application(optionsDict)
if v != 0:
    app = vistrails.gui.application.get_vistrails_application()
    if app:
        app.finishSession()
    sys.exit(v)

# disable first vistrail
app = vistrails.gui.application.get_vistrails_application()
app.builderWindow.auto_view = False
app.builderWindow.close_all_vistrails(True)

print "Test Suite for VisTrails"
print "Locale settings: %s" % ', '.join('%s: %s' % (s, locale.setlocale(getattr(locale, s), None)) for s in ('LC_ALL', 'LC_TIME'))
print "Running on %s" % ', '.join(platform.uname())
print "Python is %s" % sys.version
try:
    from PyQt4 import QtCore
    print "Using PyQt4 %s with Qt %s" % (QtCore.PYQT_VERSION_STR, QtCore.qVersion())
except ImportError:
    print "PyQt4 not available"
for pkg in ('numpy', 'scipy', 'matplotlib'):
    try:
        ipkg = __import__(pkg, globals(), locals(), [], -1)
        print "Using %s %s" % (pkg, ipkg.__version__)
    except ImportError:
        print "%s not available" % pkg
try:
    import vtk
    print "Using vtk %s" % vtk.vtkVersion().GetVTKVersion()
except ImportError:
    print "vtk not available"


print ""

tests_passed = True

main_test_suite = unittest.TestSuite()
test_loader = unittest.TestLoader()

if test_modules:
    sub_print("Trying to import some of the modules")
else:
    sub_print("Trying to import all modules")

for (p, subdirs, files) in os.walk(root_directory):
    # skip subversion subdirectories
    if p.find('.svn') != -1 or p.find('.git') != -1 :
        continue
    for filename in files:
        # skip files that don't look like VisTrails python modules
        if not filename.endswith('.py'):
            continue
        module = os.path.join("vistrails", p[len(root_directory)+1:],
                              filename[:-3])
        if (module.startswith(os.sep) or
            ('#' in module)):
            continue

        # use qualified import names with periods instead of
        # slashes to avoid duplicates in sys.modules
        module = module.replace('/','.')
        module = module.replace('\\','.')
        if module.endswith('__init__'):
            module = module[:-9]

        if not module_filter(module):
            continue
        if module.startswith('vistrails.tests.run'):
            continue
        if module.startswith('vistrails.tests.resources'):
            continue
        if ('.system.' in module and not
            module.endswith('__init__')):
            continue

        msg = ("%s %s |" % (" " * (40 - len(module)), module))

        m = None
        try:
            if '.' in module:
                m = __import__(module, globals(), locals(), ['foo'])
            else:
                m = __import__(module)
        except vistrails.tests.NotModule:
            if verbose >= 1:
                print "Skipping %s, not an importable module" % filename
            continue
        except:
            print msg, "ERROR: Could not import module!"
            if verbose >= 1:
                traceback.print_exc(file=sys.stdout)
            continue

        # Load the unittest TestCases
        suite = test_loader.loadTestsFromModule(m)

        # Load the doctests
        #try:
        #    suite.addTests(doctest.DocTestSuite(m))
        #except ValueError:
        #    pass # No doctest is fine, we check that some tests exist later
        # The doctests are currently opt-in; a load_tests method can be
        # defined to build a DocTestSuite
        # This is because some modules have interpreter-formatted examples that
        # are NOT doctests, and because mining the codebase for doctests is
        # painfully slow

        main_test_suite.addTests(suite)

        if suite.countTestCases() == 0 and verbose >= 1:
            print msg, "WARNING: %s has no tests!" % filename
        elif verbose >= 2:
            print msg, "Ok: %d test cases." % suite.countTestCases()

sub_print("Imported modules. Running %d tests%s..." % (
          main_test_suite.countTestCases(),
          ", and thumbnails comparison" if test_images else ''),
          overline=True)

############## TEST VISTRAIL IMAGES ####################
# Compares thumbnails with the generated images to detect broken visualizations

image_tests = [("terminator.vt", [("terminator_isosurface", "Isosurface"),
                                  ("terminator_VRSW", "Volume Rendering SW"),
                                  ("terminator_CPSW", "Clipping Plane SW"),
                                  ("terminator_CRSW", "Combined Rendering SW"),
                                  ("terminator_ISSW", "Image Slices SW")])
               ]
if LooseVersion(vtk.vtkVersion().GetVTKVersion()) >= LooseVersion('5.8.0'):
    def compare_thumbnails(prev, next):
        import vtk
        #vtkImageDifference assumes RGB, so strip alpha
        def removeAlpha(file):
            freader = vtk.vtkPNGReader()
            freader.SetFileName(file)
            removealpha = vtk.vtkImageExtractComponents()
            removealpha.SetComponents(0,1,2)
            removealpha.SetInputConnection(freader.GetOutputPort())
            removealpha.Update()
            return removealpha.GetOutput()
        #do the image comparison
        a = removeAlpha(prev)
        b = removeAlpha(next)
        idiff = vtk.vtkImageDifference()
        idiff.SetInput(a)
        idiff.SetImage(b)
        idiff.Update()
        return idiff.GetThresholdedError()
else:
    if test_images:
        print "Warning: old VTK version detected, NOT comparing thumbnails"
    def compare_thumbnails(prev, next):
        import scipy.misc
        prev_img = scipy.misc.imread(prev)
        next_img = scipy.misc.imread(next)
        assert len(prev_img.shape) == 3
        assert len(next_img.shape) == 3
        return 0 if prev_img.shape[:2] == next_img.shape[:2] else float('Inf')

def image_test_generator(vtfile, version):
    from vistrails.core.db.locator import FileLocator
    from vistrails.core.db.io import load_vistrail
    import vistrails.core.console_mode
    def test(self):
        try:
            errs = []
            filename = os.path.join(EXAMPLES_PATH, vtfile)
            locator = FileLocator(os.path.abspath(filename))
            (v, abstractions, thumbnails, mashups) = load_vistrail(locator)
            errs = vistrails.core.console_mode.run(
                    [(locator, version)],
                    update_vistrail=False,
                    extra_info={'compare_thumbnails': compare_thumbnails})
            if len(errs) > 0:
                for err in errs:
                    print("   *** Error in %s:%s:%s -- %s" % err)
                    self.fail(str(err))
        except Exception, e:
            self.fail(str(e))
    return test

class TestVistrailImages(unittest.TestCase):
    pass

if test_images:
    for vt, t in image_tests:
        for name, version in t:
            test_name = 'test_%s' % name
            test = image_test_generator(vt, version)
            setattr(TestVistrailImages, test_name, test)
            main_test_suite.addTest(TestVistrailImages(test_name))

############## RUN TEST SUITE ####################

class TestResult(unittest.TextTestResult):
    def addSkip(self, test, reason):
        self.stream.writeln("skipped '{0}': {1}".format(str(test), reason))
        super(TestResult, self).addSkip(test, reason)

runner = unittest.TextTestRunner(
        verbosity=max(verbose, 1),
        resultclass=TestResult)
result = runner.run(main_test_suite)

if not result.wasSuccessful():
    tests_passed = False

sub_print("Tests finished.", overline=True)

if test_examples:
    import vistrails.core.console_mode
    sub_print("Testing examples:")
    summary = {}
    nworkflows = 0
    nvtfiles = 0
    for vtfile in VT_EXAMPLES.keys():
        try:
            errs = []
            filename = os.path.join(EXAMPLES_PATH,
                                    vtfile)
            print filename
            locator = vistrails.core.db.locator.FileLocator(os.path.abspath(filename))
            (v, abstractions, thumbnails, mashups) = vistrails.core.db.io.load_vistrail(locator)
            w_list = []
            for version,tag in v.get_tagMap().iteritems():
                if tag not in VT_EXAMPLES[vtfile]:
                    w_list.append((locator,version))
                    nworkflows += 1
            if len(w_list) > 0:
                errs = vistrails.core.console_mode.run(w_list, update_vistrail=False)
                summary[vtfile] = errs
        except Exception, e:
            errs.append((vtfile,"None", "None", str(e)))
            summary[vtfile] = errs
        nvtfiles += 1

    print "-" * 79
    print "Summary of Examples: %s workflows in %s vistrail files" % (
              nworkflows, nvtfiles)
    print ""
    errors = False
    for vtfile, errs in summary.iteritems():
        print vtfile
        if len(errs) > 0:
            for err in errs:
                print("   *** Error in %s:%s:%s -- %s" % err)
            errors = True
        else:
            print "  Ok."
    print "-" * 79
    if errors:
        tests_passed = False
        sub_print("There were errors. See summary for more information")
    else:
        sub_print("Examples ran successfully.")

vistrails.gui.application.get_vistrails_application().finishSession()
vistrails.gui.application.stop_application()

# Test Runners can use the return value to know if the tests passed
sys.exit(0 if tests_passed else 1)<|MERGE_RESOLUTION|>--- conflicted
+++ resolved
@@ -54,13 +54,9 @@
 import unittest
 
 import atexit
-<<<<<<< HEAD
+from distutils.version import LooseVersion
 #import doctest
 import locale
-=======
-from distutils.version import LooseVersion
-#import doctest
->>>>>>> 261eac58
 import os
 import traceback
 import os.path
