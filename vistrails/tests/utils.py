--- conflicted
+++ resolved
@@ -40,10 +40,7 @@
 import functools
 import logging
 import os
-<<<<<<< HEAD
-=======
 import pdb
->>>>>>> 386841c3
 import sys
 import traceback
 import unittest
@@ -241,20 +238,12 @@
     locator = FileLocator(filename)
     loaded_objs = vistrails.core.db.io.load_vistrail(locator)
     controller = VistrailController(loaded_objs[0], locator, *loaded_objs[1:])
-<<<<<<< HEAD
-
-    errors = []
-    for version, name in controller.vistrail.get_tagMap().iteritems():
-        if tag_filter(name):
-            controller.change_selected_version(version)
-=======
     errors = []
     for version, name in controller.vistrail.get_tagMap().iteritems():
         if tag_filter(name):
             controller.change_selected_version(0)
             controller.change_selected_version(version)
             assert controller.current_version != 0
->>>>>>> 386841c3
             (result,), _ = controller.execute_current_workflow()
             if result.errors:
                 errors.append(("%d: %s" % (version, name), result.errors))
