###############################################################################
##
## Copyright (C) 2014-2016, New York University.
## Copyright (C) 2011-2014, NYU-Poly.
## Copyright (C) 2006-2011, University of Utah.
## All rights reserved.
## Contact: contact@vistrails.org
##
## This file is part of VisTrails.
##
## "Redistribution and use in source and binary forms, with or without
## modification, are permitted provided that the following conditions are met:
##
##  - Redistributions of source code must retain the above copyright notice,
##    this list of conditions and the following disclaimer.
##  - Redistributions in binary form must reproduce the above copyright
##    notice, this list of conditions and the following disclaimer in the
##    documentation and/or other materials provided with the distribution.
##  - Neither the name of the New York University nor the names of its
##    contributors may be used to endorse or promote products derived from
##    this software without specific prior written permission.
##
## THIS SOFTWARE IS PROVIDED BY THE COPYRIGHT HOLDERS AND CONTRIBUTORS "AS IS"
## AND ANY EXPRESS OR IMPLIED WARRANTIES, INCLUDING, BUT NOT LIMITED TO,
## THE IMPLIED WARRANTIES OF MERCHANTABILITY AND FITNESS FOR A PARTICULAR
## PURPOSE ARE DISCLAIMED. IN NO EVENT SHALL THE COPYRIGHT HOLDER OR
## CONTRIBUTORS BE LIABLE FOR ANY DIRECT, INDIRECT, INCIDENTAL, SPECIAL,
## EXEMPLARY, OR CONSEQUENTIAL DAMAGES (INCLUDING, BUT NOT LIMITED TO,
## PROCUREMENT OF SUBSTITUTE GOODS OR SERVICES; LOSS OF USE, DATA, OR PROFITS;
## OR BUSINESS INTERRUPTION) HOWEVER CAUSED AND ON ANY THEORY OF LIABILITY,
## WHETHER IN CONTRACT, STRICT LIABILITY, OR TORT (INCLUDING NEGLIGENCE OR
## OTHERWISE) ARISING IN ANY WAY OUT OF THE USE OF THIS SOFTWARE, EVEN IF
## ADVISED OF THE POSSIBILITY OF SUCH DAMAGE."
##
###############################################################################

from __future__ import division

import contextlib
import functools
import logging
<<<<<<< HEAD
import random
import sys
import uuid
=======
import os
import pdb
import sys
import traceback
import unittest
>>>>>>> 56d8c87c

try:
    import cStringIO as StringIO
except ImportError:
    import StringIO

from vistrails.core.modules.vistrails_module import Module


def enable_package(identifier):
    """Enables a package.
    """
    from vistrails.core.modules.module_registry import MissingPackage
    from vistrails.core.packagemanager import get_package_manager

    pm = get_package_manager()

    try:
        pm.get_package(identifier)
    except MissingPackage:
        dep_graph = pm.build_dependency_graph([identifier])
        for pkg_id in pm.get_ordered_dependencies(dep_graph):
            pkg = pm.identifier_is_available(pkg_id)
            if pkg is None:
                raise
            pm.late_enable_package(pkg.codepath)


def execute(modules, connections=[], add_port_specs=[],
            enable_pkg=True, full_results=False):
    """Build a pipeline and execute it.

    This is useful to simply build a pipeline in a test case, and run it. When
    doing that, intercept_result() can be used to check the results of each
    module.

    modules is a list of module tuples describing the modules to be created,
    with the following format:
        [('ModuleName', 'package.identifier', [
            # Functions
            ('port_name', [
                # Function parameters
                ('Signature', 'value-as-string'),
            ]),
        ])]

    connections is a list of tuples describing the connections to make, with
    the following format:
        [
            (source_module_index, 'source_port_name',
             dest_module_index, 'dest_module_name'),
         ]

    add_port_specs is a list of specs to add to modules, with the following
    format:
        [
            (mod_id, 'input'/'output', 'portname',
             '(port_sig)'),
        ]
    It is useful to test modules that can have custom ports through a
    configuration widget.

    The function returns the 'errors' dict it gets from the interpreter, so you
    should use a construct like self.assertFalse(execute(...)) if the execution
    is not supposed to fail.


    For example, this creates (and runs) an Integer module with its value set
    to 44, connected to a PythonCalc module, connected to a StandardOutput:

    self.assertFalse(execute([
            ('Float', 'org.vistrails.vistrails.basic', [
                ('value', [('Float', '44.0')]),
            ]),
            ('PythonCalc', 'org.vistrails.vistrails.pythoncalc', [
                ('value2', [('Float', '2.0')]),
                ('op', [('String', '-')]),
            ]),
            ('StandardOutput', 'org.vistrails.vistrails.basic', []),
        ],
        [
            (0, 'value', 1, 'value1'),
            (1, 'value', 2, 'value'),
        ]))
    """
    from vistrails.core.db.locator import XMLFileLocator
    from vistrails.core.modules.module_registry import MissingPackage
    from vistrails.core.packagemanager import get_package_manager
    from vistrails.core.utils import DummyView
    from vistrails.core.vistrail.connection import Connection
    from vistrails.core.vistrail.module import Module
    from vistrails.core.vistrail.module_function import ModuleFunction
    from vistrails.core.vistrail.module_param import ModuleParam
    from vistrails.core.vistrail.pipeline import Pipeline
    from vistrails.core.vistrail.port import Port
    from vistrails.core.vistrail.port_spec import PortSpec
    from vistrails.core.interpreter.noncached import Interpreter

    pm = get_package_manager()

    port_spec_per_module = {} # mod_id -> [portspec: PortSpec]
    j = 0
    for i, (mod_id, inout, name, sig) in enumerate(add_port_specs):
        mod_specs = port_spec_per_module.setdefault(mod_id, [])
        ps = PortSpec(id=i,
                      name=name,
                      type=inout,
                      sigstring=sig,
                      sort_key=-1)
        for psi in ps.port_spec_items:
            psi.id = j
            j += 1
        mod_specs.append(ps)

    pipeline = Pipeline()
    module_list = []
    for i, (name, identifier, functions) in enumerate(modules):
        function_list = []
        try:
            pkg = pm.get_package(identifier)
        except MissingPackage:
            if not enable_pkg:
                raise
            enable_package(identifier)
            pkg = pm.get_package(identifier)

        for func_name, params in functions:
            param_list = []
            for j, (param_type, param_val) in enumerate(params):
                param_list.append(ModuleParam(pos=j,
                                              type=param_type,
                                              val=param_val))
            function_list.append(ModuleFunction(name=func_name,
                                                parameters=param_list))
        name = name.rsplit('|', 1)
        if len(name) == 2:
            namespace, name = name
        else:
            namespace = None
            name, = name
        module = Module(name=name,
                        namespace=namespace,
                        package=identifier,
                        version=pkg.version,
                        id=i,
                        functions=function_list)
        for port_spec in port_spec_per_module.get(i, []):
            module.add_port_spec(port_spec)
        pipeline.add_module(module)
        module_list.append(module)

    for i, (sid, sport, did, dport) in enumerate(connections):
        s_sig = module_list[sid].get_port_spec(sport, 'output').sigstring
        d_sig = module_list[did].get_port_spec(dport, 'input').sigstring
        pipeline.add_connection(Connection(
                id=i,
                ports=[
                    Port(id=i*2,
                         type='source',
                         moduleId=sid,
                         name=sport,
                         signature=s_sig),
                    Port(id=i*2+1,
                         type='destination',
                         moduleId=did,
                         name=dport,
                         signature=d_sig),
                ]))

    interpreter = Interpreter.get()
    result = interpreter.execute(
            pipeline,
            locator=XMLFileLocator('foo.xml'),
            current_version=1,
            view=DummyView())
    if full_results:
        return result
    else:
        # Allows to do self.assertFalse(execute(...))
        return result.errors


def run_file(filename, tag_filter=lambda x: True):
    """Loads a .vt file and runs all the tagged versions in it.
    """
    import vistrails.core.db.io
    from vistrails.core.db.locator import FileLocator
    from vistrails.core.system import vistrails_root_directory
    from vistrails.core.vistrail.controller import VistrailController

    filename = os.path.join(vistrails_root_directory(), '..', filename)
    locator = FileLocator(filename)
    loaded_objs = vistrails.core.db.io.load_vistrail(locator)
    controller = VistrailController(loaded_objs[0], locator, *loaded_objs[1:])
    errors = []
    for version, name in controller.vistrail.get_tagMap().iteritems():
        if tag_filter(name):
            controller.change_selected_version(0)
            controller.change_selected_version(version)
            assert controller.current_version != 0
            (result,), _ = controller.execute_current_workflow()
            if result.errors:
                errors.append(("%d: %s" % (version, name), result.errors))

    return errors


@contextlib.contextmanager
def intercept_result(module, output_name):
    """This temporarily hooks a module to intercept its results.

    It is used as a context manager, for instance:
    class MyModule(Module):
        def compute(self):
            self.set_output('res', 42)
        ...
    with intercept_result(MyModule, 'res') as results:
        self.assertFalse(execute(...))
    self.assertEqual(results, [42])
    """
    actual_setResult = module.set_output
    old_setResult = module.__dict__.get('set_output', None)
    results = []
    modules_index = {}  # Maps a Module to an index in the list, so a module
            # can change its result
    def new_setResult(self, name, value):
        if name == output_name:
            if self in modules_index:
                results[modules_index[self]] = value
            else:
                modules_index[self] = len(results)
                results.append(value)
        actual_setResult(self, name, value)
    module.set_output = new_setResult
    try:
        yield results
    finally:
        if old_setResult is not None:
            module.set_output = old_setResult
        else:
            del module.set_output


def intercept_results(*args):
    """This calls intercept_result() several times.

    You can pass it multiple modules and port names and it will nest the
    managers, for instance:
    with intercept_results(ModOne, 'one1', 'one2', ModTwo, 'two1', 'two2') as (
            one1, one2, two1, two2):
        self.assertFalse(execute(...))
    """
    ctx = []
    current_module = None
    for arg in args:
        if isinstance(arg, type) and issubclass(arg, Module):
            current_module = arg
        elif isinstance(arg, basestring):
            if current_module is None:
                raise ValueError
            ctx.append(intercept_result(current_module, arg))
        else:
            raise TypeError
    return contextlib.nested(*ctx)


@contextlib.contextmanager
def capture_stream(stream):
    lines = []
    old = getattr(sys, stream)
    sio = StringIO.StringIO()
    setattr(sys, stream, sio)
    try:
        yield lines
    finally:
        setattr(sys, stream,  old)
        lines.extend(sio.getvalue().split('\n'))
        if lines and not lines[-1]:
            del lines[-1]


@contextlib.contextmanager
def capture_stdout():
    with capture_stream('stdout') as lines:
        yield lines


@contextlib.contextmanager
def capture_stderr():
    with capture_stream('stderr') as lines:
        yield lines


class MockLogHandler(logging.Handler):
    """Mock logging handler to check for expected logs.
    """
    def __init__(self, mock_logger, *args, **kwargs):
        self._mock_logger = mock_logger
        self.reset()
        logging.Handler.__init__(self, *args, **kwargs)

    def emit(self, record):
        self.messages[record.levelname.lower()].append(record.getMessage())

    def reset(self):
        self.messages = {
            'debug': [],
            'info': [],
            'warning': [],
            'error': [],
            'critical': [],
        }

    def __enter__(self):
        if hasattr(logging, '_acquireLock'):
            logging._acquireLock()
        try:
            self._orig_handlers = self._mock_logger.handlers
            self._mock_logger.handlers = [self]
        finally:
            if hasattr(logging, '_acquireLock'):
                logging._releaseLock()
        return self

    def __exit__(self, etype, evalue, etraceback):
        if hasattr(logging, '_acquireLock'):
            logging._acquireLock()
        try:
            self._mock_logger.handlers = self._orig_handlers
        finally:
            if hasattr(logging, '_acquireLock'):
                logging._releaseLock()

<<<<<<< HEAD
class ReproducibleUUIDsContext(object):
    def __enter__(self):
        self._random_state = random.getstate()
        # python 3.2 may need to standardize version here...
        random.seed('vistrails')
        # uuid tries to use better sources of randomness so need to override this for tests
        def uuid4():
            bytes = [chr(random.randrange(256)) for i in range(16)]
            return uuid.UUID(bytes=bytes, version=4)

        # override uuid4 to be reproducible
        self._sys_uuid4 = uuid.uuid4
        uuid.uuid4 = uuid4

    def __exit__(self, exc_type, exc_value, traceback):
        uuid.uuid4 = self._sys_uuid4
        random.setstate(self._random_state)

reproducible_uuid_context = ReproducibleUUIDsContext()

def uuids_sim(id1, id2):
    if id1 == id2:
        return True

    if not isinstance(id1, uuid.UUID):
        (id1, id2) = (id2, id1)
    if isinstance(id2, uuid.UUID):
        # know both are uuids, eq catches
        return False
    elif isinstance(id1, uuid.UUID) and isinstance(id2, basestring):
        return id1.hex.startswith(id2.replace('-',''))
    elif isinstance(id1, basestring) and isinstance(id2, basestring):
        s1 = id1.replace('-','')
        s2 = id2.replace('-','')
        if (len(s1) < len(s2)):
            (s1,s2) = (s2,s1)
        return s1.startswith(s2)
    return False
=======

def debug_func(f):
    """Decorator starting a debugger when a method raises an exception.
    """
    @functools.wraps(f)
    def wrapper(*args, **kwargs):
        try:
            return f(*args, **kwargs)
        except Exception:
            info = sys.exc_info()
            traceback.print_exception(*info)
            tb = info[2]
            tb_it = tb
            while tb_it.tb_next is not None:
                tb_it = tb_it.tb_next
            frame = tb_it.tb_frame
            p = pdb.Pdb()
            p.reset()
            p.interaction(frame, tb)
            raise
    return wrapper


class debug_metaclass(type):
    """Metaclass adding `debug_func` on every ``test_*`` method.
    """
    def __new__(cls, name, bases, dct):
        new_dct = {}
        for k, v in dct.iteritems():
            if k.startswith('test_'):
                new_dct[k] = debug_func(v)
            else:
                new_dct[k] = v
        return type.__new__(cls, name, bases, new_dct)


class DebugTestCaseMetaBase(unittest.TestCase):
    """Base class used to bring in `debug_metaclass`.
    """
    __metaclass__ = debug_metaclass
>>>>>>> 56d8c87c
<|MERGE_RESOLUTION|>--- conflicted
+++ resolved
@@ -39,17 +39,13 @@
 import contextlib
 import functools
 import logging
-<<<<<<< HEAD
-import random
-import sys
-import uuid
-=======
 import os
 import pdb
+import random
 import sys
 import traceback
 import unittest
->>>>>>> 56d8c87c
+import uuid
 
 try:
     import cStringIO as StringIO
@@ -383,7 +379,6 @@
             if hasattr(logging, '_acquireLock'):
                 logging._releaseLock()
 
-<<<<<<< HEAD
 class ReproducibleUUIDsContext(object):
     def __enter__(self):
         self._random_state = random.getstate()
@@ -422,7 +417,7 @@
             (s1,s2) = (s2,s1)
         return s1.startswith(s2)
     return False
-=======
+
 
 def debug_func(f):
     """Decorator starting a debugger when a method raises an exception.
@@ -462,5 +457,4 @@
 class DebugTestCaseMetaBase(unittest.TestCase):
     """Base class used to bring in `debug_metaclass`.
     """
-    __metaclass__ = debug_metaclass
->>>>>>> 56d8c87c
+    __metaclass__ = debug_metaclass