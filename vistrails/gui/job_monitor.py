###############################################################################
##
## Copyright (C) 2011-2013, NYU-Poly.
## Copyright (C) 2006-2011, University of Utah. 
## All rights reserved.
## Contact: contact@vistrails.org
##
## This file is part of VisTrails.
##
## "Redistribution and use in source and binary forms, with or without 
## modification, are permitted provided that the following conditions are met:
##
##  - Redistributions of source code must retain the above copyright notice, 
##    this list of conditions and the following disclaimer.
##  - Redistributions in binary form must reproduce the above copyright 
##    notice, this list of conditions and the following disclaimer in the 
##    documentation and/or other materials provided with the distribution.
##  - Neither the name of the University of Utah nor the names of its 
##    contributors may be used to endorse or promote products derived from 
##    this software without specific prior written permission.
##
## THIS SOFTWARE IS PROVIDED BY THE COPYRIGHT HOLDERS AND CONTRIBUTORS "AS IS" 
## AND ANY EXPRESS OR IMPLIED WARRANTIES, INCLUDING, BUT NOT LIMITED TO, 
## THE IMPLIED WARRANTIES OF MERCHANTABILITY AND FITNESS FOR A PARTICULAR 
## PURPOSE ARE DISCLAIMED. IN NO EVENT SHALL THE COPYRIGHT HOLDER OR 
## CONTRIBUTORS BE LIABLE FOR ANY DIRECT, INDIRECT, INCIDENTAL, SPECIAL, 
## EXEMPLARY, OR CONSEQUENTIAL DAMAGES (INCLUDING, BUT NOT LIMITED TO, 
## PROCUREMENT OF SUBSTITUTE GOODS OR SERVICES; LOSS OF USE, DATA, OR PROFITS; 
## OR BUSINESS INTERRUPTION) HOWEVER CAUSED AND ON ANY THEORY OF LIABILITY, 
## WHETHER IN CONTRACT, STRICT LIABILITY, OR TORT (INCLUDING NEGLIGENCE OR 
## OTHERWISE) ARISING IN ANY WAY OUT OF THE USE OF THIS SOFTWARE, EVEN IF 
## ADVISED OF THE POSSIBILITY OF SUCH DAMAGE."
##
###############################################################################

from PyQt4 import QtCore, QtGui

from vistrails.core import debug, configuration
from vistrails.gui.vistrails_palette import QVistrailsPaletteInterface
from vistrails.gui import theme
from vistrails.core.db.locator import BaseLocator
from vistrails.gui.common_widgets import QDockPushButton

refresh_states = [('Off', 0), ('10 sec', 10),
                  ('1 min', 60), ('10 min', 600),
                  ('1 hour', 3600)]

class QNumberValidator(QtGui.QIntValidator):
    def validate(self, input, pos):
        result = QtGui.QIntValidator.validate(self, input, pos)
        if len(input) and result[0] == QtGui.QIntValidator.Intermediate:
            return (QtGui.QIntValidator.Invalid, pos)
        return result

class QJobView(QtGui.QWidget, QVistrailsPaletteInterface):
    def __init__(self, parent=None):
        QtGui.QWidget.__init__(self, parent)

        self.timer_id = None

        self.workflowItems = {}
        self.layout = QtGui.QVBoxLayout()
#        self.layout.setContentsMargins(5, 5, 0, 0)

        buttonsLayout = QtGui.QHBoxLayout()
        #buttonsLayout.setMargin(5)
        #buttonsLayout.setSpacing(5)
        run_now = QDockPushButton("Check now")
        run_now.setToolTip("Check all jobs now")
        run_now.clicked.connect(self.timerEvent)
        buttonsLayout.addWidget(run_now)
        label = QtGui.QLabel('Refresh interval (seconds):')
        buttonsLayout.addWidget(label)

        self.interval = QtGui.QComboBox()
        for text, seconds in refresh_states:
            self.interval.addItem(text, seconds)
            self.interval.editTextChanged.connect(self.set_refresh)
        self.interval.setEditable(True)
        self.interval.setCurrentIndex(self.interval.findText('10 min'))
        self.interval.setCompleter(None)
        self.interval.setValidator(QNumberValidator())
        buttonsLayout.addWidget(self.interval)

        self.autorun = QtGui.QCheckBox("Run When Ready")
        self.autorun.setToolTip("Automatically re-execute the workflow when jobs have completed")
        buttonsLayout.addWidget(self.autorun)

        self.rerun = QtGui.QCheckBox("Run To Check")
        self.rerun.setToolTip("Automatically re-execute workflows that does not provide a status check method")
        buttonsLayout.addWidget(self.rerun)

        buttonsLayout.addStretch(1)
        self.layout.addLayout(buttonsLayout)

        self.jobView = QtGui.QTreeWidget()
        self.jobView.setContentsMargins(0, 0, 0, 0)
        self.jobView.setColumnCount(2)
        self.jobView.setHeaderLabels(['Job', 'Message'])
        self.jobView.header().setResizeMode(0, QtGui.QHeaderView.ResizeToContents)
        self.jobView.header().setResizeMode(1, QtGui.QHeaderView.Stretch)
        self.jobView.setExpandsOnDoubleClick(False)
        self.connect(self.jobView,
                     QtCore.SIGNAL('itemDoubleClicked(QTreeWidgetItem *, int)'),
                     self.item_selected)
        self.layout.addWidget(self.jobView)

        self.setLayout(self.layout)
        self.setWindowTitle('Running Jobs')
        self.resize(QtCore.QSize(800, 600))
        self.updating_now = False


    def set_refresh(self, refresh=0):
        self.updating_now = True
        refresh = str(refresh) if refresh else '0'
        # changes the timer time
        if refresh in dict(refresh_states):
            refresh = dict(refresh_states)[refresh]
            self.interval.setEditText(str(refresh))
        else:
            refresh = int(refresh)
        if refresh:
            if self.timer_id is not None:
                self.killTimer(self.timer_id)
            self.timer_id = self.startTimer(refresh*1000)
        else:
            if self.timer_id:
                self.killTimer(self.timer_id)
                self.timer_id = None
        self.updating_now = False
                
    def update_jobs(self):
        # check all jobs
        for workflow in self.workflowItems.values():
            # jobs without a queue can also be checked
            if not workflow.has_queue:
                if self.rerun.isChecked():
                    workflow.execute()
                continue
            if workflow.workflowFinished:
                continue
            for job in workflow.jobs.itervalues():
                if job.jobFinished:
                    continue
                try:
                    # call queue
                    job.jobFinished = job.queue.finished()
<<<<<<< HEAD
                    if not isinstance(job.jobFinished, bool):
=======
                    # old version of BatchQ needs to call .val()
                    if type(job.jobFinished) != bool:
>>>>>>> 609f09df
                        job.jobFinished = job.jobFinished.val()
                    if job.jobFinished:
                        job.setText(1, "Finished")
                except Exception, e:
                    debug.critical("Error checking job %s: %s" %
                                   (workflow.name, str(e)))
                if job.jobFinished:
                    job.setIcon(0, theme.get_current_theme().JOB_FINISHED)
                workflow.countJobs()
            workflow.workflowFinished = len(workflow.jobs) == \
                         sum(j.jobFinished for j in workflow.jobs.itervalues())
            if workflow.workflowFinished:
                workflow.setIcon(0, theme.get_current_theme().JOB_FINISHED)
                workflow.setText(1, "Finished")
            workflow.countJobs()
            if workflow.workflowFinished:
                if self.autorun.isChecked():
                    self.updating_now = False
                    workflow.execute()
                    self.updating_now = True
                    continue
                ret = QtGui.QMessageBox.information(self, "Job Ready",
                        'Pending Jobs in workflow "%s" have finished, '
                        'continue execution now?' % workflow.name,
                        QtGui.QMessageBox.Ok, QtGui.QMessageBox.Cancel)
                if ret == QtGui.QMessageBox.Ok:
                    self.updating_now = False
                    workflow.execute()
                    self.updating_now = True

    def timerEvent(self, id=None):
        if self.updating_now:
            return
        self.updating_now = True
        self.update_jobs()
        self.updating_now = False

    def keyPressEvent(self, event):
        if event.key() in [QtCore.Qt.Key_Delete, QtCore.Qt.Key_Backspace]:
            items = self.jobView.selectedItems()
            if len(items) == 1:
                index = self.jobView.indexOfTopLevelItem(items[0])
                if index>=0:
                    self.delete_job(items[0].controller, items[0].version)
        else:
            QtGui.QWidget.keyPressEvent(self, event)

    def add_job(self, controller, error, prev='', workflow=None):
        """ Adds job recursively """
        added = False
        if not prev:
            if controller.vistrail.locator:
                name = controller.vistrail.locator.short_name
            else:
                name = 'Untitled.vt'
            version_id = controller.current_version
            if (name, version_id) not in self.workflowItems:
                workflow = QWorkflowItem(controller, error, self.jobView)
                self.jobView.addTopLevelItem(workflow)
                self.workflowItems[(name, version_id)] = workflow

                # save job to configuration
                if controller.vistrail.locator:
                    conf = configuration.get_vistrails_configuration()
                    if not conf.has('runningJobsList') or not conf.runningJobsList:
                        conf_jobs = []
                    else:
                        conf_jobs = conf.runningJobsList.split(';')
                    if not conf_jobs:
                        conf_jobs = []
                    url = controller.vistrail.locator.to_url()
                    if '?' in url:
                        url += '&workflow=%d' % version_id
                    else:
                        url += '?workflow=%d' % version_id
                    if not url in conf_jobs:
                        conf_jobs.append(str(url))
                        conf.runningJobsList = ';'.join(conf_jobs)
                        configuration.get_vistrails_persistent_configuration(
                                      ).runningJobsList = conf.runningJobsList
            else:
                workflow = self.workflowItems[(name, version_id)]
        job_name = ((prev+'.') if prev else '') + error.module.__class__.__name__

        if not error.children:
            if not error.queue:
                # We allow jobs without queue objects, but they will
                # have to be checked by re-executing the entire workflow
                workflow.has_queue = False
                workflow.setIcon(0, theme.get_current_theme().JOB_SCHEDULED)
                workflow.setToolTip(0, 'To check this workflow it must be re-executed. Make sure "Run To Check" is checked.')

                #return False
            # remove any previous instance of this job, if name is shorter
            if id(error) in workflow.jobs and \
               len(job_name) > len(workflow.jobs[id(error)].text(0)):
                workflow.takeChild(workflow.indexOfChild(
                  workflow.jobs[id(error)]))
                del workflow.jobs[id(error)]
            # if we did not keep an already existing job, add it
            if id(error) not in workflow.jobs:
                job = QJobItem(job_name, error)
                workflow.addChild(job)
                workflow.jobs[id(error)] = job
                workflow.countJobs()
                return True
        else:
            for child in error.children:
                result = self.add_job(controller, child, job_name, workflow)
                if result:
                    added = True
        return added
                        
    def delete_job(self, controller, version_id=None, all=False):
        if all:
            for k in self.workflowItems.keys():
                workflow = self.workflowItems[k]
                if workflow.controller is controller:
                    self.jobView.takeTopLevelItem(
                        self.jobView.indexOfTopLevelItem(
                            self.workflowItems[k]))
                    del self.workflowItems[k]
            return
        if not version_id:
            version_id = controller.current_version
        if controller.locator:
            conf = configuration.get_vistrails_configuration()
            if not conf.has('runningJobsList') or not conf.runningJobsList:
                conf_jobs = []
            else:
                conf_jobs = conf.runningJobsList.split(';')
            if not conf_jobs:
                conf_jobs = []
            url = controller.locator.to_url()
            if '?' in url:
                url += '&workflow=%s' % version_id
            else:
                url += '?workflow=%s' % version_id
            if url in conf_jobs:
                conf_jobs.remove(url)
                conf.runningJobsList = ';'.join(conf_jobs)
                configuration.get_vistrails_persistent_configuration(
                    ).runningJobsList = conf.runningJobsList
            name = controller.vistrail.locator.short_name
        else:
            name = 'Untitled.vt'
        if (name, version_id) in self.workflowItems:
            self.jobView.takeTopLevelItem(
                self.jobView.indexOfTopLevelItem(
                    self.workflowItems[(name, version_id)]))
            del self.workflowItems[(name, version_id)]

    def item_selected(self, item):
        if isinstance(item, QWorkflowItem):
            item.goto()

    def load_running_jobs(self):
        conf = configuration.get_vistrails_configuration()
        if conf.has('runningJobsList') and conf.runningJobsList:
<<<<<<< HEAD
            result = QtGui.QMessageBox.question(self, "Running Jobs Found",
                "Running Jobs Found. Do you want to continue running the jobs from the previous session?",
                QtGui.QMessageBox.Yes, QtGui.QMessageBox.No)
            if result == QtGui.QMessageBox.Yes:
                for url in conf.runningJobsList.split(';'):
                    loc, version = url.split('?')
                    locator = BaseLocator.from_url(loc)
                    from vistrails.gui.vistrails_window import _app
                    _app.open_vistrail_without_prompt(locator, int(version.split('=')[1]))
=======
            for url in conf.runningJobsList.split(';'):
                loc, version = url.split('?')
                locator = BaseLocator.from_url(loc)
                msgBox = QtGui.QMessageBox(QtGui.QMessageBox.Question,
                                           "Running Job Found",
                                           "Running Job Found:\n    %s\n"
                                           "Continue now?" % url)
                msgBox.addButton("Later", msgBox.ActionRole)
                delete = msgBox.addButton("Delete", msgBox.ActionRole)
                yes = msgBox.addButton("Yes", msgBox.ActionRole)
                msgBox.exec_()
                if msgBox.clickedButton() == yes:
                    from gui.vistrails_window import _app
                    _app.open_vistrail_without_prompt(locator,
                                                   int(version.split('=')[1]))
>>>>>>> 609f09df
                    _app.get_current_view().execute()
                if msgBox.clickedButton() == delete:
                    conf_jobs = conf.runningJobsList.split(';')
                    conf_jobs.remove(url)
                    conf.runningJobsList = ';'.join(conf_jobs)
                    configuration.get_vistrails_persistent_configuration(
                                      ).runningJobsList = conf.runningJobsList
        else:
            conf.runningJobsList = ''
            configuration.get_vistrails_persistent_configuration(
                                      ).runningJobsList = conf.runningJobsList


class QWorkflowItem(QtGui.QTreeWidgetItem):
    """ The workflow that was suspended """
    def __init__(self, controller, error, parent):
        if controller.vistrail.locator:
            self.name = "%s:%s" % (controller.vistrail.locator.short_name,
                                    controller.get_pipeline_name()[10:])
        else:
            self.name = "Untitled.vt:%s" % controller.get_pipeline_name()[10:]
            
        QtGui.QTreeWidgetItem.__init__(self, parent,
                    [self.name, error if isinstance(error, str) else error.msg])
        self.setToolTip(0, "Double-Click to View Pipeline")
        self.setToolTip(1, error if isinstance(error, str) else error.msg)
        
        self.controller = controller
        self.version = controller.current_version
        self.has_queue = True
        self.setIcon(0, theme.get_current_theme().JOB_CHECKING)
        self.workflowFinished = False
        self.jobs = {}
        from vistrails.gui.vistrails_window import _app
        self.view = _app.get_current_view()
    
    def countJobs(self):
        count = self.childCount()
        finished = sum([self.child(i).jobFinished for i in xrange(count)])
        self.setText(0, "%s (%s/%s)" % (self.name, finished, count))

    def goto(self):
        from vistrails.gui.vistrails_window import _app
        _app.change_view(self.view)
        self.view.version_selected(self.version, True, double_click=True)
    
    def execute(self):
        self.goto()
        self.view.execute()

class QJobItem(QtGui.QTreeWidgetItem):
    """ The module that was suspended """
    def __init__(self, name, error, parent=None):
        QtGui.QTreeWidgetItem.__init__(self, parent, [name, error.msg])
        self.setToolTip(1, error.msg)
        self.queue = error.queue
        if self.queue:
            self.setIcon(0, theme.get_current_theme().JOB_CHECKING)
            self.setToolTip(0, "This Job has a method to check if it has finished.")
        else:
            self.setIcon(0, theme.get_current_theme().JOB_SCHEDULED)
            self.setToolTip(0, 'To check this job the workflow must be re-executed. Make sure "Run To Check" is checked.')
        self.jobFinished = False<|MERGE_RESOLUTION|>--- conflicted
+++ resolved
@@ -146,12 +146,8 @@
                 try:
                     # call queue
                     job.jobFinished = job.queue.finished()
-<<<<<<< HEAD
+                    # old version of BatchQ needs to call .val()
                     if not isinstance(job.jobFinished, bool):
-=======
-                    # old version of BatchQ needs to call .val()
-                    if type(job.jobFinished) != bool:
->>>>>>> 609f09df
                         job.jobFinished = job.jobFinished.val()
                     if job.jobFinished:
                         job.setText(1, "Finished")
@@ -311,17 +307,6 @@
     def load_running_jobs(self):
         conf = configuration.get_vistrails_configuration()
         if conf.has('runningJobsList') and conf.runningJobsList:
-<<<<<<< HEAD
-            result = QtGui.QMessageBox.question(self, "Running Jobs Found",
-                "Running Jobs Found. Do you want to continue running the jobs from the previous session?",
-                QtGui.QMessageBox.Yes, QtGui.QMessageBox.No)
-            if result == QtGui.QMessageBox.Yes:
-                for url in conf.runningJobsList.split(';'):
-                    loc, version = url.split('?')
-                    locator = BaseLocator.from_url(loc)
-                    from vistrails.gui.vistrails_window import _app
-                    _app.open_vistrail_without_prompt(locator, int(version.split('=')[1]))
-=======
             for url in conf.runningJobsList.split(';'):
                 loc, version = url.split('?')
                 locator = BaseLocator.from_url(loc)
@@ -334,10 +319,9 @@
                 yes = msgBox.addButton("Yes", msgBox.ActionRole)
                 msgBox.exec_()
                 if msgBox.clickedButton() == yes:
-                    from gui.vistrails_window import _app
+                    from vistrails.gui.vistrails_window import _app
                     _app.open_vistrail_without_prompt(locator,
                                                    int(version.split('=')[1]))
->>>>>>> 609f09df
                     _app.get_current_view().execute()
                 if msgBox.clickedButton() == delete:
                     conf_jobs = conf.runningJobsList.split(';')
