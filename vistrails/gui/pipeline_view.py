############################################################################
##
## Copyright (C) 2006-2010 University of Utah. All rights reserved.
##
## This file is part of VisTrails.
##
## This file may be used under the terms of the GNU General Public
## License version 2.0 as published by the Free Software Foundation
## and appearing in the file LICENSE.GPL included in the packaging of
## this file.  Please review the following to ensure GNU General Public
## Licensing requirements will be met:
## http://www.opensource.org/licenses/gpl-license.php
##
## If you are unsure which license is appropriate for your use (for
## instance, you are interested in developing a commercial derivative
## of VisTrails), please contact us at vistrails@sci.utah.edu.
##
## This file is provided AS IS with NO WARRANTY OF ANY KIND, INCLUDING THE
## WARRANTY OF DESIGN, MERCHANTABILITY AND FITNESS FOR A PARTICULAR PURPOSE.
##
############################################################################
""" This is a QGraphicsView for pipeline view, it also holds different
types of graphics items that are only available in the pipeline
view. It only handles GUI-related actions, the rest of the
functionalities are implemented at somewhere else,
e.g. core.vistrails

QGraphicsConnectionItem
QGraphicsPortItem
QGraphicsConfigureItem
QGraphicsModuleItem
QPipelineScene
QPipelineView
"""

from PyQt4 import QtCore, QtGui
from core.configuration import get_vistrails_configuration
from core import debug
from core.utils import profile
from core.modules.module_configure import DefaultModuleConfigurationWidget
from core.modules.module_registry import get_module_registry, \
    ModuleRegistryException

from core.vistrail.port import PortEndPoint
from core.vistrail.port_spec import PortSpec
from core.vistrail.vistrail import Vistrail
from core.interpreter.default import get_default_interpreter
from gui.base_view import BaseView
from gui.graphics_view import (QInteractiveGraphicsScene,
                               QInteractiveGraphicsView,
                               QGraphicsItemInterface)
from gui.module_annotation import QModuleAnnotation
from gui.module_palette import QModuleTreeWidget
from gui.module_documentation import QModuleDocumentation
from gui.theme import CurrentTheme
from gui.utils import getBuilderWindow

import copy
import math
import operator


##############################################################################
# 2008-06-24 cscheid
#
#   - Profiling has shown that calling setPen and setBrush takes a longer
#   time than we expected. Watch out for that in the future.

##############################################################################
# QGraphicsPortItem

class QGraphicsPortItem(QtGui.QGraphicsRectItem):
    """
    QGraphicsPortItem is a small port shape drawing on top (a child)
    of QGraphicsModuleItem, it can either be rectangle or rounded
    
    """
    def __init__(self, x, y, ghosted, parent=None, optional=False):
        """ QGraphicsPortItem(parent: QGraphicsItem,
                              optional: bool)
                              -> QGraphicsPortItem
        Create the shape, initialize its pen and brush accordingly
        
        """
        # local lookups are faster than global lookups..
        _rect = CurrentTheme.PORT_RECT
        QtGui.QGraphicsRectItem.__init__(self, _rect.translated(x, y), parent)
        self.setZValue(1)
        self.setFlags(QtGui.QGraphicsItem.ItemIsSelectable)
        if not optional:
            self.paint = self.paintRect
        else:
            self.paint = self.paintEllipse
        self.controller = None
        self.port = None
        self.dragging = False
        self.connection = None
        self.ghosted = None
        self.invalid = None
        self.setGhosted(ghosted)
        self.setInvalid(False)

    def setGhosted(self, ghosted):
        """ setGhosted(ghosted: True) -> None
        Set this link to be ghosted or not
        
        """
        if self.ghosted <> ghosted:
            self.ghosted = ghosted
            if ghosted:
                self.setPen(CurrentTheme.GHOSTED_PORT_PEN)
                self.setBrush(CurrentTheme.GHOSTED_PORT_BRUSH)
            else:
                self.setPen(CurrentTheme.PORT_PEN)
                self.setBrush(CurrentTheme.PORT_BRUSH)

    def setInvalid(self, invalid):
        if self.invalid != invalid:
            self.invalid = invalid
            if not self.ghosted:
                if invalid:
                    self.setPen(CurrentTheme.INVALID_PORT_PEN)
                    self.setBrush(CurrentTheme.INVALID_PORT_BRUSH)
                else:
                    self.setPen(CurrentTheme.PORT_PEN)
                    self.setBrush(CurrentTheme.PORT_BRUSH)

    def paintEllipse(self, painter, option, widget=None):
        """ paintEllipse(painter: QPainter, option: QStyleOptionGraphicsItem,
                  widget: QWidget) -> None
        Peform actual painting of the optional port
        
        """
        painter.setBrush(self.brush())
        painter.setPen(self.pen())
        painter.drawEllipse(self.rect())

    def paintRect(self, painter, option, widget=None):
        """ paintRect(painter: QPainter, option: QStyleOptionGraphicsItem,
                  widget: QWidget) -> None
        Peform actual painting of the regular port
        
        """
        QtGui.QGraphicsRectItem.paint(self, painter, option, widget)

    def mousePressEvent(self, event):
        """ mousePressEvent(event: QMouseEvent) -> None
        Prepare for dragging a connection
        
        """
        if (self.controller and event.buttons() & QtCore.Qt.LeftButton
            and not self.scene().read_only_mode):
            self.dragging = True
            self.setPen(CurrentTheme.PORT_SELECTED_PEN);
            event.accept()
        QtGui.QGraphicsRectItem.mousePressEvent(self, event)
        # super(QGraphicsPortItem, self).mousePressEvent(event)

    def add_connection_event(self, event):
        """Adds a new connection from a mouseReleaseEvent"""
        snapModuleId = self.connection.snapPort.parentItem().id
        # if self.port.endPoint==PortEndPoint.Source:
        if self.port.type == 'output':
            conn_info = (self.parentItem().id, self.port,
                         snapModuleId, self.connection.snapPort.port)
        elif self.port.type == 'input':
            conn_info = (snapModuleId, self.connection.snapPort.port,
                         self.parentItem().id, self.port)
        conn = self.controller.add_connection(*conn_info)
        scene = self.scene()
        scene.addConnection(conn)
        scene.removeItem(self.connection)
        self.connection.snapPort.setPen(CurrentTheme.PORT_PEN)
        self.connection = None
        scene.reset_module_colors()
        # controller changed pipeline: update ids on scene
        scene._old_connection_ids = \
            set(self.controller.current_pipeline.connections)
        scene._old_module_ids = set(self.controller.current_pipeline.modules)
        
    def mouseReleaseEvent(self, event):
        """ mouseReleaseEvent(event: QMouseEvent) -> None
        Apply the connection
        
        """
        if self.connection and self.connection.snapPort and self.controller:
            self.add_connection_event(event)
        if self.connection:
            self.scene().removeItem(self.connection)
            self.connection = None
        self.dragging = False
        self.setPen(CurrentTheme.PORT_PEN)
        QtGui.QGraphicsRectItem.mouseReleaseEvent(self, event)
        # super(QGraphicsPortItem, self).mouseReleaseEvent(event)
        
    def mouseMoveEvent(self, event):
        """ mouseMoveEvent(event: QMouseEvent) -> None
        Change the connection
        
        """
        if self.dragging:
            if not self.connection:
                self.connection = QtGui.QGraphicsLineItem(None, self.scene())
                self.connection.setPen(CurrentTheme.CONNECTION_SELECTED_PEN)
                modules = self.controller.current_pipeline.modules
                max_module_id = max([x for
                                     x in modules.iterkeys()])
                self.connection.setZValue(max_module_id + 1)
                self.connection.snapPort = None
            startPos = self.sceneBoundingRect().center()
            endPos = event.scenePos()
            # Return connected port to unselected color
            if (self.connection.snapPort):
                self.connection.snapPort.setPen(CurrentTheme.PORT_PEN)
            # Find new connected port
            self.connection.snapPort = self.findSnappedPort(endPos)
            if self.connection.snapPort:
                endPos = self.connection.snapPort.sceneBoundingRect().center()
                QtGui.QToolTip.showText(event.screenPos(),
                                        self.connection.snapPort.toolTip())
                # Change connected port to selected color
                self.connection.snapPort.setPen(
                    CurrentTheme.PORT_SELECTED_PEN)
            self.connection.prepareGeometryChange()
            self.connection.setLine(startPos.x(), startPos.y(),
                                    endPos.x(), endPos.y())
        QtGui.QGraphicsRectItem.mouseMoveEvent(self, event)
        # super(QGraphicsPortItem, self).mouseMoveEvent(event)

    def findModuleUnder(self, pos):
        """ findModuleUnder(pos: QPoint) -> QGraphicsItem
        Search all items under pos and return the top-most module item if any
        
        """
        itemsUnder = self.scene().items(pos)
        for item in itemsUnder:
            if type(item)==QGraphicsModuleItem:
                return item
        return None
        
    def findSnappedPort(self, pos):
        """ findSnappedPort(pos: QPoint) -> Port        
        Search all ports of the module under mouse cursor (if any) to
        find the closest matched port
        
        """
        # FIXME don't hardcode input/output strings...
        snapModule = self.findModuleUnder(pos)
        if snapModule and snapModule!=self.parentItem():
            if self.port.type == 'output':
                return snapModule.getDestPort(pos, self.port)
            elif self.port.type == 'input':
                return snapModule.getSourcePort(pos, self.port)
        else:
            return None
        
    def itemChange(self, change, value):
        """ itemChange(change: GraphicsItemChange, value: QVariant) -> QVariant
        Do not allow port to be selected

        """
        if change==QtGui.QGraphicsItem.ItemSelectedChange and value.toBool():
            return QtCore.QVariant(False)
        return QtGui.QGraphicsRectItem.itemChange(self, change, value)


################################################################################
# QGraphicsConfigureItem

class QGraphicsConfigureItem(QtGui.QGraphicsPolygonItem):
    """
    QGraphicsConfigureItem is a small triangle shape drawing on top (a child)
    of QGraphicsModuleItem
    
    """
    def __init__(self, parent=None, scene=None):
        """ QGraphicsConfigureItem(parent: QGraphicsItem, scene: QGraphicsScene)
                              -> QGraphicsConfigureItem
        Create the shape, initialize its pen and brush accordingly
        
        """
        _pen = CurrentTheme.CONFIGURE_PEN
        _brush = CurrentTheme.CONFIGURE_BRUSH
        _shape = CurrentTheme.CONFIGURE_SHAPE
        QtGui.QGraphicsPolygonItem.__init__(self, _shape, parent, scene)
        self.setZValue(1)
        self.setPen(_pen)
        self.setBrush(_brush)
        self.ghosted = False
        self.controller = None
        self.moduleId = None
        self.is_breakpoint = False
        self.createActions()

    def setGhosted(self, ghosted):
        """ setGhosted(ghosted: Bool) -> None
        Set this link to be ghosted or not
        
        """
        if ghosted <> self.ghosted:
            self.ghosted = ghosted
            if ghosted:
                self.setPen(CurrentTheme.GHOSTED_CONFIGURE_PEN)
                self.setBrush(CurrentTheme.GHOSTED_CONFIGURE_BRUSH)
            else:
                self.setPen(CurrentTheme.CONFIGURE_PEN)
                self.setBrush(CurrentTheme.CONFIGURE_BRUSH)

    def setBreakpoint(self, breakpoint):
        if self.is_breakpoint != breakpoint:
            if breakpoint:
                self.setBreakpointAct.setText("Remove Breakpoint")
                self.setBreakpointAct.setStatusTip("Remove Breakpoint")
            else:
                self.setBreakpointAct.setText("Set Breakpoint")
                self.setBreakpointAct.setStatusTip("Set Breakpoint")

    def mousePressEvent(self, event):
        """ mousePressEvent(event: QMouseEvent) -> None
        Open the context menu
        
        """
        self.scene().clearSelection()
        self.parentItem().setSelected(True)
        self.contextMenuEvent(event)
        event.ignore()
        
    def contextMenuEvent(self, event):
        """contextMenuEvent(event: QGraphicsSceneContextMenuEvent) -> None
        Captures context menu event.

        """
        module = self.controller.current_pipeline.modules[self.moduleId]
        menu = QtGui.QMenu()
        menu.addAction(self.configureAct)
        menu.addAction(self.annotateAct)
        menu.addAction(self.viewDocumentationAct)
        menu.addAction(self.changeModuleLabelAct)
        menu.addAction(self.setBreakpointAct)
        menu.addAction(self.setWatchedAct)
        menu.addAction(self.setErrorAct)
        if module.is_abstraction() and not module.is_latest_version():
            menu.addAction(self.upgradeAbstractionAct)
        menu.exec_(event.screenPos())

    def createActions(self):
        """ createActions() -> None
        Create actions related to context menu 

        """
        self.configureAct = QtGui.QAction("Edit Configuration\tCtrl+E", self.scene())
        self.configureAct.setStatusTip("Edit the Configure of the module")
        QtCore.QObject.connect(self.configureAct, 
                               QtCore.SIGNAL("triggered()"),
                               self.configure)
        self.annotateAct = QtGui.QAction("Annotate", self.scene())
        self.annotateAct.setStatusTip("Annotate the module")
        QtCore.QObject.connect(self.annotateAct,
                               QtCore.SIGNAL("triggered()"),
                               self.annotate)
        self.viewDocumentationAct = QtGui.QAction("View Documentation", self.scene())
        self.viewDocumentationAct.setStatusTip("View module documentation")
        QtCore.QObject.connect(self.viewDocumentationAct,
                               QtCore.SIGNAL("triggered()"),
                               self.viewDocumentation)
        self.changeModuleLabelAct = QtGui.QAction("Set Module Label...", self.scene())
        self.changeModuleLabelAct.setStatusTip("Set or remove module label")
        QtCore.QObject.connect(self.changeModuleLabelAct,
                               QtCore.SIGNAL("triggered()"),
                               self.changeModuleLabel)
        self.setBreakpointAct = QtGui.QAction("Set Breakpoint", self.scene())
        self.setBreakpointAct.setStatusTip("Set Breakpoint")
        QtCore.QObject.connect(self.setBreakpointAct,
			       QtCore.SIGNAL("triggered()"),
			       self.set_breakpoint)
        self.setWatchedAct = QtGui.QAction("Watch Module", self.scene())
        self.setWatchedAct.setStatusTip("Watch Module")
        QtCore.QObject.connect(self.setWatchedAct,
			       QtCore.SIGNAL("triggered()"),
			       self.set_watched)
        self.setErrorAct = QtGui.QAction("Show Stack Trace", self.scene())
        self.setErrorAct.setStatusTip("Show Stack Trace")
        QtCore.QObject.connect(self.setErrorAct,
                               QtCore.SIGNAL("triggered()"),
                               self.set_error)
        self.upgradeAbstractionAct = QtGui.QAction("Upgrade Module", self.scene())
        self.upgradeAbstractionAct.setStatusTip("Upgrade the subworkflow module")
        QtCore.QObject.connect(self.upgradeAbstractionAct,
                   QtCore.SIGNAL("triggered()"),
                   self.upgradeAbstraction)

    def set_breakpoint(self):
        """ set_breakpoint() -> None
        Sets this module as a breakpoint for execution
        """
        if self.moduleId >= 0:
            self.scene().toggle_breakpoint(self.moduleId)
            self.setBreakpoint(not self.is_breakpoint)
        debug = get_default_interpreter().debugger
        if debug:
            debug.update()

    def set_watched(self):
        if self.moduleId >= 0:
            self.scene().toggle_watched(self.moduleId)
        debug = get_default_interpreter().debugger
        if debug:
            debug.update()

    def set_error(self):
        if self.moduleId >= 0:
            self.scene().print_stack(self.moduleId)

    def configure(self):
        """ configure() -> None
        Open the modal configuration window
        """
        if self.moduleId>=0:
            self.scene().open_configure_window(self.moduleId)

    def annotate(self):
        """ anotate() -> None
        Open the annotations window
        """
        if self.moduleId>=0:
            self.scene().open_annotations_window(self.moduleId)

    def viewDocumentation(self):
        """ viewDocumentation() -> None
        Show the documentation for the module
        """
        assert self.moduleId >= 0
        self.scene().open_documentation_window(self.moduleId)

    def changeModuleLabel(self):
        """ changeModuleLabel() -> None
        Show the module label configuration widget
        """
        if self.moduleId>=0:
            self.scene().open_module_label_window(self.moduleId)

    def upgradeAbstraction(self):
        """ upgradeAbstraction() -> None
        Upgrade the abstraction to the latest version
        """
        if self.moduleId>=0:
            (connections_preserved, missing_ports) = self.controller.upgrade_abstraction_module(self.moduleId, test_only=True)
            upgrade_fail_prompt = getattr(get_vistrails_configuration(), 'upgradeModuleFailPrompt', True)
            do_upgrade = True
            if not connections_preserved and upgrade_fail_prompt:
                ports_msg = '\n'.join(["  - %s port '%s'" % (p[0].capitalize(), p[1]) for p in missing_ports])
                r = QtGui.QMessageBox.question(getBuilderWindow(), 'Modify Pipeline',
                                       'Upgrading this module will change the pipeline because the following ports no longer exist in the upgraded module:\n\n'
                                       + ports_msg +
                                       '\n\nIf you proceed, function calls or connections to these ports will no longer exist and the pipeline may not execute properly.\n\n'
                                       'Are you sure you want to proceed?',
                                       QtGui.QMessageBox.Yes | QtGui.QMessageBox.No,
                                       QtGui.QMessageBox.No)
                do_upgrade = (r==QtGui.QMessageBox.Yes)
            if do_upgrade:
                self.controller.upgrade_abstraction_module(self.moduleId)
                self.scene().setupScene(self.controller.current_pipeline)
                self.controller.invalidate_version_tree()
        
        
                                               
##############################################################################
# QGraphicsConnectionItem

# set this to True to have old sine-wave connections
__old_connection = False
if __old_connection:
    class QGraphicsConnectionItem(QGraphicsItemInterface,
                                  QtGui.QGraphicsPolygonItem):
        """
        QGraphicsConnectionItem is a connection shape connecting two port items

        """
        def __init__(self, srcPoint, dstPoint, srcModule, dstModule,
                     connection, parent=None):
            """ QGraphicsConnectionItem(srcPoint, dstPoint: QPointF
            srcModule, dstModule: QGraphicsModuleItem
            connection
            parent: QGraphicsItem)
                                        -> QGraphicsConnectionItem
            Create the shape, initialize its pen and brush accordingly

            """
            QtGui.QGraphicsPolygonItem.__init__(self, parent)
            self.startPos = QtCore.QPointF()
            self.endPos = QtCore.QPointF()
            self.visualPolygon = QtGui.QPolygonF()
            self.setupConnection(srcPoint, dstPoint)
            self.setFlags(QtGui.QGraphicsItem.ItemIsSelectable)
            # Bump it slightly higher than the highest module
            self.setZValue(max(srcModule.id,
                               dstModule.id) + 0.1)
            self.connectionPen = CurrentTheme.CONNECTION_PEN
            
            self.connectingModules = (srcModule, dstModule)
            self.id = connection.id
            self.ghosted = False
            self.connection = connection
            # Keep a flag for changing selection state during module selection
            self.useSelectionRules = True

        def setupConnection(self, startPos, endPos):
            """ setupConnection(startPos: QPointF, endPos: QPointF) -> None
            Setup curve ends and store info

            """
            self.startPos = startPos
            self.endPos = endPos

            # Generate the polygon passing through two points
            steps = CurrentTheme.CONNECTION_CONTROL_POINTS
            polygon = QtGui.QPolygonF()
            self.visualPolygon = QtGui.QPolygonF()
            p1 = self.startPos
            p2 = self.endPos
            r = p2-p1
            horizontal = False        
            if p2.y() > p1.y() and p2.x() > p1.x():
                horizontal = True
            p1x = p1.x()
            p1y = p1.y()
            rx = r.x()
            ry = r.y()
            points = []
            for i in xrange(steps):
                t = float(i)/float(steps-1)
                s = (0.5+math.sin(math.pi*(t-0.5))*0.5)
                if horizontal:
                    x = p1x+rx*t
                    y = p1y+ry*s
                    polygon.append(QtCore.QPointF(x,y-2))
                    self.visualPolygon.append(QtCore.QPointF(x,y))
                    points.append(QtCore.QPointF(x, y+2))
                else:
                    x = p1x+rx*s
                    y = p1y+ry*t
                    polygon.append(QtCore.QPointF(x-2, y))
                    self.visualPolygon.append(QtCore.QPointF(x, y))
                    points.append(QtCore.QPointF(x+2, y))

            for p in reversed(points):
                polygon.append(p)
            polygon.append(polygon.at(0))
            self.setPolygon(polygon)

        def setGhosted(self, ghosted):
            """ setGhosted(ghosted: True) -> None
            Set this link to be ghosted or not

            """
            self.ghosted = ghosted
            if ghosted:
                self.connectionPen = CurrentTheme.GHOSTED_CONNECTION_PEN
            else:
                self.connectionPen = CurrentTheme.CONNECTION_PEN

        def set_custom_brush(self, brush):
            self.connectionPen = QtGui.QPen(CurrentTheme.CONNECTION_PEN)
            self.connectionPen.setBrush(brush)

        def paint(self, painter, option, widget=None):
            """ paint(painter: QPainter, option: QStyleOptionGraphicsItem,
                      widget: QWidget) -> None
            Peform actual painting of the connection

            """
            if self.isSelected():
                painter.setPen(CurrentTheme.CONNECTION_SELECTED_PEN)
            else:
                painter.setPen(self.connectionPen)
            painter.drawPolyline(self.visualPolygon)

        def itemChange(self, change, value):
            """ itemChange(change: GraphicsItemChange, value: QVariant) -> QVariant
            Do not allow connection to be selected unless both modules 
            are selected

            """
            # Selection rules to be used only when a module isn't forcing 
            # the update
            if (change==QtGui.QGraphicsItem.ItemSelectedChange and 
                self.useSelectionRules):
                # Check for a selected module
                selectedItems = self.scene().selectedItems()
                selectedModules = False
                for item in selectedItems:
                    if type(item)==QGraphicsModuleItem:
                        selectedModules = True
                        break
                if selectedModules:
                    # Don't allow a connection between selected
                    # modules to be deselected
                    if (self.connectingModules[0].isSelected() and
                        self.connectingModules[1].isSelected()):
                        if not value.toBool():
                            return QtCore.QVariant(True)
                    # Don't allow a connection to be selected if
                    # it is not between selected modules
                    else:
                        if value.toBool():
                            return QtCore.QVariant(False)
            self.useSelectionRules = True
            return QtGui.QGraphicsPolygonItem.itemChange(self, change, value)
else:
    class QGraphicsConnectionItem(QGraphicsItemInterface,
                                  QtGui.QGraphicsPathItem):
        """
        QGraphicsConnectionItem is a connection shape connecting two port items

        """

        def create_path(self, startPos, endPos):
            self.startPos = startPos
            self.endPos = endPos

            dx = abs(self.endPos.x() - self.startPos.x())
            dy = (self.startPos.y() - self.endPos.y())

            # This is reasonably ugly logic to get reasonably nice
            # curves. Here goes: we use a cubic bezier p0,p1,p2,p3, where:

            # p0 is the source port center
            # p3 is the destination port center
            # p1 is a control point displaced vertically from p0
            # p2 is a control point displaced vertically from p3

            # We want most curves to be "straight": they shouldn't bend
            # much.  However, we want "inverted" connections (connections
            # that go against the natural up-down flow) to bend a little
            # as they go out of the ports. So the logic is:

            # As dy/dx -> oo, we want the control point displacement to go
            # to max(dy/2, m) (m is described below)

            # As dy/dx -> 0, we want the control point displacement to go
            # to m 

            # As dy/dx -> -oo, we want the control point displacement to go
            # to max(-dy/2, m)

            # On points away from infinity, we want some smooth transition.
            # I'm using f(x) = 2/pi arctan (x) as the mapping, since:

            # f(-oo) = -1
            # f(0) = 0
            # f(oo) = 1

            # m is the monotonicity breakdown point: this is the minimum
            # displacement when dy/dx is low
            m = float(CurrentTheme.MODULE_LABEL_MARGIN[0]) * 3.0

            # positive_d and negative_d are the displacements when dy/dx is
            # large positive and large negative
            positive_d = max(m/3.0, dy / 2.0)
            negative_d = max(m/3.0, -dy / 4.0)

            if dx == 0.0:
                v = 0.0
            else:
                w = math.atan(dy/dx) * (2 / math.pi)
                if w < 0:
                    w = -w
                    v = w * negative_d + (1.0 - w) * m
                else:
                    v = w * positive_d + (1.0 - w) * m

            displacement = QtCore.QPointF(0.0, v)
            self._control_1 = startPos + displacement
            self._control_2 = endPos - displacement

            path = QtGui.QPainterPath(self.startPos)
            path.cubicTo(self._control_1, self._control_2, self.endPos)
            return path
            
        def __init__(self,
                     srcPoint, dstPoint,
                     srcModule, dstModule,
                     connection,
                     parent=None):
            """ QGraphicsConnectionItem(
            srcPoint, dstPoint: QPointF
            srcModule, dstModule: QGraphicsModuleItem
            connection
            parent: QGraphicsItem)
                                        -> QGraphicsConnectionItem
            Create the shape, initialize its pen and brush accordingly

            """
            path = self.create_path(srcPoint, dstPoint)
            QtGui.QGraphicsPolygonItem.__init__(self, path, parent)
            self.setFlags(QtGui.QGraphicsItem.ItemIsSelectable)
            # Bump it slightly higher than the highest module
            self.setZValue(max(srcModule.id,
                               dstModule.id) + 0.1)
            self.connectionPen = CurrentTheme.CONNECTION_PEN
            self.connectingModules = (srcModule, dstModule)
            self.ghosted = False
            self.connection = connection
            self.id = connection.id
            # Keep a flag for changing selection state during module selection
            self.useSelectionRules = True

        def setGhosted(self, ghosted):
            """ setGhosted(ghosted: True) -> None
            Set this link to be ghosted or not

            """
            self.ghosted = ghosted
            if ghosted:
                self.connectionPen = CurrentTheme.GHOSTED_CONNECTION_PEN
            else:
                self.connectionPen = CurrentTheme.CONNECTION_PEN

        def set_custom_brush(self, brush):
            self.connectionPen = QtGui.QPen(CurrentTheme.CONNECTION_PEN)
            self.connectionPen.setBrush(brush)

        def paint(self, painter, option, widget=None):
            """ paint(painter: QPainter, option: QStyleOptionGraphicsItem,
                      widget: QWidget) -> None
            Peform actual painting of the connection

            """
            if self.isSelected():
                painter.setPen(CurrentTheme.CONNECTION_SELECTED_PEN)
            else:
                painter.setPen(self.connectionPen)
            painter.drawPath(self.path())

        def setupConnection(self, startPos, endPos):
            path = self.create_path(startPos, endPos)
            self.setPath(path)
            
        def itemChange(self, change, value):
            """ itemChange(change: GraphicsItemChange, value: QVariant) -> QVariant
            If modules are selected, only allow connections between 
            selected modules 

            """
            # Selection rules to be used only when a module isn't forcing 
            # the update
            if (change==QtGui.QGraphicsItem.ItemSelectedChange and 
                self.useSelectionRules):
                # Check for a selected module
                selectedItems = self.scene().selectedItems()
                selectedModules = False
                for item in selectedItems:
                    if type(item)==QGraphicsModuleItem:
                        selectedModules = True
                        break
                if selectedModules:
                    # Don't allow a connection between selected
                    # modules to be deselected
                    if (self.connectingModules[0].isSelected() and
                        self.connectingModules[1].isSelected()):
                        if not value.toBool():
                            return QtCore.QVariant(True)
                    # Don't allow a connection to be selected if
                    # it is not between selected modules
                    else:
                        if value.toBool():
                            return QtCore.QVariant(False)
            self.useSelectionRules = True
            return QtGui.QGraphicsPathItem.itemChange(self, change, value)    

##############################################################################
# QGraphicsModuleItem

class QGraphicsModuleItem(QGraphicsItemInterface, QtGui.QGraphicsItem):
    """
    QGraphicsModuleItem knows how to draw a Vistrail Module into the
    pipeline view. It is usually a rectangular shape with a bold text
    in the center. It also has its input/output port shapes as its
    children. Another remark is that connections are also children of
    module shapes. Each connection belongs to its source module
    ('output port' end of the connection)
    
    """
    def __init__(self, parent=None, scene=None):
        """ QGraphicsModuleItem(parent: QGraphicsItem, scene: QGraphicsScene)
                                -> QGraphicsModuleItem
        Create the shape, initialize its pen and brush accordingly
        
        """
        QtGui.QGraphicsItem.__init__(self, parent, scene)
        self.paddedRect = QtCore.QRectF()
        if QtCore.QT_VERSION >= 0x40600:
            #Qt 4.6 specific flags
            self.setFlags(QtGui.QGraphicsItem.ItemIsSelectable |
                          QtGui.QGraphicsItem.ItemIsMovable |
                          QtGui.QGraphicsItem.ItemSendsGeometryChanges)
        else:
            self.setFlags(QtGui.QGraphicsItem.ItemIsSelectable |
                          QtGui.QGraphicsItem.ItemIsMovable)
        self.setZValue(0)
        self.labelFont = CurrentTheme.MODULE_FONT
        self.labelFontMetric = CurrentTheme.MODULE_FONT_METRIC
        self.descFont = CurrentTheme.MODULE_DESC_FONT
        self.descFontMetric = CurrentTheme.MODULE_DESC_FONT_METRIC
        self.modulePen = CurrentTheme.MODULE_PEN
        self.moduleBrush = CurrentTheme.MODULE_BRUSH
        self.labelPen = CurrentTheme.MODULE_LABEL_PEN
        self.customBrush = None
        self.statusBrush = None
        self.labelRect = QtCore.QRectF()
        self.descRect = QtCore.QRectF()
        self.abstRect = QtCore.QRectF()
        self.id = -1
        self.label = ''
        self.description = ''
        self.inputPorts = {}
        self.outputPorts = {}
        self.controller = None
        self.module = None
        self.ghosted = False
        self.invalid = False
        self._module_shape = None
        self._original_module_shape = None
        self._old_connection_ids = None
        self.errorTrace = None
        self.is_breakpoint = False
        self._needs_state_updated = True
        self.progress = 0.0
        self.progressBrush = CurrentTheme.SUCCESS_MODULE_BRUSH

    def setProgress(self, progress):
        self.progress = progress
        
    def computeBoundingRect(self):
        """ computeBoundingRect() -> None
        Adjust the module size according to the text size
        
        """
        labelRect = self.labelFontMetric.boundingRect(self.label)
        if self.description:
            self.description = '(' + self.description + ')'
            descRect = self.descFontMetric.boundingRect(self.description)
            # adjust labelRect in case descRect is wider
            labelRect = labelRect.united(descRect)
            descRect.adjust(0, 0, 0, CurrentTheme.MODULE_PORT_MARGIN[3])
        else:
            descRect = QtCore.QRectF(0, 0, 0, 0)

        labelRect.translate(-labelRect.center().x(), -labelRect.center().y())
        self.paddedRect = QtCore.QRectF(
            labelRect.adjusted(-CurrentTheme.MODULE_LABEL_MARGIN[0],
                                -CurrentTheme.MODULE_LABEL_MARGIN[1]
                                -descRect.height()/2,
                                CurrentTheme.MODULE_LABEL_MARGIN[2],
                                CurrentTheme.MODULE_LABEL_MARGIN[3]
                                +descRect.height()/2))
        
        self.labelRect = QtCore.QRectF(
            self.paddedRect.left(),
            -(labelRect.height()+descRect.height())/2,
            self.paddedRect.width(),
            labelRect.height())
        self.descRect = QtCore.QRectF(
            self.paddedRect.left(),
            self.labelRect.bottom(),
            self.paddedRect.width(),
            descRect.height())
        self.abstRect = QtCore.QRectF(
            self.paddedRect.left(),
            -self.labelRect.top()-CurrentTheme.MODULE_PORT_MARGIN[3],
            labelRect.left()-self.paddedRect.left(),
            self.paddedRect.bottom()+self.labelRect.top())

    def boundingRect(self):
        """ boundingRect() -> QRectF
        Returns the bounding box of the module
        
        """
        try:
            r = self.paddedRect.adjusted(-2, -2, 2, 2)
        except:
            r = QtCore.QRectF()
        return r

    def setPainterState(self, is_selected=None):
        if is_selected is None:
            is_selected = self.isSelected()
        if is_selected:
            self.modulePen = CurrentTheme.MODULE_SELECTED_PEN
            self.labelPen = CurrentTheme.MODULE_LABEL_SELECTED_PEN
        elif self.is_breakpoint:
            self.modulePen = CurrentTheme.BREAKPOINT_MODULE_PEN
            self.labelPen = CurrentTheme.BREAKPOINT_MODULE_LABEL_PEN
        elif self.ghosted:
            self.modulePen = CurrentTheme.GHOSTED_MODULE_PEN
            self.labelPen = CurrentTheme.GHOSTED_MODULE_LABEL_PEN
        elif self.invalid:
            self.modulePen = CurrentTheme.INVALID_MODULE_PEN
            self.labelPen = CurrentTheme.INVALID_MODULE_LABEL_PEN
        else:
            self.labelPen = CurrentTheme.MODULE_LABEL_PEN
            if self.module is not None and self.module.is_abstraction():
                self.modulePen = CurrentTheme.ABSTRACTION_PEN
            elif self.module is not None and self.module.is_group():
                self.modulePen = CurrentTheme.GROUP_PEN
            else:
                self.modulePen = CurrentTheme.MODULE_PEN

        if self.is_breakpoint:
            self.moduleBrush = CurrentTheme.BREAKPOINT_MODULE_BRUSH
        elif self.ghosted:
            self.moduleBrush = CurrentTheme.GHOSTED_MODULE_BRUSH
        elif self.invalid:
            self.moduleBrush = CurrentTheme.INVALID_MODULE_BRUSH
        elif self.statusBrush:
            self.moduleBrush = self.statusBrush
        elif self.customBrush:
            self.moduleBrush = self.customBrush
        else:
            self.moduleBrush = CurrentTheme.MODULE_BRUSH
            
    def setGhosted(self, ghosted):
        """ setGhosted(ghosted: True) -> None
        Set this link to be ghosted or not
        
        """
        if self.ghosted != ghosted:
            self.ghosted = ghosted
            for port in self.inputPorts.itervalues():
                port.setGhosted(ghosted)
            for port in self.outputPorts.itervalues():
                port.setGhosted(ghosted)
            self._needs_state_udpated = True

#             if ghosted:
#                 self.modulePen = CurrentTheme.GHOSTED_MODULE_PEN
#                 self.moduleBrush = CurrentTheme.GHOSTED_MODULE_BRUSH
#                 self.labelPen = CurrentTheme.GHOSTED_MODULE_LABEL_PEN
#             else:
#                 self.modulePen = CurrentTheme.MODULE_PEN
#                 self.moduleBrush = CurrentTheme.MODULE_BRUSH
#                 self.labelPen = CurrentTheme.MODULE_LABEL_PEN

    def setInvalid(self, invalid):
        if self.invalid != invalid:
            self.invalid = invalid
            for port in self.inputPorts.itervalues():
                port.setInvalid(invalid)
            for port in self.outputPorts.itervalues():
                port.setInvalid(invalid)
            self._needs_state_updated = True

    def setBreakpoint(self, breakpoint):
        if self.is_breakpoint != breakpoint:
            self.is_breakpoint = breakpoint
            if breakpoint:
                self._original_module_shape = self._module_shape
                self.set_module_shape(self.create_shape_from_fringe(
                        CurrentTheme.BREAKPOINT_FRINGE))
            else:
                self._module_shape = self._original_module_shape
            self._needs_state_updated = True

#             if breakpoint:
#                 self.modulePen = CurrentTheme.BREAKPOINT_MODULE_PEN
#                 self.moduleBrush = CurrentTheme.BREAKPOINT_MODULE_BRUSH
#                 self.labelPen = CurrentTheme.BREAKPOINT_MODULE_LABEL_PEN
            
    def set_module_shape(self, module_shape=None):
        self._module_shape = module_shape
        if self._module_shape is not None:
            self.paddedRect = self._module_shape.boundingRect()

    def set_custom_brush(self, brush):
        self.customBrush = brush
        self._needs_state_updated = True

    def paint(self, painter, option, widget=None):
        """ paint(painter: QPainter, option: QStyleOptionGraphicsItem,
                  widget: QWidget) -> None
        Peform actual painting of the module
        
        """
        if self.progress>0.0:
            progressRect = self.paddedRect.adjusted(0, 0, (self.progress-1.0)*self.paddedRect.width(), 0)
            
        if self._needs_state_updated:
            self.setPainterState()
            self._needs_state_updated = False
            
        # draw module shape
        painter.setBrush(self.moduleBrush)
        painter.setPen(self.modulePen)
        if self._module_shape:
            painter.drawPolygon(self._module_shape)
            if self.progress>0.0:
                painter.setClipRect(progressRect)
                painter.setBrush(self.progressBrush)
                painter.drawPolygon(self._module_shape)
                painter.setClipping(False)
            painter.drawPolyline(self._module_shape)
        else:
            painter.fillRect(self.paddedRect, painter.brush())
            if self.progress>0.0:
                painter.fillRect(progressRect, self.progressBrush)
            painter.setBrush(QtCore.Qt.NoBrush)
            painter.drawRect(self.paddedRect)
    
        # draw module labels
        painter.setPen(self.labelPen)
        painter.setFont(self.labelFont)
        painter.drawText(self.labelRect, QtCore.Qt.AlignCenter, self.label)
        if self.module.is_abstraction() and not self.module.is_latest_version():
                painter.drawText(self.abstRect, QtCore.Qt.AlignCenter, '!')
        if self.descRect:
            painter.setFont(self.descFont)
            painter.drawText(self.descRect, QtCore.Qt.AlignCenter,
                             self.description)

    def adjustWidthToMin(self, minWidth):
        """ adjustWidthToContain(minWidth: int) -> None
        Resize the module width to at least be minWidth
        
        """
        if minWidth>self.paddedRect.width():
            diff = minWidth - self.paddedRect.width() + 1
            self.paddedRect.adjust(-diff/2, 0, diff/2, 0)

    def setupModule(self, module):
        """ setupModule(module: Module) -> None
        Set up the item to reflect the info in 'module'
        
        """
        # Update module info and visual
        self.id = module.id
        self.setZValue(float(self.id))
        self.module = module
        self.center = copy.copy(module.center)
        if '__desc__' in module.db_annotations_key_index:
            self.label = module.get_annotation_by_key('__desc__').value.strip()
            self.description = module.label
        else:
            self.label = module.label
            self.description = ''
        self.setToolTip(self.description)
        self.computeBoundingRect()
        self.resetMatrix()
        self.translate(module.center.x, -module.center.y)

        # Check to see which ports will be shown on the screen
        # setupModule is in a hotpath, performance-wise, which is the
        # reason for the strange ._db_name lookup - we're
        # avoiding property calls
        inputPorts = []
        self.inputPorts = {}
        visibleOptionalInputPorts = []
        self.optionalInputPorts = []

        outputPorts = []
        self.outputPorts = {}
        visibleOptionalOutputPorts = []
        self.optionalOutputPorts = []

        error = None
        if module.is_valid:
            try:
                d = PortEndPoint.Destination
                for p in module.destinationPorts():
                    if not p.optional:
                        inputPorts.append(p)
                    # elif (d, p.name) in module.portVisible:
                    elif p.name in module.visible_input_ports:
                        visibleOptionalInputPorts.append(p)
                    else:
                        self.optionalInputPorts.append(p)
                inputPorts += visibleOptionalInputPorts

                s = PortEndPoint.Source
                for p in module.sourcePorts():
                    if not p.optional:
                        outputPorts.append(p)
                    # elif (s, p.name) in module.portVisible:
                    elif p.name in module.visible_output_ports:
                        visibleOptionalOutputPorts.append(p)
                    else:
                        self.optionalOutputPorts.append(p)
                outputPorts += visibleOptionalOutputPorts
            except ModuleRegistryException, e:
                error = e

        # Local dictionary lookups are faster than global ones..
        t = CurrentTheme
        (mpm0, mpm1, mpm2, mpm3) = t.MODULE_PORT_MARGIN

        # Adjust the width to fit all ports
        maxPortCount = max(len(inputPorts), len(outputPorts))
        minWidth = (mpm0 +
                    t.PORT_WIDTH*maxPortCount +
                    t.MODULE_PORT_SPACE*(maxPortCount-1) +
                    mpm2 +
                    t.MODULE_PORT_PADDED_SPACE)
        self.adjustWidthToMin(minWidth)

        self.nextInputPortPos = [self.paddedRect.x() + mpm0,
                                 self.paddedRect.y() + mpm1]
        self.nextOutputPortPos = [self.paddedRect.right() - \
                                      t.PORT_WIDTH - mpm2,
                                  self.paddedRect.bottom() - \
                                      t.PORT_HEIGHT - mpm3]

        # Update input ports
        [x, y] = self.nextInputPortPos
        for port in inputPorts:
            self.inputPorts[port] = self.createPortItem(port, x, y)
            x += t.PORT_WIDTH + t.MODULE_PORT_SPACE
        self.nextInputPortPos = [x,y]

        # Update output ports
        [x, y] = self.nextOutputPortPos
        for port in outputPorts:            
            self.outputPorts[port] = self.createPortItem(port, x, y)
            x -= t.PORT_WIDTH + t.MODULE_PORT_SPACE
        self.nextOutputPortPos = [x, y]

        # Add a configure button
        y = self.paddedRect.y() + mpm1
        x = (self.paddedRect.right() - t.CONFIGURE_WIDTH
             - mpm2)
        self.createConfigureItem(x, y)

        if module.is_valid:
            try:
                # update module color and shape
                descriptor = module.module_descriptor
    #             c = registry.get_module_color(module.package, module.name, 
    #                                       module.namespace)
                c = descriptor.module_color()
                if c:
                    ic = [int(cl*255) for cl in c]
                    b = QtGui.QBrush(QtGui.QColor(ic[0], ic[1], ic[2]))
                    self.set_custom_brush(b)
    #             fringe = registry.get_module_fringe(module.package,
    #                                                 module.name,
    #                                                 module.namespace)
                fringe = descriptor.module_fringe()
                if fringe:
                    self.set_module_shape(self.create_shape_from_fringe(fringe))
            except ModuleRegistryException, e:
                error = e
        else:
            self.setInvalid(True)
            
    def create_shape_from_fringe(self, fringe):
        left_fringe, right_fringe = fringe
        if left_fringe[0] != (0.0, 0.0):
            left_fringe = [(0.0, 0.0)] + left_fringe
        if left_fringe[-1] != (0.0, 1.0):
            left_fringe = left_fringe + [(0.0, 1.0)]

        if right_fringe[0] != (0.0, 0.0):
            right_fringe = [(0.0, 0.0)] + right_fringe
        if right_fringe[-1] != (0.0, 1.0):
            right_fringe = right_fringe + [(0.0, 1.0)]

        P = QtCore.QPointF
        module_shape = QtGui.QPolygonF()
        height = self.paddedRect.height()

        # right side of shape
        for (px, py) in right_fringe:
            p = P(px, -py)
            p *= height
            p += self.paddedRect.bottomRight()
            module_shape.append(p)

        # left side of shape
        for (px, py) in reversed(left_fringe):
            p = P(px, -py)
            p *= height
            p += self.paddedRect.bottomLeft()
            module_shape.append(p)
        # close polygon
        module_shape.append(module_shape[0])
        return module_shape

    def createPortItem(self, port, x, y):
        """ createPortItem(port: Port, x: int, y: int) -> QGraphicsPortItem
        Create a item from the port spec
        
        """
        portShape = QGraphicsPortItem(x, y, self.ghosted, self, port.optional)
        portShape.controller = self.controller
        portShape.port = port
        if not port.is_valid:
            portShape.setInvalid(True)
        try:
            portShape.setToolTip(port.toolTip())
        except:
            portShape.setToolTip("ERROR with tool tip")
        return portShape

    def createConfigureItem(self, x, y):
        """ createConfigureItem(x: int, y: int) -> QGraphicsConfigureItem
        Create a item from the configure spec
        
        """
        if self.module.is_valid:
            configureShape = QGraphicsConfigureItem(self, self.scene())
            configureShape.controller = self.controller
            configureShape.moduleId = self.id
            configureShape.setGhosted(self.ghosted)
            configureShape.setBreakpoint(self.module.is_breakpoint)
            configureShape.translate(x, y)
            return configureShape
        return None

    def getPortPosition(self, port, port_dict, optional_ports, next_pos, 
                        next_op, default_sig):
        """ getPortPosition(port: Port,
                            port_dict: {PortSpec: QGraphicsPortItem},
                            optional_ports: [PortSpec],
                            next_pos: [float, float],
                            next_op: operator (operator.add, operator.sub),
                            default_sig: str
                            )
                            -> QPointF
        Return the scene position of a port matched 'port' in port_dict
        
        """
        registry = get_module_registry()

        # if we haven't validated pipeline, don't try to use the registry
        if self.module.is_valid:
            # check enabled ports
            for (p, item) in port_dict.iteritems():
                if registry.port_and_port_spec_match(port, p):
                    return item.sceneBoundingRect().center()
                
            # check optional ports
            for p in optional_ports:
                if registry.port_and_port_spec_match(port, p):
                    item = self.createPortItem(p, *next_pos)
                    port_dict[p] = item
                    next_pos[0] = next_op(next_pos[0], 
                                          (CurrentTheme.PORT_WIDTH +
                                           CurrentTheme.MODULE_PORT_SPACE))
                    return item.sceneBoundingRect().center()
        
        # FIXME Raise Error!
        # else not available for some reason, just draw port and raise error?
        # can also decide to use Variant/Module types
        # or use types from the signature
        # port_descs = port.descriptors()
                
        # first, check if we've already added the port
        for (p, item) in port_dict.iteritems():
            if (PortSpec.port_type_map.inverse[port.type] == p.type and
                port.name == p.name and 
                port.sigstring == p.sigstring):
                return item.sceneBoundingRect().center()
        
        debug.log("PORT SIG:" + port.signature)
        if not port.signature or port.signature == '()':
            # or len(port_descs) == 0:
            sigstring = default_sig
        else:
            sigstring = port.signature
        port_type = PortSpec.port_type_map.inverse[port.type]
        names = []
        for sig in sigstring[1:-1].split(','):
            k = sig.split(':', 2)
            if len(k) < 2:
                names.append(k[0])
            else:
                names.append(k[1])
        short_sigstring = '(' + ','.join(names) + ')'
        tooltip = "%s port %s\n%s" % (port_type.capitalize(),
                                      port.name,
                                      short_sigstring)
        new_spec = PortSpec(id=-1,
                            name=port.name,
                            type=port_type,
                            sigstring=sigstring,
                            tooltip=tooltip,
                            optional=True)

        item = self.createPortItem(new_spec, *next_pos)
        item.setInvalid(True)
        port_dict[new_spec] = item
        next_pos[0] = next_op(next_pos[0], 
                              (CurrentTheme.PORT_WIDTH +
                               CurrentTheme.MODULE_PORT_SPACE))
        return item.sceneBoundingRect().center()

    def getInputPortPosition(self, port):
        """ getInputPortPosition(port: Port) -> QPointF
        Just an overload function of getPortPosition to get from input ports
        
        """        
        return self.getPortPosition(port, self.inputPorts, 
                                    self.optionalInputPorts,
                                    self.nextInputPortPos,
                                    operator.add,
                                    '(edu.utah.sci.vistrails.basic:Variant)')
        
    def getOutputPortPosition(self, port):
        """ getOutputPortPosition(port: Port} -> QRectF
        Just an overload function of getPortPosition to get from output ports
        
        """
        return self.getPortPosition(port, self.outputPorts,
                                    self.optionalOutputPorts,
                                    self.nextOutputPortPos,
                                    operator.sub,
                                    '(edu.utah.sci.vistrails.basic:Module)')

    def dependingConnectionItems(self):
        pip = self.controller.current_pipeline
        sc = self.scene()
        result = []
        if pip:
            try:
                for (_, edge_id) in pip.graph.edges_from(self.module.id):
                    result.append((sc.connections[edge_id], False))
            except KeyError:
                # On module about to be deleted, the
                # qmodulegraphicsitem exists, but the pipeline is gone
                pass
            try:
                for (_, edge_id) in pip.graph.edges_to(self.module.id):
                    result.append((sc.connections[edge_id], True))
            except KeyError:
                # On module about to be deleted, the
                # qmodulegraphicsitem exists, but the pipeline is gone
                pass
        return result

    def itemChange(self, change, value):
        """ itemChange(change: GraphicsItemChange, value: QVariant) -> QVariant
        Capture move event to also move the connections.  Also unselect any
        connections between unselected modules
        
        """
        # Move connections with modules
        if change==QtGui.QGraphicsItem.ItemPositionChange:
            oldPos = self.pos()
            newPos = value.toPointF()
            dis = newPos - oldPos
            for connectionItem, s in self.dependingConnectionItems():
                # If both modules are selected, both of them will
                # trigger itemChange events.

                # If we just add 'dis' to both connection endpoints, we'll
                # end up moving each endpoint twice.

                # But we also don't want to call setupConnection twice on these
                # connections, so we ignore one of the endpoint dependencies and
                # perform the change on the other one

                (srcModule, dstModule) = connectionItem.connectingModules
                start_s = srcModule.isSelected()
                end_s = dstModule.isSelected()

                if start_s and end_s and s:
                    continue

                start = connectionItem.startPos
                end = connectionItem.endPos
                
                if start_s: start += dis
                if end_s: end += dis
                
                connectionItem.prepareGeometryChange()
                connectionItem.setupConnection(start, end)
        # Do not allow lone connections to be selected with modules.
        # Also autoselect connections between selected modules.  Thus the
        # selection is always the subgraph
        elif change==QtGui.QGraphicsItem.ItemSelectedHasChanged:
            # Unselect any connections between modules that are not selected
            for item in self.scene().selectedItems():
                if isinstance(item,QGraphicsConnectionItem):
                    (srcModule, dstModule) = item.connectingModules
                    if (not srcModule.isSelected() or 
                        not dstModule.isSelected()):
                        item.useSelectionRules = False
                        item.setSelected(False)
            # Handle connections from self
            for (item, start) in self.dependingConnectionItems():
                # Select any connections between self and other selected modules
                (srcModule, dstModule) = item.connectingModules
                if value.toBool():
                    if (srcModule==self and dstModule.isSelected() or
                        dstModule==self and srcModule.isSelected()):
                        # Because we are setting a state variable in the
                        # connection, do not make the change unless it is
                        # actually going to be performed
                        if not item.isSelected():
                            item.useSelectionRules = False
                            item.setSelected(True)
                # Unselect any connections between self and other modules
                else:
                    if item.isSelected():
                        item.useSelectionRules = False
                        item.setSelected(False)
            # Capture only selected modules + or - self for selection signal
            selectedItems = [m for m in self.scene().selectedItems()
                             if isinstance(m, QGraphicsModuleItem)]
            print "selectedItems", selectedItems
            selectedId = -1
            if len(selectedItems)==1:
                selectedId = selectedItems[0].id
            self.scene().emit(QtCore.SIGNAL('moduleSelected'),
                              selectedId, selectedItems)
            self._needs_state_updated = True
        return QtGui.QGraphicsItem.itemChange(self, change, value)

    def getDestPort(self, pos, srcPort):
        """ getDestPort(self, pos: QPointF, srcPort: Port) -> QGraphicsPortItem
        Look for the destination port match 'port' and closest to pos
        
        """
        result = None
        minDis = None
        registry = get_module_registry()
        for (dstPort, dstItem) in self.inputPorts.items():
            if (registry.ports_can_connect(srcPort, dstPort) and
                dstItem.isVisible()):                
                vector = (pos - dstItem.sceneBoundingRect().center())
                dis = vector.x()*vector.x() + vector.y()*vector.y()
                if result==None or dis<minDis:
                    minDis = dis
                    result = dstItem
        return result

    def getSourcePort(self, pos, dstPort):
        """ getSourcePort(self, pos: QPointF, dstPort: Port)
                          -> QGraphicsPortItem
        Look for the source port match 'port' and closest to pos
        
        """
        result = None
        minDis = None
        registry = get_module_registry()
        for (srcPort, srcItem) in self.outputPorts.items():
            if (registry.ports_can_connect(srcPort, dstPort) and
                srcItem.isVisible()):
                vector = (pos - srcItem.sceneBoundingRect().center())
                dis = vector.x()*vector.x() + vector.y()*vector.y()
                if result==None or dis<minDis:
                    minDis = dis
                    result = srcItem
        return result


##############################################################################
# QPipelineScene

class QPipelineScene(QInteractiveGraphicsScene):
    """
    QPipelineScene inherits from QInteractiveGraphicsScene to keep track of the
    pipeline scenes, i.e. modules, connections, selection
    
    """

    def __init__(self, parent=None):
        """ QPipelineScene(parent: QWidget) -> QPipelineScene
        Initialize the graphics scene with no shapes
        
        """
        QInteractiveGraphicsScene.__init__(self, parent)
        self.setBackgroundBrush(CurrentTheme.PIPELINE_VIEW_BACKGROUND_BRUSH)
        self.setSceneRect(QtCore.QRectF(-5000, -5000, 10000, 10000))
        self.controller = None
        self.modules = {}
        self.connections = {}
        self.noUpdate = False
        self.installEventFilter(self)
        self.pipeline_tab = None
        self._old_module_ids = set()
        self._old_connection_ids = set()
        self.pipeline = None
        self.read_only_mode = False
        self.current_pipeline = None
        self.current_version = -1

#        menu = QtGui.QMenu()
#        self._create_abstraction = QtGui.QAction("Create abstraction", self)
#        menu.addAction(self._create_abstraction)
#        self._context_menu = menu
#        self.connect(self._create_abstraction,
#                     QtCore.SIGNAL("triggered()"),
#                     self.create_abstraction)

    def addModule(self, module, moduleBrush=None):
        """ addModule(module: Module, moduleBrush: QBrush) -> QGraphicsModuleItem
        Add a module to the scene
        
        """
        moduleItem = QGraphicsModuleItem(None)
        if self.controller and self.controller.search:
            moduleQuery = (self.controller.current_version, module)
            matched = self.controller.search.matchModule(*moduleQuery)
            moduleItem.setGhosted(not matched)
        moduleItem.controller = self.controller
        moduleItem.setupModule(module)
        moduleItem.setBreakpoint(module.is_breakpoint)
        if moduleBrush:
            moduleItem.set_custom_brush(moduleBrush)
        self.addItem(moduleItem)
            
        self.modules[module.id] = moduleItem
        self._old_module_ids.add(module.id)
        return moduleItem

    def addConnection(self, connection, connectionBrush=None):
        """ addConnection(connection: Connection) -> QGraphicsConnectionItem
        Add a connection to the scene
        
        """
        srcModule = self.modules[connection.source.moduleId]
        dstModule = self.modules[connection.destination.moduleId]
        srcPoint = srcModule.getOutputPortPosition(connection.source)
        dstPoint = dstModule.getInputPortPosition(connection.destination)
        connectionItem = QGraphicsConnectionItem(srcPoint, dstPoint,
                                                 srcModule, dstModule,
                                                 connection)
        connectionItem.id = connection.id
        connectionItem.connection = connection
        if connectionBrush:
            connectionItem.set_custom_brush(connectionBrush)
        self.addItem(connectionItem)
        self.connections[connection.id] = connectionItem
        self._old_connection_ids.add(connection.id)
        return connectionItem

    def selected_subgraph(self):
        """Returns the subgraph containing the selected modules and its
mutual connections."""
        items = self.selectedItems()
        modules = [x.id
                   for x in items
                   if type(x) == QGraphicsModuleItem]
        return self.controller.current_pipeline.graph.subgraph(modules)

#     def create_abstraction(self):
#         subgraph = self.selected_subgraph()
#         try:
#             self.controller.create_abstraction(subgraph)
#         except Vistrail.InvalidAbstraction, e:
#             dlg = QtGui.QMessageBox.warning(None,
#                                             "Invalid Abstraction",
#                                             str(e))

#    def contextMenuEvent(self, event):
#        selectedItems = self.selectedItems()
#        if len(selectedItems) == 0:
#            return QInteractiveGraphicsScene.contextMenuEvent(self, event)
#        else:
#            self._context_menu.exec_(event.screenPos())

    def clear(self):
        """ clear() -> None
        Clear the whole scene
        
        """
        self.modules = {}
        self.connections = {}
        self._old_module_ids = set()
        self._old_connection_ids = set()
        self.unselect_all()
        self.clearItems()
        
    def remove_module(self, m_id):
        """remove_module(m_id): None

        Removes module from scene, updating appropriate data structures.

        """
        self.removeItem(self.modules[m_id])
        del self.modules[m_id]
        self._old_module_ids.remove(m_id)

    def remove_connection(self, c_id):
        """remove_connection(c_id): None

        Removes connection from scene, updating appropriate data structures.

        """
        self.removeItem(self.connections[c_id])
        del self.connections[c_id]
        self._old_connection_ids.remove(c_id)
        

    def recreate_module(self, pipeline, m_id):
        """recreate_module(pipeline, m_id): None

        Recreates a module on the scene."""
        selected = self.modules[m_id].isSelected()

        depending_connections = self.modules[m_id].dependingConnectionItems()
        old_depending_connections = self.modules[m_id]._old_connection_ids
        
        self.remove_module(m_id)
        
        #when configuring a python source, maybe connections were deleted
        # but are not in the current pipeline. So we need to check the depending
        # connections of the module just before the configure. 
        if not old_depending_connections: 
            old_depending_connections = []
        for it in set(depending_connections+old_depending_connections):
            self.remove_connection(it[0].id)
        
        self.addModule(pipeline.modules[m_id])
        for it in depending_connections:
            self.addConnection(pipeline.connections[it[0].id])
                               
        if selected:
            self.modules[m_id].setSelected(True)
            
        self.modules[m_id]._old_connection_ids = None

    def module_text_has_changed(self, m1, m2):
        m1_has = '__desc__' in m1.db_annotations_key_index
        if m1_has != ('__desc__' in m2.db_annotations_key_index):
            return True
        if (m1_has and
            # m2_has, since m1_has and previous condition
            m1.db_annotations_key_index['__desc__'].value.strip()!=
            m2.db_annotations_key_index['__desc__'].value.strip()):
            return True            
        return False

    def setupScene(self, pipeline):
        """ setupScene(pipeline: Pipeline) -> None
        Construct the scene to view a pipeline
        
        """
        old_pipeline = self.pipeline
        self.pipeline = pipeline

        if self.noUpdate: return
        if (pipeline is None or 
            (old_pipeline and not old_pipeline.is_valid) or 
            (pipeline and not pipeline.is_valid)):
            # clear things
            self.clear()
        if not pipeline: return 
            
        needReset = len(self.items())==0
        try:
            new_modules = set(pipeline.modules)
            modules_to_be_added = new_modules - self._old_module_ids
            modules_to_be_deleted = self._old_module_ids - new_modules
            common_modules = new_modules.intersection(self._old_module_ids)

            new_connections = set(pipeline.connections)
            connections_to_be_added = new_connections - self._old_connection_ids
            connections_to_be_deleted = self._old_connection_ids - new_connections
            common_connections = new_connections.intersection(self._old_connection_ids)

            # Check if connections to be added require 
            # optional ports in modules to be visible
            for c_id in connections_to_be_added:
                connection = pipeline.connections[c_id]
                smid = connection.source.moduleId
                s = connection.source.spec
                if s and s.optional:
                    smm = pipeline.modules[smid]
                    smm.portVisible.add((PortEndPoint.Source,s.name))
                dmid = connection.destination.moduleId   
                d = connection.destination.spec
                if d and d.optional:
                    dmm = pipeline.modules[dmid]
                    dmm.portVisible.add((PortEndPoint.Destination,d.name))

            # remove old module shapes
            for m_id in modules_to_be_deleted:
                self.removeItem(self.modules[m_id])
                del self.modules[m_id]

            selected_modules = []
            # create new module shapes
            for m_id in modules_to_be_added:
                self.addModule(pipeline.modules[m_id])
                if self.modules[m_id].isSelected():
                    selected_modules.append(m_id)

            moved = set()
            # Update common modules
            for m_id in common_modules:
                tm_item = self.modules[m_id]
                tm = tm_item.module
                nm = pipeline.modules[m_id]
                if tm_item.scenePos().x() != nm.center.x or \
                        -tm_item.scenePos().y() != nm.center.y:
                    self.recreate_module(pipeline, m_id)
                    moved.add(m_id)
                elif self.module_text_has_changed(tm, nm):
                    self.recreate_module(pipeline, m_id)                    
                tm_item.module = nm
                # Check for changed ports
                # _db_name because this shows up in the profile.
                cip = sorted([x.key_no_id() for x in tm_item.inputPorts])
                cop = sorted([x.key_no_id() for x in tm_item.outputPorts])
                d = PortEndPoint.Destination
                s = PortEndPoint.Source
                pv = nm.portVisible
                new_ip = []
                new_op = []
                try:
                    new_ip = sorted([x.key_no_id() for x in nm.destinationPorts()
                                     if (not x.optional or
                                         (d, x._db_name) in pv)])
                    new_op = sorted([x.key_no_id() for x in nm.sourcePorts()
                                     if (not x.optional or
                                         (s, x._db_name) in pv)])
                except ModuleRegistryException, e:
                    debug.critical("MODULE REGISTRY EXCEPTION: %s" % e)
                if cip <> new_ip or cop <> new_op:
                    self.recreate_module(pipeline, m_id)
                if tm_item.isSelected():
                    selected_modules.append(m_id)
                if self.controller and self.controller.search:
                    moduleQuery = (self.controller.current_version, nm)
                    matched = \
                        self.controller.search.matchModule(*moduleQuery)
                    tm_item.setGhosted(not matched)
                else:
                    tm_item.setGhosted(False)
                tm_item.setBreakpoint(nm.is_breakpoint)

            # remove old connection shapes
            for c_id in connections_to_be_deleted:
                self.removeItem(self.connections[c_id])
                del self.connections[c_id]

            # create new connection shapes
            for c_id in connections_to_be_added:
                self.addConnection(pipeline.connections[c_id])

            # Update common connections
            for c_id in common_connections:
                connection = pipeline.connections[c_id]
                pip_c = self.connections[c_id]
                pip_c.connectingModules = (self.modules[connection.source.moduleId],
                                           self.modules[connection.destination.moduleId])
                (srcModule, dstModule) = pip_c.connectingModules

            self._old_module_ids = new_modules
            self._old_connection_ids = new_connections
            self.unselect_all()
            self.reset_module_colors()
            for m_id in selected_modules:
                self.modules[m_id].setSelected(True)
        except ModuleRegistryException, e:
            import traceback
            traceback.print_exc()
            views = self.views()
            assert len(views) > 0
            debug.critical("Missing package/module",
                ("Package '%s' is missing (or module '%s' is not present " +
                "in that package)") % (e._identifier, e._name))
            self.clear()
            self.controller.change_selected_version(0)

        if needReset and len(self.items())>0:
            self.fitToAllViews()

    def dragEnterEvent(self, event):
        """ dragEnterEvent(event: QDragEnterEvent) -> None
        Set to accept drops from the module palette
        
        """
        if (self.controller and
            type(event.source())==QModuleTreeWidget):
            data = event.mimeData()
            if hasattr(data, 'items') and not self.read_only_mode:
                event.accept()
        else:
            event.ignore()
        
    def dragMoveEvent(self, event):
        """ dragMoveEvent(event: QDragMoveEvent) -> None
        Set to accept drag move event from the module palette
        
        """
        if (self.controller and
            type(event.source())==QModuleTreeWidget):

            data = event.mimeData()
            if hasattr(data, 'items') and not self.read_only_mode:
                event.accept()

    def unselect_all(self):
        self.clearSelection()
        if self.pipeline_tab:
            self.pipeline_tab.moduleSelected(-1)

    def add_module_event(self, event, data):
        """Adds a new module from a drop event"""
        item = data.items[0]
        self.controller.reset_pipeline_view = False
        self.noUpdate = True
        internal_version = -1L
        reg = get_module_registry()
        if reg.is_abstraction(item.descriptor):
            internal_version = item.descriptor.module.internal_version
        adder = self.controller.add_module_from_descriptor
        module = adder(item.descriptor, 
                       event.scenePos().x(),
                       -event.scenePos().y(),
                       internal_version)
        self.reset_module_colors()
        graphics_item = self.addModule(module)
        graphics_item.update()
        self.unselect_all()
        # Change selection
        graphics_item.setSelected(True)

        # controller changed pipeline: update ids
        self._old_connection_ids = set(self.controller.current_pipeline.connections)
        self._old_module_ids = set(self.controller.current_pipeline.modules)

        # We are assuming the first view is the real pipeline view                
        self.views()[0].setFocus()

        self.noUpdate = False


    def dropEvent(self, event):
        """ dropEvent(event: QDragMoveEvent) -> None
        Accept drop event to add a new module
        
        """
        if (self.controller and
            type(event.source())==QModuleTreeWidget):
            data = event.mimeData()
            if hasattr(data, 'items') and not self.read_only_mode:
                event.accept()
                assert len(data.items) == 1
                if self.controller.current_version==-1:
                    self.controller.change_selected_version(0)
                self.add_module_event(event, data)

    def delete_selected_items(self):
        selectedItems = self.selectedItems()
        if len(selectedItems)>0:
#             modules = [m for m in selectedItems if isinstance(m, QGraphicsModuleItem)]
            modules = []
            for m in selectedItems:
                if type(m)==QGraphicsModuleItem:
                    modules.append(m)
            if len(modules)>0:
                self.noUpdate = True
                idList = [m.id for m in modules]
                connections = set()
                for m in modules:
                    connections.update([c[0] for c in m.dependingConnectionItems()])
                #update the dependency list on the other side of connections
                for conn in connections:
                    self._old_connection_ids.remove(conn.id)
                    del self.connections[conn.id]
                    if conn.connection.source:
                        mid = conn.connection.source.moduleId 
                        m = self.modules[mid]
                    if conn.connection.destination:
                        mid = conn.connection.destination.moduleId
                        m = self.modules[mid]
                self.controller.delete_module_list(idList)
                self.removeItems(connections)
                for (mId, item) in self.modules.items():
                    if item in selectedItems:
                        self.remove_module(mId)
                self.updateSceneBoundingRect()
                self.reset_module_colors()
                self.update()
                self.noUpdate = False
                # Notify that no module is selected
                self.emit(QtCore.SIGNAL('moduleSelected'),
                          -1, selectedItems)
                # Current pipeline changed, so we need to change the
                # _old_*_ids. However, remove_module takes care of
                # module ids, and the for loop above takes care of
                # connection ids. So we don't need to call anything.
            else:
                self.removeItems([it for it in selectedItems
                                  if isinstance(it, QGraphicsConnectionItem)])
                self.controller.reset_pipeline_view = False
                idList = [conn.id for conn in selectedItems]
                self._old_connection_ids.difference_update(set(idList))
                for cId in idList:
                    del self.connections[cId]
                self.controller.delete_connection_list(idList)
                self.reset_module_colors()
                self.controller.reset_pipeline_view = True
                # Current pipeline changed, so we need to change the
                # _old_connection_ids. However, the difference_update
                # above takes care of connection ids, so we don't need
                # to call anything.        

    def keyPressEvent(self, event):
        """ keyPressEvent(event: QKeyEvent) -> None
        Capture 'Del', 'Backspace' for deleting modules.
        Ctrl+C, Ctrl+V, Ctrl+A for copy, paste and select all
        
        """        
        if (self.controller and
            event.key() in [QtCore.Qt.Key_Backspace, QtCore.Qt.Key_Delete]):
            if not self.read_only_mode:
                self.delete_selected_items()
        else:
            QInteractiveGraphicsScene.keyPressEvent(self, event)
            # super(QPipelineScene, self).keyPressEvent(event)

    def get_selected_module_ids(self):
        module_ids = []
        for item in self.selectedItems():
            if type(item) == QGraphicsModuleItem:
                module_ids.append(item.module.id)
        return module_ids

    def get_selected_item_ids(self, dangling=False):
        """get_selected_item_ids( self, dangling: bool) -> 
             (module_ids : list, connection_ids : list)
           returns the list of selected modules and the connections
           between them.  If dangling is true, it includes connections
           for which only one end point is selected, otherwise it only
           includes connectiosn where both end points are selected

        """
        selectedItems = self.selectedItems()
        if len(selectedItems) <= 0:
            return None
        
        connection_ids = {}
        module_ids = {}
        for item in selectedItems:
            if type(item)==QGraphicsModuleItem:
                module_ids[item.module.id] = 1
        for item in selectedItems:
            if type(item)==QGraphicsModuleItem:
                for (connItem, start) in item.dependingConnectionItems():
                    conn = connItem.connection
                    if not conn.id in connection_ids:
                        source_exists = conn.sourceId in module_ids
                        dest_exists = conn.destinationId in module_ids
                        if source_exists and dest_exists:
                            connection_ids[conn.id] = 1
                        elif dangling and (source_exists or dest_exists):
                            connection_ids[conn.id] = 1
        return (module_ids.keys(), connection_ids.keys())

    def group(self):
        items = self.get_selected_item_ids(True)
        if items is not None:
            # self.clear()
            self.controller.create_group(items[0], items[1])
            self.setupScene(self.controller.current_pipeline)

    def ungroup(self):
        items = self.get_selected_item_ids(True)
        if items is not None:
            # self.clear()
            self.controller.ungroup_set(items[0])
            self.setupScene(self.controller.current_pipeline)
        
    def makeAbstraction(self):
        items = self.get_selected_item_ids(True)
        if items is not None:
            # self.clear()
            self.controller.create_abstraction_with_prompt(items[0], items[1])
            self.setupScene(self.controller.current_pipeline)

    def convertToAbstraction(self):
        items = self.get_selected_item_ids(False)
        if items is not None:
            # self.clear()
            self.controller.create_abstractions_from_groups(items[0])
            self.setupScene(self.controller.current_pipeline)

    def importAbstraction(self):
        items = self.get_selected_item_ids(False)
        if items is not None:
            self.controller.import_abstractions(items[0])

    def exportAbstraction(self):
        items = self.get_selected_item_ids(False)
        if items is not None:
            self.controller.export_abstractions(items[0])

    def copySelection(self):
        """ copySelection() -> None
        Copy the current selected modules into clipboard
        
        """
        items = self.get_selected_item_ids(False)
        if items is not None:
            cb = QtGui.QApplication.clipboard()
            text = self.controller.copy_modules_and_connections(items[0],items[1])
            cb.setText(text)
            
    def pasteFromClipboard(self, center):
        """ pasteFromClipboard(center: (float, float)) -> None
        Paste modules/connections from the clipboard into this pipeline view
        
        """
        if self.controller and not self.read_only_mode:
            if self.controller.current_version == -1:
                self.controller.change_selected_version(0)
            cb = QtGui.QApplication.clipboard()        
            text = str(cb.text())
            if text=='': return
            ids = self.controller.paste_modules_and_connections(text, center)
            self.setupScene(self.controller.current_pipeline)
            self.reset_module_colors()
            if len(ids) > 0:
                self.unselect_all()
            for moduleId in ids:
                self.modules[moduleId].setSelected(True)
            
    def event(self, e):
        """ event(e: QEvent) -> None        
        Process the set module color events
        
        """
        if e.type()==QModuleStatusEvent.TYPE:
            if e.moduleId>=0:
                item = self.modules.get(e.moduleId, None)
                if not item:
                    return True
                item.setToolTip(e.toolTip)
                item.errorTrace = e.errorTrace
                statusMap =  {
                    0: CurrentTheme.SUCCESS_MODULE_BRUSH,
                    1: CurrentTheme.ERROR_MODULE_BRUSH,
                    2: CurrentTheme.NOT_EXECUTED_MODULE_BRUSH,
                    3: CurrentTheme.ACTIVE_MODULE_BRUSH,
                    4: CurrentTheme.COMPUTING_MODULE_BRUSH,
                    6: CurrentTheme.PERSISTENT_MODULE_BRUSH,
                    }
                item.setProgress(e.progress)
                if e.status in statusMap:
                    item.statusBrush = statusMap[e.status]
                else:
                    item.statusBrush = None
                item._needs_state_updated = True
                item.update()
            return True
        return QInteractiveGraphicsScene.event(self, e)

    def selectAll(self):
        """ selectAll() -> None
        Select all module items in the scene
        
        """
        for item in self.items():
            item.setSelected(True)

    def open_configure_window(self, id):
        """ open_configure_window(int) -> None
        Open the modal configuration window for module with given id
        """
        if self.controller:
            # registry = get_module_registry()
            # module = self.controller.current_pipeline.modules[id]            
            # getter = registry.get_configuration_widget
            # widgetType = getter(module.package, module.name, module.namespace)
            # if not widgetType:
            #     widgetType = DefaultModuleConfigurationWidget            
            # widget = widgetType(module, self.controller)
            # widget.setAttribute(QtCore.Qt.WA_DeleteOnClose)
            # #if connections will be removed as a result of the configuration
            # # we need to be able to get them when calling
            # # self.recreate_module()
            # self.modules[id]._old_connection_ids = \
            #                  self.modules[id].dependingConnectionItems()
            # self.connect(widget, QtCore.SIGNAL("doneConfigure"),
            #              self.perform_configure_done_actions)
            # widget.show()
            self.emit(QtCore.SIGNAL("showConfigureWindow"))
            
    def perform_configure_done_actions(self, module_id):
        if self.controller:
            self.reset_module_colors()
            self.flushMoveActions()
            self.recreate_module(self.controller.current_pipeline, module_id)
             
    def open_documentation_window(self, id):
        """ open_documentation_window(int) -> None
        Opens the modal module documentation window for module with given id
        """
        if self.controller:
            registry = get_module_registry()
            module = self.controller.current_pipeline.modules[id]
            descriptor = registry.get_descriptor_by_name(module.package,
                                                         module.name,
                                                         module.namespace)
            widget = QModuleDocumentation(descriptor, None)
            widget.setAttribute(QtCore.Qt.WA_DeleteOnClose)
            widget.exec_()

    def toggle_breakpoint(self, id):
        """ toggle_breakpoint(int) -> None
        Toggles the breakpoint attribute for the module with given id
        """
        if self.controller:
            module = self.controller.current_pipeline.modules[id]
            module.toggle_breakpoint()
            self.recreate_module(self.controller.current_pipeline, id)

    def toggle_watched(self, id):
        if self.controller:
            module = self.controller.current_pipeline.modules[id]
            module.toggle_watched()

    def print_stack(self, id):
        errorTrace = self.modules[id].errorTrace
        if not errorTrace:
            return
        class StackPopup(QtGui.QDialog):
            def __init__(self, errorTrace='', parent=None):
                QtGui.QDialog.__init__(self, parent)
                self.resize(700, 400)
                self.setWindowTitle('Stack Trace')
                layout = QtGui.QVBoxLayout()
                self.setLayout(layout)
                text = QtGui.QTextEdit('')
                text.insertPlainText(errorTrace)
                text.setReadOnly(True)
                text.setLineWrapMode(QtGui.QTextEdit.NoWrap)
                layout.addWidget(text)
                close = QtGui.QPushButton('Close', self)
                close.setFixedWidth(100)
                layout.addWidget(close)
                self.connect(close, QtCore.SIGNAL('clicked()'),
                             self, QtCore.SLOT('close()'))
        sp = StackPopup(errorTrace)
        sp.exec_()

    def open_annotations_window(self, id):
        """ open_annotations_window(int) -> None
        Opens the modal annotations window for module with given id
        """
        if self.controller:
            module = self.controller.current_pipeline.modules[id]
            widget = QModuleAnnotation(module, self.controller, None)
            widget.setAttribute(QtCore.Qt.WA_DeleteOnClose)
            widget.exec_()

    def open_module_label_window(self, id):
        """ open_module_label_window(int) -> None
        Opens the modal module label window for setting module label
        """
        if self.controller:
            module = self.controller.current_pipeline.modules[id]
            if module.has_annotation_with_key('__desc__'):
                currentLabel = module.get_annotation_by_key('__desc__').value.strip()
            else:
                currentLabel = ''
            (text, ok) = QtGui.QInputDialog.getText(None, 'Set Module Label',
                                                    'Enter the module label',
                                                    QtGui.QLineEdit.Normal,
                                                    currentLabel)
            if ok:
                if text.isEmpty():
                    if module.has_annotation_with_key('__desc__'):
                        self.controller.delete_annotation('__desc__', id)
                        self.recreate_module(self.controller.current_pipeline, id)
                else:
                    self.controller.add_annotation(('__desc__', str(text)), id)
                    self.recreate_module(self.controller.current_pipeline, id)

    ##########################################################################
    # Execution reporting API

    def set_module_success(self, moduleId):
        """ set_module_success(moduleId: int) -> None
        Post an event to the scene (self) for updating the module color
        
        """
        QtGui.QApplication.postEvent(self,
                                     QModuleStatusEvent(moduleId, 0, ''))
        QtCore.QCoreApplication.processEvents()

    def set_module_error(self, moduleId, error, errorTrace=None):
        """ set_module_error(moduleId: int, error: str) -> None
        Post an event to the scene (self) for updating the module color
        
        """
        QtGui.QApplication.postEvent(self,
                                     QModuleStatusEvent(moduleId, 1, error,
                                                      errorTrace = errorTrace))
        QtCore.QCoreApplication.processEvents()
        
    def set_module_not_executed(self, moduleId):
        """ set_module_not_executed(moduleId: int) -> None
        Post an event to the scene (self) for updating the module color
        
        """
        QtGui.QApplication.postEvent(self,
                                     QModuleStatusEvent(moduleId, 2, ''))
        QtCore.QCoreApplication.processEvents()

    def set_module_active(self, moduleId):
        """ set_module_active(moduleId: int) -> None
        Post an event to the scene (self) for updating the module color
        
        """
        QtGui.QApplication.postEvent(self,
                                     QModuleStatusEvent(moduleId, 3, ''))
        QtCore.QCoreApplication.processEvents()

    def set_module_computing(self, moduleId):
        """ set_module_computing(moduleId: int) -> None
        Post an event to the scene (self) for updating the module color
        
        """
        QtGui.QApplication.postEvent(self,
                                     QModuleStatusEvent(moduleId, 4, ''))
        QtCore.QCoreApplication.processEvents()
        
    def set_module_progress(self, moduleId, progress=0.0):
        """ set_module_computing(moduleId: int, progress: float) -> None
        Post an event to the scene (self) for updating the module color
        
        """
        QtGui.QApplication.postEvent(self,
                                     QModuleStatusEvent(moduleId, 5,
                                                        '%d%% Completed' % int(progress*100),
                                                        progress))
        QtCore.QCoreApplication.processEvents()

    def set_module_persistent(self, moduleId):
        QtGui.QApplication.postEvent(self,
                                     QModuleStatusEvent(moduleId, 6, ''))
        QtCore.QCoreApplication.processEvents()

    def reset_module_colors(self):
        for module in self.modules.itervalues():
            module.statusBrush = None
            module._needs_state_updated = True

    def hasMoveActions(self):
        controller = self.controller
        for (mId, item) in self.modules.iteritems():
            module = controller.current_pipeline.modules[mId]
            (dx,dy) = (item.scenePos().x(), -item.scenePos().y())
            if (dx != module.center.x or dy != module.center.y):
                return True
        return False

    def flushMoveActions(self):
        """ flushMoveActions() -> None
        Update all move actions into vistrail
        
        """
        controller = self.controller
        moves = []
        for (mId, item) in self.modules.iteritems():
            module = controller.current_pipeline.modules[mId]
            (dx,dy) = (item.scenePos().x(), -item.scenePos().y())
            if (dx != module.center.x or dy != module.center.y):
                moves.append((mId, dx, dy))
        if len(moves)>0:
            controller.quiet = True
            controller.move_module_list(moves)
            controller.quiet = False
            return True
        return False

    def set_read_only_mode(self, on):
        """set_read_only_mode(on: bool) -> None
        This will prevent user to add/remove modules and connections."""
        self.read_only_mode = on

class QModuleStatusEvent(QtCore.QEvent):
    """
    QModuleStatusEvent is trying to handle thread-safe real-time
    module updates in the scene through post-event
    
    """
    TYPE = QtCore.QEvent.Type(QtCore.QEvent.User)
    def __init__(self, moduleId, status, toolTip, progress=0.0,
                 errorTrace=None):
        """ QModuleStatusEvent(type: int) -> None        
        Initialize the specific event with the module status. Status 0
        for success, 1 for error and 2 for not execute, 3 for active,
        and 4 for computing
        
        """
        QtCore.QEvent.__init__(self, QModuleStatusEvent.TYPE)
        self.moduleId = moduleId
        self.status = status
        self.toolTip = toolTip
        self.progress = progress
        self.errorTrace = errorTrace
            
class QPipelineView(QInteractiveGraphicsView, BaseView):
    """
    QPipelineView inherits from QInteractiveGraphicsView that will
    handle drawing of module, connection shapes and selecting
    mechanism.
    
    """

    def __init__(self, parent=None):
        """ QPipelineView(parent: QWidget) -> QPipelineView
        Initialize the graphics view and its properties
        
        """
        QInteractiveGraphicsView.__init__(self, parent)
        BaseView.__init__(self)
        self.setScene(QPipelineScene(self))
        self.set_title('Pipeline')
        self.controller = None

    def set_default_layout(self):
        from gui.module_palette import QModulePalette
        from gui.module_info import QModuleInfo
        self.layout = \
            {QtCore.Qt.LeftDockWidgetArea: QModulePalette,
             QtCore.Qt.RightDockWidgetArea: QModuleInfo,
             }
            
    def set_action_links(self):
        # FIXME execute should be tied to a pipleine_changed signal...
        self.action_links = \
            {'copy': ('module_changed', self.has_selected_modules),
             'paste': ('clipboard_changed', self.clipboard_non_empty),
             'group': ('module_changed', self.has_selected_modules),
             'ungroup': ('module_changed', self.has_selected_groups),
             'showGroup': ('module_changed', self.has_selected_group),
             'makeAbstraction': ('module_changed', self.has_selected_modules),
             'execute': ('pipeline_changed', self.pipeline_non_empty),
             'configureModule': ('module_changed', self.has_selected_module),
             'documentModule': ('module_changed', self.has_selected_module),
             'makeAbstraction': ('module_changed', self.has_selected_modules),
             'convertToAbstraction': ('module_changed', 
                                      self.has_selected_group),
             'editAbstraction': ('module_changed', self.has_selected_abs),
             'importAbstraction': ('module_changed', self.has_selected_abs),
             'exportAbstraction': ('module_changed', self.has_selected_abs),
             }

    def has_selected_modules(self, module, only_one=False):
        module_ids_len = len(self.scene().get_selected_module_ids())
        print '  module_ids_len:', module_ids_len
        if only_one and module_ids_len != 1:
            return False
        return module_ids_len > 0

    def has_selected_module(self, module):
        print 'calling has_selected_module'
        return self.has_selected_modules(module, True)

    def has_selected_groups(self, module, only_one=False):
        module_ids = self.scene().get_selected_module_ids()
        if len(module_ids) <= 0:
            return False
        if only_one and len(module_ids) != 1:
            return False
        for m_id in module_ids:
            if not self.scene().current_pipeline.modules[m_id].is_group():
                return False
        return True

    def has_selected_group(self, module):
        return self.has_selected_groups(True)

    def has_selected_abs(self, module):
        module_ids = self.scene().get_selected_module_ids()
        if len(module_ids) != 1:
            return False
        for m_id in module_ids:
            if not self.scene().current_pipeline.modules[m_id].is_abstraction():
                return False
        return True        

    def clipboard_non_empty(self):
        clipboard = QtGui.QApplication.clipboard()
        clipboard_text = clipboard.text()
        return not clipboard_text.isEmpty() and \
            str(clipboard_text).startswith("<workflow")

    def pipeline_non_empty(self, pipeline):
        return pipeline is not None and len(pipeline.modules) > 0

    def pasteFromClipboard(self):
        center = self.mapToScene(self.width()/2.0, self.height()/2.0)
        self.scene().pasteFromClipboard((center.x(), -center.y()))

    def setQueryEnabled(self, on):
        QInteractiveGraphicsView.setQueryEnabled(self, on)
        if not self.scene().noUpdate and self.scene().controller:
            self.scene().setupScene(self.scene().controller.current_pipeline)
            
    def setReadOnlyMode(self, on):
        self.scene().set_read_only_mode(on)

    def set_title(self, title):
        BaseView.set_title(self, title)
        self.setWindowTitle(title)

    def set_controller(self, controller):
        oldController = self.controller
        if oldController != controller:
            if oldController != None:
                # self.disconnect(oldController,
                #                 QtCore.SIGNAL('versionWasChanged'),
                #                 self.version_changed)
                oldController.current_pipeline_view = None
            self.controller = controller
            self.scene().controller = controller
            # self.connect(controller,
            #              QtCore.SIGNAL('versionWasChanged'),
            #              self.version_changed)
            # self.module_info.set_controller(controller)
            # self.moduleConfig.controller = controller
            # controller.current_pipeline_view = self.scene()

    def set_to_current(self):
        if self.controller.current_pipeline_view is not None:
            self.disconnect(self.controller,
                            QtCore.SIGNAL('versionWasChanged'),
                            self.controller.current_pipeline_view.parent().version_changed)
        self.controller.current_pipeline_view = self.scene()
        self.connect(self.controller,
                     QtCore.SIGNAL('versionWasChanged'),
                     self.version_changed)

    def get_controller(self):
        return self.controller

    def version_changed(self):
        self.scene().setupScene(self.controller.current_pipeline)

<<<<<<< HEAD
    def copy_selection(self):
        self.scene().copySelection()

    def select_all(self):
        self.scene().selectAll()

    def group(self):
        self.scene().group()

    def ungroup(self):
        self.scene().ungroup()


=======
>>>>>>> 0e5f60ce
################################################################################
# Testing

import api
import gui.utils

class TestPipelineView(gui.utils.TestVisTrailsGUI):

    def test_quick_change_version_with_ports(self):
        import core.system
        filename = (core.system.vistrails_root_directory() + 
                    '/tests/resources/triangle_count.vt')
        view = api.open_vistrail_from_file(filename)
        api.select_version(-1, view.controller)
        api.select_version('count + area', view.controller)
        api.select_version('writing to file', view.controller)

    def test_change_version_with_common_connections(self):
        import core.system
        filename = (core.system.vistrails_root_directory() + 
                    '/tests/resources/terminator.vt')
        view = api.open_vistrail_from_file(filename)
        api.select_version('Image Slices HW', view.controller)
        api.select_version('Combined Rendering HW', view.controller)

    def test_switch_mode(self):
        api.switch_to_pipeline_view()
        api.switch_to_history_view()
        api.switch_to_query_view()
        api.switch_to_pipeline_view()
        api.switch_to_history_view()
        api.switch_to_query_view()

    def test_group(self):
        api.new_vistrail()
        m1 = api.add_module(0, 0,    'edu.utah.sci.vistrails.basic', 'File', '')
        m2 = api.add_module(0, -100, 'edu.utah.sci.vistrails.basic', 'File', '')
        m3 = api.add_module(0, -100, 'edu.utah.sci.vistrails.basic', 'File', '')
        r = api.get_module_registry()
        src = r.get_port_spec('edu.utah.sci.vistrails.basic', 'File', None,
                              'value_as_string', 'output')
        dst = r.get_port_spec('edu.utah.sci.vistrails.basic', 'File', None,
                              'name', 'input')
#         src = r.module_source_ports(True, 'edu.utah.sci.vistrails.basic', 'File', '')[1]
#         assert src.name == 'value_as_string'
#         dst = r.module_destination_ports(True, 'edu.utah.sci.vistrails.basic', 'File', '')[1]
#         assert dst.name == 'name'
        api.add_connection(m1.id, src, m2.id, dst)
        api.add_connection(m2.id, src, m3.id, dst)
        api.create_group([0, 1, 2], [0, 1])
<|MERGE_RESOLUTION|>--- conflicted
+++ resolved
@@ -2434,22 +2434,6 @@
     def version_changed(self):
         self.scene().setupScene(self.controller.current_pipeline)
 
-<<<<<<< HEAD
-    def copy_selection(self):
-        self.scene().copySelection()
-
-    def select_all(self):
-        self.scene().selectAll()
-
-    def group(self):
-        self.scene().group()
-
-    def ungroup(self):
-        self.scene().ungroup()
-
-
-=======
->>>>>>> 0e5f60ce
 ################################################################################
 # Testing
 
