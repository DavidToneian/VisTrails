--- conflicted
+++ resolved
@@ -856,15 +856,8 @@
         QtGui.QGraphicsPathItem.__init__(self, path, parent)
         self.setFlags(QtGui.QGraphicsItem.ItemIsSelectable)
         # Bump it slightly higher than the highest module
-<<<<<<< HEAD
-        self.setZValue(max(srcModule.zValue(),
-                           dstModule.zValue()) + 0.1)
-        self.srcPortItem = srcPortItem
-        self.dstPortItem = dstPortItem
-=======
         self.setZValue(max(srcModule.id,
                            dstModule.id) + 0.1)
->>>>>>> dcc6da98
         self.connectionPen = CurrentTheme.CONNECTION_PEN
         self.connectingModules = (srcModule, dstModule)
         self.ghosted = False
