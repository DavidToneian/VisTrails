###############################################################################
##
## Copyright (C) 2011-2012, NYU-Poly.
## Copyright (C) 2006-2011, University of Utah. 
## All rights reserved.
## Contact: contact@vistrails.org
##
## This file is part of VisTrails.
##
## "Redistribution and use in source and binary forms, with or without 
## modification, are permitted provided that the following conditions are met:
##
##  - Redistributions of source code must retain the above copyright notice, 
##    this list of conditions and the following disclaimer.
##  - Redistributions in binary form must reproduce the above copyright 
##    notice, this list of conditions and the following disclaimer in the 
##    documentation and/or other materials provided with the distribution.
##  - Neither the name of the University of Utah nor the names of its 
##    contributors may be used to endorse or promote products derived from 
##    this software without specific prior written permission.
##
## THIS SOFTWARE IS PROVIDED BY THE COPYRIGHT HOLDERS AND CONTRIBUTORS "AS IS" 
## AND ANY EXPRESS OR IMPLIED WARRANTIES, INCLUDING, BUT NOT LIMITED TO, 
## THE IMPLIED WARRANTIES OF MERCHANTABILITY AND FITNESS FOR A PARTICULAR 
## PURPOSE ARE DISCLAIMED. IN NO EVENT SHALL THE COPYRIGHT HOLDER OR 
## CONTRIBUTORS BE LIABLE FOR ANY DIRECT, INDIRECT, INCIDENTAL, SPECIAL, 
## EXEMPLARY, OR CONSEQUENTIAL DAMAGES (INCLUDING, BUT NOT LIMITED TO, 
## PROCUREMENT OF SUBSTITUTE GOODS OR SERVICES; LOSS OF USE, DATA, OR PROFITS; 
## OR BUSINESS INTERRUPTION) HOWEVER CAUSED AND ON ANY THEORY OF LIABILITY, 
## WHETHER IN CONTRACT, STRICT LIABILITY, OR TORT (INCLUDING NEGLIGENCE OR 
## OTHERWISE) ARISING IN ANY WAY OUT OF THE USE OF THIS SOFTWARE, EVEN IF 
## ADVISED OF THE POSSIBILITY OF SUCH DAMAGE."
##
###############################################################################
""" This is a QGraphicsView for pipeline view, it also holds different
types of graphics items that are only available in the pipeline
view. It only handles GUI-related actions, the rest of the
functionalities are implemented at somewhere else,
e.g. core.vistrails

QGraphicsConnectionItem
QGraphicsPortItem
QGraphicsConfigureItem
QGraphicsModuleItem
QPipelineScene
QPipelineView
"""
from PyQt4 import QtCore, QtGui
from vistrails.core.configuration import get_vistrails_configuration
from vistrails.core import debug
from vistrails.core.db.action import create_action
from vistrails.core.layout.workflow_layout import WorkflowLayout, \
    Pipeline as LayoutPipeline
from vistrails.core.system import systemType
from vistrails.core.utils import profile
from vistrails.core.vistrail.annotation import Annotation
from vistrails.gui.modules.module_configure import DefaultModuleConfigurationWidget
from vistrails.core.modules.module_registry import get_module_registry, \
    ModuleRegistryException

from vistrails.core.vistrail.location import Location
from vistrails.core.vistrail.module import Module
from vistrails.core.vistrail.port import PortEndPoint
from vistrails.core.vistrail.port_spec import PortSpec
from vistrails.core.vistrail.vistrail import Vistrail
from vistrails.core.interpreter.default import get_default_interpreter
from vistrails.gui.base_view import BaseView
from vistrails.gui.controlflow_assist import QControlFlowAssistDialog
from vistrails.gui.graphics_view import (QInteractiveGraphicsScene,
                               QInteractiveGraphicsView,
                               QGraphicsItemInterface)
from vistrails.gui.module_annotation import QModuleAnnotation
from vistrails.gui.module_palette import QModuleTreeWidget
from vistrails.gui.module_documentation import QModuleDocumentation
from vistrails.gui.theme import CurrentTheme
from vistrails.gui.utils import getBuilderWindow
from vistrails.gui.variable_dropbox import QDragVariableLabel

import copy
import math
import operator

import vistrails.api
import vistrails.gui.utils
import vistrails.core

##############################################################################
# 2008-06-24 cscheid
#
#   - Profiling has shown that calling setPen and setBrush takes a longer
#   time than we expected. Watch out for that in the future.

##############################################################################
# QAbstractGraphicsPortItem

class QAbstractGraphicsPortItem(QtGui.QAbstractGraphicsShapeItem):
    """
    QAbstractGraphicsPortItem represents a port shape drawing on top
    (a child) of QGraphicsModuleItem, it must be implemented by a
    specific qgraphicsitem type.
    
    """
    def __init__(self, port, x, y, ghosted=False, parent=None):
        """ QAbstractGraphicsPortItem(port: PortSpec,
                                      x: float,
                                      y: float,
                                      ghosted: bool,
                                      parent: QGraphicsItem)
                                      -> QAbstractGraphicsPortItem
        Create the shape, initialize its pen and brush accordingly
        
        """
        # local lookups are faster than global lookups..
        self._rect = CurrentTheme.PORT_RECT.translated(x,y)
        QtGui.QAbstractGraphicsShapeItem.__init__(self, parent)
        self.setZValue(1)
        self.setFlags(QtGui.QGraphicsItem.ItemIsSelectable)
        self.controller = None
        self.port = port
        self.dragging = False
        self.tmp_connection_item = None

        self.vistrail_vars = {}
        self.removeVarActions = []

        if port is not None:
            self._min_conns = port.min_conns
            self._max_conns = port.max_conns
            self.optional = port.optional
        else:
            self._min_conns = 0
            self._max_conns = -1
            self.optional = False
        self._connected = 0
        self._selected = False
        self.ghosted = ghosted
        self.invalid = False
        self.setPainterState()

        self.updateToolTip()
        self.updateActions()

    def getRect(self):
        return self._rect

    def boundingRect(self):
        return self._boundingRect

    def computeBoundingRect(self):
        halfpw = self.pen().widthF() / 2
        self._boundingRect = self.getRect().adjusted(-halfpw, -halfpw, 
                                                      halfpw, halfpw)

    def getPosition(self):
        return self.sceneBoundingRect().center()

    def setPainterState(self):
        if self._selected:
            self._pen_color = CurrentTheme.PORT_PEN_COLOR_SELECTED
        elif self.ghosted:
            self._pen_color = CurrentTheme.PORT_PEN_COLOR_GHOSTED
            # self.setPen(CurrentTheme.GHOSTED_PORT_PEN)
            self.setBrush(CurrentTheme.GHOSTED_PORT_BRUSH)
        elif self.invalid:
            self._pen_color = CurrentTheme.PORT_PEN_COLOR_INVALID
            # self.setPen(CurrentTheme.INVALID_PORT_PEN)
            self.setBrush(CurrentTheme.INVALID_PORT_BRUSH)
        elif self._max_conns >= 0 and self._connected >= self._max_conns:
            self._pen_color = CurrentTheme.PORT_PEN_COLOR_FULL
            self.setBrush(CurrentTheme.PORT_BRUSH)
        else:
            self._pen_color = CurrentTheme.PORT_PEN_COLOR_NORMAL
            # self.setPen(CurrentTheme.PORT_PEN)
            self.setBrush(CurrentTheme.PORT_BRUSH)
        if self._connected > 0:
            self.setBrush(CurrentTheme.PORT_CONNECTED_BRUSH)
        elif self._connected < self._min_conns:
            self.setBrush(CurrentTheme.PORT_MANDATORY_BRUSH)
        else:
            self.setBrush(CurrentTheme.PORT_BRUSH)
        if self._selected:
            self._pen_width = CurrentTheme.PORT_PEN_WIDTH_SELECTED
        elif self._min_conns > 0 and self._connected < self._min_conns:
            self._pen_width = CurrentTheme.PORT_PEN_WIDTH_MANDATORY
        else:
            self._pen_width = CurrentTheme.PORT_PEN_WIDTH_NORMAL
        self.setPen(CurrentTheme.PORT_PENS[(self._pen_color, 
                                            self._pen_width)])
        self.computeBoundingRect()

    def setGhosted(self, ghosted):
        """ setGhosted(ghosted: True) -> None
        Set this link to be ghosted or not
        
        """
        if self.ghosted <> ghosted:
            self.ghosted = ghosted
            self.setPainterState()

    def setInvalid(self, invalid):
        if self.invalid != invalid:
            self.invalid = invalid
            self.setPainterState()

    def setOptional(self, optional):
        if self.optional != optional:
            self.optional = optional
            self.setPainterState()

    def setSelected(self, selected):
        # QtGui.QAbstractGraphicsShapeItem.setSelected(self, selected)
        if self._selected != selected:
            self._selected = selected
            self.setPainterState()

    def disconnect(self):
        self._connected -= 1
        # print "disconnecting", self._connected, self._min_conns, self._max_conns
        if self._connected == 0 or self._connected+1 == self._min_conns or \
                (self._max_conns >= 0 and self._connected+1 == self._max_conns):
            self.setPainterState()
    
    def connect(self):
        self._connected += 1
        # print "connecting", self._connected, self._min_conns, self._max_conns
        if self._connected == 1 or self._connected == self._min_conns or \
                (self._max_conns >= 0 and self._connected == self._max_conns):
            self.setPainterState()

    def draw(self, painter, option, widget=None):
        raise Exception("Must implement draw method")

    def paint(self, painter, option, widget=None):
        painter.setPen(self.pen())
        painter.setBrush(self.brush())
        self.draw(painter, option, widget)

    def addVistrailVar(self, vistrail_var):
        self.vistrail_vars[vistrail_var.uuid] = vistrail_var
        self.updateActions()
        self.updateToolTip()
        
    def deleteVistrailVar(self, var_uuid):
        del self.vistrail_vars[var_uuid]
        self.updateActions()
        self.updateToolTip()

    def deleteAllVistrailVars(self):
        self.vistrail_vars = {}
        self.updateActions()
        self.updateToolTip()

    def updateToolTip(self):
        tooltip = ""
        if self.port is not None and hasattr(self.port, 'toolTip'):
            tooltip = self.port.toolTip()
        for vistrail_var in self.vistrail_vars.itervalues():
            tooltip += '\nConnected to vistrail var "%s"' % vistrail_var.name
        self.setToolTip(tooltip)
        
    def contextMenuEvent(self, event):
        if len(self.removeVarActions) > 0:
            menu = QtGui.QMenu()
            for (action, _) in self.removeVarActions:
                menu.addAction(action)
            menu.exec_(event.screenPos())
        event.accept()

    def updateActions(self):
        def gen_action(var_uuid):
            def remove_action():
                self.removeVar(var_uuid)
            return remove_action

        for (action, callback) in self.removeVarActions:
            action.disconnect(action, QtCore.SIGNAL("triggered()"), callback)
        self.removeVarActions = []
        if len(self.vistrail_vars) > 1:
            removeAllVarsAct = \
                QtGui.QAction("Disconnect all vistrail variables", 
                              self.scene())
            removeAllVarsAct.setStatusTip("Disconnects all vistrail"
                                          " variables from the port")
            QtCore.QObject.connect(removeAllVarsAct, 
                                   QtCore.SIGNAL("triggered()"),
                                   self.removeAllVars)
            self.removeVarActions.append((removeAllVarsAct, self.removeAllVars))
        for vistrail_var in sorted(self.vistrail_vars.itervalues(),
                                   key=lambda x: x.name):
            removeVarAction = QtGui.QAction('Disconnect vistrail var "%s"' % \
                                                vistrail_var.name, self.scene())
            removeVarAction.setStatusTip('Disconnects vistrail variable "%s"'
                                         ' from the port' % vistrail_var.name)
            callback = gen_action(vistrail_var.uuid)
            QtCore.QObject.connect(removeVarAction,
                                   QtCore.SIGNAL("triggered()"),
                                   callback)
            self.removeVarActions.append((removeVarAction, callback))

    def removeVar(self, var_uuid):
        (to_delete_modules, to_delete_conns) = \
            self.controller.get_disconnect_vistrail_vars( \
                self.parentItem().module, self.port.name, var_uuid)
        for conn in to_delete_conns:
            self.scene().remove_connection(conn.id)
        for module in to_delete_modules:
            self.scene().remove_module(module.id)
        self.deleteVistrailVar(var_uuid)
        self.controller.disconnect_vistrail_vars(to_delete_modules,
                                                 to_delete_conns)
        

    def removeAllVars(self):
        # Get all connections to vistrail variables for this port
        (to_delete_modules, to_delete_conns) = \
            self.controller.get_disconnect_vistrail_vars( \
                self.parentItem().module, self.port.name)
        for conn in to_delete_conns:
            self.scene().remove_connection(conn.id)
        for module in to_delete_modules:
            self.scene().remove_module(module.id)
        self.deleteAllVistrailVars()
        self.controller.disconnect_vistrail_vars(to_delete_modules,
                                                 to_delete_conns)

    def mousePressEvent(self, event):
        """ mousePressEvent(event: QMouseEvent) -> None
        Prepare for dragging a connection
        
        """
        if (self.controller and event.buttons() & QtCore.Qt.LeftButton
            and not self.scene().read_only_mode):
            self.dragging = True
            self.setSelected(True)
            event.accept()
        QtGui.QAbstractGraphicsShapeItem.mousePressEvent(self, event)

    def mouseReleaseEvent(self, event):
        """ mouseReleaseEvent(event: QMouseEvent) -> None
        Apply the connection
        
        """
        if self.tmp_connection_item:
            if self.tmp_connection_item.snapPortItem is not None:
                self.scene().addConnectionFromTmp(self.tmp_connection_item,
                                                  self.parentItem().module,
                                                  self.port.type == "output")
            self.tmp_connection_item.disconnect(True)
            self.scene().removeItem(self.tmp_connection_item)
            self.tmp_connection_item = None
        self.dragging = False
        self.setSelected(False)
        QtGui.QAbstractGraphicsShapeItem.mouseReleaseEvent(self, event)
        
    def mouseMoveEvent(self, event):
        """ mouseMoveEvent(event: QMouseEvent) -> None
        Change the connection
        
        """
        if self.dragging:
            if not self.tmp_connection_item:
                z_val = max(self.controller.current_pipeline.modules) + 1
                self.tmp_connection_item = QGraphicsTmpConnItem(self, z_val,
                                                                True)
                self.scene().addItem(self.tmp_connection_item)
            self.tmp_connection_item.setCurrentPos(event.scenePos())
            snapPort = None
            snapModule = self.scene().findModuleUnder(event.scenePos())
            if snapModule and snapModule != self.parentItem():
                if self.port.type == 'output':
                    portMatch = self.scene().findPortMatch(
                        [self], snapModule.inputPorts.values(),
                        fixed_out_pos=event.scenePos())
                    if portMatch[1] is not None:
                        snapPort = portMatch[1]
                elif self.port.type == 'input':
                    portMatch = self.scene().findPortMatch(
                        snapModule.outputPorts.values(), [self],
                        fixed_in_pos=event.scenePos())
                    if portMatch[0] is not None:
                        snapPort = portMatch[0]
            self.tmp_connection_item.setSnapPort(snapPort)
            if snapPort:
                tooltip = self.tmp_connection_item.snapPortItem.toolTip()
                QtGui.QToolTip.showText(event.screenPos(), tooltip)
            else:
                QtGui.QToolTip.hideText()
        QtGui.QAbstractGraphicsShapeItem.mouseMoveEvent(self, event)
        
    def findSnappedPort(self, pos):
        """ findSnappedPort(pos: QPoint) -> Port        
        Search all ports of the module under mouse cursor (if any) to
        find the closest matched port
        
        """
        # FIXME don't hardcode input/output strings...
        snapModule = self.scene().findModuleUnder(pos)
        if snapModule and snapModule!=self.parentItem():
            if self.port.type == 'output':
                return snapModule.getDestPort(pos, self.port)
            elif self.port.type == 'input':
                return snapModule.getSourcePort(pos, self.port)
        else:
            return None
        
    def itemChange(self, change, value):
        """ itemChange(change: GraphicsItemChange, value: QVariant) -> QVariant
        Do not allow port to be selected

        """
        if change==QtGui.QGraphicsItem.ItemSelectedChange and value.toBool():
            return QtCore.QVariant(False)
        return QtGui.QAbstractGraphicsShapeItem.itemChange(self, change, value)

##############################################################################
# QGraphicsPortItem

class QGraphicsPortRectItem(QAbstractGraphicsPortItem):
    def draw(self, painter, option, widget=None):
        painter.drawRect(self.getRect())

class QGraphicsPortEllipseItem(QAbstractGraphicsPortItem):
    def draw(self, painter, option, widget=None):
        painter.drawEllipse(self.getRect())

class QGraphicsPortTriangleItem(QAbstractGraphicsPortItem):
    def __init__(self, *args, **kwargs):
        if 'angle' in kwargs:
            angle = kwargs['angle']
            del kwargs['angle']
        else:
            angle = 0
            
        QAbstractGraphicsPortItem.__init__(self, *args, **kwargs)
        angle = angle % 360
        if angle not in set([0,90,180,270]):
            raise Exception("Triangle item limited to angles 0,90,180,270.")
        rect = self.getRect()
        if angle == 0 or angle == 180:
            width = rect.width()
            height = width * math.sqrt(3)/2.0
            if height > rect.height():
                height = rect.height()
                width = height * 2.0/math.sqrt(3)
        else:
            height = rect.height()
            width = height * math.sqrt(3)/2.0
            if width > rect.width():
                width = rect.width()
                height = width * 2.0/math.sqrt(3)
        left_x = (rect.width() - width)/2.0 + rect.x()
        right_x = (rect.width() + width) / 2.0 + rect.x()
        mid_x = rect.width() / 2.0 + rect.x()
        top_y = (rect.height() - height)/2.0 + rect.y()
        bot_y = (rect.height() + height)/2.0 + rect.y()
        mid_y = rect.height() / 2.0 + rect.y()
        if angle == 0:
            self._polygon = QtGui.QPolygonF([QtCore.QPointF(left_x, bot_y),
                                             QtCore.QPointF(mid_x, top_y),
                                             QtCore.QPointF(right_x, bot_y)])
        elif angle == 90:
            self._polygon = QtGui.QPolygonF([QtCore.QPointF(left_x, bot_y),
                                             QtCore.QPointF(left_x, top_y),
                                             QtCore.QPointF(right_x, mid_y)])
        elif angle == 180:
            self._polygon = QtGui.QPolygonF([QtCore.QPointF(left_x, top_y),
                                             QtCore.QPointF(right_x, top_y),
                                             QtCore.QPointF(mid_x, bot_y)])
        elif angle == 270:
            self._polygon = QtGui.QPolygonF([QtCore.QPointF(left_x, mid_y),
                                             QtCore.QPointF(right_x, top_y),
                                             QtCore.QPointF(right_x, bot_y)])

    def draw(self, painter, option, widget=None):
        painter.drawConvexPolygon(self._polygon)

class QGraphicsPortPolygonItem(QAbstractGraphicsPortItem):
    def __init__(self, *args, **kwargs):
        if 'points' in kwargs:
            points = kwargs['points']
            del kwargs['points']
        else:
            points = None
        if points is None or len(points) < 3:
            raise Exception("Must have at least three points")
        QAbstractGraphicsPortItem.__init__(self, *args, **kwargs)
        rect = self.getRect()
        new_points = []
        for p in points:
            if p[0] is None:
                x = rect.x() + rect.width()
            elif p[0] != 0 and p[0] != 1 and p[0] > 0 and p[0] < 1:
                x = rect.x() + rect.width() * p[0]
            elif p[0] < 0:
                x = rect.x() + rect.width() + p[0]
            else:
                x = rect.x() + p[0]
            if p[1] is None:
                y = rect.y() + rect.height()
            elif p[1] != 0 and p[1] != 1 and p[1] > 0 and p[1] < 1:
                y = rect.y() + rect.height() * p[1]
            elif p[1] < 0:
                y = rect.y() + rect.height() + p[1]
            else:
                y = rect.y() + p[1]

            print "adding point", x, y
            if x < rect.x():
                x = rect.x()
            elif x > (rect.x() + rect.width()):
                x = rect.x() + rect.width()
            if y < rect.y():
                y = rect.y()
            elif y > (rect.y() + rect.height()):
                y = rect.y() + rect.height()
            print "Adding point", x, y
            new_points.append(QtCore.QPointF(x,y))
        self._polygon = QtGui.QPolygonF(new_points)
    
    def draw(self, painter, option, widget=None):
        painter.drawPolygon(self._polygon)

class QGraphicsPortDiamondItem(QGraphicsPortPolygonItem):
    def __init__(self, *args, **kwargs):
        kwargs['points'] = [(0, 0.5), (0.5, 0.999999), 
                            (0.999999, 0.5), (0.5, 0)]
        QGraphicsPortPolygonItem.__init__(self, *args, **kwargs)

################################################################################
# QGraphicsConfigureItem

class QGraphicsConfigureItem(QtGui.QGraphicsPolygonItem):
    """
    QGraphicsConfigureItem is a small triangle shape drawing on top (a child)
    of QGraphicsModuleItem
    
    """
    def __init__(self, parent=None, scene=None):
        """ QGraphicsConfigureItem(parent: QGraphicsItem, scene: QGraphicsScene)
                              -> QGraphicsConfigureItem
        Create the shape, initialize its pen and brush accordingly
        
        """
        _pen = CurrentTheme.CONFIGURE_PEN
        _brush = CurrentTheme.CONFIGURE_BRUSH
        _shape = CurrentTheme.CONFIGURE_SHAPE
        QtGui.QGraphicsPolygonItem.__init__(self, _shape, parent, scene)
        self.setZValue(1)
        self.setPen(_pen)
        self.setBrush(_brush)
        self.ghosted = False
        self.controller = None
        self.moduleId = None
        self.is_breakpoint = False
        self.createActions()

    def setGhosted(self, ghosted):
        """ setGhosted(ghosted: Bool) -> None
        Set this link to be ghosted or not
        
        """
        if ghosted <> self.ghosted:
            self.ghosted = ghosted
            if ghosted:
                self.setPen(CurrentTheme.GHOSTED_CONFIGURE_PEN)
                self.setBrush(CurrentTheme.GHOSTED_CONFIGURE_BRUSH)
            else:
                self.setPen(CurrentTheme.CONFIGURE_PEN)
                self.setBrush(CurrentTheme.CONFIGURE_BRUSH)

    def setBreakpoint(self, breakpoint):
        if self.is_breakpoint != breakpoint:
            if breakpoint:
                self.setBreakpointAct.setText("Remove Breakpoint")
                self.setBreakpointAct.setStatusTip("Remove Breakpoint")
            else:
                self.setBreakpointAct.setText("Set Breakpoint")
                self.setBreakpointAct.setStatusTip("Set Breakpoint")

    def mousePressEvent(self, event):
        """ mousePressEvent(event: QMouseEvent) -> None
        Open the context menu
        
        """
        self.scene().clearSelection()
        self.parentItem().setSelected(True)
        self.contextMenuEvent(event)
        event.accept()
        self.ungrabMouse()
        
    def contextMenuEvent(self, event):
        """contextMenuEvent(event: QGraphicsSceneContextMenuEvent) -> None
        Captures context menu event.

        """
        module = self.controller.current_pipeline.modules[self.moduleId]
        menu = QtGui.QMenu()
        menu.addAction(self.configureAct)
        menu.addAction(self.annotateAct)
        menu.addAction(self.viewDocumentationAct)
        menu.addAction(self.changeModuleLabelAct)
        menu.addAction(self.setBreakpointAct)
        menu.addAction(self.setWatchedAct)
        menu.addAction(self.setErrorAct)
        if module.is_abstraction() and not module.is_latest_version():
            menu.addAction(self.upgradeAbstractionAct)
        menu.exec_(event.screenPos())

    def createActions(self):
        """ createActions() -> None
        Create actions related to context menu 

        """
        self.configureAct = QtGui.QAction("Edit Configuration\tCtrl+E", self.scene())
        self.configureAct.setStatusTip("Edit the Configure of the module")
        QtCore.QObject.connect(self.configureAct, 
                               QtCore.SIGNAL("triggered()"),
                               self.configure)
        self.annotateAct = QtGui.QAction("Annotate", self.scene())
        self.annotateAct.setStatusTip("Annotate the module")
        QtCore.QObject.connect(self.annotateAct,
                               QtCore.SIGNAL("triggered()"),
                               self.annotate)
        self.viewDocumentationAct = QtGui.QAction("View Documentation", self.scene())
        self.viewDocumentationAct.setStatusTip("View module documentation")
        QtCore.QObject.connect(self.viewDocumentationAct,
                               QtCore.SIGNAL("triggered()"),
                               self.viewDocumentation)
        self.changeModuleLabelAct = QtGui.QAction("Set Module Label...", self.scene())
        self.changeModuleLabelAct.setStatusTip("Set or remove module label")
        QtCore.QObject.connect(self.changeModuleLabelAct,
                               QtCore.SIGNAL("triggered()"),
                               self.changeModuleLabel)
        self.setBreakpointAct = QtGui.QAction("Set Breakpoint", self.scene())
        self.setBreakpointAct.setStatusTip("Set Breakpoint")
        QtCore.QObject.connect(self.setBreakpointAct,
			       QtCore.SIGNAL("triggered()"),
			       self.set_breakpoint)
        self.setWatchedAct = QtGui.QAction("Watch Module", self.scene())
        self.setWatchedAct.setStatusTip("Watch Module")
        QtCore.QObject.connect(self.setWatchedAct,
			       QtCore.SIGNAL("triggered()"),
			       self.set_watched)
        self.setErrorAct = QtGui.QAction("Show Error", self.scene())
        self.setErrorAct.setStatusTip("Show Error")
        QtCore.QObject.connect(self.setErrorAct,
                               QtCore.SIGNAL("triggered()"),
                               self.set_error)
        self.upgradeAbstractionAct = QtGui.QAction("Upgrade Module", self.scene())
        self.upgradeAbstractionAct.setStatusTip("Upgrade the subworkflow module")
        QtCore.QObject.connect(self.upgradeAbstractionAct,
                   QtCore.SIGNAL("triggered()"),
                   self.upgradeAbstraction)

    def set_breakpoint(self):
        """ set_breakpoint() -> None
        Sets this module as a breakpoint for execution
        """
        if self.moduleId >= 0:
            self.scene().toggle_breakpoint(self.moduleId)
            self.setBreakpoint(not self.is_breakpoint)
        debug = get_default_interpreter().debugger
        if debug:
            debug.update()

    def set_watched(self):
        if self.moduleId >= 0:
            self.scene().toggle_watched(self.moduleId)
        debug = get_default_interpreter().debugger
        if debug:
            debug.update()

    def set_error(self):
        if self.moduleId >= 0:
            self.scene().print_error(self.moduleId)

    def configure(self):
        """ configure() -> None
        Open the modal configuration window
        """
        if self.moduleId>=0:
            self.scene().open_configure_window(self.moduleId)

    def annotate(self):
        """ anotate() -> None
        Open the annotations window
        """
        if self.moduleId>=0:
            self.scene().open_annotations_window(self.moduleId)

    def viewDocumentation(self):
        """ viewDocumentation() -> None
        Show the documentation for the module
        """
        assert self.moduleId >= 0
        self.scene().open_documentation_window(self.moduleId)

    def changeModuleLabel(self):
        """ changeModuleLabel() -> None
        Show the module label configuration widget
        """
        if self.moduleId>=0:
            self.scene().open_module_label_window(self.moduleId)

    def upgradeAbstraction(self):
        """ upgradeAbstraction() -> None
        Upgrade the abstraction to the latest version
        """
        if self.moduleId>=0:
            (connections_preserved, missing_ports) = self.controller.upgrade_abstraction_module(self.moduleId, test_only=True)
            upgrade_fail_prompt = getattr(get_vistrails_configuration(), 'upgradeModuleFailPrompt', True)
            do_upgrade = True
            if not connections_preserved and upgrade_fail_prompt:
                ports_msg = '\n'.join(["  - %s port '%s'" % (p[0].capitalize(), p[1]) for p in missing_ports])
                r = QtGui.QMessageBox.question(getBuilderWindow(), 'Modify Pipeline',
                                       'Upgrading this module will change the pipeline because the following ports no longer exist in the upgraded module:\n\n'
                                       + ports_msg +
                                       '\n\nIf you proceed, function calls or connections to these ports will no longer exist and the pipeline may not execute properly.\n\n'
                                       'Are you sure you want to proceed?',
                                       QtGui.QMessageBox.Yes | QtGui.QMessageBox.No,
                                       QtGui.QMessageBox.No)
                do_upgrade = (r==QtGui.QMessageBox.Yes)
            if do_upgrade:
                self.controller.upgrade_abstraction_module(self.moduleId)
                self.scene().setupScene(self.controller.current_pipeline)
                self.controller.invalidate_version_tree()
        
class QGraphicsTmpConnItem(QtGui.QGraphicsLineItem):
    def __init__(self, startPortItem, zValue=1, alwaysDraw=False, parent=None):
        QtGui.QGraphicsLineItem.__init__(self, parent)
        self.startPortItem = startPortItem
        self.setPen(CurrentTheme.CONNECTION_SELECTED_PEN)
        self.setZValue(zValue)
        self.snapPortItem = None
        self.alwaysDraw = alwaysDraw
        self.currentPos = None

    def updateLine(self):
        if self.startPortItem is not None:
            if self.snapPortItem is not None:
                self.prepareGeometryChange()
                self.setLine(QtCore.QLineF(self.startPortItem.getPosition(),
                                           self.snapPortItem.getPosition()))
                return
            elif self.alwaysDraw and self.currentPos is not None:
                self.prepareGeometryChange()
                self.setLine(QtCore.QLineF(self.startPortItem.getPosition(),
                                           self.currentPos))
                return
        self.disconnect()

    def setStartPort(self, port):
        self.startPortItem = port
        self.updateLine()

    def setSnapPort(self, port):
        self.snapPortItem = port
        self.updateLine()

    def setCurrentPos(self, pos):
        self.currentPos = pos
        self.updateLine()

    def disconnect(self, override=False):
        if (not self.alwaysDraw or override) and self.startPortItem:
            self.startPortItem.setSelected(False)
        if self.snapPortItem:
            self.snapPortItem.setSelected(False)

    def hide(self):
        self.disconnect(True)
        QtGui.QGraphicsLineItem.hide(self)

##############################################################################
# QGraphicsConnectionItem

class QGraphicsConnectionItem(QGraphicsItemInterface,
                              QtGui.QGraphicsPathItem):
    """
    QGraphicsConnectionItem is a connection shape connecting two port items

    """

    def __init__(self,
                 srcPortItem, dstPortItem,
                 srcModule, dstModule,
                 connection,
                 parent=None):
        """ QGraphicsConnectionItem(
                srcPortItem, dstPortItem: QAbstractGraphicsPortItem
                srcModule, dstModule: QGraphicsModuleItem
                connection: core.vistrail.connection.Connection
                parent: QGraphicsItem
                ) -> QGraphicsConnectionItem
        Create the shape, initialize its pen and brush accordingly

        """
        path = self.create_path(srcPortItem.getPosition(), 
                                dstPortItem.getPosition())
        QtGui.QGraphicsPathItem.__init__(self, path, parent)
        self.setFlags(QtGui.QGraphicsItem.ItemIsSelectable)
        # Bump it slightly higher than the highest module
        self.setZValue(max(srcModule.id,
                           dstModule.id) + 0.1)
        self.srcPortItem = srcPortItem
        self.dstPortItem = dstPortItem
        self.connectionPen = CurrentTheme.CONNECTION_PEN
        self.connectingModules = (srcModule, dstModule)
        self.ghosted = False
        self.connection = connection
        self.id = connection.id
        # Keep a flag for changing selection state during module selection
        self.useSelectionRules = True

    def setGhosted(self, ghosted):
        """ setGhosted(ghosted: True) -> None
        Set this link to be ghosted or not

        """
        self.ghosted = ghosted
        if ghosted:
            self.connectionPen = CurrentTheme.GHOSTED_CONNECTION_PEN
        else:
            self.connectionPen = CurrentTheme.CONNECTION_PEN

    def set_custom_brush(self, brush):
        self.connectionPen = QtGui.QPen(CurrentTheme.CONNECTION_PEN)
        self.connectionPen.setBrush(brush)

    def paint(self, painter, option, widget=None):
        """ paint(painter: QPainter, option: QStyleOptionGraphicsItem,
                  widget: QWidget) -> None
        Peform actual painting of the connection

        """
        if self.isSelected():
            painter.setPen(CurrentTheme.CONNECTION_SELECTED_PEN)
        else:
            painter.setPen(self.connectionPen)
        painter.drawPath(self.path())

    def setupConnection(self, startPos, endPos):
        path = self.create_path(startPos, endPos)
        self.setPath(path)

    def create_path(self, startPos, endPos):
        self.startPos = startPos
        self.endPos = endPos

        dx = abs(self.endPos.x() - self.startPos.x())
        dy = (self.startPos.y() - self.endPos.y())

        # This is reasonably ugly logic to get reasonably nice
        # curves. Here goes: we use a cubic bezier p0,p1,p2,p3, where:

        # p0 is the source port center
        # p3 is the destination port center
        # p1 is a control point displaced vertically from p0
        # p2 is a control point displaced vertically from p3

        # We want most curves to be "straight": they shouldn't bend
        # much.  However, we want "inverted" connections (connections
        # that go against the natural up-down flow) to bend a little
        # as they go out of the ports. So the logic is:

        # As dy/dx -> oo, we want the control point displacement to go
        # to max(dy/2, m) (m is described below)

        # As dy/dx -> 0, we want the control point displacement to go
        # to m 

        # As dy/dx -> -oo, we want the control point displacement to go
        # to max(-dy/2, m)

        # On points away from infinity, we want some smooth transition.
        # I'm using f(x) = 2/pi arctan (x) as the mapping, since:

        # f(-oo) = -1
        # f(0) = 0
        # f(oo) = 1

        # m is the monotonicity breakdown point: this is the minimum
        # displacement when dy/dx is low
        m = float(CurrentTheme.MODULE_LABEL_MARGIN[0]) * 3.0

        # positive_d and negative_d are the displacements when dy/dx is
        # large positive and large negative
        positive_d = max(m/3.0, dy / 2.0)
        negative_d = max(m/3.0, -dy / 4.0)

        if dx == 0.0:
            v = 0.0
        else:
            w = math.atan(dy/dx) * (2 / math.pi)
            if w < 0:
                w = -w
                v = w * negative_d + (1.0 - w) * m
            else:
                v = w * positive_d + (1.0 - w) * m

        displacement = QtCore.QPointF(0.0, v)
        self._control_1 = startPos + displacement
        # !!! MAC OS X BUG !!!
        # the difference between startPos.y and control_1.y cannot be
        # equal to the difference between control_2.y and endPos.y
        self._control_2 = self.endPos - displacement + QtCore.QPointF(0.0, 1e-11)
        # self._control_2 = endPos - displacement


        path = QtGui.QPainterPath(self.startPos)
        path.cubicTo(self._control_1, self._control_2, self.endPos)
        return path

    def itemChange(self, change, value):
        """ itemChange(change: GraphicsItemChange, value: QVariant) -> QVariant
        If modules are selected, only allow connections between 
        selected modules 

        """
        # Selection rules to be used only when a module isn't forcing 
        # the update
        if (change==QtGui.QGraphicsItem.ItemSelectedChange and 
            self.useSelectionRules):
            # Check for a selected module
            selectedItems = self.scene().selectedItems()
            selectedModules = False
            for item in selectedItems:
                if type(item)==QGraphicsModuleItem:
                    selectedModules = True
                    break
            if selectedModules:
                # Don't allow a connection between selected
                # modules to be deselected
                if (self.connectingModules[0].isSelected() and
                    self.connectingModules[1].isSelected()):
                    if not value.toBool():
                        return QtCore.QVariant(True)
                # Don't allow a connection to be selected if
                # it is not between selected modules
                else:
                    if value.toBool():
                        return QtCore.QVariant(False)
        self.useSelectionRules = True
        return QtGui.QGraphicsPathItem.itemChange(self, change, value)    

##############################################################################
# QGraphicsModuleItem

class QGraphicsModuleItem(QGraphicsItemInterface, QtGui.QGraphicsItem):
    """
    QGraphicsModuleItem knows how to draw a Vistrail Module into the
    pipeline view. It is usually a rectangular shape with a bold text
    in the center. It also has its input/output port shapes as its
    children. Another remark is that connections are also children of
    module shapes. Each connection belongs to its source module
    ('output port' end of the connection)
    
    """
    def __init__(self, parent=None, scene=None):
        """ QGraphicsModuleItem(parent: QGraphicsItem, scene: QGraphicsScene)
                                -> QGraphicsModuleItem
        Create the shape, initialize its pen and brush accordingly
        
        """
        QtGui.QGraphicsItem.__init__(self, parent, scene)
        self.paddedRect = QtCore.QRectF()
        if QtCore.QT_VERSION >= 0x40600:
            #Qt 4.6 specific flags
            self.setFlags(QtGui.QGraphicsItem.ItemIsSelectable |
                          QtGui.QGraphicsItem.ItemIsMovable |
                          QtGui.QGraphicsItem.ItemSendsGeometryChanges)
        else:
            self.setFlags(QtGui.QGraphicsItem.ItemIsSelectable |
                          QtGui.QGraphicsItem.ItemIsMovable)
        self.setZValue(0)
        self.labelFont = CurrentTheme.MODULE_FONT
        self.labelFontMetric = CurrentTheme.MODULE_FONT_METRIC
        self.descFont = CurrentTheme.MODULE_DESC_FONT
        self.descFontMetric = CurrentTheme.MODULE_DESC_FONT_METRIC
        self.modulePen = CurrentTheme.MODULE_PEN
        self.moduleBrush = CurrentTheme.MODULE_BRUSH
        self.labelPen = CurrentTheme.MODULE_LABEL_PEN
        self.customBrush = None
        self.statusBrush = None
        self.labelRect = QtCore.QRectF()
        self.descRect = QtCore.QRectF()
        self.abstRect = QtCore.QRectF()
        self.id = -1
        self.label = ''
        self.description = ''
        self.inputPorts = {}
        self.outputPorts = {}
        self.controller = None
        self.module = None
        self.ghosted = False
        self.invalid = False
        self._module_shape = None
        self._original_module_shape = None
        self._old_connection_ids = None
        self.errorTrace = None
        self.is_breakpoint = False
        self._needs_state_updated = True
        self.progress = 0.0
        self.progressBrush = CurrentTheme.SUCCESS_MODULE_BRUSH
        self.connectionItems = {}
        self._cur_function_names = set()
        self.handlePositionChanges = True

    def moduleHasChanged(self, core_module):
        def module_text_has_changed(m1, m2):
            m1_has = '__desc__' in m1.db_annotations_key_index
            if m1_has != ('__desc__' in m2.db_annotations_key_index):
                return True
            if (m1_has and
                # m2_has, since m1_has and previous condition
                m1.db_annotations_key_index['__desc__'].value.strip()!=
                m2.db_annotations_key_index['__desc__'].value.strip()):
                return True            
            return False

        # def module_functions_have_changed(m1, m2):
        #     f1_names = set([f.name for f in m1.functions])
        #     f2_names = set([f.name for f in m2.functions])
        #     return (len(f1_names ^ f2_names) > 0)

        if self.scenePos().x() != core_module.center.x or \
                -self.scenePos().y() != core_module.center.y:
            return True
        elif module_text_has_changed(self.module, core_module):
            return True
        # elif module_functions_have_changed(self.module, core_module):
        #     return True
        else:
            # Check for changed ports
            # _db_name because this shows up in the profile.
            cip = sorted([x.key_no_id() for x in self.inputPorts])
            cop = sorted([x.key_no_id() for x in self.outputPorts])
            d = PortEndPoint.Destination
            s = PortEndPoint.Source
            pv = core_module.portVisible
            new_ip = []
            new_op = []
            try:
                new_ip = sorted([x.key_no_id() 
                                 for x in core_module.destinationPorts()
                                 if (not x.optional or (d, x._db_name) in pv)])
                new_op = sorted([x.key_no_id() 
                                 for x in core_module.sourcePorts()
                                 if (not x.optional or (s, x._db_name) in pv)])
            except ModuleRegistryException, e:
                debug.critical("MODULE REGISTRY EXCEPTION: %s" % e)
            if cip <> new_ip or cop <> new_op:
                return True
        return False

    def moduleFunctionsHaveChanged(self, core_module):
        m1 = self.module
        m2 = core_module
        f1_names = set([f.name for f in m1.functions])
        f2_names = set([f.name for f in m2.functions])
        return (len(f1_names ^ f2_names) > 0)

    def update_function_ports(self, core_module=None):
        if core_module is None:
            core_module = self.module
            added_functions = set(f.name for f in self.module.functions)
            deleted_functions = set()
            self._cur_function_names = copy.copy(added_functions)
        else:
            before_names = self._cur_function_names
            after_names = set([f.name for f in core_module.functions])
            # print "before_names:", before_names
            # print "after_names:", after_names
            added_functions = after_names - before_names
            deleted_functions = before_names - after_names
            self._cur_function_names = copy.copy(after_names)

        # print "added_functions:", added_functions
        # print "deleted_functions:", deleted_functions
        if len(deleted_functions) > 0:
            for function_name in deleted_functions:
                try:
                    r_spec = self.module.get_port_spec(function_name, 'input')
                    f_spec = PortSpec(id=-1,
                                      name=function_name,
                                      type=PortSpec.port_type_map['input'],
                                      sigstring=r_spec.sigstring)
                    item = self.getInputPortItem(f_spec)
                    if item is not None:
                        item.disconnect()
                except:
                    # import traceback
                    # traceback.print_exc()
                    pass

        if len(added_functions) > 0:
            for function in core_module.functions:
                if function.name not in added_functions:
                    continue
                added_functions.remove(function.name)
                f_spec = PortSpec(id=-1,
                                  name=function.name,
                                  type=PortSpec.port_type_map['input'],
                                  sigstring=function.sigstring)
                item = self.getInputPortItem(f_spec)
                if item is not None:
                    item.connect()
        
        self.module = core_module

    def setProgress(self, progress):
        self.progress = progress
        
    def computeBoundingRect(self):
        """ computeBoundingRect() -> None
        Adjust the module size according to the text size
        
        """
        labelRect = self.labelFontMetric.boundingRect(self.label)
        if self.description:
            self.description = '(' + self.description + ')'
            descRect = self.descFontMetric.boundingRect(self.description)
            # adjust labelRect in case descRect is wider
            labelRect = labelRect.united(descRect)
            descRect.adjust(0, 0, 0, CurrentTheme.MODULE_PORT_MARGIN[3])
        else:
            descRect = QtCore.QRectF(0, 0, 0, 0)

        labelRect.translate(-labelRect.center().x(), -labelRect.center().y())
        self.paddedRect = QtCore.QRectF(
            labelRect.adjusted(-CurrentTheme.MODULE_LABEL_MARGIN[0],
                                -CurrentTheme.MODULE_LABEL_MARGIN[1]
                                -descRect.height()/2,
                                CurrentTheme.MODULE_LABEL_MARGIN[2],
                                CurrentTheme.MODULE_LABEL_MARGIN[3]
                                +descRect.height()/2))
        
        self.labelRect = QtCore.QRectF(
            self.paddedRect.left(),
            -(labelRect.height()+descRect.height())/2,
            self.paddedRect.width(),
            labelRect.height())
        self.descRect = QtCore.QRectF(
            self.paddedRect.left(),
            self.labelRect.bottom(),
            self.paddedRect.width(),
            descRect.height())
        self.abstRect = QtCore.QRectF(
            self.paddedRect.left(),
            -self.labelRect.top()-CurrentTheme.MODULE_PORT_MARGIN[3],
            labelRect.left()-self.paddedRect.left(),
            self.paddedRect.bottom()+self.labelRect.top())

    def boundingRect(self):
        """ boundingRect() -> QRectF
        Returns the bounding box of the module
        
        """
        try:
            r = self.paddedRect.adjusted(-2, -2, 2, 2)
        except:
            r = QtCore.QRectF()
        return r

    def setPainterState(self, is_selected=None):
        if is_selected is None:
            is_selected = self.isSelected()
        if is_selected:
            self.modulePen = CurrentTheme.MODULE_SELECTED_PEN
            self.labelPen = CurrentTheme.MODULE_LABEL_SELECTED_PEN
        elif self.is_breakpoint:
            self.modulePen = CurrentTheme.BREAKPOINT_MODULE_PEN
            self.labelPen = CurrentTheme.BREAKPOINT_MODULE_LABEL_PEN
        elif self.ghosted:
            self.modulePen = CurrentTheme.GHOSTED_MODULE_PEN
            self.labelPen = CurrentTheme.GHOSTED_MODULE_LABEL_PEN
        elif self.invalid:
            self.modulePen = CurrentTheme.INVALID_MODULE_PEN
            self.labelPen = CurrentTheme.INVALID_MODULE_LABEL_PEN
        else:
            self.labelPen = CurrentTheme.MODULE_LABEL_PEN
            if self.module is not None and self.module.is_abstraction():
                self.modulePen = CurrentTheme.ABSTRACTION_PEN
            elif self.module is not None and self.module.is_group():
                self.modulePen = CurrentTheme.GROUP_PEN
            else:
                self.modulePen = CurrentTheme.MODULE_PEN

        if self.statusBrush:
            self.moduleBrush = self.statusBrush
        elif self.customBrush:
            self.moduleBrush = self.customBrush
        elif self.is_breakpoint:
            self.moduleBrush = CurrentTheme.BREAKPOINT_MODULE_BRUSH
        elif self.ghosted:
            self.moduleBrush = CurrentTheme.GHOSTED_MODULE_BRUSH
        elif self.invalid:
            self.moduleBrush = CurrentTheme.INVALID_MODULE_BRUSH
        else:
            self.moduleBrush = CurrentTheme.MODULE_BRUSH
            
    def setGhosted(self, ghosted):
        """ setGhosted(ghosted: True) -> None
        Set this link to be ghosted or not
        
        """
        if self.ghosted != ghosted:
            self.ghosted = ghosted
            for port in self.inputPorts.itervalues():
                port.setGhosted(ghosted)
            for port in self.outputPorts.itervalues():
                port.setGhosted(ghosted)
            self._needs_state_udpated = True

#             if ghosted:
#                 self.modulePen = CurrentTheme.GHOSTED_MODULE_PEN
#                 self.moduleBrush = CurrentTheme.GHOSTED_MODULE_BRUSH
#                 self.labelPen = CurrentTheme.GHOSTED_MODULE_LABEL_PEN
#             else:
#                 self.modulePen = CurrentTheme.MODULE_PEN
#                 self.moduleBrush = CurrentTheme.MODULE_BRUSH
#                 self.labelPen = CurrentTheme.MODULE_LABEL_PEN

    def setInvalid(self, invalid):
        if self.invalid != invalid:
            self.invalid = invalid
            for port in self.inputPorts.itervalues():
                port.setInvalid(invalid)
            for port in self.outputPorts.itervalues():
                port.setInvalid(invalid)
            self._needs_state_updated = True

    def setBreakpoint(self, breakpoint):
        if self.is_breakpoint != breakpoint:
            self.is_breakpoint = breakpoint
            if breakpoint:
                self._original_module_shape = self._module_shape
                self.set_module_shape(self.create_shape_from_fringe(
                        CurrentTheme.BREAKPOINT_FRINGE))
            else:
                self._module_shape = self._original_module_shape
            self._needs_state_updated = True

#             if breakpoint:
#                 self.modulePen = CurrentTheme.BREAKPOINT_MODULE_PEN
#                 self.moduleBrush = CurrentTheme.BREAKPOINT_MODULE_BRUSH
#                 self.labelPen = CurrentTheme.BREAKPOINT_MODULE_LABEL_PEN
            
    def set_module_shape(self, module_shape=None):
        self._module_shape = module_shape
        if self._module_shape is not None:
            self.paddedRect = self._module_shape.boundingRect()

    def set_custom_brush(self, brush):
        self.customBrush = brush
        self._needs_state_updated = True

    def paint(self, painter, option, widget=None):
        """ paint(painter: QPainter, option: QStyleOptionGraphicsItem,
                  widget: QWidget) -> None
        Peform actual painting of the module
        
        """
        if self.progress>0.0:
            width = (self.progress-1.0)*self.paddedRect.width()
            progressRect = self.paddedRect.adjusted(0, 0, width, 0)
            
        if self._needs_state_updated:
            self.setPainterState()
            self._needs_state_updated = False
            
        # draw module shape
        painter.setBrush(self.moduleBrush)
        painter.setPen(self.modulePen)
        if self._module_shape:
            painter.drawPolygon(self._module_shape)
            if self.progress>0.0:
                painter.setClipRect(progressRect)
                painter.setBrush(self.progressBrush)
                painter.drawPolygon(self._module_shape)
                painter.setClipping(False)
            painter.drawPolyline(self._module_shape)
        else:
            painter.fillRect(self.paddedRect, painter.brush())
            if self.progress>0.0:
                painter.fillRect(progressRect, self.progressBrush)
            painter.setBrush(QtCore.Qt.NoBrush)
            painter.drawRect(self.paddedRect)
    
        # draw module labels
        painter.setPen(self.labelPen)
        painter.setFont(self.labelFont)
        painter.drawText(self.labelRect, QtCore.Qt.AlignCenter, self.label)
        if self.module.is_abstraction() and not self.module.is_latest_version():
            painter.drawText(self.abstRect, QtCore.Qt.AlignCenter, '!')
        if self.descRect:
            painter.setFont(self.descFont)
            painter.drawText(self.descRect, QtCore.Qt.AlignCenter,
                             self.description)

    def paintToPixmap(self, scale_x, scale_y):
        bounding_rect = self.paddedRect.adjusted(-6,-6,6,6)
        center_x = (bounding_rect.width() / 2.0) #* m.m11()
        center_y = (bounding_rect.height() / 2.0) #* m.m22()
        pixmap = QtGui.QPixmap(int(bounding_rect.width() * scale_x),
                         int(bounding_rect.height() * scale_y))
        pixmap.fill(QtGui.QColor(255,255,255,0))
        painter = QtGui.QPainter(pixmap)
        painter.setOpacity(0.5)
        painter.scale(scale_x, scale_y)
        painter.setRenderHints(QtGui.QPainter.Antialiasing |
                               QtGui.QPainter.SmoothPixmapTransform)
        painter.translate(center_x, center_y)
        self.paint(painter, QtGui.QStyleOptionGraphicsItem())
        for port in self.inputPorts.itervalues():
            m = port.matrix()
            painter.save()
            painter.translate(m.dx(), m.dy())
            port.paint(painter, QtGui.QStyleOptionGraphicsItem())
            painter.restore()
        for port in self.outputPorts.itervalues():
            m = port.matrix()
            painter.save()
            painter.translate(m.dx(), m.dy())
            port.paint(painter, QtGui.QStyleOptionGraphicsItem())
            painter.restore()
        painter.end()
        return pixmap

    def adjustWidthToMin(self, minWidth):
        """ adjustWidthToContain(minWidth: int) -> None
        Resize the module width to at least be minWidth
        
        """
        if minWidth>self.paddedRect.width():
            diff = minWidth - self.paddedRect.width() + 1
            self.paddedRect.adjust(-diff/2, 0, diff/2, 0)

    def setupModule(self, module):
        """ setupModule(module: Module) -> None
        Set up the item to reflect the info in 'module'
        
        """
        # Update module info and visual
        self.id = module.id
        self.setZValue(float(self.id))
        self.module = module
        self.center = copy.copy(module.center)
        if '__desc__' in module.db_annotations_key_index:
            self.label = module.get_annotation_by_key('__desc__').value.strip()
            self.description = module.label
        else:
            self.label = module.label
            self.description = ''
        self.setToolTip(self.description)
        self.computeBoundingRect()
        self.setPos(module.center.x, -module.center.y)

        # Check to see which ports will be shown on the screen
        # setupModule is in a hotpath, performance-wise, which is the
        # reason for the strange ._db_name lookup - we're
        # avoiding property calls
        inputPorts = []
        self.inputPorts = {}
        visibleOptionalInputPorts = []
        self.optionalInputPorts = []

        outputPorts = []
        self.outputPorts = {}
        visibleOptionalOutputPorts = []
        self.optionalOutputPorts = []

        error = None
        if module.is_valid:
            try:
                d = PortEndPoint.Destination
                for p in module.destinationPorts():
                    if not p.optional:
                        inputPorts.append(p)
                    # elif (d, p.name) in module.portVisible:
                    elif p.name in module.visible_input_ports:
                        visibleOptionalInputPorts.append(p)
                    else:
                        self.optionalInputPorts.append(p)
                inputPorts += visibleOptionalInputPorts

                s = PortEndPoint.Source
                for p in module.sourcePorts():
                    if not p.optional:
                        outputPorts.append(p)
                    # elif (s, p.name) in module.portVisible:
                    elif p.name in module.visible_output_ports:
                        visibleOptionalOutputPorts.append(p)
                    else:
                        self.optionalOutputPorts.append(p)
                outputPorts += visibleOptionalOutputPorts
            except ModuleRegistryException, e:
                error = e

        # Local dictionary lookups are faster than global ones..
        t = CurrentTheme
        (mpm0, mpm1, mpm2, mpm3) = t.MODULE_PORT_MARGIN

        # Adjust the width to fit all ports
        maxPortCount = max(len(inputPorts), len(outputPorts))
        minWidth = (mpm0 +
                    t.PORT_WIDTH*maxPortCount +
                    t.MODULE_PORT_SPACE*(maxPortCount-1) +
                    mpm2 +
                    t.MODULE_PORT_PADDED_SPACE)
        self.adjustWidthToMin(minWidth)

        self.nextInputPortPos = [self.paddedRect.x() + mpm0,
                                 self.paddedRect.y() + mpm1]
        self.nextOutputPortPos = [self.paddedRect.right() - \
                                      t.PORT_WIDTH - mpm2,
                                  self.paddedRect.bottom() - \
                                      t.PORT_HEIGHT - mpm3]

        # Update input ports
        [x, y] = self.nextInputPortPos
        for port in inputPorts:
            self.inputPorts[port] = self.createPortItem(port, x, y)
            x += t.PORT_WIDTH + t.MODULE_PORT_SPACE
        self.nextInputPortPos = [x,y]

        # Update output ports
        [x, y] = self.nextOutputPortPos
        for port in outputPorts:            
            self.outputPorts[port] = self.createPortItem(port, x, y)
            x -= t.PORT_WIDTH + t.MODULE_PORT_SPACE
        self.nextOutputPortPos = [x, y]

        # Add a configure button
        y = self.paddedRect.y() + mpm1
        x = (self.paddedRect.right() - t.CONFIGURE_WIDTH
             - mpm2)
        self.createConfigureItem(x, y)

        if module.is_valid:
            try:
                # update module color and shape
                descriptor = module.module_descriptor
    #             c = registry.get_module_color(module.package, module.name, 
    #                                       module.namespace)
                c = descriptor.module_color()
                if c:
                    ic = [int(cl*255) for cl in c]
                    b = QtGui.QBrush(QtGui.QColor(ic[0], ic[1], ic[2]))
                    self.set_custom_brush(b)
    #             fringe = registry.get_module_fringe(module.package,
    #                                                 module.name,
    #                                                 module.namespace)
                fringe = descriptor.module_fringe()
                if fringe:
                    self.set_module_shape(self.create_shape_from_fringe(fringe))
            except ModuleRegistryException, e:
                error = e

            self.update_function_ports()
        else:
            self.setInvalid(True)
            
    def create_shape_from_fringe(self, fringe):
        left_fringe, right_fringe = fringe
        if left_fringe[0] != (0.0, 0.0):
            left_fringe = [(0.0, 0.0)] + left_fringe
        if left_fringe[-1] != (0.0, 1.0):
            left_fringe = left_fringe + [(0.0, 1.0)]

        if right_fringe[0] != (0.0, 0.0):
            right_fringe = [(0.0, 0.0)] + right_fringe
        if right_fringe[-1] != (0.0, 1.0):
            right_fringe = right_fringe + [(0.0, 1.0)]

        P = QtCore.QPointF
        module_shape = QtGui.QPolygonF()
        height = self.paddedRect.height()

        # right side of shape
        for (px, py) in right_fringe:
            p = P(px, -py)
            p *= height
            p += self.paddedRect.bottomRight()
            module_shape.append(p)

        # left side of shape
        for (px, py) in reversed(left_fringe):
            p = P(px, -py)
            p *= height
            p += self.paddedRect.bottomLeft()
            module_shape.append(p)
        # close polygon
        module_shape.append(module_shape[0])
        return module_shape

    def createPortItem(self, port, x, y):
        """ createPortItem(port: Port, x: int, y: int) -> QGraphicsPortItem
        Create a item from the port spec
        
        """
        # pts = [(0,2),(0,-2), (2,None), (-2,None),
        #        (None,-2), (None,2), (-2,0), (2,0)]
        # pts = [(0,0.2), (0, 0.8), (0.2, None), (0.8, None), 
        #        (None, 0.8), (None, 0.2), (0.8,0), (0.2, 0)]
        # portShape = QGraphicsPortPolygonItem(x, y, self.ghosted, self, 
        #                                      port.optional, port.min_conns,
        #                                      port.max_conns, points=pts)
        # portShape = QGraphicsPortTriangleItem(x, y, self.ghosted, self, 
        #                                       port.optional, port.min_conns,
        #                                       port.max_conns, angle=0)
        # portShape = QGraphicsPortDiamondItem(x, y, self.ghosted, self, 
        #                                      port.optional, port.min_conns,
        #                                      port.max_conns)
    
        port_klass = QGraphicsPortRectItem
        kwargs = {}
        shape = port.shape()
        if shape is not None:
            if isinstance(shape, basestring):
                if shape.startswith("triangle"):
                    port_klass = QGraphicsPortTriangleItem
                    try:
                        kwargs['angle'] = int(shape[8:])
                    except:
                        kwargs['angle'] = 0
                elif shape == "diamond":
                    port_klass = QGraphicsPortDiamondItem
                elif shape == "circle" or shape == "ellipse":
                    port_klass = QGraphicsPortEllipseItem
            else:
                is_iterable = False
                try:
                    shape.__iter__()
                    is_iterable = True
                    port_klass = QGraphicsPortPolygonItem
                    kwargs['points'] = shape
                except:
                    pass

        portShape = port_klass(port, x, y, self.ghosted, self, **kwargs)
        # portShape = QGraphicsPortRectItem(port, x, y, self.ghosted, self)

        portShape.controller = self.controller
        portShape.port = port
        if not port.is_valid:
            portShape.setInvalid(True)
        return portShape

    def createConfigureItem(self, x, y):
        """ createConfigureItem(x: int, y: int) -> QGraphicsConfigureItem
        Create a item from the configure spec
        
        """
        if self.module.is_valid:
            configureShape = QGraphicsConfigureItem(self, self.scene())
            configureShape.controller = self.controller
            configureShape.moduleId = self.id
            configureShape.setGhosted(self.ghosted)
            configureShape.setBreakpoint(self.module.is_breakpoint)
            configureShape.translate(x, y)
            return configureShape
        return None

    def getPortItem(self, port, port_dict=None):
        # print 'looking for port', port.name, port.type, port_type
            
        registry = get_module_registry()

        # if we haven't validated pipeline, don't try to use the registry
        if self.module.is_valid:
            # check enabled ports
            for (p, item) in port_dict.iteritems():
                if registry.port_and_port_spec_match(port, p):
                    return item
                        
        # FIXME Raise Error!
        # else not available for some reason, just draw port and raise error?
        # can also decide to use Variant/Module types
        # or use types from the signature
        # port_descs = port.descriptors()
                
        # first, check if we've already added the port
        for (p, item) in port_dict.iteritems():
            if (PortSpec.port_type_map.inverse[port.type] == p.type and
                port.name == p.name and 
                port.sigstring == p.sigstring):
                return item

        return None

    def buildPortItem(self, port, port_dict, optional_ports, visible_ports,
                      next_pos, next_op, default_sig):
        """buildPortItem(port: Port,
                         port_dict: {PortSpec: QGraphicsPortItem},
                         optional_ports: [PortSpec],
                         visible_ports: set(string),
                         next_pos: [float, float],
                         next_op: operator (operator.add, operator.sub),
                         default_sig: str
                         ) -> QPointF
        Return the scene position of a port matched 'port' in port_dict
        
        """
        registry = get_module_registry()
        
        # check optional ports
        if self.module.is_valid:
            for p in optional_ports:
                if registry.port_and_port_spec_match(port, p):
                    item = self.createPortItem(p, *next_pos)
                    visible_ports.add(port.name)
                    port_dict[p] = item
                    next_pos[0] = next_op(next_pos[0], 
                                          (CurrentTheme.PORT_WIDTH +
                                           CurrentTheme.MODULE_PORT_SPACE))
                    return item

        debug.log("PORT SIG:" + port.signature)
        if not port.signature or port.signature == '()':
            # or len(port_descs) == 0:
            sigstring = default_sig
        else:
            sigstring = port.signature
        port_type = PortSpec.port_type_map.inverse[port.type]
        names = []
        for sig in sigstring[1:-1].split(','):
            k = sig.split(':', 2)
            if len(k) < 2:
                names.append(k[0])
            else:
                names.append(k[1])
        short_sigstring = '(' + ','.join(names) + ')'
        tooltip = "%s port %s\n%s" % (port_type.capitalize(),
                                      port.name,
                                      short_sigstring)
        new_spec = PortSpec(id=-1,
                            name=port.name,
                            type=port_type,
                            sigstring=sigstring,
                            tooltip=tooltip,
                            optional=True)

        item = self.createPortItem(new_spec, *next_pos)
        item.setInvalid(True)
        port_dict[new_spec] = item
        next_pos[0] = next_op(next_pos[0], 
                              (CurrentTheme.PORT_WIDTH +
                               CurrentTheme.MODULE_PORT_SPACE))
        return item

    def getInputPortItem(self, port, do_create=False):
        item = self.getPortItem(port, self.inputPorts)
        if not item and do_create:
            item = self.buildPortItem(port,
                                      self.inputPorts,
                                      self.optionalInputPorts,
                                      self.module.visible_input_ports,
                                      self.nextInputPortPos,
                                      operator.add,
                                      '(edu.utah.sci.vistrails.basic:Variant)')
        return item

    def getOutputPortItem(self, port, do_create=False):
        item = self.getPortItem(port, self.outputPorts)
        if not item and do_create:
            item = self.buildPortItem(port,
                                      self.outputPorts,
                                      self.optionalOutputPorts,
                                      self.module.visible_output_ports,
                                      self.nextOutputPortPos,
                                      operator.sub,
                                      '(edu.utah.sci.vistrails.basic:Module)')
        return item

    def addConnectionItem(self, item):
        self.connectionItems[item.connection.id] = item

    def removeConnectionItem(self, item):
        if item.connectingModules[0].id == self.module.id:
            if item.srcPortItem is not None:
                item.srcPortItem.disconnect()
        if item.connectingModules[1].id == self.module.id:
            if item.dstPortItem is not None:
                item.dstPortItem.disconnect()
        del self.connectionItems[item.connection.id]

    # returns a dictionary of (id, connection) key-value pairs!
    def dependingConnectionItems(self):
        return self.connectionItems

    # this is a generator that yields (connection, is_source [bool]) pairs
    def dependingConnectionItemsWithDir(self):
        for item in self.connectionItems.itervalues():
            if item.connectingModules[0].id == self.id:
                yield (item, False)
            else:
                yield (item, True)

    def itemChange(self, change, value):
        """ itemChange(change: GraphicsItemChange, value: QVariant) -> QVariant
        Capture move event to also move the connections.  Also unselect any
        connections between unselected modules
        
        """
        # Move connections with modules
        if change==QtGui.QGraphicsItem.ItemPositionChange and \
                self.handlePositionChanges:
            oldPos = self.pos()
            newPos = value.toPointF()
            dis = newPos - oldPos
            for connectionItem, s in self.dependingConnectionItemsWithDir():
                # If both modules are selected, both of them will
                # trigger itemChange events.

                # If we just add 'dis' to both connection endpoints, we'll
                # end up moving each endpoint twice.

                # But we also don't want to call setupConnection twice on these
                # connections, so we ignore one of the endpoint dependencies and
                # perform the change on the other one

                (srcModule, dstModule) = connectionItem.connectingModules
                start_s = srcModule.isSelected()
                end_s = dstModule.isSelected()

                if start_s and end_s and s:
                    continue

                start = connectionItem.startPos
                end = connectionItem.endPos
                
                if start_s: start += dis
                if end_s: end += dis
                
                connectionItem.prepareGeometryChange()
                connectionItem.setupConnection(start, end)
        # Do not allow lone connections to be selected with modules.
        # Also autoselect connections between selected modules.  Thus the
        # selection is always the subgraph
        elif change==QtGui.QGraphicsItem.ItemSelectedHasChanged:
            # Unselect any connections between modules that are not selected
            for item in self.scene().selectedItems():
                if isinstance(item,QGraphicsConnectionItem):
                    (srcModule, dstModule) = item.connectingModules
                    if (not srcModule.isSelected() or 
                        not dstModule.isSelected()):
                        item.useSelectionRules = False
                        item.setSelected(False)
            # Handle connections from self
            for item in self.dependingConnectionItems().itervalues():
                # Select any connections between self and other selected modules
                (srcModule, dstModule) = item.connectingModules
                if value.toBool():
                    if (srcModule==self and dstModule.isSelected() or
                        dstModule==self and srcModule.isSelected()):
                        # Because we are setting a state variable in the
                        # connection, do not make the change unless it is
                        # actually going to be performed
                        if not item.isSelected():
                            item.useSelectionRules = False
                            item.setSelected(True)
                # Unselect any connections between self and other modules
                else:
                    if item.isSelected():
                        item.useSelectionRules = False
                        item.setSelected(False)
            # Capture only selected modules + or - self for selection signal
            selectedItems = [m for m in self.scene().selectedItems()
                             if isinstance(m, QGraphicsModuleItem)]
            #print "selectedItems", selectedItems
            selectedId = -1
            if len(selectedItems)==1:
                selectedId = selectedItems[0].id
            self.scene().emit(QtCore.SIGNAL('moduleSelected'),
                              selectedId, selectedItems)
            self._needs_state_updated = True
        return QtGui.QGraphicsItem.itemChange(self, change, value)

    def getClosestPort(self, pos, port, port_dict, port_order_f):
        result = None
        min_dis = None
        registry = get_module_registry()
        for (other_port, other_item) in port_dict.iteritems():
            if (registry.ports_can_connect(*port_order_f([port, other_port])) \
                    and other_item.isVisible()):
                vector = (pos - other_item.getPosition())
                dis = vector.x()*vector.x() + vector.y()*vector.y()
                if result is None or dis < min_dis:
                    min_dis = dis
                    result = other_item
        return result

    def getDestPort(self, pos, srcPort):
        """ getDestPort(self, pos: QPointF, srcPort: Port) -> QGraphicsPortItem
        Look for the destination port match 'port' and closest to pos
        
        """
        return self.getClosestPort(pos, srcPort, self.inputPorts, 
                                   lambda x: x)

    def getSourcePort(self, pos, dstPort):
        """ getSourcePort(self, pos: QPointF, dstPort: Port)
                          -> QGraphicsPortItem
        Look for the source port match 'port' and closest to pos
        
        """
        return self.getClosestPort(pos, dstPort, self.outputPorts, reversed)

##############################################################################
# QPipelineScene

class QPipelineScene(QInteractiveGraphicsScene):
    """
    QPipelineScene inherits from QInteractiveGraphicsScene to keep track of the
    pipeline scenes, i.e. modules, connections, selection
    
    """

    def __init__(self, parent=None):
        """ QPipelineScene(parent: QWidget) -> QPipelineScene
        Initialize the graphics scene with no shapes
        
        """
        QInteractiveGraphicsScene.__init__(self, parent)
        self.setBackgroundBrush(CurrentTheme.PIPELINE_VIEW_BACKGROUND_BRUSH)
        self.setSceneRect(QtCore.QRectF(-5000, -5000, 10000, 10000))
        self.controller = None
        self.modules = {}
        self.connections = {}
        self.noUpdate = False
        self.installEventFilter(self)
        self.pipeline_tab = None
        self._old_module_ids = set()
        self._old_connection_ids = set()
        self._var_selected_port = None
        self.pipeline = None
        self.read_only_mode = False
        self.current_pipeline = None
        self.current_version = -1

        self.tmp_module_item = None
        self.tmp_input_conn = None
        self.tmp_output_conn = None

#        menu = QtGui.QMenu()
#        self._create_abstraction = QtGui.QAction("Create abstraction", self)
#        menu.addAction(self._create_abstraction)
#        self._context_menu = menu
#        self.connect(self._create_abstraction,
#                     QtCore.SIGNAL("triggered()"),
#                     self.create_abstraction)

    def addModule(self, module, moduleBrush=None):
        """ addModule(module: Module, moduleBrush: QBrush) -> QGraphicsModuleItem
        Add a module to the scene
        
        """
        moduleItem = QGraphicsModuleItem(None)
        if self.controller and self.controller.search:
            moduleQuery = (self.controller.current_version, module)
            matched = self.controller.search.matchModule(*moduleQuery)
            moduleItem.setGhosted(not matched)
        moduleItem.controller = self.controller
        moduleItem.setupModule(module)
        moduleItem.setBreakpoint(module.is_breakpoint)
        if moduleBrush:
            moduleItem.set_custom_brush(moduleBrush)
        self.addItem(moduleItem)
        self.modules[module.id] = moduleItem
        self._old_module_ids.add(module.id)
        # Hide vistrail variable modules
        if module.is_vistrail_var():
            moduleItem.hide()

        return moduleItem

    def addConnection(self, connection, connectionBrush=None):
        """ addConnection(connection: Connection) -> QGraphicsConnectionItem
        Add a connection to the scene
        
        """
        srcModule = self.modules[connection.source.moduleId]
        dstModule = self.modules[connection.destination.moduleId]
        srcPortItem = srcModule.getOutputPortItem(connection.source, True)
        dstPortItem = dstModule.getInputPortItem(connection.destination, True)
        connectionItem = QGraphicsConnectionItem(srcPortItem, dstPortItem,
                                                 srcModule, dstModule,
                                                 connection)
        srcPortItem.connect()
        dstPortItem.connect()
        connectionItem.id = connection.id
        connectionItem.connection = connection
        if connectionBrush:
            connectionItem.set_custom_brush(connectionBrush)
        self.addItem(connectionItem)
        self.connections[connection.id] = connectionItem
        self._old_connection_ids.add(connection.id)
        srcModule.addConnectionItem(connectionItem)
        dstModule.addConnectionItem(connectionItem)
        if srcModule.module.is_vistrail_var():
            connectionItem.hide()
            var_uuid = srcModule.module.get_vistrail_var()
            dstPortItem.addVistrailVar(
                self.controller.get_vistrail_variable_by_uuid(var_uuid))
        return connectionItem

    def selected_subgraph(self):
        """Returns the subgraph containing the selected modules and its
        mutual connections.
        
        """
        items = self.selectedItems()
        modules = [x.id
                   for x in items
                   if type(x) == QGraphicsModuleItem]
        return self.controller.current_pipeline.graph.subgraph(modules)

#     def create_abstraction(self):
#         subgraph = self.selected_subgraph()
#         try:
#             self.controller.create_abstraction(subgraph)
#         except Vistrail.InvalidAbstraction, e:
#             dlg = QtGui.QMessageBox.warning(None,
#                                             "Invalid Abstraction",
#                                             str(e))

#    def contextMenuEvent(self, event):
#        selectedItems = self.selectedItems()
#        if len(selectedItems) == 0:
#            return QInteractiveGraphicsScene.contextMenuEvent(self, event)
#        else:
#            self._context_menu.exec_(event.screenPos())

    def clear(self):
        """ clear() -> None
        Clear the whole scene
        
        """
        self.modules = {}
        self.connections = {}
        self._old_module_ids = set()
        self._old_connection_ids = set()
        self.unselect_all()
        self.clearItems()
        
    def remove_module(self, m_id):
        """remove_module(m_id): None

        Removes module from scene, updating appropriate data structures.

        """
        core_module = self.modules[m_id].module
        if not core_module.has_annotation_with_key('__vistrail_var__'):
            self.removeItem(self.modules[m_id])
        del self.modules[m_id]
        self._old_module_ids.remove(m_id)

    def remove_connection(self, c_id):
        """remove_connection(c_id): None

        Removes connection from scene, updating appropriate data structures.

        """
        # if c_id in self.connections:
        connItem = self.connections[c_id]
        (srcModule, dstModule) = connItem.connectingModules
        srcModule.removeConnectionItem(connItem)
        dstModule.removeConnectionItem(connItem)
        if not srcModule.module.has_annotation_with_key('__vistrail_var__'):
            self.removeItem(self.connections[c_id])
        del self.connections[c_id]
        self._old_connection_ids.remove(c_id)
        

    def recreate_module(self, pipeline, m_id):
        """recreate_module(pipeline, m_id): None

        Recreates a module on the scene."""
        selected = self.modules[m_id].isSelected()

        depending_connections = \
            [c_id for c_id in self.modules[m_id].dependingConnectionItems()]
        # old_depending_connections = self.modules[m_id]._old_connection_ids
        
        #when configuring a python source, maybe connections were deleted
        # but are not in the current pipeline. So we need to check the depending
        # connections of the module just before the configure. 
        for c_id in depending_connections:
            self.remove_connection(c_id)

        self.remove_module(m_id)
        
        self.addModule(pipeline.modules[m_id])
        for c_id in depending_connections:
            # only add back those connections that are in the pipeline
            if c_id in pipeline.connections:
                self.addConnection(pipeline.connections[c_id])
                               
        if selected:
            self.modules[m_id].setSelected(True)
            
    def update_module_functions(self, pipeline, m_id):
        self.modules[m_id].update_function_ports(pipeline.modules[m_id])

    def setupScene(self, pipeline):
        """ setupScene(pipeline: Pipeline) -> None
        Construct the scene to view a pipeline
        
        """
        old_pipeline = self.pipeline
        self.pipeline = pipeline

        if self.noUpdate: return
        if (pipeline is None or 
            (old_pipeline and not old_pipeline.is_valid) or 
            (pipeline and not pipeline.is_valid)):
            # clear things
            self.clear()
        if not pipeline: return 
            
        needReset = len(self.items())==0
        try:
            new_modules = set(pipeline.modules)
            modules_to_be_added = new_modules - self._old_module_ids
            modules_to_be_deleted = self._old_module_ids - new_modules
            common_modules = new_modules.intersection(self._old_module_ids)

            new_connections = set(pipeline.connections)
            connections_to_be_added = new_connections - self._old_connection_ids
            connections_to_be_deleted = self._old_connection_ids - new_connections
            common_connections = new_connections.intersection(self._old_connection_ids)

            # Check if connections to be added require 
            # optional ports in modules to be visible
            for c_id in connections_to_be_added:
                connection = pipeline.connections[c_id]
                smid = connection.source.moduleId
                s = connection.source.spec
                if s and s.optional:
                    smm = pipeline.modules[smid]
                    smm.portVisible.add((PortEndPoint.Source,s.name))
                dmid = connection.destination.moduleId   
                d = connection.destination.spec
                if d and d.optional:
                    dmm = pipeline.modules[dmid]
                    dmm.portVisible.add((PortEndPoint.Destination,d.name))

            # remove old connection shapes
            for c_id in connections_to_be_deleted:
                self.remove_connection(c_id)
            # remove old module shapes
            for m_id in modules_to_be_deleted:
                self.remove_module(m_id)

            selected_modules = []
            # create new module shapes
            for m_id in modules_to_be_added:
                self.addModule(pipeline.modules[m_id])
                if self.modules[m_id].isSelected():
                    selected_modules.append(m_id)

            moved = set()
            # Update common modules
            for m_id in common_modules:
                tm_item = self.modules[m_id]
                tm = tm_item.module
                nm = pipeline.modules[m_id]
                if tm_item.moduleHasChanged(nm):
                    self.recreate_module(pipeline, m_id)
                elif tm_item.moduleFunctionsHaveChanged(nm):
                    tm_item.update_function_ports(pipeline.modules[m_id])
                if tm_item.isSelected():
                    selected_modules.append(m_id)
                if self.controller and self.controller.search:
                    moduleQuery = (self.controller.current_version, nm)
                    matched = \
                        self.controller.search.matchModule(*moduleQuery)
                    tm_item.setGhosted(not matched)
                else:
                    tm_item.setGhosted(False)
                tm_item.setBreakpoint(nm.is_breakpoint)

            # create new connection shapes
            for c_id in connections_to_be_added:
                self.addConnection(pipeline.connections[c_id])

            # Update common connections
            for c_id in common_connections:
                connection = pipeline.connections[c_id]
                pip_c = self.connections[c_id]
                pip_c.connectingModules = (self.modules[connection.source.moduleId],
                                           self.modules[connection.destination.moduleId])
                (srcModule, dstModule) = pip_c.connectingModules

            self._old_module_ids = new_modules
            self._old_connection_ids = new_connections
            self.unselect_all()
            self.reset_module_colors()
            for m_id in selected_modules:
                self.modules[m_id].setSelected(True)
        except ModuleRegistryException, e:
            import traceback
            traceback.print_exc()
            views = self.views()
            assert len(views) > 0
            debug.critical("Missing package/module",
                ("Package '%s' is missing (or module '%s' is not present " +
                "in that package)") % (e._identifier, e._name))
            self.clear()
            self.controller.change_selected_version(0)

        if needReset and len(self.items())>0:
            self.fitToAllViews()

    def findModuleUnder(self, pos):
        """ findModuleUnder(pos: QPoint) -> QGraphicsItem
        Search all items under pos and return the top-most module item if any
        
        """
        for item in self.items(pos):
            if type(item)==QGraphicsModuleItem:
                return item
        return None

    def findModulesNear(self, pos, where_mult):
        rect = QtCore.QRectF(pos.x()-50+25*where_mult, 
                             (pos.y()-50) + 50*where_mult,
                             100, 100)
        ### code to display target rectangle
        #
        # if where_mult < 0:
        #     if not hasattr(self, 'tmp_rect'):
        #         self.tmp_rect = QtGui.QGraphicsRectItem(rect)
        #         self.tmp_rect.setPen(QtGui.QColor("red"))
        #         self.addItem(self.tmp_rect)
        #     else:
        #         self.tmp_rect.setRect(rect)
        # else:
        #     if not hasattr(self, 'tmp_rect2'):
        #         self.tmp_rect2 = QtGui.QGraphicsRectItem(rect)
        #         self.tmp_rect2.setPen(QtGui.QColor("red"))
        #         self.addItem(self.tmp_rect2)
        #     else:
        #         self.tmp_rect2.setRect(rect)
            
        closest_item = None
        min_dis = None
        for item in self.items(rect):
            if isinstance(item, QGraphicsModuleItem) and item.isVisible():
                vector = item.scenePos() - pos
                dis = vector.x() * vector.x() + vector.y() * vector.y()
                if min_dis is None or dis < min_dis:
                    min_dis = dis
                    closest_item = item
        return closest_item

    def findPortsNear(self, pos, where_mult):
        width = self.tmp_module_item.paddedRect.width() + 50
        rect = QtCore.QRectF(pos.x()-width/2+25*where_mult,
                             pos.y()-50 + 50*where_mult,
                             width, 100)
        ### code to display target rectangle
        #
        # rect = QtCore.QRectF(pos.x()-50+25*where_mult, 
        #                      (pos.y()-50) + 50*where_mult,
        #                      100, 100)
        # if where_mult < 0:
        #     if not hasattr(self, 'tmp_rect'):
        #         self.tmp_rect = QtGui.QGraphicsRectItem(rect)
        #         self.tmp_rect.setPen(QtGui.QColor("red"))
        #         self.addItem(self.tmp_rect)
        #     else:
        #         self.tmp_rect.setRect(rect)
        # else:
        #     if not hasattr(self, 'tmp_rect2'):
        #         self.tmp_rect2 = QtGui.QGraphicsRectItem(rect)
        #         self.tmp_rect2.setPen(QtGui.QColor("red"))
        #         self.addItem(self.tmp_rect2)
        #     else:
        #         self.tmp_rect2.setRect(rect)

        # if not hasattr(self, 'tmp_rect'):
        #     self.tmp_rect = QtGui.QGraphicsRectItem(rect)
        #     self.tmp_rect.setPen(QtGui.QColor("red"))
        #     self.addItem(self.tmp_rect)
        # else:
        #     self.tmp_rect.setRect(rect)
        near_ports = []
        for item in self.items(rect):
            if isinstance(item, QAbstractGraphicsPortItem) and item.isVisible():
                near_ports.append(item)
        return near_ports

    def findPortMatch(self, output_ports, input_ports, x_trans=0, 
                      fixed_out_pos=None, fixed_in_pos=None):
        """findPortMatch(output_ports:  list(QAbstractGraphicsPortItem),
                         input_ports:   list(QAbstractGraphicsPortItem),
                         x_trans:       int,
                         fixed_out_pos: QPointF | None,
                         fixed_in_pos:  QPointF | None,
                         ) -> tuple(QAbstractGraphicsPortItem, 
                                    QAbstractGraphicsPortItem)
        findPortMatch returns a port from output_ports and a port from
        input_ports where the ports are compatible and the distance
        between these ports is minimal with respect to compatible
        ports
        """

        reg = get_module_registry()
        result = (None, None)
        min_dis = None
        for o_item in output_ports:
            for i_item in input_ports:
                if reg.ports_can_connect(o_item.port, i_item.port):
                    if fixed_out_pos is not None:
                        out_pos = fixed_out_pos
                    else:
                        out_pos = o_item.getPosition()
                    if fixed_in_pos is not None:
                        in_pos = fixed_in_pos
                    else:
                        in_pos = i_item.getPosition()
                    vector = (out_pos - in_pos)
                    dis = (vector.x()-x_trans)*(vector.x()-x_trans) + \
                        vector.y()*vector.y()
                    if result[0] is None or dis < min_dis:
                        min_dis = dis
                        result = (o_item, i_item)
        return result

    def updateTmpConnection(self, pos, tmp_connection_item, tmp_module_ports, 
                            where_mult, order_f):
        near_ports = self.findPortsNear(pos, where_mult)
        if len(near_ports) > 0:
            (src_item, dst_item) = \
                self.findPortMatch(*order_f([near_ports,tmp_module_ports]),
                                    x_trans=-50)
            if src_item is not None:
                if tmp_connection_item is None:
                    tmp_connection_item = QGraphicsTmpConnItem(dst_item, 1000)
                    self.addItem(tmp_connection_item)
                # We are assuming the first view is the real pipeline view
                v = self.views()[0]
                tmp_connection_item.setStartPort(dst_item)
                tmp_connection_item.setSnapPort(src_item)
                tooltip = "%s %s\n  -> %s %s" % (src_item.port.name, 
                                              src_item.port.short_sigstring,
                                              dst_item.port.name, 
                                              dst_item.port.short_sigstring)
                QtGui.QToolTip.showText(v.mapToGlobal(
                        v.mapFromScene((dst_item.getPosition() + 
                                        src_item.getPosition())/2.0)),
                                        tooltip)
                tmp_connection_item.show()
                return tmp_connection_item

        if tmp_connection_item is not None:
            tmp_connection_item.hide()
            QtGui.QToolTip.hideText()
        return tmp_connection_item
            
    def updateTmpInputConnection(self, pos):
        self.tmp_input_conn = \
            self.updateTmpConnection(pos, self.tmp_input_conn, 
                                     self.tmp_module_item.inputPorts.values(), 
                                     -1, lambda x: x)
            
    def updateTmpOutputConnection(self, pos):
        self.tmp_output_conn = \
            self.updateTmpConnection(pos, self.tmp_output_conn, 
                                     self.tmp_module_item.outputPorts.values(), 
                                     1, reversed)

    def dragEnterEvent(self, event):
        """ dragEnterEvent(event: QDragEnterEvent) -> None
        Set to accept drops from the module palette
        
        """
        if (self.controller and
            (type(event.source())==QModuleTreeWidget or
             type(event.source())==QDragVariableLabel)):
            data = event.mimeData()
            if not self.read_only_mode:
                if hasattr(data, 'items'):
                    if get_vistrails_configuration().check('autoConnect'):
                        self.tmp_module_item.setPos(event.scenePos())
                        self.updateTmpInputConnection(event.scenePos())
                        self.updateTmpOutputConnection(event.scenePos())
                    event.accept()
                    return
                elif hasattr(data, 'variableData'):
                    event.accept()
                    return
        # Ignore if not accepted and returned by this point
        event.ignore()
        
    def dragMoveEvent(self, event):
        """ dragMoveEvent(event: QDragMoveEvent) -> None
        Set to accept drag move event from the module palette
        
        """
        if (self.controller and
            (type(event.source())==QModuleTreeWidget or
             type(event.source())==QDragVariableLabel)):
            data = event.mimeData()
            if hasattr(data, 'items') and not self.read_only_mode:
                if get_vistrails_configuration().check('autoConnect'):
                    self.tmp_module_item.setPos(event.scenePos())
                    self.updateTmpInputConnection(event.scenePos())
                    self.updateTmpOutputConnection(event.scenePos())
                event.accept()
                return
            elif hasattr(data, 'variableData'):
                # Find nearest suitable port
                snapModule = self.findModuleUnder(event.scenePos())
                nearest_port = None
                if snapModule is not None:
                    tmp_port = QAbstractGraphicsPortItem(None, 0, 0)
                    tmp_port.port = data.variableData[0]
                    (_, nearest_port) = \
                        self.findPortMatch([tmp_port], \
                                               snapModule.inputPorts.values(), \
                                               fixed_out_pos=event.scenePos())
                    del tmp_port
                # Unhighlight previous nearest port
                if self._var_selected_port is not None:
                    self._var_selected_port.setSelected(False)
                self._var_selected_port = nearest_port
                # Highlight new nearest port
                if nearest_port is not None:
                    nearest_port.setSelected(True)
                    QtGui.QToolTip.showText(event.screenPos(), nearest_port.toolTip())
                    event.accept()
                    return
                else:
                    QtGui.QToolTip.hideText()
        # Ignore if not accepted and returned by this point
        if not systemType in ['Darwin']:
            # Workaround: On a Mac, dropEvent isn't called if dragMoveEvent is ignored
            event.ignore()

    def dragLeaveEvent(self, event):
        if (self.controller and type(event.source())==QModuleTreeWidget):
            if self.tmp_output_conn:
                self.tmp_output_conn.disconnect(True)
                self.removeItem(self.tmp_output_conn)
                self.tmp_output_conn = None
            if self.tmp_input_conn:
                self.tmp_input_conn.disconnect(True)
                self.removeItem(self.tmp_input_conn)
                self.tmp_input_conn = None
        elif type(event.source()) == QDragVariableLabel:
            data = event.mimeData()
            if hasattr(data, 'variableData'):
                if self._var_selected_port is not None:
                    self._var_selected_port.setPen(CurrentTheme.PORT_PEN)
                    self._var_selected_port = None
                event.accept()

    def unselect_all(self):
        self.clearSelection()
        if self.pipeline_tab:
            self.pipeline_tab.moduleSelected(-1)

    def createConnectionFromTmp(self, tmp_connection_item, module, 
                                start_is_src=False):
        if start_is_src:
            src_port_item = tmp_connection_item.startPortItem
            dst_port_item = tmp_connection_item.snapPortItem
        else:
            src_port_item = tmp_connection_item.snapPortItem
            dst_port_item = tmp_connection_item.startPortItem
        
        if src_port_item.parentItem().id < 0 or start_is_src:
            src_module_id = module.id
            dst_module_id = dst_port_item.parentItem().id
        else:
            src_module_id = src_port_item.parentItem().id
            dst_module_id = module.id
        
        conn = self.controller.add_connection(src_module_id,
                                              src_port_item.port,
                                              dst_module_id,
                                              dst_port_item.port)
        self.addConnection(conn)

    def addConnectionFromTmp(self, tmp_connection_item, module, start_is_src):
        self.createConnectionFromTmp(tmp_connection_item, module, start_is_src)
        self.reset_module_colors()
        self._old_connection_ids = \
            set(self.controller.current_pipeline.connections)
        self._old_module_ids = set(self.controller.current_pipeline.modules)

    def add_module_event(self, event, data):
        """Adds a new module from a drop event"""
        item = data.items[0]
        self.controller.reset_pipeline_view = False
        self.noUpdate = True
        internal_version = -1L
        reg = get_module_registry()
        if reg.is_abstraction(item.descriptor):
            internal_version = item.descriptor.module.internal_version
        adder = self.controller.add_module_from_descriptor
        module = adder(item.descriptor, 
                       event.scenePos().x(),
                       -event.scenePos().y(),
                       internal_version)
        self.reset_module_colors()
        graphics_item = self.addModule(module)
        graphics_item.update()

        if get_vistrails_configuration().check('autoConnect'):
            if self.tmp_output_conn is not None:
                if self.tmp_output_conn.isVisible():
                    self.createConnectionFromTmp(self.tmp_output_conn, module)
                self.tmp_output_conn.disconnect()
                self.removeItem(self.tmp_output_conn)
                self.tmp_output_conn = None

            if self.tmp_input_conn is not None:
                if self.tmp_input_conn.isVisible():
                    self.createConnectionFromTmp(self.tmp_input_conn, module)
                self.tmp_input_conn.disconnect()
                self.removeItem(self.tmp_input_conn)
                self.tmp_input_conn = None
        
        self.unselect_all()
        # Change selection
        graphics_item.setSelected(True)

        # controller changed pipeline: update ids
        self._old_connection_ids = \
            set(self.controller.current_pipeline.connections)
        self._old_module_ids = set(self.controller.current_pipeline.modules)

        # We are assuming the first view is the real pipeline view
        self.views()[0].setFocus()

        self.noUpdate = False

    def add_tmp_module(self, desc):
        self.noUpdate = True
        self.tmp_module_item = QGraphicsModuleItem(None)
        module = Module(id=-1,
                        name=desc.name,
                        package=desc.identifier,
                        location=Location(id=-1,x=0.0,y=0.0),
                        namespace=desc.namespace,
                        )
        module.is_valid = True
        self.tmp_module_item.setupModule(module)
        self.addItem(self.tmp_module_item)
        self.tmp_module_item.hide()
        self.tmp_module_item.update()
        self.noUpdate = False
        
        return self.tmp_module_item

    def delete_tmp_module(self):
        if self.tmp_module_item is not None:
            self.removeItem(self.tmp_module_item)
            self.tmp_module_item = None

    def dropEvent(self, event):
        """ dropEvent(event: QDragMoveEvent) -> None
        Accept drop event to add a new module
        
        """
        if (self.controller and
            (type(event.source())==QModuleTreeWidget or
             type(event.source())==QDragVariableLabel)):
            data = event.mimeData()
            if hasattr(data, 'items') and not self.read_only_mode:
                assert len(data.items) == 1
                if self.controller.current_version==-1:
                    self.controller.change_selected_version(0)
                self.add_module_event(event, data)
                event.accept()
                return
            elif hasattr(data, 'variableData'):
                if self._var_selected_port is not None:
                    # Unhighlight selected port and get var data
                    self._var_selected_port.setSelected(False)
                    output_portspec = data.variableData[0]
                    var_uuid = data.variableData[1]
                    var_name = data.variableData[2]
                    descriptor = output_portspec.descriptors()[0]
                    input_module = self._var_selected_port.parentItem().module
                    #input_portspec = self._var_selected_port.port
                    input_port = self._var_selected_port.port.name
                    m_pos_x = event.scenePos().x()
                    m_pos_y = -event.scenePos().y()
                    
                    (new_conn, new_module) = \
                        self.controller.connect_vistrail_var(descriptor,
                                                             var_uuid,
                                                             input_module,
                                                             input_port,
                                                             m_pos_x, 
                                                             m_pos_y)
                    if new_module is not None:
                        self.addModule(new_module)
                    if new_conn is not None:
                        self.addConnection(new_conn)
                    else:
                        msg = 'Vistrail Variable "%s" is already connected' \
                            ' to this port.' % var_name
                        QtGui.QMessageBox.information(None, 
                                                      "Already Connected",
                                                      msg)
                    event.accept()
                    return
        # Ignore if not accepted and returned by this point
        event.ignore()

    def delete_selected_items(self):
        selectedItems = self.selectedItems()
        if len(selectedItems)>0:
            modules = []
            module_ids = []
            connection_ids = []
            for it in selectedItems:
                if isinstance(it, QGraphicsModuleItem):
                    modules.append(it)
                    module_ids.append(it.id)
                elif isinstance(it, QGraphicsConnectionItem):
                    connection_ids.append(it.id)
            if len(modules)>0:
                self.noUpdate = True
                dep_connection_ids = set()
                for m in modules:
                    dep_connection_ids.update(
                        m.dependingConnectionItems().iterkeys())
                # remove_connection updates the dependency list on the
                # other side of connections, cannot use removeItem
                for c_id in dep_connection_ids:
                    self.remove_connection(c_id)
                for m_id in module_ids:
                    self.remove_module(m_id)
                self.controller.delete_module_list(module_ids)
                self.updateSceneBoundingRect()
                self.reset_module_colors()
                self.update()
                self.noUpdate = False
                # Notify that no module is selected
                self.emit(QtCore.SIGNAL('moduleSelected'),
                          -1, selectedItems)
                # Current pipeline changed, so we need to change the
                # _old_*_ids. However, remove_module takes care of
                # module ids, and the for loop above takes care of
                # connection ids. So we don't need to call anything.
            else:
                for c_id in connection_ids:
                    self.remove_connection(c_id)
                self.controller.reset_pipeline_view = False
                self.controller.delete_connection_list(connection_ids)
                self.reset_module_colors()
                self.controller.reset_pipeline_view = True
                # Current pipeline changed, so we need to change the
                # _old_connection_ids. However, remove_connection
                # above takes care of connection ids, so we don't need
                # to call anything.        

    def keyPressEvent(self, event):
        """ keyPressEvent(event: QKeyEvent) -> None
        Capture 'Del', 'Backspace' for deleting modules.
        Ctrl+C, Ctrl+V, Ctrl+A for copy, paste and select all
        
        """        
        if (self.controller and
            event.key() in [QtCore.Qt.Key_Backspace, QtCore.Qt.Key_Delete]):
            if not self.read_only_mode:
                self.delete_selected_items()
        else:
            QInteractiveGraphicsScene.keyPressEvent(self, event)
            # super(QPipelineScene, self).keyPressEvent(event)

    def get_selected_module_ids(self):
        module_ids = []
        for item in self.selectedItems():
            if type(item) == QGraphicsModuleItem:
                module_ids.append(item.module.id)
        return module_ids

    def get_selected_item_ids(self, dangling=False):
        """get_selected_item_ids( self, dangling: bool) -> 
             (module_ids : list, connection_ids : list)
           returns the list of selected modules and the connections
           between them.  If dangling is true, it includes connections
           for which only one end point is selected, otherwise it only
           includes connectiosn where both end points are selected

        """
        selectedItems = self.selectedItems()
        if len(selectedItems) <= 0:
            return None
        
        connection_ids = {}
        module_ids = {}
        for item in selectedItems:
            if type(item)==QGraphicsModuleItem:
                module_ids[item.module.id] = 1
        for item in selectedItems:
            if type(item)==QGraphicsModuleItem:
                for connItem in item.dependingConnectionItems().itervalues():
                    conn = connItem.connection
                    if not conn.id in connection_ids:
                        source_exists = conn.sourceId in module_ids
                        dest_exists = conn.destinationId in module_ids
                        if source_exists and dest_exists:
                            connection_ids[conn.id] = 1
                        elif dangling and (source_exists or dest_exists):
                            connection_ids[conn.id] = 1
        return (module_ids.keys(), connection_ids.keys())

    def group(self):
        items = self.get_selected_item_ids(True)
        if items is not None:
            # self.clear()
            self.controller.create_group(items[0], items[1])
            self.setupScene(self.controller.current_pipeline)

    def ungroup(self):
        items = self.get_selected_item_ids(True)
        if items is not None:
            # self.clear()
            self.controller.ungroup_set(items[0])
            self.setupScene(self.controller.current_pipeline)
        
    def layout(self):
        if len(self.items()) <= 0:
            return

        def get_visible_ports(port_list, visible_ports):
            output_list = []
            visible_list = []
            for p in port_list:
                if not p.optional:
                    output_list.append(p)
                elif p.name in visible_ports:
                    visible_list.append(p)
            output_list.extend(visible_list)
            return output_list
        
        module_ids = self.get_selected_module_ids()
        if len(module_ids) == 0:
            self.selectAll()
            module_ids = self.modules

        wf = LayoutPipeline()
        wf_module_map = {}
        wf_iport_map = {}
        wf_oport_map = {}

        center = [0.0, 0.0]
        # print "module_ids:", module_ids
            
        for module_id in module_ids:
            module_item = self.modules[module_id]
            module = module_item.module

            center[0] += module_item.scenePos().x()
            center[1] += module_item.scenePos().y()
            m = wf.createModule(module_id, 
                                module.name,
                                len(module_item.inputPorts),
                                len(module_item.outputPorts))
            m._module_item = module_item
            wf_module_map[module_id] = m

            input_ports = get_visible_ports(module.destinationPorts(), 
                                            module.visible_input_ports)
            output_ports = get_visible_ports(module.sourcePorts(),
                                             module.visible_output_ports)
            for i, p in enumerate(input_ports):
                if module_id not in wf_iport_map:
                    wf_iport_map[module_id] = {}
                wf_iport_map[module_id][p.name] = m.input_ports[i]
            for i, p in enumerate(output_ports):
                if module_id not in wf_oport_map:
                    wf_oport_map[module_id] = {}
                wf_oport_map[module_id][p.name] = m.output_ports[i]

        for conn_item in self.connections.itervalues():
            c = conn_item.connection
            if c.sourceId in module_ids and c.destinationId in module_ids:
                src = wf_oport_map[c.sourceId][c.source.name]
                dst = wf_iport_map[c.destinationId][c.destination.name]
                wf.createConnection(src.module, src.index, 
                                    dst.module, dst.index)
        
        def get_module_size(m):
            rect = m._module_item.boundingRect()
            return (rect.width(), rect.height())
        
        layout = WorkflowLayout(wf, get_module_size, 
                                CurrentTheme.MODULE_PORT_MARGIN, 
                                (CurrentTheme.PORT_WIDTH, 
                                 CurrentTheme.PORT_HEIGHT), 
                                CurrentTheme.MODULE_PORT_SPACE)
        layout.compute_module_sizes()
        layout.assign_modules_to_layers()
        layout.assign_module_permutation_to_each_layer()
        layer_x_separation = layer_y_separation = 50
        layout.compute_layout(layer_x_separation, layer_y_separation)

        move_list = []
        center[0] /= float(len(module_ids))
        center[1] /= float(len(module_ids))
        center_out = [0.0, 0.0]
        for module in wf.modules:
            center_out[0] += module.layout_pos.x
            center_out[1] += module.layout_pos.y
        center_out[0] /= float(len(module_ids))
        center_out[1] /= float(len(module_ids))
        self.handlePositionChanges = False
        try:
            for module in wf.modules:
                m_item = self.modules[module.shortname]
                m_item.setPos(
                    module.layout_pos.x - center_out[0] + center[0],
                    module.layout_pos.y - center_out[1] + center[1])

            for conn_item in self.connections.itervalues():
                c = conn_item.connection
                if c.sourceId in module_ids or c.destinationId in module_ids:
                    srcModule = self.modules[c.sourceId]
                    dstModule = self.modules[c.destinationId]
                    srcPortItem = srcModule.getOutputPortItem(c.source)
                    dstPortItem = dstModule.getInputPortItem(c.destination)
                    conn_item.prepareGeometryChange()
                    conn_item.setupConnection(srcPortItem.getPosition(),
                                              dstPortItem.getPosition())
        finally:
            self.handlePositionChanges = True
        # trigger the moves to be persisted
        self.controller.flush_delayed_actions()
        self.setupScene(self.controller.current_pipeline)

    def makeAbstraction(self):
        items = self.get_selected_item_ids(True)
        if items is not None:
            # self.clear()
            self.controller.create_abstraction_with_prompt(items[0], items[1])
            self.setupScene(self.controller.current_pipeline)

    def convertToAbstraction(self):
        items = self.get_selected_item_ids(False)
        if items is not None:
            # self.clear()
            self.controller.create_abstractions_from_groups(items[0])
            self.setupScene(self.controller.current_pipeline)

    def importAbstraction(self):
        items = self.get_selected_item_ids(False)
        if items is not None:
            self.controller.import_abstractions(items[0])

    def exportAbstraction(self):
        items = self.get_selected_item_ids(False)
        if items is not None:
            self.controller.export_abstractions(items[0])

    def copySelection(self):
        """ copySelection() -> None
        Copy the current selected modules into clipboard
        
        """
        items = self.get_selected_item_ids(False)
        if items is not None:
            cb = QtGui.QApplication.clipboard()
            text = self.controller.copy_modules_and_connections(items[0],items[1])
            cb.setText(text)
            
    def pasteFromClipboard(self, center):
        """ pasteFromClipboard(center: (float, float)) -> None
        Paste modules/connections from the clipboard into this pipeline view
        
        """
        if self.controller and not self.read_only_mode:
            if self.controller.current_version == -1:
                self.controller.change_selected_version(0)
            cb = QtGui.QApplication.clipboard()        
            text = str(cb.text().toAscii())
            if text=='' or not text.startswith("<workflow"): return
            ids = self.controller.paste_modules_and_connections(text, center)
            self.setupScene(self.controller.current_pipeline)
            self.reset_module_colors()
            if len(ids) > 0:
                self.unselect_all()
            for moduleId in ids:
                self.modules[moduleId].setSelected(True)
            
    def event(self, e):
        """ event(e: QEvent) -> None        
        Process the set module color events
        
        """
        if e.type()==QModuleStatusEvent.TYPE:
            if e.moduleId>=0:
                item = self.modules.get(e.moduleId, None)
                if not item:
                    return True
                item.setToolTip(e.toolTip)
                item.errorTrace = e.errorTrace
                statusMap =  {
                    0: CurrentTheme.SUCCESS_MODULE_BRUSH,
                    1: CurrentTheme.ERROR_MODULE_BRUSH,
                    2: CurrentTheme.NOT_EXECUTED_MODULE_BRUSH,
                    3: CurrentTheme.ACTIVE_MODULE_BRUSH,
                    4: CurrentTheme.COMPUTING_MODULE_BRUSH,
                    6: CurrentTheme.PERSISTENT_MODULE_BRUSH,
                    7: CurrentTheme.SUSPENDED_MODULE_BRUSH,
                    }
                item.setProgress(e.progress)
                if item.statusBrush is not None and e.status == 3:
                    # do not update, already in cache
                    pass
                elif e.status in statusMap:
                    item.statusBrush = statusMap[e.status]
                else:
                    item.statusBrush = None
                item._needs_state_updated = True
                item.update()
            return True
        return QInteractiveGraphicsScene.event(self, e)

    def selectAll(self):
        """ selectAll() -> None
        Select all module items in the scene
        
        """
        for item in self.items():
            if isinstance(item, QGraphicsModuleItem) or \
                    isinstance(item, QGraphicsConnectionItem):
                item.setSelected(True)

    def open_configure_window(self, id):
        """ open_configure_window(int) -> None
        Open the modal configuration window for module with given id
        """
        from vistrails.gui.vistrails_window import _app
        _app.configure_module()
            
    def perform_configure_done_actions(self, module_id):
        if self.controller:
            self.reset_module_colors()
            self.flushMoveActions()
            self.recreate_module(self.controller.current_pipeline, module_id)
             
    def open_documentation_window(self, id):
        """ open_documentation_window(int) -> None
        Opens the modal module documentation window for module with given id
        """
        from vistrails.gui.vistrails_window import _app
        _app.show_documentation()

    def toggle_breakpoint(self, id):
        """ toggle_breakpoint(int) -> None
        Toggles the breakpoint attribute for the module with given id
        """
        if self.controller:
            module = self.controller.current_pipeline.modules[id]
            module.toggle_breakpoint()
            self.recreate_module(self.controller.current_pipeline, id)

    def toggle_watched(self, id):
        if self.controller:
            module = self.controller.current_pipeline.modules[id]
            module.toggle_watched()

    def print_error(self, id):
        toolTip = str(self.modules[id].toolTip())
        errorTrace = self.modules[id].errorTrace
        if not toolTip and not errorTrace:
            return
        text = toolTip
        if errorTrace and errorTrace.strip() != 'None':
            text += '\n\n' + errorTrace
        class StackPopup(QtGui.QDialog):
            def __init__(self, errorTrace='', parent=None):
                QtGui.QDialog.__init__(self, parent)
                self.resize(700, 400)
                self.setWindowTitle('Module Error')
                layout = QtGui.QVBoxLayout()
                self.setLayout(layout)
                text = QtGui.QTextEdit('')
                text.insertPlainText(errorTrace)
                text.setReadOnly(True)
                text.setLineWrapMode(QtGui.QTextEdit.NoWrap)
                layout.addWidget(text)
                close = QtGui.QPushButton('Close', self)
                close.setFixedWidth(100)
                layout.addWidget(close)
                self.connect(close, QtCore.SIGNAL('clicked()'),
                             self, QtCore.SLOT('close()'))
        sp = StackPopup(text)
        sp.exec_()

    def open_annotations_window(self, id):
        """ open_annotations_window(int) -> None
        Opens the modal annotations window for module with given id
        """
        if self.controller:
            from vistrails.gui.module_info import QModuleInfo
            module_info = QModuleInfo.instance()
            module_info.show_annotations()

    def open_module_label_window(self, id):
        """ open_module_label_window(int) -> None
        Opens the modal module label window for setting module label
        """
        if self.controller:
            module = self.controller.current_pipeline.modules[id]
            if module.has_annotation_with_key('__desc__'):
                currentLabel = module.get_annotation_by_key('__desc__').value.strip()
            else:
                currentLabel = ''
            (text, ok) = QtGui.QInputDialog.getText(None, 'Set Module Label',
                                                    'Enter the module label',
                                                    QtGui.QLineEdit.Normal,
                                                    currentLabel)
            if ok:
                if text.isEmpty():
                    if module.has_annotation_with_key('__desc__'):
                        self.controller.delete_annotation('__desc__', id)
                        self.recreate_module(self.controller.current_pipeline, id)
                else:
                    self.controller.add_annotation(('__desc__', str(text)), id)
                    self.recreate_module(self.controller.current_pipeline, id)

    ##########################################################################
    # Execution reporting API

    def set_module_success(self, moduleId):
        """ set_module_success(moduleId: int) -> None
        Post an event to the scene (self) for updating the module color
        
        """
        QtGui.QApplication.postEvent(self,
                                     QModuleStatusEvent(moduleId, 0, ''))
        QtCore.QCoreApplication.processEvents()

    def set_module_error(self, moduleId, error, errorTrace=None):
        """ set_module_error(moduleId: int, error: str) -> None
        Post an event to the scene (self) for updating the module color
        
        """
        QtGui.QApplication.postEvent(self,
                                     QModuleStatusEvent(moduleId, 1, error,
                                                      errorTrace = errorTrace))
        QtCore.QCoreApplication.processEvents()

    def set_module_not_executed(self, moduleId):
        """ set_module_not_executed(moduleId: int) -> None
        Post an event to the scene (self) for updating the module color
        
        """
        QtGui.QApplication.postEvent(self,
                                     QModuleStatusEvent(moduleId, 2, ''))
        QtCore.QCoreApplication.processEvents()

    def set_module_active(self, moduleId):
        """ set_module_active(moduleId: int) -> None
        Post an event to the scene (self) for updating the module color
        
        """
        QtGui.QApplication.postEvent(self,
                                     QModuleStatusEvent(moduleId, 3, ''))
        QtCore.QCoreApplication.processEvents()

    def set_module_computing(self, moduleId):
        """ set_module_computing(moduleId: int) -> None
        Post an event to the scene (self) for updating the module color
        
        """
        QtGui.QApplication.postEvent(self,
                                     QModuleStatusEvent(moduleId, 4, ''))
        QtCore.QCoreApplication.processEvents()
        
    def set_module_progress(self, moduleId, progress=0.0):
        """ set_module_computing(moduleId: int, progress: float) -> None
        Post an event to the scene (self) for updating the module color
        
        """
        QtGui.QApplication.postEvent(self,
                                     QModuleStatusEvent(moduleId, 5,
                                                        '%d%% Completed' % int(progress*100),
                                                        progress))
        QtCore.QCoreApplication.processEvents()

    def set_module_persistent(self, moduleId):
        QtGui.QApplication.postEvent(self,
                                     QModuleStatusEvent(moduleId, 6, ''))
        QtCore.QCoreApplication.processEvents()

    def set_module_suspended(self, moduleId, error):
        """ set_module_suspended(moduleId: int, error: str) -> None
        Post an event to the scene (self) for updating the module color
        
        """
        msg = error if type(error) == str else error.msg
        text = "Module is suspended, reason: %s" % msg
        QtGui.QApplication.postEvent(self,
                                     QModuleStatusEvent(moduleId, 7, text))
        QtCore.QCoreApplication.processEvents()
        # add to suspended modules dialog
        if type(error) == str:
            return
        from vistrails.gui.job_monitor import QJobView
        jobView = QJobView.instance()
        try:
            result = jobView.add_job(self.controller, error)
            if result:
                jobView.set_visible(True)
        except Exception, e:
            import traceback
            debug.critical("Error Monitoring Job: %s" % str(e), traceback.format_exc())
            
    def reset_module_colors(self):
        for module in self.modules.itervalues():
            module.statusBrush = None
            module._needs_state_updated = True

    def hasMoveActions(self):
        controller = self.controller
        for (mId, item) in self.modules.iteritems():
            module = controller.current_pipeline.modules[mId]
            (dx,dy) = (item.scenePos().x(), -item.scenePos().y())
            if (dx != module.center.x or dy != module.center.y):
                return True
        return False

    def flushMoveActions(self):
        """ flushMoveActions() -> None
        Update all move actions into vistrail
        
        """
        controller = self.controller
        moves = []
        for (mId, item) in self.modules.iteritems():
            module = controller.current_pipeline.modules[mId]
            (dx,dy) = (item.scenePos().x(), -item.scenePos().y())
            if (dx != module.center.x or dy != module.center.y):
                moves.append((mId, dx, dy))
        if len(moves)>0:
            controller.quiet = True
            controller.move_module_list(moves)
            controller.quiet = False
            return True
        return False

    def set_read_only_mode(self, on):
        """set_read_only_mode(on: bool) -> None
        This will prevent user to add/remove modules and connections."""
        self.read_only_mode = on

class QModuleStatusEvent(QtCore.QEvent):
    """
    QModuleStatusEvent is trying to handle thread-safe real-time
    module updates in the scene through post-event
    
    """
    TYPE = QtCore.QEvent.Type(QtCore.QEvent.User)
    def __init__(self, moduleId, status, toolTip, progress=0.0,
                 errorTrace=None):
        """ QModuleStatusEvent(type: int) -> None        
        Initialize the specific event with the module status. Status 0
        for success, 1 for error and 2 for not execute, 3 for active,
        and 4 for computing
        
        """
        QtCore.QEvent.__init__(self, QModuleStatusEvent.TYPE)
        self.moduleId = moduleId
        self.status = status
        self.toolTip = toolTip
        self.progress = progress
        self.errorTrace = errorTrace
            
class QPipelineView(QInteractiveGraphicsView, BaseView):
    """
    QPipelineView inherits from QInteractiveGraphicsView that will
    handle drawing of module, connection shapes and selecting
    mechanism.
    
    """

    def __init__(self, parent=None):
        """ QPipelineView(parent: QWidget) -> QPipelineView
        Initialize the graphics view and its properties
        
        """
        QInteractiveGraphicsView.__init__(self, parent)
        BaseView.__init__(self)
        self.setScene(QPipelineScene(self))
        self.set_title('Pipeline')
        self.controller = None
        self.detachable = True

    def set_default_layout(self):
        from vistrails.gui.module_palette import QModulePalette
        from vistrails.gui.module_info import QModuleInfo
        self.set_palette_layout(
            {QtCore.Qt.LeftDockWidgetArea: QModulePalette,
             QtCore.Qt.RightDockWidgetArea: QModuleInfo,
             })
            
    def set_action_links(self):
        # FIXME execute should be tied to a pipleine_changed signal...
        self.action_links = \
            {'copy': ('module_changed', self.has_selected_modules),
             'paste': ('clipboard_changed', self.clipboard_non_empty),
             'layout': ('pipeline_changed', self.pipeline_non_empty),
             'group': ('module_changed', self.has_selected_modules),
             'ungroup': ('module_changed', self.has_selected_groups),
             'showGroup': ('module_changed', self.has_selected_group),
             'makeAbstraction': ('module_changed', self.has_selected_modules),
             'execute': ('pipeline_changed', self.pipeline_non_empty),
             'configureModule': ('module_changed', self.has_selected_module),
             'documentModule': ('module_changed', self.has_selected_module),
             'makeAbstraction': ('module_changed', self.has_selected_modules),
             'convertToAbstraction': ('module_changed', 
                                      self.has_selected_group),
             'editAbstraction': ('module_changed', self.has_selected_abs),
             'importAbstraction': ('module_changed', self.has_selected_abs),
             'exportAbstraction': ('module_changed', self.has_selected_abs),
             'publishWeb' : ('pipeline_changed', self.check_publish_db),
             'publishPaper' : ('pipeline_changed', self.pipeline_non_empty),
             'controlFlowAssist': ('pipeline_changed', self.pipeline_non_empty),
             'redo': ('version_changed', self.can_redo),
             'undo': ('version_changed', self.can_undo),
             }

    def can_redo(self, versionId):
        return self.controller and self.controller.can_redo()

    def can_undo(self, versionId):
        return self.controller and self.controller.can_undo()
    
    def set_action_defaults(self):
        self.action_defaults.update(
        { 'execute': [('setEnabled', True, self.set_execute_action),
                      ('setIcon', False, CurrentTheme.EXECUTE_PIPELINE_ICON),
                      ('setToolTip', False, 'Execute the current pipeline')],
        })
        
    def set_execute_action(self):
        if self.controller:
            return self.pipeline_non_empty(self.controller.current_pipeline)
        return False
    
    def execute(self):
        # view.checkModuleConfigPanel()
        # reset job view
        from vistrails.gui.job_monitor import QJobView
        jobView = QJobView.instance()
        if jobView.updating_now:
            debug.critical("Execution Aborted: Job Monitor is updating. Please wait a few seconds and try again.")
            return
        jobView.delete_job(self.controller)
        jobView.updating_now = True

<<<<<<< HEAD
        self.controller.execute_current_workflow()
        
        jobView.updating_now = False
        from vistrails.gui.vistrails_window import _app
        _app.notify('execution_updated')
=======
        try:
            self.controller.execute_current_workflow()
        except Exception, e:
            debug.critical(str(e))
        finally:
            jobView.updating_now = False
            from gui.vistrails_window import _app
            _app.notify('execution_updated')
>>>>>>> 3813835f
        
    def publish_to_web(self):
        from vistrails.gui.publishing import QVersionEmbed
        panel = QVersionEmbed.instance()
        panel.switchType('Wiki')
        panel.set_visible(True)
        
    def publish_to_paper(self):
        from vistrails.gui.publishing import QVersionEmbed
        panel = QVersionEmbed.instance()
        panel.switchType('Latex')
        panel.set_visible(True)
        
    def check_publish_db(self, pipeline):
        loc = self.controller.locator
        result = False
        if hasattr(loc,'host'):
            result = True    
        return result and self.pipeline_non_empty(pipeline)
    
    def has_selected_modules(self, module, only_one=False):
        module_ids_len = len(self.scene().get_selected_module_ids())
        #print '  module_ids_len:', module_ids_len
        if only_one and module_ids_len != 1:
            return False
        return module_ids_len > 0

    def has_selected_module(self, module):
        #print 'calling has_selected_module'
        return self.has_selected_modules(module, True)

    def has_selected_groups(self, module, only_one=False):
        module_ids = self.scene().get_selected_module_ids()
        if len(module_ids) <= 0:
            return False
        if only_one and len(module_ids) != 1:
            return False
        for m_id in module_ids:
            if not self.scene().current_pipeline.modules[m_id].is_group():
                return False
        return True

    def has_selected_group(self, module):
        return self.has_selected_groups(True)

    def has_selected_abs(self, module):
        module_ids = self.scene().get_selected_module_ids()
        if len(module_ids) != 1:
            return False
        for m_id in module_ids:
            if not self.scene().current_pipeline.modules[m_id].is_abstraction():
                return False
        return True        

    def clipboard_non_empty(self):
        clipboard = QtGui.QApplication.clipboard()
        clipboard_text = clipboard.text()
        return not clipboard_text.isEmpty() #and \
        #    str(clipboard_text).startswith("<workflow")

    def pipeline_non_empty(self, pipeline):
        return pipeline is not None and len(pipeline.modules) > 0

    def pasteFromClipboard(self):
        center = self.mapToScene(self.width()/2.0, self.height()/2.0)
        self.scene().pasteFromClipboard((center.x(), -center.y()))

    def setQueryEnabled(self, on):
        QInteractiveGraphicsView.setQueryEnabled(self, on)
        if not self.scene().noUpdate and self.scene().controller:
            self.scene().setupScene(self.scene().controller.current_pipeline)
            
    def setReadOnlyMode(self, on):
        self.scene().set_read_only_mode(on)

    def set_title(self, title):
        BaseView.set_title(self, title)
        self.setWindowTitle(title)

    def set_controller(self, controller):
        oldController = self.controller
        if oldController != controller:
            if oldController != None:
                # self.disconnect(oldController,
                #                 QtCore.SIGNAL('versionWasChanged'),
                #                 self.version_changed)
                oldController.current_pipeline_view = None
            self.controller = controller
            self.scene().controller = controller
            # self.connect(controller,
            #              QtCore.SIGNAL('versionWasChanged'),
            #              self.version_changed)
            # self.module_info.set_controller(controller)
            # self.moduleConfig.controller = controller
            # controller.current_pipeline_view = self.scene()

    def set_to_current(self):
        if self.controller.current_pipeline_view is not None:
            self.disconnect(self.controller,
                            QtCore.SIGNAL('versionWasChanged'),
                            self.controller.current_pipeline_view.parent().version_changed)
        self.controller.current_pipeline_view = self.scene()
        self.connect(self.controller,
                     QtCore.SIGNAL('versionWasChanged'),
                     self.version_changed)
        
    def get_long_title(self):
        pip_name = self.controller.get_pipeline_name()
        vt_name = self.controller.name
        self.long_title = "%s from %s"%(pip_name,vt_name)
        return self.long_title
    
    def get_controller(self):
        return self.controller

    def version_changed(self):
        self.scene().setupScene(self.controller.current_pipeline)

    def run_control_flow_assist(self):
        currentScene = self.scene()
        if currentScene.controller:
            selected_items = currentScene.get_selected_item_ids(True)
            if selected_items is None:
                selected_items = ([],[])
            selected_module_ids = selected_items[0]
            selected_connection_ids = selected_items[1]
            if len(selected_module_ids) > 0:
                dialog = QControlFlowAssistDialog(self, selected_module_ids, 
                                                  selected_connection_ids, 
                                                  currentScene)
                dialog.exec_()
            else:
                show_info('No Modules Selected', 
                          'You must select at least one module to use the '
                          'Control Flow Assistant.')
                
    def done_configure(self, mid):
        self.scene().perform_configure_done_actions(mid)

    def paintModuleToPixmap(self, module_item):
        m = self.matrix()
        return module_item.paintToPixmap(m.m11(), m.m22())

################################################################################
# Testing


class TestPipelineView(vistrails.gui.utils.TestVisTrailsGUI):

    def test_quick_change_version_with_ports(self):
        import vistrails.core.system
        filename = (vistrails.core.system.vistrails_root_directory() + 
                    '/tests/resources/triangle_count.vt')
        view = vistrails.api.open_vistrail_from_file(filename)
        vistrails.api.select_version(-1, view.controller)
        vistrails.api.select_version('count + area', view.controller)
        vistrails.api.select_version('writing to file', view.controller)

    def test_change_version_with_common_connections(self):
        import vistrails.core.system
        filename = (vistrails.core.system.vistrails_root_directory() + 
                    '/tests/resources/terminator.vt')
        view = vistrails.api.open_vistrail_from_file(filename)
        vistrails.api.select_version('Image Slices HW', view.controller)
        vistrails.api.select_version('Combined Rendering HW', view.controller)

    def test_switch_mode(self):
        vistrails.api.switch_to_pipeline_view()
        vistrails.api.switch_to_history_view()
        vistrails.api.switch_to_query_view()
        vistrails.api.switch_to_pipeline_view()
        vistrails.api.switch_to_history_view()
        vistrails.api.switch_to_query_view()

    def test_group(self):
        vistrails.api.new_vistrail()
        m1 = vistrails.api.add_module(0, 0,    'edu.utah.sci.vistrails.basic', 'File', '')
        m2 = vistrails.api.add_module(0, -100, 'edu.utah.sci.vistrails.basic', 'File', '')
        m3 = vistrails.api.add_module(0, -100, 'edu.utah.sci.vistrails.basic', 'File', '')
        r = vistrails.api.get_module_registry()
        src = r.get_port_spec('edu.utah.sci.vistrails.basic', 'File', None,
                              'value_as_string', 'output')
        dst = r.get_port_spec('edu.utah.sci.vistrails.basic', 'File', None,
                              'name', 'input')
#         src = r.module_source_ports(True, 'edu.utah.sci.vistrails.basic', 'File', '')[1]
#         assert src.name == 'value_as_string'
#         dst = r.module_destination_ports(True, 'edu.utah.sci.vistrails.basic', 'File', '')[1]
#         assert dst.name == 'name'
        vistrails.api.add_connection(m1.id, src, m2.id, dst)
        vistrails.api.add_connection(m2.id, src, m3.id, dst)
        vistrails.api.create_group([0, 1, 2], [0, 1])
<|MERGE_RESOLUTION|>--- conflicted
+++ resolved
@@ -3161,22 +3161,14 @@
         jobView.delete_job(self.controller)
         jobView.updating_now = True
 
-<<<<<<< HEAD
-        self.controller.execute_current_workflow()
-        
-        jobView.updating_now = False
-        from vistrails.gui.vistrails_window import _app
-        _app.notify('execution_updated')
-=======
         try:
             self.controller.execute_current_workflow()
         except Exception, e:
             debug.critical(str(e))
         finally:
             jobView.updating_now = False
-            from gui.vistrails_window import _app
+            from vistrails.gui.vistrails_window import _app
             _app.notify('execution_updated')
->>>>>>> 3813835f
         
     def publish_to_web(self):
         from vistrails.gui.publishing import QVersionEmbed
