###############################################################################
##
## Copyright (C) 2014-2016, New York University.
## Copyright (C) 2011-2014, NYU-Poly.
## Copyright (C) 2006-2011, University of Utah.
## All rights reserved.
## Contact: contact@vistrails.org
##
## This file is part of VisTrails.
##
## "Redistribution and use in source and binary forms, with or without
## modification, are permitted provided that the following conditions are met:
##
##  - Redistributions of source code must retain the above copyright notice,
##    this list of conditions and the following disclaimer.
##  - Redistributions in binary form must reproduce the above copyright
##    notice, this list of conditions and the following disclaimer in the
##    documentation and/or other materials provided with the distribution.
##  - Neither the name of the New York University nor the names of its
##    contributors may be used to endorse or promote products derived from
##    this software without specific prior written permission.
##
## THIS SOFTWARE IS PROVIDED BY THE COPYRIGHT HOLDERS AND CONTRIBUTORS "AS IS"
## AND ANY EXPRESS OR IMPLIED WARRANTIES, INCLUDING, BUT NOT LIMITED TO,
## THE IMPLIED WARRANTIES OF MERCHANTABILITY AND FITNESS FOR A PARTICULAR
## PURPOSE ARE DISCLAIMED. IN NO EVENT SHALL THE COPYRIGHT HOLDER OR
## CONTRIBUTORS BE LIABLE FOR ANY DIRECT, INDIRECT, INCIDENTAL, SPECIAL,
## EXEMPLARY, OR CONSEQUENTIAL DAMAGES (INCLUDING, BUT NOT LIMITED TO,
## PROCUREMENT OF SUBSTITUTE GOODS OR SERVICES; LOSS OF USE, DATA, OR PROFITS;
## OR BUSINESS INTERRUPTION) HOWEVER CAUSED AND ON ANY THEORY OF LIABILITY,
## WHETHER IN CONTRACT, STRICT LIABILITY, OR TORT (INCLUDING NEGLIGENCE OR
## OTHERWISE) ARISING IN ANY WAY OUT OF THE USE OF THIS SOFTWARE, EVEN IF
## ADVISED OF THE POSSIBILITY OF SUCH DAMAGE."
##
###############################################################################
""" This is a QGraphicsView for pipeline view, it also holds different
types of graphics items that are only available in the pipeline
view. It only handles GUI-related actions, the rest of the
functionalities are implemented at somewhere else,
e.g. core.vistrails

QGraphicsConnectionItem
QGraphicsPortItem
QGraphicsConfigureItem
QGraphicsModuleItem
QPipelineScene
QPipelineView
"""


from PyQt5 import QtCore, QtGui, QtWidgets

from vistrails.core.configuration import get_vistrails_configuration
from vistrails.core import debug
from vistrails.core.data_structures.graph import GraphContainsCycles
from vistrails.core.db.action import create_action
from vistrails.core.system import systemType
from vistrails.core.modules.module_registry import get_module_registry, \
    ModuleRegistryException, MissingPackage
from vistrails.core.system import get_vistrails_basic_pkg_id
from vistrails.core.vistrail.location import Location
from vistrails.core.vistrail.module import Module
from vistrails.core.vistrail.module_function import ModuleFunction
from vistrails.core.vistrail.module_param import ModuleParam
from vistrails.core.vistrail.port import PortEndPoint
from vistrails.core.vistrail.port_spec import PortSpec
from vistrails.core.interpreter.base import AbortExecution
from vistrails.core.interpreter.default import get_default_interpreter
from vistrails.core.utils import VistrailsDeprecation
from vistrails.gui.base_view import BaseView
from vistrails.gui.controlflow_assist import QControlFlowAssistDialog
from vistrails.gui.graphics_view import (QInteractiveGraphicsScene,
                               QInteractiveGraphicsView,
                               QGraphicsItemInterface)
from vistrails.gui.module_info import QModuleInfo
from vistrails.gui.module_palette import QModuleTreeWidget
from vistrails.gui.modules.utils import get_widget_class
from vistrails.gui.ports_pane import Parameter
from vistrails.gui.theme import CurrentTheme
from vistrails.gui.utils import getBuilderWindow
from vistrails.gui.variable_dropbox import QDragVariableLabel

import copy
import math
import operator
import string
import warnings

import vistrails.api
import vistrails.gui.utils

##############################################################################
# 2008-06-24 cscheid
#
#   - Profiling has shown that calling setPen and setBrush takes a longer
#   time than we expected. Watch out for that in the future.

##############################################################################
# QAbstractGraphicsPortItem

class QAbstractGraphicsPortItem(QtWidgets.QAbstractGraphicsShapeItem):
    """
    QAbstractGraphicsPortItem represents a port shape drawing on top
    (a child) of QGraphicsModuleItem, it must be implemented by a
    specific qgraphicsitem type.
    
    """
    def __init__(self, port, x, y, ghosted=False, parent=None):
        """ QAbstractGraphicsPortItem(port: PortSpec,
                                      x: float,
                                      y: float,
                                      ghosted: bool,
                                      parent: QGraphicsItem)
                                      -> QAbstractGraphicsPortItem
        Create the shape, initialize its pen and brush accordingly
        
        """
        # local lookups are faster than global lookups..
        self._rect = CurrentTheme.PORT_RECT.translated(x,y)
        QtWidgets.QAbstractGraphicsShapeItem.__init__(self, parent)
        self.setZValue(1)
        self.setFlags(QtWidgets.QGraphicsItem.ItemIsSelectable)
        self.controller = None
        self.port = port
        self.dragging = False
        self.tmp_connection_item = None

        self.vistrail_vars = {}
        self.removeVarActions = []

        if port is not None:
            self._min_conns = port.min_conns
            self._max_conns = port.max_conns
            self.optional = port.optional
        else:
            self._min_conns = 0
            self._max_conns = -1
            self.optional = False
        self._connected = 0
        self._selected = False
        self.ghosted = ghosted
        self.invalid = False
        self.setPainterState()

        self.updateToolTip()
        self.updateActions()

    def getRect(self):
        return self._rect

    def boundingRect(self):
        return self._boundingRect

    def computeBoundingRect(self):
        halfpw = self.pen().widthF() / 2
        self._boundingRect = self.getRect().adjusted(-halfpw, -halfpw, 
                                                      halfpw, halfpw)

    def getPosition(self):
        return self.sceneBoundingRect().center()

    def setPainterState(self):
        if self._selected:
            self._pen_color = CurrentTheme.PORT_PEN_COLOR_SELECTED
        elif self.ghosted:
            self._pen_color = CurrentTheme.PORT_PEN_COLOR_GHOSTED
            # self.setPen(CurrentTheme.GHOSTED_PORT_PEN)
            self.setBrush(CurrentTheme.GHOSTED_PORT_BRUSH)
        elif self.invalid:
            self._pen_color = CurrentTheme.PORT_PEN_COLOR_INVALID
            # self.setPen(CurrentTheme.INVALID_PORT_PEN)
            self.setBrush(CurrentTheme.INVALID_PORT_BRUSH)
        elif self._max_conns >= 0 and self._connected >= self._max_conns:
            self._pen_color = CurrentTheme.PORT_PEN_COLOR_FULL
            self.setBrush(CurrentTheme.PORT_BRUSH)
        else:
            self._pen_color = CurrentTheme.PORT_PEN_COLOR_NORMAL
            # self.setPen(CurrentTheme.PORT_PEN)
            self.setBrush(CurrentTheme.PORT_BRUSH)
        if self.brush() == CurrentTheme.PORT_BRUSH:
            if self._connected > 0:
                self.setBrush(CurrentTheme.PORT_CONNECTED_BRUSH)
            elif self._connected < self._min_conns:
                self.setBrush(CurrentTheme.PORT_MANDATORY_BRUSH)
        if self._selected:
            self._pen_width = CurrentTheme.PORT_PEN_WIDTH_SELECTED
        elif self._min_conns > 0 and self._connected < self._min_conns:
            self._pen_width = CurrentTheme.PORT_PEN_WIDTH_MANDATORY
        else:
            self._pen_width = CurrentTheme.PORT_PEN_WIDTH_NORMAL
        self.setPen(CurrentTheme.PORT_PENS[(self._pen_color, 
                                            self._pen_width)])
        self.computeBoundingRect()

    def setGhosted(self, ghosted):
        """ setGhosted(ghosted: True) -> None
        Set this link to be ghosted or not
        
        """
        if self.ghosted != ghosted:
            self.ghosted = ghosted
            self.setPainterState()

    def setInvalid(self, invalid):
        if self.invalid != invalid:
            self.invalid = invalid
            self.setPainterState()

    def setOptional(self, optional):
        if self.optional != optional:
            self.optional = optional
            self.setPainterState()

    def setSelected(self, selected):
        # QtGui.QAbstractGraphicsShapeItem.setSelected(self, selected)
        if self._selected != selected:
            self._selected = selected
            self.setPainterState()

    def disconnect(self):
        self._connected -= 1
        # print "disconnecting", self._connected, self._min_conns, self._max_conns
        if self._connected == 0 or self._connected+1 == self._min_conns or \
                (self._max_conns >= 0 and self._connected+1 == self._max_conns):
            self.setPainterState()
    
    def connect(self):
        self._connected += 1
        # print "connecting", self._connected, self._min_conns, self._max_conns
        if self._connected == 1 or self._connected == self._min_conns or \
                (self._max_conns >= 0 and self._connected == self._max_conns):
            self.setPainterState()

    def draw(self, painter, option, widget=None):
        raise NotImplementedError("Must implement draw method")

    def paint(self, painter, option, widget=None):
        painter.setPen(self.pen())
        painter.setBrush(self.brush())
        self.draw(painter, option, widget)

    def addVistrailVar(self, uuid, name=None):
        if name is None:
            name = self.getVistrailVarName(uuid)
        self.vistrail_vars[uuid] = name
        if not self.controller.has_vistrail_variable_with_uuid(uuid):
            self.setInvalid(True)
        self.updateActions()
        self.updateToolTip()
        
    def deleteVistrailVar(self, var_uuid):
        del self.vistrail_vars[var_uuid]
        self.updateActions()
        self.updateToolTip()

    def deleteAllVistrailVars(self):
        self.vistrail_vars = {}
        self.updateActions()
        self.updateToolTip()

    def getVistrailVarName(self, uuid):
        if self.controller.has_vistrail_variable_with_uuid(uuid):
            return self.controller.get_vistrail_variable_by_uuid(uuid).name
        return '<missing>'

    def updateToolTip(self):
        tooltip = ""
        if (self.port is not None and self.port.is_valid and
            hasattr(self.port, 'toolTip')):
            tooltip = self.port.toolTip()
        for vistrail_var in self.vistrail_vars.values():
            tooltip += '\nConnected to vistrail var "%s"' % vistrail_var
        self.setToolTip(tooltip)
        
    def contextMenuEvent(self, event):
        if len(self.removeVarActions) > 0:
            menu = QtWidgets.QMenu()
            for (action, _) in self.removeVarActions:
                menu.addAction(action)
            menu.exec_(event.screenPos())
        event.accept()

    def updateActions(self):
        def gen_action(var_uuid):
            def remove_action():
                self.removeVar(var_uuid)
            return remove_action

        for (action, callback) in self.removeVarActions:
            action.disconnect()
        self.removeVarActions = []
        if len(self.vistrail_vars) > 1:
            removeAllVarsAct = \
                QtWidgets.QAction("Disconnect all vistrail variables", 
                              self.scene())
            removeAllVarsAct.setStatusTip("Disconnects all vistrail"
                                          " variables from the port")
            removeAllVarsAct.triggered.connect(self.removeAllVars)
            self.removeVarActions.append((removeAllVarsAct,
                                          self.removeAllVars))
        for vistrail_var_uuid in sorted(self.vistrail_vars,
                                    key=lambda x: self.getVistrailVarName(x)):
            vistrail_var_name = self.getVistrailVarName(vistrail_var_uuid)
            removeVarAction = QtWidgets.QAction('Disconnect vistrail var "%s"' % \
                                              vistrail_var_name, self.scene())
            removeVarAction.setStatusTip('Disconnects vistrail variable "%s"'
                                         ' from the port' % vistrail_var_name)
            callback = gen_action(vistrail_var_uuid)
            removeVarAction.triggered.connect(callback)
            self.removeVarActions.append((removeVarAction, callback))



    def removeVar(self, var_uuid):
        (to_delete_modules, to_delete_conns) = \
            self.controller.get_disconnect_vistrail_vars( \
                self.parentItem().module, self.port.name, var_uuid)
        for conn in to_delete_conns:
            self.scene().remove_connection(conn.id)
        for module in to_delete_modules:
            self.scene().remove_module(module.id)
        self.deleteVistrailVar(var_uuid)
        self.controller.disconnect_vistrail_vars(to_delete_modules,
                                                 to_delete_conns)
        self.setInvalid(False)
        

    def removeAllVars(self):
        # Get all connections to vistrail variables for this port
        (to_delete_modules, to_delete_conns) = \
            self.controller.get_disconnect_vistrail_vars( \
                self.parentItem().module, self.port.name)
        for conn in to_delete_conns:
            self.scene().remove_connection(conn.id)
        for module in to_delete_modules:
            self.scene().remove_module(module.id)
        self.deleteAllVistrailVars()
        self.controller.disconnect_vistrail_vars(to_delete_modules,
                                                 to_delete_conns)

    def mousePressEvent(self, event):
        """ mousePressEvent(event: QMouseEvent) -> None
        Prepare for dragging a connection
        
        """
        if (self.controller and event.buttons() & QtCore.Qt.LeftButton
            and not self.scene().read_only_mode):
            self.dragging = True
            self.setSelected(True)
            event.accept()
        QtWidgets.QAbstractGraphicsShapeItem.mousePressEvent(self, event)

    def mouseReleaseEvent(self, event):
        """ mouseReleaseEvent(event: QMouseEvent) -> None
        Apply the connection
        
        """
        if self.tmp_connection_item:
            if self.tmp_connection_item.snapPortItem is not None:
                self.scene().addConnectionFromTmp(self.tmp_connection_item,
                                                  self.parentItem().module,
                                                  self.port.type == "output")
            self.tmp_connection_item.disconnect(True)
            self.scene().removeItem(self.tmp_connection_item)
            self.tmp_connection_item = None
        self.dragging = False
        self.setSelected(False)
        QtWidgets.QAbstractGraphicsShapeItem.mouseReleaseEvent(self, event)
        
    def mouseMoveEvent(self, event):
        """ mouseMoveEvent(event: QMouseEvent) -> None
        Change the connection
        
        """
        if self.dragging:
            if not self.tmp_connection_item:
                z_val = max(self.controller.current_pipeline.modules) + 1
                self.tmp_connection_item = QGraphicsTmpConnItem(self, z_val,
                                                                True)
                self.scene().addItem(self.tmp_connection_item)
            self.tmp_connection_item.setCurrentPos(event.scenePos())
            snapPort = None
            snapModule = self.scene().findModuleUnder(event.scenePos())
            converters = []
            if snapModule and snapModule != self.parentItem():
                if self.port.type == 'output':
                    portMatch = self.scene().findPortMatch(
                        [self], list(snapModule.inputPorts.values()),
                        fixed_out_pos=event.scenePos(),
                        allow_conversion=True, out_converters=converters)
                    if portMatch[1] is not None:
                        snapPort = portMatch[1]
                elif self.port.type == 'input':
                    portMatch = self.scene().findPortMatch(
                        list(snapModule.outputPorts.values()), [self],
                        fixed_in_pos=event.scenePos(),
                        allow_conversion=True, out_converters=converters)
                    if portMatch[0] is not None:
                        snapPort = portMatch[0]
            self.tmp_connection_item.setSnapPort(snapPort)
            if snapPort:
                tooltip = self.tmp_connection_item.snapPortItem.toolTip()
                if converters:
                    tooltip = ('<strong>conversion required</strong><br/>\n'
                               '%s' % tooltip)
                QtWidgets.QToolTip.showText(event.screenPos(), tooltip)
            else:
                QtWidgets.QToolTip.hideText()
            self.tmp_connection_item.setConverting(snapPort and converters)
        QtWidgets.QAbstractGraphicsShapeItem.mouseMoveEvent(self, event)
        
    def findSnappedPort(self, pos):
        """ findSnappedPort(pos: QPoint) -> Port        
        Search all ports of the module under mouse cursor (if any) to
        find the closest matched port
        
        """
        # FIXME don't hardcode input/output strings...
        snapModule = self.scene().findModuleUnder(pos)
        if snapModule and snapModule!=self.parentItem():
            if self.port.type == 'output':
                return snapModule.getDestPort(pos, self.port)
            elif self.port.type == 'input':
                return snapModule.getSourcePort(pos, self.port)
        else:
            return None
        
    def itemChange(self, change, value):
        """ itemChange(change: GraphicsItemChange, value: value) -> value
        Do not allow port to be selected

        """
        if change==QtWidgets.QGraphicsItem.ItemSelectedChange and value:
            return False
        return QtWidgets.QAbstractGraphicsShapeItem.itemChange(self, change, value)

##############################################################################
# QGraphicsPortItem

class QGraphicsPortRectItem(QAbstractGraphicsPortItem):
    def draw(self, painter, option, widget=None):
        painter.drawRect(self.getRect())

class QGraphicsPortEllipseItem(QAbstractGraphicsPortItem):
    def draw(self, painter, option, widget=None):
        painter.drawEllipse(self.getRect())

class QGraphicsPortTriangleItem(QAbstractGraphicsPortItem):
    def __init__(self, *args, **kwargs):
        if 'angle' in kwargs:
            angle = kwargs['angle']
            del kwargs['angle']
        else:
            angle = 0
            
        QAbstractGraphicsPortItem.__init__(self, *args, **kwargs)
        angle = angle % 360
        if angle not in set([0,90,180,270]):
            raise ValueError("Triangle item limited to angles 0,90,180,270.")
        rect = self.getRect()
        if angle == 0 or angle == 180:
            width = rect.width()
            height = width * math.sqrt(3)/2.0
            if height > rect.height():
                height = rect.height()
                width = height * 2.0/math.sqrt(3)
        else:
            height = rect.height()
            width = height * math.sqrt(3)/2.0
            if width > rect.width():
                width = rect.width()
                height = width * 2.0/math.sqrt(3)
        left_x = (rect.width() - width)/2.0 + rect.x()
        right_x = (rect.width() + width) / 2.0 + rect.x()
        mid_x = rect.width() / 2.0 + rect.x()
        top_y = (rect.height() - height)/2.0 + rect.y()
        bot_y = (rect.height() + height)/2.0 + rect.y()
        mid_y = rect.height() / 2.0 + rect.y()
        if angle == 0:
            self._polygon = QtGui.QPolygonF([QtCore.QPointF(left_x, bot_y),
                                             QtCore.QPointF(mid_x, top_y),
                                             QtCore.QPointF(right_x, bot_y)])
        elif angle == 90:
            self._polygon = QtGui.QPolygonF([QtCore.QPointF(left_x, bot_y),
                                             QtCore.QPointF(left_x, top_y),
                                             QtCore.QPointF(right_x, mid_y)])
        elif angle == 180:
            self._polygon = QtGui.QPolygonF([QtCore.QPointF(left_x, top_y),
                                             QtCore.QPointF(right_x, top_y),
                                             QtCore.QPointF(mid_x, bot_y)])
        elif angle == 270:
            self._polygon = QtGui.QPolygonF([QtCore.QPointF(left_x, mid_y),
                                             QtCore.QPointF(right_x, top_y),
                                             QtCore.QPointF(right_x, bot_y)])

    def draw(self, painter, option, widget=None):
        painter.drawConvexPolygon(self._polygon)

class QGraphicsPortPolygonItem(QAbstractGraphicsPortItem):
    def __init__(self, *args, **kwargs):
        if 'points' in kwargs:
            points = kwargs['points']
            del kwargs['points']
        else:
            points = None
        if points is None or len(points) < 3:
            raise ValueError("Must have at least three points")
        QAbstractGraphicsPortItem.__init__(self, *args, **kwargs)
        rect = self.getRect()
        new_points = []
        for p in points:
            if p[0] is None:
                x = rect.x() + rect.width()
            # can't do +1 (2+ is fine)
            elif p[0] != 0 and p[0] > 0 and p[0] < 1.0001:
                x = rect.x() + rect.width() * p[0]
            elif p[0] < 0:
                x = rect.x() + rect.width() + p[0]
            else:
                x = rect.x() + p[0]
            if p[1] is None:
                y = rect.y() + rect.height()
            elif p[1] != 0 and p[1] > 0 and p[1] < 1.0001:
                y = rect.y() + rect.height() * p[1]
            elif p[1] < 0:
                y = rect.y() + rect.height() + p[1]
            else:
                y = rect.y() + p[1]

            if x < rect.x():
                x = rect.x()
            # can't do +1 (2+ is fine)
            elif x > (rect.x() + rect.width()):
                x = rect.x() + rect.width()
            if y < rect.y():
                y = rect.y()
            elif y > (rect.y() + rect.height()):
                y = rect.y() + rect.height()
            new_points.append(QtCore.QPointF(x,y))
        self._polygon = QtGui.QPolygonF(new_points)
    
    def draw(self, painter, option, widget=None):
        painter.drawPolygon(self._polygon)

class QGraphicsPortDiamondItem(QGraphicsPortPolygonItem):
    def __init__(self, *args, **kwargs):
        kwargs['points'] = [(0, 0.5), (0.5, 0.999999), 
                            (0.999999, 0.5), (0.5, 0)]
        QGraphicsPortPolygonItem.__init__(self, *args, **kwargs)

################################################################################
# QGraphicsConfigureItem

class QGraphicsConfigureItem(QtWidgets.QGraphicsPolygonItem):
    """
    QGraphicsConfigureItem is a small triangle shape drawing on top (a child)
    of QGraphicsModuleItem
    
    """
    def __init__(self, parent=None, scene=None):
        """ QGraphicsConfigureItem(parent: QGraphicsItem, scene: QGraphicsScene)
                              -> QGraphicsConfigureItem
        Create the shape, initialize its pen and brush accordingly
        
        """
        _pen = CurrentTheme.CONFIGURE_PEN
        _brush = CurrentTheme.CONFIGURE_BRUSH
        _shape = CurrentTheme.CONFIGURE_SHAPE
        QtWidgets.QGraphicsPolygonItem.__init__(self,  _shape,  parent)
        self.setZValue(1)
        self.setPen(_pen)
        self.setBrush(_brush)
        self.ghosted = False
        self.controller = None
        self.moduleId = None
        self.is_breakpoint = False
        self.createActions()

    def setGhosted(self, ghosted):
        """ setGhosted(ghosted: Bool) -> None
        Set this link to be ghosted or not
        
        """
        if ghosted != self.ghosted:
            self.ghosted = ghosted
            if ghosted:
                self.setPen(CurrentTheme.GHOSTED_CONFIGURE_PEN)
                self.setBrush(CurrentTheme.GHOSTED_CONFIGURE_BRUSH)
            else:
                self.setPen(CurrentTheme.CONFIGURE_PEN)
                self.setBrush(CurrentTheme.CONFIGURE_BRUSH)

    def setBreakpoint(self, breakpoint):
        if self.is_breakpoint != breakpoint:
            if breakpoint:
                self.setBreakpointAct.setText("Remove Breakpoint")
                self.setBreakpointAct.setStatusTip("Remove Breakpoint")
            else:
                self.setBreakpointAct.setText("Set Breakpoint")
                self.setBreakpointAct.setStatusTip("Set Breakpoint")

    def mousePressEvent(self, event):
        """ mousePressEvent(event: QMouseEvent) -> None
        Open the context menu
        
        """
        self.scene().clearSelection()
        self.parentItem().setSelected(True)
        self.ungrabMouse()
        self.contextMenuEvent(event)
        event.accept()

    def contextMenuEvent(self, event):
        """contextMenuEvent(event: QGraphicsSceneContextMenuEvent) -> None
        Captures context menu event.

        """
        module = self.controller.current_pipeline.modules[self.moduleId]
        menu = QtWidgets.QMenu()
        menu.addAction(self.configureAct)
        menu.addAction(self.annotateAct)
        menu.addAction(self.viewDocumentationAct)
        menu.addAction(self.changeModuleLabelAct)
        menu.addAction(self.editLoopingAct)
        menu.addAction(self.setBreakpointAct)
        menu.addAction(self.setWatchedAct)
        menu.addAction(self.runModuleAct)
        menu.addAction(self.setErrorAct)
        if module.is_abstraction() and not module.is_latest_version():
            menu.addAction(self.upgradeAbstractionAct)
        menu.exec_(event.screenPos())

    def createActions(self):
        """ createActions() -> None
        Create actions related to context menu 

        """
<<<<<<< HEAD
        self.configureAct = QtWidgets.QAction("Edit Configuration\tCtrl+E", self.scene())
        self.configureAct.setStatusTip("Edit the Configure of the module")
        self.configureAct.triggered.connect(self.configure)
        self.annotateAct = QtWidgets.QAction("Annotate", self.scene())
        self.annotateAct.setStatusTip("Annotate the module")
        self.annotateAct.triggered.connect(self.annotate)
        self.viewDocumentationAct = QtWidgets.QAction("View Documentation", self.scene())
        self.viewDocumentationAct.setStatusTip("View module documentation")
        self.viewDocumentationAct.triggered.connect(self.viewDocumentation)
        self.editLoopingAct = QtWidgets.QAction("Execution Options", self.scene())
        self.editLoopingAct.setStatusTip("Edit module execution options")
        self.editLoopingAct.triggered.connect(self.editLooping)
        self.changeModuleLabelAct = QtWidgets.QAction("Set Module Label...", self.scene())
        self.changeModuleLabelAct.setStatusTip("Set or remove module label")
        self.changeModuleLabelAct.triggered.connect(self.changeModuleLabel)
        self.setBreakpointAct = QtWidgets.QAction("Set Breakpoint", self.scene())
        self.setBreakpointAct.setStatusTip("Set Breakpoint")
        self.setBreakpointAct.triggered.connect(self.set_breakpoint)
        self.setWatchedAct = QtWidgets.QAction("Watch Module", self.scene())
        self.setWatchedAct.setStatusTip("Watch Module")
        self.setWatchedAct.triggered.connect(self.set_watched)
        self.runModuleAct = QtWidgets.QAction("Run this module", self.scene())
        self.runModuleAct.setStatusTip("Run this module")
        self.runModuleAct.triggered.connect(self.run_module)
        self.setErrorAct = QtWidgets.QAction("Show Error", self.scene())
        self.setErrorAct.setStatusTip("Show Error")
        self.setErrorAct.triggered.connect(self.set_error)
        self.upgradeAbstractionAct = QtWidgets.QAction("Upgrade Module", self.scene())
=======
        self.configureAct = QtGui.QAction("Edit &Configuration\tCtrl+E", self.scene())
        self.configureAct.setStatusTip("Edit the Configure of the module")
        QtCore.QObject.connect(self.configureAct, 
                               QtCore.SIGNAL("triggered()"),
                               self.configure)
        self.annotateAct = QtGui.QAction("&Annotate", self.scene())
        self.annotateAct.setStatusTip("Annotate the module")
        QtCore.QObject.connect(self.annotateAct,
                               QtCore.SIGNAL("triggered()"),
                               self.annotate)
        self.viewDocumentationAct = QtGui.QAction("View &Documentation", self.scene())
        self.viewDocumentationAct.setStatusTip("View module documentation")
        QtCore.QObject.connect(self.viewDocumentationAct,
                               QtCore.SIGNAL("triggered()"),
                               self.viewDocumentation)
        self.editLoopingAct = QtGui.QAction("Execution &Options", self.scene())
        self.editLoopingAct.setStatusTip("Edit module execution options")
        QtCore.QObject.connect(self.editLoopingAct,
                               QtCore.SIGNAL("triggered()"),
                               self.editLooping)
        self.changeModuleLabelAct = QtGui.QAction("Set Module &Label...", self.scene())
        self.changeModuleLabelAct.setStatusTip("Set or remove module label")
        QtCore.QObject.connect(self.changeModuleLabelAct,
                               QtCore.SIGNAL("triggered()"),
                               self.changeModuleLabel)
        self.setBreakpointAct = QtGui.QAction("Set &Breakpoint", self.scene())
        self.setBreakpointAct.setStatusTip("Set Breakpoint")
        QtCore.QObject.connect(self.setBreakpointAct,
                               QtCore.SIGNAL("triggered()"),
                               self.set_breakpoint)
        self.setWatchedAct = QtGui.QAction("&Watch Module", self.scene())
        self.setWatchedAct.setStatusTip("Watch Module")
        QtCore.QObject.connect(self.setWatchedAct,
                               QtCore.SIGNAL("triggered()"),
                               self.set_watched)
        self.runModuleAct = QtGui.QAction("&Run this module", self.scene())
        self.runModuleAct.setStatusTip("Run this module")
        QtCore.QObject.connect(self.runModuleAct,
                               QtCore.SIGNAL("triggered()"),
                               self.run_module)
        self.setErrorAct = QtGui.QAction("Show &Error", self.scene())
        self.setErrorAct.setStatusTip("Show Error")
        QtCore.QObject.connect(self.setErrorAct,
                               QtCore.SIGNAL("triggered()"),
                               self.set_error)
        self.upgradeAbstractionAct = QtGui.QAction("&Upgrade Module", self.scene())
>>>>>>> 31cd730e
        self.upgradeAbstractionAct.setStatusTip("Upgrade the subworkflow module")
        self.upgradeAbstractionAct.triggered.connect(self.upgradeAbstraction)

    def run_module(self):
        self.scene().parent().execute(target=self.moduleId)

    def set_breakpoint(self):
        """ set_breakpoint() -> None
        Sets this module as a breakpoint for execution
        """
        if self.moduleId >= 0:
            self.scene().toggle_breakpoint(self.moduleId)
            self.setBreakpoint(not self.is_breakpoint)
        debug = get_default_interpreter().debugger
        if debug:
            debug.update()

    def set_watched(self):
        if self.moduleId >= 0:
            self.scene().toggle_watched(self.moduleId)
        debug = get_default_interpreter().debugger
        if debug:
            debug.update()

    def set_error(self):
        if self.moduleId >= 0:
            self.scene().print_error(self.moduleId)

    def configure(self):
        """ configure() -> None
        Open the modal configuration window
        """
        if self.moduleId>=0:
            self.scene().open_configure_window(self.moduleId)

    def annotate(self):
        """ anotate() -> None
        Open the annotations window
        """
        if self.moduleId>=0:
            self.scene().open_annotations_window(self.moduleId)

    def viewDocumentation(self):
        """ viewDocumentation() -> None
        Show the documentation for the module
        """
        assert self.moduleId >= 0
        self.scene().open_documentation_window(self.moduleId)

    def editLooping(self):
        """ editLooping() -> None
        Show the looping options for the module
        """
        assert self.moduleId >= 0
        self.scene().open_looping_window(self.moduleId)

    def changeModuleLabel(self):
        """ changeModuleLabel() -> None
        Show the module label configuration widget
        """
        if self.moduleId>=0:
            self.scene().open_module_label_window(self.moduleId)

    def upgradeAbstraction(self):
        """ upgradeAbstraction() -> None
        Upgrade the abstraction to the latest version
        """
        if self.moduleId>=0:
            (connections_preserved, missing_ports) = self.controller.upgrade_abstraction_module(self.moduleId, test_only=True)
            upgrade_fail_prompt = getattr(get_vistrails_configuration(), 'upgradeModuleFailPrompt', True)
            do_upgrade = True
            if not connections_preserved and upgrade_fail_prompt:
                ports_msg = '\n'.join(["  - %s port '%s'" % (p[0].capitalize(), p[1]) for p in missing_ports])
                r = QtWidgets.QMessageBox.question(getBuilderWindow(), 'Modify Pipeline',
                                       'Upgrading this module will change the pipeline because the following ports no longer exist in the upgraded module:\n\n'
                                       + ports_msg +
                                       '\n\nIf you proceed, function calls or connections to these ports will no longer exist and the pipeline may not execute properly.\n\n'
                                       'Are you sure you want to proceed?',
                                       QtWidgets.QMessageBox.Yes | QtWidgets.QMessageBox.No,
                                       QtWidgets.QMessageBox.No)
                do_upgrade = (r==QtWidgets.QMessageBox.Yes)
            if do_upgrade:
                self.controller.upgrade_abstraction_module(self.moduleId)
                self.scene().setupScene(self.controller.current_pipeline)
                self.controller.invalidate_version_tree()
        
class QGraphicsTmpConnItem(QtWidgets.QGraphicsLineItem):
    def __init__(self, startPortItem, zValue=1, alwaysDraw=False, parent=None):
        QtWidgets.QGraphicsLineItem.__init__(self, parent)
        self.startPortItem = startPortItem
        self.setPen(CurrentTheme.CONNECTION_SELECTED_PEN)
        self.setZValue(zValue)
        self.snapPortItem = None
        self.alwaysDraw = alwaysDraw
        self.currentPos = None

    def updateLine(self):
        if self.startPortItem is not None:
            if self.snapPortItem is not None:
                self.prepareGeometryChange()
                self.setLine(QtCore.QLineF(self.startPortItem.getPosition(),
                                           self.snapPortItem.getPosition()))
                return
            elif self.alwaysDraw and self.currentPos is not None:
                self.prepareGeometryChange()
                self.setLine(QtCore.QLineF(self.startPortItem.getPosition(),
                                           self.currentPos))
                return
        self.disconnect()

    def setStartPort(self, port):
        self.startPortItem = port
        self.updateLine()

    def setSnapPort(self, port):
        self.snapPortItem = port
        self.updateLine()

    def setCurrentPos(self, pos):
        self.currentPos = pos
        self.updateLine()

    def disconnect(self, override=False):
        if (not self.alwaysDraw or override) and self.startPortItem:
            self.startPortItem.setSelected(False)
        if self.snapPortItem:
            self.snapPortItem.setSelected(False)

    def hide(self):
        self.disconnect(True)
        QtWidgets.QGraphicsLineItem.hide(self)

    def setConverting(self, converting):
        if converting:
            self.setPen(CurrentTheme.CONNECTION_SELECTED_CONVERTING_PEN)
        else:
            self.setPen(CurrentTheme.CONNECTION_SELECTED_PEN)

##############################################################################
# QGraphicsConnectionItem

class QGraphicsConnectionItem(QGraphicsItemInterface,
                              QtWidgets.QGraphicsPathItem):
    """
    QGraphicsConnectionItem is a connection shape connecting two port items

    """

    def __init__(self,
                 srcPortItem, dstPortItem,
                 srcModule, dstModule,
                 connection,
                 parent=None):
        """ QGraphicsConnectionItem(
                srcPortItem, dstPortItem: QAbstractGraphicsPortItem
                srcModule, dstModule: QGraphicsModuleItem
                connection: core.vistrail.connection.Connection
                parent: QGraphicsItem
                ) -> QGraphicsConnectionItem
        Create the shape, initialize its pen and brush accordingly

        """
        self.srcPortItem = srcPortItem
        self.dstPortItem = dstPortItem
        path = self.create_path(srcPortItem.getPosition(), 
                                dstPortItem.getPosition())
        QtWidgets.QGraphicsPathItem.__init__(self,  path)
        if parent is not None: parent.addItem(self)
        self.setFlags(QtWidgets.QGraphicsItem.ItemIsSelectable)
        # Bump it slightly higher than the highest module
        self.setZValue(max(srcModule.id,
                           dstModule.id) + 0.1)
        self.connectionPen = CurrentTheme.CONNECTION_PEN
        self.connectingModules = (srcModule, dstModule)
        self.ghosted = False
        self.connection = connection
        self.id = connection.id
        # Keep a flag for changing selection state during module selection
        self.useSelectionRules = True

    def setGhosted(self, ghosted):
        """ setGhosted(ghosted: True) -> None
        Set this link to be ghosted or not

        """
        self.ghosted = ghosted
        if ghosted:
            self.connectionPen = CurrentTheme.GHOSTED_CONNECTION_PEN
        else:
            self.connectionPen = CurrentTheme.CONNECTION_PEN

    def set_custom_brush(self, brush):
        self.connectionPen = QtGui.QPen(CurrentTheme.CONNECTION_PEN)
        self.connectionPen.setBrush(brush)

    def paint(self, painter, option, widget=None):
        """ paint(painter: QPainter, option: QStyleOptionGraphicsItem,
                  widget: QWidget) -> None
        Peform actual painting of the connection

        """
        if self.isSelected():
            painter.setPen(CurrentTheme.CONNECTION_SELECTED_PEN)
        else:
            painter.setPen(self.connectionPen)
        painter.drawPath(self.path())

    def setupConnection(self, startPos=None, endPos=None):
        path = self.create_path(startPos or self.startPos,
                                endPos or self.endPos)
        self.setPath(path)

    def create_path(self, startPos, endPos):
        self.startPos = startPos
        self.endPos = endPos

        dx = abs(self.endPos.x() - self.startPos.x())
        dy = (self.startPos.y() - self.endPos.y())

        # This is reasonably ugly logic to get reasonably nice
        # curves. Here goes: we use a cubic bezier p0,p1,p2,p3, where:

        # p0 is the source port center
        # p3 is the destination port center
        # p1 is a control point displaced vertically from p0
        # p2 is a control point displaced vertically from p3

        # We want most curves to be "straight": they shouldn't bend
        # much.  However, we want "inverted" connections (connections
        # that go against the natural up-down flow) to bend a little
        # as they go out of the ports. So the logic is:

        # As dy/dx -> oo, we want the control point displacement to go
        # to max(dy/2, m) (m is described below)

        # As dy/dx -> 0, we want the control point displacement to go
        # to m 

        # As dy/dx -> -oo, we want the control point displacement to go
        # to max(-dy/2, m)

        # On points away from infinity, we want some smooth transition.
        # I'm using f(x) = 2/pi arctan (x) as the mapping, since:

        # f(-oo) = -1
        # f(0) = 0
        # f(oo) = 1

        # m is the monotonicity breakdown point: this is the minimum
        # displacement when dy/dx is low
        m = float(CurrentTheme.MODULE_LABEL_MARGIN[0]) * 3.0

        # positive_d and negative_d are the displacements when dy/dx is
        # large positive and large negative
        positive_d = max(m/3.0, dy / 2.0)
        negative_d = max(m/3.0, -dy / 4.0)

        if dx == 0.0:
            v = 0.0
        else:
            w = math.atan(dy/dx) * (2 / math.pi)
            if w < 0:
                w = -w
                v = w * negative_d + (1.0 - w) * m
            else:
                v = w * positive_d + (1.0 - w) * m

        displacement = QtCore.QPointF(0.0, v)
        self._control_1 = startPos + displacement
        # !!! MAC OS X BUG !!!
        # the difference between startPos.y and control_1.y cannot be
        # equal to the difference between control_2.y and endPos.y
        self._control_2 = self.endPos - displacement + QtCore.QPointF(0.0, 1e-11)
        # self._control_2 = endPos - displacement


        # draw multiple connections depending on list depth
        def diff(i, depth):
            return QtCore.QPointF((5.0 + 10.0*i)/depth - 5.0, 0.0)

        srcParent = self.srcPortItem.parentItem()
        startDepth = srcParent.module.list_depth + 1 if srcParent else 1
        dstParent = self.dstPortItem.parentItem()
        endDepth = dstParent.module.list_depth + 1 if dstParent else 1
<<<<<<< HEAD
        starts = [diff(i, startDepth) for i in range(startDepth)]
        ends = [diff(i, endDepth) for i in range(endDepth)]
    
=======
        starts = [diff(i, startDepth) for i in xrange(startDepth)]
        ends = [diff(i, endDepth) for i in xrange(endDepth)]

>>>>>>> 31cd730e
        first = True
        for start in starts:
            for end in ends:
                if first:
                    path = QtGui.QPainterPath(self.startPos + start)
                    first = False
                else:
                    path.moveTo(self.startPos + start)
                path.cubicTo(self._control_1, self._control_2,
                             self.endPos + end)
            
        return path

    def itemChange(self, change, value):
        """ itemChange(change: GraphicsItemChange, value: value) -> value
        If modules are selected, only allow connections between 
        selected modules 

        """
        # Selection rules to be used only when a module isn't forcing 
        # the update
        if (change==QtWidgets.QGraphicsItem.ItemSelectedChange and 
            self.useSelectionRules):
            # Check for a selected module
            selectedItems = self.scene().selectedItems()
            selectedModules = False
            for item in selectedItems:
                if isinstance(item, QGraphicsModuleItem):
                    selectedModules = True
                    break
            if selectedModules:
                # Don't allow a connection between selected
                # modules to be deselected
                if (self.connectingModules[0].isSelected() and
                    self.connectingModules[1].isSelected()):
                    if not value:
                        return True
                # Don't allow a connection to be selected if
                # it is not between selected modules
                else:
                    if value:
                        return False
        self.useSelectionRules = True
        return QtWidgets.QGraphicsPathItem.itemChange(self, change, value)    

##############################################################################
# QGraphicsModuleItem

class QGraphicsModuleItem(QtWidgets.QGraphicsItem, QGraphicsItemInterface):
    """
    QGraphicsModuleItem knows how to draw a Vistrail Module into the
    pipeline view. It is usually a rectangular shape with a bold text
    in the center. It also has its input/output port shapes as its
    children. Another remark is that connections are also children of
    module shapes. Each connection belongs to its source module
    ('output port' end of the connection)
    
    """
    moduleSelected = QtCore.pyqtSignal(int,list)
    def __init__(self, parent=None):
        """ QGraphicsModuleItem(parent: QGraphicsItem, scene: QGraphicsScene)
                                -> QGraphicsModuleItem
        Create the shape, initialize its pen and brush accordingly
        
        """
        QtWidgets.QGraphicsItem.__init__(self, parent)
        self.paddedRect = QtCore.QRectF()
        if QtCore.QT_VERSION >= 0x40600:
            #Qt 4.6 specific flags
            self.setFlags(QtWidgets.QGraphicsItem.ItemIsSelectable |
                          QtWidgets.QGraphicsItem.ItemIsMovable |
                          QtWidgets.QGraphicsItem.ItemSendsGeometryChanges)
        else:
            self.setFlags(QtWidgets.QGraphicsItem.ItemIsSelectable |
                          QtWidgets.QGraphicsItem.ItemIsMovable)
        self.setAcceptHoverEvents(True)
        self.setFlag(self.ItemIsFocusable)
        self.setZValue(0)
        self.labelFont = CurrentTheme.MODULE_FONT
        self.labelFontMetric = CurrentTheme.MODULE_FONT_METRIC
        self.descFont = CurrentTheme.MODULE_DESC_FONT
        self.descFontMetric = CurrentTheme.MODULE_DESC_FONT_METRIC
        self.modulePen = CurrentTheme.MODULE_PEN
        self.moduleBrush = CurrentTheme.MODULE_BRUSH
        self.labelPen = CurrentTheme.MODULE_LABEL_PEN
        self.customBrush = None
        self.statusBrush = None
        self.labelRect = QtCore.QRectF()
        self.descRect = QtCore.QRectF()
        self.abstRect = QtCore.QRectF()
        self.editRect = QtCore.QRectF()
        self.id = -1
        self.label = ''
        self.description = ''
        self.inputPorts = {}
        self.outputPorts = {}
        self.controller = None
        self.module = None
        self.ghosted = False
        self.invalid = False
        self._module_shape = None
        self._original_module_shape = None
        self.errorTrace = None
        self.is_breakpoint = False
        self._needs_state_updated = True
        self.progress = 0.0
        self.progressBrush = CurrentTheme.SUCCESS_MODULE_BRUSH
        self.connectionItems = {}
        self._cur_function_names = set()
        self.function_overview = ''
        self.show_widgets = get_vistrails_configuration(
                                         ).check('showInlineParameterWidgets')
        self.function_widgets = []
        self.functions_widget = None
        self.edit_rect = QtCore.QRectF(0.0, 0.0, 0.0, 0.0)
        self.handlePositionChanges = True

    def moduleHasChanged(self, core_module):
        def module_text_has_changed(m1, m2):
            m1_has = '__desc__' in m1.db_annotations_key_index
            if m1_has != ('__desc__' in m2.db_annotations_key_index):
                return True
            if (m1_has and
                # m2_has, since m1_has and previous condition
                m1.db_annotations_key_index['__desc__'].value.strip()!=
                m2.db_annotations_key_index['__desc__'].value.strip()):
                return True
            return False

        # def module_functions_have_changed(m1, m2):
        #     f1_names = set(f.name for f in m1.functions)
        #     f2_names = set(f.name for f in m2.functions)
        #     return (len(f1_names ^ f2_names) > 0)

        if self.show_widgets != get_vistrails_configuration(
                                   ).check('showInlineParameterWidgets') and \
           core_module.editable_input_ports:
            return True
        elif self.scenePos().x() != core_module.center.x or \
                -self.scenePos().y() != core_module.center.y:
            return True
        elif module_text_has_changed(self.module, core_module):
            return True
        # elif module_functions_have_changed(self.module, core_module):
        #     return True
        else:
            # check for changed edit widgets
            if core_module.editable_input_ports != \
               self.module.editable_input_ports:
                # shape has changed so we need to recreate the module
                return True

            # check for deleted edit widgets
            if self.functions_have_been_deleted(core_module):
                return True
            # Check for changed ports
            # _db_name because this shows up in the profile.
            cip = sorted([x.key_no_id() for x in self.inputPorts])
            cop = sorted([x.key_no_id() for x in self.outputPorts])
            d = PortEndPoint.Destination
            s = PortEndPoint.Source
            ipv = core_module.visible_input_ports
            opv = core_module.visible_output_ports
            new_ip = []
            new_op = []
            try:
                new_ip = sorted([x.key_no_id() 
                                 for x in core_module.destinationPorts()
                                 if (not x.optional or x._db_name in ipv)])
                new_op = sorted([x.key_no_id() 
                                 for x in core_module.sourcePorts()
                                 if (not x.optional or x._db_name in opv)])
            except ModuleRegistryException as e:
                debug.critical("MODULE REGISTRY EXCEPTION: %s" % e)
            if cip != new_ip or cop != new_op:
                return True
        return False

    def functions_have_been_deleted(self, core_module):
        # check if a visible function has been deleted
        before = self._cur_function_names
        after = set(f.name for f in core_module.functions)
        return (before - after) & core_module.editable_input_ports

    def moduleFunctionsHaveChanged(self, core_module):
        m2 = core_module
        f2_names = set(f.name for f in m2.functions)
        return (len(self._cur_function_names ^ f2_names) > 0)

    def update_function_ports(self, core_module=None):
        if core_module is None:
            core_module = self.module
            added_functions = set(f.name for f in self.module.functions)
            deleted_functions = set()
            self._cur_function_names = copy.copy(added_functions)
        else:
            before_names = self._cur_function_names
            after_names = set(f.name for f in core_module.functions)
            added_functions = after_names - before_names
            deleted_functions = before_names - after_names
            self._cur_function_names = copy.copy(after_names)
        if len(deleted_functions) > 0:
            for function_name in deleted_functions:
                try:
                    r_spec = self.module.get_port_spec(function_name, 'input')
                    f_spec = PortSpec(id=-1,
                                      name=function_name,
                                      type=PortSpec.port_type_map['input'],
                                      sigstring=r_spec.sigstring)
                    item = self.getInputPortItem(f_spec)
                    if item is not None:
                        item.disconnect()
                except Exception:
                    pass

        if len(added_functions) > 0:
            for function in core_module.functions:
                if function.name not in added_functions:
                    continue
                added_functions.remove(function.name)
                f_spec = PortSpec(id=-1,
                                  name=function.name,
                                  type=PortSpec.port_type_map['input'],
                                  sigstring=function.sigstring)
                item = self.getInputPortItem(f_spec)
                if item is not None:
                    item.connect()
        self.module = core_module

        
    def update_function_values(self, core_module):
        """ Updates widget values if they have changed
        """
        for function_widget in self.function_widgets:
            for f in core_module.functions:
                if f.name == function_widget.function.name:
                    value = [p.strValue for p in f.params]
                    if function_widget.getContents() != value:
                        function_widget.setContents(value)
                    continue

    def setProgress(self, progress):
        self.progress = progress
        
    def computeBoundingRect(self):
        """ computeBoundingRect() -> None
        Adjust the module size according to contents
        
        """
        width = 0
        height = CurrentTheme.MODULE_LABEL_MARGIN[1]
        # for each rect: Add height, adjust min width,
        # set pos to distance to top middle corner, to be adjusted when
        # paddedRect is known
        labelRect = self.labelFontMetric.boundingRect(self.label)
        labelRect.moveTo(-labelRect.width()//2, height)
        height += labelRect.height()
        padding = labelRect.adjusted(-CurrentTheme.MODULE_LABEL_MARGIN[0], 0,
                                      CurrentTheme.MODULE_LABEL_MARGIN[2], 0)
        width = max(width, padding.width())

        if self.description:
            self.description = '(' + self.description + ')'
            descRect = self.descFontMetric.boundingRect(self.description)
            descRect.moveTo(-descRect.width()//2, height)
            height += descRect.height()
            padding = descRect.adjusted(-CurrentTheme.MODULE_LABEL_MARGIN[0], 0,
                                         CurrentTheme.MODULE_LABEL_MARGIN[2], 0)
            width = max(width, padding.width())

        if self.edit_rect.height():
            height += CurrentTheme.MODULE_EDIT_MARGIN[1] # top margin
            editRect = self.edit_rect
            editRect.moveTo(-editRect.width()//2, height)
            height += editRect.height()
            padding = editRect.adjusted(-CurrentTheme.MODULE_EDIT_MARGIN[0], 0,
                                         CurrentTheme.MODULE_EDIT_MARGIN[2], 0)
            width = max(width, padding.width())
            height += CurrentTheme.MODULE_EDIT_MARGIN[3] # bottom edit margin

        height += CurrentTheme.MODULE_LABEL_MARGIN[3] # bottom margin

        # move to final position

        self.paddedRect = QtCore.QRectF(-width/2, -height/2, width, height)
        labelRect.translate(0, -height//2)
        self.labelRect = labelRect
        if self.description:
            descRect.translate(0, -height//2)
            self.descRect = descRect
        if self.edit_rect.height():
            editRect.translate(0, -height//2)
            self.editRect = editRect
        self.abstRect = QtCore.QRectF(
            self.paddedRect.left(),
            -self.paddedRect.top()-CurrentTheme.MODULE_LABEL_MARGIN[3],
            CurrentTheme.MODULE_LABEL_MARGIN[0],
            CurrentTheme.MODULE_LABEL_MARGIN[3])

    def boundingRect(self):
        """ boundingRect() -> QRectF
        Returns the bounding box of the module
        
        """
        try:
            r = self.paddedRect.adjusted(-2, -2, 2, 2)
        except Exception:
            r = QtCore.QRectF()
        return r

    def setPainterState(self, is_selected=None):
        if is_selected is None:
            is_selected = self.isSelected()
        if is_selected:
            self.modulePen = CurrentTheme.MODULE_SELECTED_PEN
            self.labelPen = CurrentTheme.MODULE_LABEL_SELECTED_PEN
        elif self.is_breakpoint:
            self.modulePen = CurrentTheme.BREAKPOINT_MODULE_PEN
            self.labelPen = CurrentTheme.BREAKPOINT_MODULE_LABEL_PEN
        elif self.ghosted:
            self.modulePen = CurrentTheme.GHOSTED_MODULE_PEN
            self.labelPen = CurrentTheme.GHOSTED_MODULE_LABEL_PEN
        elif self.invalid:
            self.modulePen = CurrentTheme.INVALID_MODULE_PEN
            self.labelPen = CurrentTheme.INVALID_MODULE_LABEL_PEN
        else:
            self.labelPen = CurrentTheme.MODULE_LABEL_PEN
            if self.module is not None and self.module.is_abstraction():
                self.modulePen = CurrentTheme.ABSTRACTION_PEN
            elif self.module is not None and self.module.is_group():
                self.modulePen = CurrentTheme.GROUP_PEN
            else:
                self.modulePen = CurrentTheme.MODULE_PEN

        if self.statusBrush:
            self.moduleBrush = self.statusBrush
        elif self.customBrush:
            self.moduleBrush = self.customBrush
        elif self.is_breakpoint:
            self.moduleBrush = CurrentTheme.BREAKPOINT_MODULE_BRUSH
        elif self.ghosted:
            self.moduleBrush = CurrentTheme.GHOSTED_MODULE_BRUSH
        elif self.invalid:
            self.moduleBrush = CurrentTheme.INVALID_MODULE_BRUSH
        else:
            self.moduleBrush = CurrentTheme.MODULE_BRUSH
            
    def setGhosted(self, ghosted):
        """ setGhosted(ghosted: True) -> None
        Set this link to be ghosted or not
        
        """
        if self.ghosted != ghosted:
            self.ghosted = ghosted
            for port in self.inputPorts.values():
                port.setGhosted(ghosted)
            for port in self.outputPorts.values():
                port.setGhosted(ghosted)
            self._needs_state_updated = True

#             if ghosted:
#                 self.modulePen = CurrentTheme.GHOSTED_MODULE_PEN
#                 self.moduleBrush = CurrentTheme.GHOSTED_MODULE_BRUSH
#                 self.labelPen = CurrentTheme.GHOSTED_MODULE_LABEL_PEN
#             else:
#                 self.modulePen = CurrentTheme.MODULE_PEN
#                 self.moduleBrush = CurrentTheme.MODULE_BRUSH
#                 self.labelPen = CurrentTheme.MODULE_LABEL_PEN

    def setInvalid(self, invalid):
        if self.invalid != invalid:
            self.invalid = invalid
            for port in self.inputPorts.values():
                port.setInvalid(invalid)
            for port in self.outputPorts.values():
                port.setInvalid(invalid)
            self._needs_state_updated = True

    def setBreakpoint(self, breakpoint):
        if self.is_breakpoint != breakpoint:
            self.is_breakpoint = breakpoint
            if breakpoint:
                self._original_module_shape = self._module_shape
                self.set_module_shape(self.create_shape_from_fringe(
                        CurrentTheme.BREAKPOINT_FRINGE))
            else:
                self._module_shape = self._original_module_shape
            self._needs_state_updated = True

#             if breakpoint:
#                 self.modulePen = CurrentTheme.BREAKPOINT_MODULE_PEN
#                 self.moduleBrush = CurrentTheme.BREAKPOINT_MODULE_BRUSH
#                 self.labelPen = CurrentTheme.BREAKPOINT_MODULE_LABEL_PEN
            
    def set_module_shape(self, module_shape=None):
        self._module_shape = module_shape
        if self._module_shape is not None:
            self.paddedRect = self._module_shape.boundingRect()

    def set_custom_brush(self, brush):
        self.customBrush = brush
        self._needs_state_updated = True

    def paint(self, painter, option, widget=None):
        """ paint(painter: QPainter, option: QStyleOptionGraphicsItem,
                  widget: QWidget) -> None
        Peform actual painting of the module
        
        """
        if self.progress>0.0:
            width = (self.progress-1.0)*self.paddedRect.width()
            progressRect = self.paddedRect.adjusted(0, 0, width, 0)
            
        if self._needs_state_updated:
            self.setPainterState()
            self._needs_state_updated = False
            
        # draw module shape
        painter.setBrush(self.moduleBrush)
        painter.setPen(self.modulePen)
        if self._module_shape:
            painter.drawPolygon(self._module_shape)
            if self.progress>0.0:
                painter.setClipRect(progressRect)
                painter.setBrush(self.progressBrush)
                painter.drawPolygon(self._module_shape)
                painter.setClipping(False)
            painter.drawPolyline(self._module_shape)
        else:
            painter.fillRect(self.paddedRect, painter.brush())
            if self.progress>0.0:
                painter.fillRect(progressRect, self.progressBrush)
            painter.setBrush(QtCore.Qt.NoBrush)
            painter.drawRect(self.paddedRect)
    
        # draw module labels
        painter.setPen(self.labelPen)
        painter.setFont(self.labelFont)
        painter.drawText(self.labelRect.adjusted(-10,-10,10,10), QtCore.Qt.AlignCenter, self.label)
        if self.module.is_abstraction() and not self.module.is_latest_version():
            painter.drawText(self.abstRect, QtCore.Qt.AlignCenter, '!')
        if self.descRect:
            painter.setFont(self.descFont)
            painter.drawText(self.descRect.adjusted(-10,-10,10,10), QtCore.Qt.AlignCenter,
                             self.description)

    def paintToPixmap(self, scale_x, scale_y):
        bounding_rect = self.paddedRect.adjusted(-6,-6,6,6)
        center_x = (bounding_rect.width() / 2.0) #* m.m11()
        center_y = (bounding_rect.height() / 2.0) #* m.m22()
        pixmap = QtGui.QPixmap(int(bounding_rect.width() * scale_x),
                         int(bounding_rect.height() * scale_y))
        pixmap.fill(QtGui.QColor(255,255,255,0))
        painter = QtGui.QPainter(pixmap)
        painter.setOpacity(0.5)
        painter.scale(scale_x, scale_y)
        painter.setRenderHints(QtGui.QPainter.Antialiasing |
                               QtGui.QPainter.SmoothPixmapTransform)
        painter.translate(center_x, center_y)
        self.paint(painter, QtWidgets.QStyleOptionGraphicsItem())
        for port in self.inputPorts.values():
            m = port.transform()
            painter.save()
            painter.translate(m.dx(), m.dy())
            port.paint(painter, QtWidgets.QStyleOptionGraphicsItem())
            painter.restore()
        for port in self.outputPorts.values():
            m = port.transform()
            painter.save()
            painter.translate(m.dx(), m.dy())
            port.paint(painter, QtWidgets.QStyleOptionGraphicsItem())
            painter.restore()
        painter.end()
        return pixmap

    def adjustWidthToMin(self, minWidth):
        """ adjustWidthToContain(minWidth: int) -> None
        Resize the module width to at least be minWidth
        
        """
        if minWidth>self.paddedRect.width():
            diff = minWidth - self.paddedRect.width() + 1
            self.paddedRect.adjust(-diff/2, 0, diff/2, 0)

    def setupModule(self, module, read_only=False):
        """ setupModule(module: Module) -> None
        Set up the item to reflect the info in 'module'
        
        """
        # Update module info and visual
        self.id = module.id
        self.setZValue(float(self.id))
        self.module = module
        self.center = copy.copy(module.center)
        if '__desc__' in module.db_annotations_key_index:
            self.label = module.get_annotation_by_key('__desc__').value.strip()
            self.description = module.label
        else:
            self.label = module.label
            self.description = ''

        # Show inline edit widgets
        if get_vistrails_configuration().check('showInlineParameterWidgets') and \
            module.is_valid and not read_only and module.editable_input_ports:
            self.functions_widget = QGraphicsFunctionsWidget(self.module,
                          self, module.editable_input_ports == set(['value']))
            set_lod(0.5, self.functions_widget)
            self.functions_widget.function_changed.connect(self.function_changed)
            self.function_widgets = self.functions_widget.function_widgets
            self.edit_rect = self.functions_widget.boundingRect()

        self.setToolTip(self.description)
        self.computeBoundingRect()
        self.setPos(module.center.x, -module.center.y)

        # Check to see which ports will be shown on the screen
        # setupModule is in a hotpath, performance-wise, which is the
        # reason for the strange ._db_name lookup - we're
        # avoiding property calls
        inputPorts = []
        self.inputPorts = {}
        visibleOptionalInputPorts = []
        self.optionalInputPorts = []

        outputPorts = []
        self.outputPorts = {}
        visibleOptionalOutputPorts = []
        self.optionalOutputPorts = []

        error = None
        if module.is_valid:
            try:
                for p in module.destinationPorts():
                    if not p.optional:
                        inputPorts.append(p)
                    elif p.name in module.visible_input_ports:
                        visibleOptionalInputPorts.append(p)
                    else:
                        self.optionalInputPorts.append(p)
                inputPorts += visibleOptionalInputPorts

                for p in module.sourcePorts():
                    if not p.optional:
                        outputPorts.append(p)
                    elif p.name in module.visible_output_ports:
                        visibleOptionalOutputPorts.append(p)
                    else:
                        self.optionalOutputPorts.append(p)
                outputPorts += visibleOptionalOutputPorts
            except ModuleRegistryException as e:
                error = e

        # Local dictionary lookups are faster than global ones..
        t = CurrentTheme
        (mpm0, mpm1, mpm2, mpm3) = t.MODULE_PORT_MARGIN

        # Adjust the width to fit all ports
        maxPortCount = max(len(inputPorts), len(outputPorts))
        minWidth = (mpm0 +
                    t.PORT_WIDTH*maxPortCount +
                    t.MODULE_PORT_SPACE*(maxPortCount-1) +
                    mpm2 +
                    t.MODULE_PORT_PADDED_SPACE)
        self.adjustWidthToMin(minWidth)

        self.nextInputPortPos = [self.paddedRect.x() + mpm0,
                                 self.paddedRect.y() + mpm1]
        self.nextOutputPortPos = [self.paddedRect.right() - \
                                      t.PORT_WIDTH - mpm2,
                                  self.paddedRect.bottom() - \
                                      t.PORT_HEIGHT - mpm3]

        # Update input ports
        [x, y] = self.nextInputPortPos
        for port in inputPorts:
            self.inputPorts[port] = self.createPortItem(port, x, y)
            x += t.PORT_WIDTH + t.MODULE_PORT_SPACE
        self.nextInputPortPos = [x,y]

        # Update output ports
        [x, y] = self.nextOutputPortPos
        for port in reversed(outputPorts):
            self.outputPorts[port] = self.createPortItem(port, x, y)
            x -= t.PORT_WIDTH + t.MODULE_PORT_SPACE
        self.nextOutputPortPos = [x, y]

        # Add a configure button
        y = self.paddedRect.y() + mpm1
        x = (self.paddedRect.right() - t.CONFIGURE_WIDTH
             - mpm2)
        self.createConfigureItem(x, y)

        if module.is_valid:
            try:
                # update module color and shape
                descriptor = module.module_descriptor
    #             c = registry.get_module_color(module.package, module.name, 
    #                                       module.namespace)
                c = descriptor.module_color()
                if c:
                    ic = [int(cl*255) for cl in c]
                    b = QtGui.QBrush(QtGui.QColor(ic[0], ic[1], ic[2]))
                    self.set_custom_brush(b)
    #             fringe = registry.get_module_fringe(module.package,
    #                                                 module.name,
    #                                                 module.namespace)
                fringe = descriptor.module_fringe()
                if fringe:
                    self.set_module_shape(self.create_shape_from_fringe(fringe))
            except ModuleRegistryException as e:
                error = e

            if self.functions_widget:
                self.functions_widget.setPos(self.editRect.topLeft())

            self.update_function_ports()

        else:
            self.setInvalid(True)

    def function_changed(self, name, values):
        """ Called when a function value has changed by the inline edit widget
        
        """
        controller = self.scene().controller
        module = controller.current_pipeline.modules[self.module.id]
        controller.update_function(module, name, values)

        if self.moduleFunctionsHaveChanged(module):
            self.update_function_ports(module)

        if self.isSelected():
            from vistrails.gui.vistrails_window import _app
            module = controller.current_pipeline.modules[self.module.id]
            _app.notify('module_changed', module)

    def create_shape_from_fringe(self, fringe):
        left_fringe, right_fringe = fringe
        if left_fringe[0] != (0.0, 0.0):
            left_fringe = [(0.0, 0.0)] + left_fringe
        if left_fringe[-1] != (0.0, 1.0):
            left_fringe = left_fringe + [(0.0, 1.0)]

        if right_fringe[0] != (0.0, 0.0):
            right_fringe = [(0.0, 0.0)] + right_fringe
        if right_fringe[-1] != (0.0, 1.0):
            right_fringe = right_fringe + [(0.0, 1.0)]

        P = QtCore.QPointF
        module_shape = QtGui.QPolygonF()
        height = self.paddedRect.height()

        # right side of shape
        for (px, py) in right_fringe:
            p = P(px, -py)
            p *= height
            p += self.paddedRect.bottomRight()
            module_shape.append(p)

        # left side of shape
        for (px, py) in reversed(left_fringe):
            p = P(px, -py)
            p *= height
            p += self.paddedRect.bottomLeft()
            module_shape.append(p)
        # close polygon
        module_shape.append(module_shape[0])
        return module_shape

    def createPortItem(self, port, x, y):
        """ createPortItem(port: Port, x: int, y: int) -> QGraphicsPortItem
        Create a item from the port spec
        
        """
        # pts = [(0,2),(0,-2), (2,None), (-2,None),
        #        (None,-2), (None,2), (-2,0), (2,0)]
        # pts = [(0,0.2), (0, 0.8), (0.2, None), (0.8, None), 
        #        (None, 0.8), (None, 0.2), (0.8,0), (0.2, 0)]
        # portShape = QGraphicsPortPolygonItem(x, y, self.ghosted, self, 
        #                                      port.optional, port.min_conns,
        #                                      port.max_conns, points=pts)
        # portShape = QGraphicsPortTriangleItem(x, y, self.ghosted, self, 
        #                                       port.optional, port.min_conns,
        #                                       port.max_conns, angle=0)
        # portShape = QGraphicsPortDiamondItem(x, y, self.ghosted, self, 
        #                                      port.optional, port.min_conns,
        #                                      port.max_conns)
    
        port_klass = QGraphicsPortRectItem
        kwargs = {}
        shape = port.shape()
        if shape is not None:
            if isinstance(shape, str):
                if shape.startswith("triangle"):
                    port_klass = QGraphicsPortTriangleItem
                    try:
                        kwargs['angle'] = int(shape[8:])
                    except ValueError:
                        kwargs['angle'] = 0
                elif shape == "diamond":
                    port_klass = QGraphicsPortDiamondItem
                elif shape == "circle" or shape == "ellipse":
                    port_klass = QGraphicsPortEllipseItem
            else:
                try:
                    iter(shape)
                except TypeError:
                    pass
                else:
                    port_klass = QGraphicsPortPolygonItem
                    kwargs['points'] = shape

        portShape = port_klass(port, x, y, self.ghosted, self, **kwargs)
        # portShape = QGraphicsPortRectItem(port, x, y, self.ghosted, self)

        portShape.controller = self.controller
        portShape.port = port
        if not port.is_valid:
            portShape.setInvalid(True)
        return portShape

    def createConfigureItem(self, x, y):
        """ createConfigureItem(x: int, y: int) -> QGraphicsConfigureItem
        Create a item from the configure spec
        
        """
        if self.module.is_valid:
            configureShape = QGraphicsConfigureItem(self)
            configureShape.controller = self.controller
            configureShape.moduleId = self.id
            configureShape.setGhosted(self.ghosted)
            configureShape.setBreakpoint(self.module.is_breakpoint)
            configureShape.setTransform(QtGui.QTransform.fromTranslate(x, y), True)
            return configureShape
        return None

    def getPortItem(self, port, port_dict=None):
        # print 'looking for port', port.name, port.type, port_type
            
        registry = get_module_registry()

        # if we haven't validated pipeline, don't try to use the registry
        if self.module.is_valid:
            # check enabled ports
            for (p, item) in port_dict.items():
                if registry.port_and_port_spec_match(port, p):
                    return item
                        
        # FIXME Raise Error!
        # else not available for some reason, just draw port and raise error?
        # can also decide to use Variant/Module types
        # or use types from the signature
        # port_descs = port.descriptors()
                
        # first, check if we've already added the port
        for (p, item) in port_dict.items():
            if (PortSpec.port_type_map.inverse[port.type] == p.type and
                port.name == p.name and 
                port.sigstring == p.sigstring):
                return item

        return None

    def buildPortItem(self, port, port_dict, optional_ports, visible_ports,
                      next_pos, next_op, default_sig):
        """buildPortItem(port: Port,
                         port_dict: {PortSpec: QGraphicsPortItem},
                         optional_ports: [PortSpec],
                         visible_ports: set(string),
                         next_pos: [float, float],
                         next_op: operator (operator.add, operator.sub),
                         default_sig: str
                         ) -> QPointF
        Return the scene position of a port matched 'port' in port_dict
        
        """
        registry = get_module_registry()
        
        # check optional ports
        if self.module.is_valid:
            for p in optional_ports:
                if registry.port_and_port_spec_match(port, p):
                    item = self.createPortItem(p, *next_pos)
                    visible_ports.add(port.name)
                    port_dict[p] = item
                    next_pos[0] = next_op(next_pos[0], 
                                          (CurrentTheme.PORT_WIDTH +
                                           CurrentTheme.MODULE_PORT_SPACE))
                    return item

        if not port.signature or port.signature == '()':
            # or len(port_descs) == 0:
            sigstring = default_sig
        else:
            sigstring = port.signature
        port_type = PortSpec.port_type_map.inverse[port.type]
        names = []
        for sig in sigstring[1:-1].split(','):
            k = sig.split(':', 2)
            if len(k) < 2:
                names.append(k[0])
            else:
                names.append(k[1])
        short_sigstring = '(' + ','.join(names) + ')'
        tooltip = "%s port %s\n%s" % (port_type.capitalize(),
                                      port.name,
                                      short_sigstring)
        new_spec = PortSpec(id=-1,
                            name=port.name,
                            type=port_type,
                            sigstring=sigstring,
                            tooltip=tooltip,
                            optional=True)

        item = self.createPortItem(new_spec, *next_pos)
        item.setInvalid(True)
        port_dict[new_spec] = item
        next_pos[0] = next_op(next_pos[0], 
                              (CurrentTheme.PORT_WIDTH +
                               CurrentTheme.MODULE_PORT_SPACE))
        return item

    def getInputPortItem(self, port, do_create=False):
        item = self.getPortItem(port, self.inputPorts)
        if not item and do_create:
            item = self.buildPortItem(port,
                                      self.inputPorts,
                                      self.optionalInputPorts,
                                      self.module.visible_input_ports,
                                      self.nextInputPortPos,
                                      operator.add,
                                      '(%s:Variant)' % \
                                          get_vistrails_basic_pkg_id())
        return item

    def getOutputPortItem(self, port, do_create=False):
        item = self.getPortItem(port, self.outputPorts)
        if not item and do_create:
            item = self.buildPortItem(port,
                                      self.outputPorts,
                                      self.optionalOutputPorts,
                                      self.module.visible_output_ports,
                                      self.nextOutputPortPos,
                                      operator.sub,
                                      '(%s:Module)' % \
                                          get_vistrails_basic_pkg_id())
        return item

    def addConnectionItem(self, item):
        self.connectionItems[item.connection.id] = item

    def removeConnectionItem(self, item):
        if item.connectingModules[0].id == self.module.id:
            if item.srcPortItem is not None:
                item.srcPortItem.disconnect()
        if item.connectingModules[1].id == self.module.id:
            if item.dstPortItem is not None:
                item.dstPortItem.disconnect()
        del self.connectionItems[item.connection.id]

    # returns a dictionary of (id, connection) key-value pairs!
    def dependingConnectionItems(self):
        return self.connectionItems

    # this is a generator that yields (connection, is_source [bool]) pairs
    def dependingConnectionItemsWithDir(self):
        for item in self.connectionItems.values():
            if item.connectingModules[0].id == self.id:
                yield (item, False)
            else:
                yield (item, True)

    def keyPressEvent(self, event):
        """ keyPressEvent(event: QKeyEvent) -> None
        Capture 'Del', 'Backspace' for deleting modules.
        Ctrl+C, Ctrl+V, Ctrl+A for copy, paste and select all
        
        """        
        if (self.scene().controller and
            event.key() in [QtCore.Qt.Key_Backspace, QtCore.Qt.Key_Delete]):
            if not self.scene().read_only_mode:
                self.scene().delete_selected_items()
        else:
            QtWidgets.QGraphicsItem.keyPressEvent(self, event)

    def mouseReleaseEvent(self, event):
        super(QGraphicsModuleItem, self).mouseReleaseEvent(event)
        if not self.controller.changed and self.controller.has_move_actions():
            self.controller.set_changed(True)

    def hoverEnterEvent(self, event):
        if QtWidgets.QApplication.keyboardModifiers() == QtCore.Qt.ControlModifier:

            scene = self.scene()
            if scene.function_tooltip:
                scene.removeItem(scene.function_tooltip)

            module = scene.controller.current_pipeline.modules[self.module.id]
            if module.functions:
                function_overview = []
                for f in module.functions:
                    if len(f.params)>1:
                        params = ', '.join([p.strValue for p in f.params])
                    elif len(f.params)>0:
                        params = f.params[0].strValue
                    else:
                        params = ''
                    if len(params)>100:
                        params = params[:97] + '...'
                    function_template = "<b>%s(</b>%s<b>)</b>"
                    function_overview.append(function_template % (f.name, params))
                    template = '<html><p style="background:#FFFFFF;">%s</p></html>'
                self.function_overview = template % '<br/>'.join(function_overview)
            else:
                self.function_overview = ''

            scene.function_tooltip = QtWidgets.QGraphicsTextItem()
            pos = self.paddedRect.bottomLeft()+self.pos()
            scene.function_tooltip.setPos(pos)
            scene.function_tooltip.setAcceptHoverEvents(False)
            scene.addItem(scene.function_tooltip)
            scene.function_tooltip.setHtml(self.function_overview)
            scene.function_tooltip.setZValue(1000000)
        return QtWidgets.QGraphicsItem.hoverEnterEvent(self, event)

    def hoverLeaveEvent(self, event):
        if self.scene().function_tooltip:
            self.scene().removeItem(self.scene().function_tooltip)
            self.scene().function_tooltip = None
        return QtWidgets.QGraphicsItem.hoverLeaveEvent(self, event)

    def itemChange(self, change, value):
        """ itemChange(change: GraphicsItemChange, value: value) -> value
        Capture move event to also move the connections.  Also unselect any
        connections between unselected modules
        
        """
        # Move connections with modules
        if change==QtWidgets.QGraphicsItem.ItemPositionChange and \
                self.handlePositionChanges:
            oldPos = self.pos()
            newPos = value
            dis = newPos - oldPos
            for connectionItem, s in self.dependingConnectionItemsWithDir():
                # If both modules are selected, both of them will
                # trigger itemChange events.

                # If we just add 'dis' to both connection endpoints, we'll
                # end up moving each endpoint twice.

                # But we also don't want to call setupConnection twice on these
                # connections, so we ignore one of the endpoint dependencies and
                # perform the change on the other one

                (srcModule, dstModule) = connectionItem.connectingModules
                start_s = srcModule.isSelected()
                end_s = dstModule.isSelected()

                if start_s and end_s and s:
                    continue

                start = connectionItem.startPos
                end = connectionItem.endPos
                
                if start_s: start += dis
                if end_s: end += dis
                
                connectionItem.prepareGeometryChange()
                connectionItem.setupConnection(start, end)
        # Do not allow lone connections to be selected with modules.
        # Also autoselect connections between selected modules.  Thus the
        # selection is always the subgraph
        elif change==QtWidgets.QGraphicsItem.ItemSelectedHasChanged:
            # Unselect any connections between modules that are not selected
            for item in self.scene().selectedItems():
                if isinstance(item,QGraphicsConnectionItem):
                    (srcModule, dstModule) = item.connectingModules
                    if (not srcModule.isSelected() or 
                        not dstModule.isSelected()):
                        item.useSelectionRules = False
                        item.setSelected(False)
            # Handle connections from self
            for item in self.dependingConnectionItems().values():
                # Select any connections between self and other selected modules
                (srcModule, dstModule) = item.connectingModules
                if value:
                    if (srcModule==self and dstModule.isSelected() or
                        dstModule==self and srcModule.isSelected()):
                        # Because we are setting a state variable in the
                        # connection, do not make the change unless it is
                        # actually going to be performed
                        if not item.isSelected():
                            item.useSelectionRules = False
                            item.setSelected(True)
                # Unselect any connections between self and other modules
                else:
                    if item.isSelected():
                        item.useSelectionRules = False
                        item.setSelected(False)
            # Capture only selected modules + or - self for selection signal
            selectedItems = [m for m in self.scene().selectedItems()
                             if isinstance(m, QGraphicsModuleItem)]
            #print "selectedItems", selectedItems
            selectedId = -1
            if len(selectedItems)==1:
                selectedId = selectedItems[0].id
            self.scene().moduleSelected.emit(selectedId, selectedItems)
            self._needs_state_updated = True
        return QtWidgets.QGraphicsItem.itemChange(self, change, value)

def choose_converter(converters, parent=None):
    """Chooses a converter among a list.
    """
    if len(converters) == 1:
        return converters[0]

    class ConverterItem(QtWidgets.QListWidgetItem):
        def __init__(self, converter):
            QtWidgets.QListWidgetItem.__init__(self, converter.name)
            self.converter = converter

    dialog = QtWidgets.QDialog(parent)
    dialog.setWindowTitle("Automatic conversion")
    layout = QtWidgets.QVBoxLayout()

    label = QtWidgets.QLabel(
            "You are connecting two incompatible ports, however there are "
            "matching Converter modules. Please choose which Converter should "
            "be inserted on this connection:")
    label.setWordWrap(True)
    layout.addWidget(label)
    list_widget = QtWidgets.QListWidget()
    list_widget.setSelectionMode(QtWidgets.QAbstractItemView.SingleSelection)
    for converter in sorted(converters, key=lambda c: c.name):
        list_widget.addItem(ConverterItem(converter))
    layout.addWidget(list_widget)

    buttons = QtWidgets.QDialogButtonBox(
            QtWidgets.QDialogButtonBox.Ok | QtWidgets.QDialogButtonBox.Cancel,
            QtCore.Qt.Horizontal)
    QtCore.QObject.connect(buttons, QtCore.SIGNAL('accepted()'),
                           dialog, QtCore.SLOT('accept()'))
    QtCore.QObject.connect(buttons, QtCore.SIGNAL('rejected()'),
                           dialog, QtCore.SLOT('reject()'))
    layout.addWidget(buttons)

    ok = buttons.button(QtWidgets.QDialogButtonBox.Ok)
    ok.setEnabled(False)
    QtCore.QObject.connect(
            list_widget, QtCore.SIGNAL('itemSelectionChanged()'),
            lambda: ok.setEnabled(True))

    dialog.setLayout(layout)
    if dialog.exec_() == QtWidgets.QDialog.Accepted:
        return list_widget.selectedItems()[0].converter
    else:
        return None

class StacktracePopup(QtGui.QDialog):
    def __init__(self, errorTrace='', parent=None):
        QtGui.QDialog.__init__(self, parent)
        self.resize(700, 400)
        self.setWindowTitle('Module Error')
        layout = QtGui.QVBoxLayout()
        self.setLayout(layout)
        text = QtGui.QTextEdit('')
        text.insertPlainText(errorTrace)
        text.setReadOnly(True)
        text.setLineWrapMode(QtGui.QTextEdit.NoWrap)
        layout.addWidget(text)
        close = QtGui.QPushButton('Close', self)
        close.setFixedWidth(100)
        layout.addWidget(close)
        self.connect(close, QtCore.SIGNAL('clicked()'),
                     self, QtCore.SLOT('close()'))

##############################################################################
# QPipelineScene

class QPipelineScene(QInteractiveGraphicsScene):
    """
    QPipelineScene inherits from QInteractiveGraphicsScene to keep track of the
    pipeline scenes, i.e. modules, connections, selection
    
    """

    moduleSelected = QtCore.pyqtSignal(int,list)
    def __init__(self, parent=None):
        """ QPipelineScene(parent: QWidget) -> QPipelineScene
        Initialize the graphics scene with no shapes
        
        """
        QInteractiveGraphicsScene.__init__(self, parent)
        self.setBackgroundBrush(CurrentTheme.PIPELINE_VIEW_BACKGROUND_BRUSH)
        self.setSceneRect(QtCore.QRectF(-5000, -5000, 10000, 10000))
        self.controller = None
        self.modules = {}
        self.connections = {}
        self.noUpdate = False
        self.installEventFilter(self)
        self.pipeline_tab = None
        # These are the IDs currently present in the scene, used to update it
        # faster when switching pipelines via setupScene()
        self._old_module_ids = set()
        self._old_connection_ids = set()
        self._var_selected_port = None
        self.read_only_mode = False
        self.current_pipeline = None
        self.current_version = -1
        self.skip_update = False
        self.function_tooltip = None

        self.tmp_module_item = None
        self.tmp_input_conn = None
        self.tmp_output_conn = None

    def _get_pipeline(self):
        warnings.warn("Use of deprecated field 'pipeline' replaced by "
                      "'current_pipeline'",
                      category=VistrailsDeprecation)
        return self.current_pipeline
    pipeline = property(_get_pipeline)

    def addModule(self, module, moduleBrush=None):
        """ addModule(module: Module, moduleBrush: QBrush) -> QGraphicsModuleItem
        Add a module to the scene

        """
        moduleItem = QGraphicsModuleItem(None)
        if self.controller and self.controller.search:
            moduleQuery = (self.controller.current_version, module)
            matched = self.controller.search.matchModule(*moduleQuery)
            matched = self.controller.search.matchModule(*moduleQuery)
            moduleItem.setGhosted(not matched)
        moduleItem.controller = self.controller
        moduleItem.setupModule(module, self.read_only_mode)
        moduleItem.setBreakpoint(module.is_breakpoint)
        if moduleBrush:
            moduleItem.set_custom_brush(moduleBrush)
        self.addItem(moduleItem)
        self.modules[module.id] = moduleItem
        self._old_module_ids.add(module.id)
        # Hide vistrail variable modules
        if module.is_vistrail_var():
            moduleItem.hide()

        return moduleItem

    def addConnection(self, connection, connectionBrush=None):
        """ addConnection(connection: Connection) -> QGraphicsConnectionItem
        Add a connection to the scene
        
        """
        srcModule = self.modules[connection.source.moduleId]
        dstModule = self.modules[connection.destination.moduleId]
        srcPortItem = srcModule.getOutputPortItem(connection.source, True)
        dstPortItem = dstModule.getInputPortItem(connection.destination, True)
        connectionItem = QGraphicsConnectionItem(srcPortItem, dstPortItem,
                                                 srcModule, dstModule,
                                                 connection)
        srcPortItem.connect()
        dstPortItem.connect()
        connectionItem.id = connection.id
        connectionItem.connection = connection
        if connectionBrush:
            connectionItem.set_custom_brush(connectionBrush)
        self.addItem(connectionItem)
        self.connections[connection.id] = connectionItem
        self._old_connection_ids.add(connection.id)
        srcModule.addConnectionItem(connectionItem)
        dstModule.addConnectionItem(connectionItem)
        if srcModule.module.is_vistrail_var():
            connectionItem.hide()
            var_uuid = srcModule.module.get_vistrail_var()
            dstPortItem.addVistrailVar(var_uuid)
        self.update_connections([srcModule.id, dstModule.id])
        return connectionItem

    def selected_subgraph(self):
        """Returns the subgraph containing the selected modules and its
        mutual connections.
        
        """
        items = self.selectedItems()
        modules = [x.id
                   for x in items
                   if isinstance(x, QGraphicsModuleItem)]
        return self.controller.current_pipeline.graph.subgraph(modules)

#    def contextMenuEvent(self, event):
#        selectedItems = self.selectedItems()
#        if len(selectedItems) == 0:
#            return QInteractiveGraphicsScene.contextMenuEvent(self, event)
#        else:
#            self._context_menu.exec_(event.screenPos())

    def clear(self):
        """ clear() -> None
        Clear the whole scene
        
        """
        self.modules = {}
        self.connections = {}
        self._old_module_ids = set()
        self._old_connection_ids = set()
        self.unselect_all()
        self.clearItems()
        
    def remove_module(self, m_id):
        """remove_module(m_id): None

        Removes module from scene, updating appropriate data structures.

        """
        core_module = self.modules[m_id].module
        if not core_module.has_annotation_with_key('__vistrail_var__'):
            self.removeItem(self.modules[m_id])
        del self.modules[m_id]
        self._old_module_ids.remove(m_id)

    def remove_connection(self, c_id):
        """remove_connection(c_id): None

        Removes connection from scene, updating appropriate data structures.

        """
        # if c_id in self.connections:
        connItem = self.connections[c_id]
        (srcModule, dstModule) = connItem.connectingModules
        srcModule.removeConnectionItem(connItem)
        dstModule.removeConnectionItem(connItem)
        if not srcModule.module.has_annotation_with_key('__vistrail_var__'):
            self.removeItem(self.connections[c_id])
        del self.connections[c_id]
        self._old_connection_ids.remove(c_id)
        self.update_connections([srcModule.id, dstModule.id])

    def recreate_module(self, pipeline, m_id):
        """recreate_module(pipeline, m_id): None

        Recreates a module on the scene."""
        selected = self.modules[m_id].isSelected()
        depending_connections = \
            [c_id for c_id in self.modules[m_id].dependingConnectionItems()]
        
        # when configuring a python source, maybe connections were deleted
        # but are not in the current pipeline. So we need to check the depending
        # connections of the module just before the configure. 
        for c_id in depending_connections:
            self.remove_connection(c_id)

        self.remove_module(m_id)
        
        self.addModule(pipeline.modules[m_id])
        for c_id in depending_connections:
            # only add back those connections that are in the pipeline
            if c_id in pipeline.connections:
                self.addConnection(pipeline.connections[c_id])
                               
        if selected:
            self.modules[m_id].setSelected(True)

    def update_module_functions(self, pipeline, m_id):
        """ Used by ports_pane to update modules

        """
        module = pipeline.modules[m_id]
        if self.modules[m_id].functions_have_been_deleted(module):
            self.recreate_module(pipeline, m_id)
            return

        self.modules[m_id].update_function_values(module)

        if self.modules[m_id].moduleFunctionsHaveChanged(module):
            self.modules[m_id].update_function_ports(module)

    def setupScene(self, pipeline):
        """ setupScene(pipeline: Pipeline) -> None
        Construct the scene to view a pipeline
        
        """
        old_pipeline = self.current_pipeline
        self.current_pipeline = pipeline
        if self.noUpdate: return
        if (pipeline is None or 
            (old_pipeline and not old_pipeline.is_valid) or 
            (pipeline and not pipeline.is_valid)):
            # clear things
            self.clear()
        if not pipeline: return 

        needReset = len(list(self.items()))==0
        try:
            self.skip_update = True
            new_modules = set(pipeline.modules)
            modules_to_be_added = new_modules - self._old_module_ids
            modules_to_be_deleted = self._old_module_ids - new_modules
            common_modules = new_modules.intersection(self._old_module_ids)

            new_connections = set(pipeline.connections)
            connections_to_be_added = new_connections - self._old_connection_ids
            connections_to_be_deleted = self._old_connection_ids - new_connections
            common_connections = new_connections.intersection(self._old_connection_ids)


            # Check if connections to be added require
            # optional ports in modules to be visible
            # check all connections because the visible flag
            # may have been cleared
            for c_id in new_connections:
                connection = pipeline.connections[c_id]
                smid = connection.source.moduleId
                s = connection.source.spec
                if s and s.optional:
                    smm = pipeline.modules[smid]
                    smm.visible_output_ports.add(s.name)
                dmid = connection.destination.moduleId   
                d = connection.destination.spec
                if d and d.optional:
                    dmm = pipeline.modules[dmid]
                    dmm.visible_input_ports.add(d.name)

            # remove old connection shapes
            for c_id in connections_to_be_deleted:
                self.remove_connection(c_id)
            # remove old module shapes
            for m_id in modules_to_be_deleted:
                self.remove_module(m_id)

            selected_modules = []
            # create new module shapes
            for m_id in modules_to_be_added:
                self.addModule(pipeline.modules[m_id])
                if self.modules[m_id].isSelected():
                    selected_modules.append(m_id)

            moved = set()
            # Update common modules
            for m_id in common_modules:
                tm_item = self.modules[m_id]
                nm = pipeline.modules[m_id]
                if tm_item.moduleHasChanged(nm):
                    self.recreate_module(pipeline, m_id)
                    tm_item = self.modules[m_id]
                elif tm_item.moduleFunctionsHaveChanged(nm):
                    tm_item.update_function_ports(pipeline.modules[m_id])
                tm_item.update_function_values(pipeline.modules[m_id])
                if tm_item.isSelected():
                    selected_modules.append(m_id)
                if self.controller and self.controller.search:
                    moduleQuery = (self.controller.current_version, nm)
                    matched = \
                        self.controller.search.matchModule(*moduleQuery)
                    tm_item.setGhosted(not matched)
                else:
                    tm_item.setGhosted(False)
                tm_item.setBreakpoint(nm.is_breakpoint)

            # create new connection shapes
            for c_id in connections_to_be_added:
                self.addConnection(pipeline.connections[c_id])

            # Update common connections
            for c_id in common_connections:
                connection = pipeline.connections[c_id]
                pip_c = self.connections[c_id]
                pip_c.connectingModules = (self.modules[connection.source.moduleId],
                                           self.modules[connection.destination.moduleId])
                (srcModule, dstModule) = pip_c.connectingModules

            self._old_module_ids = new_modules
            self._old_connection_ids = new_connections
            self.unselect_all()
            self.reset_module_colors()
            for m_id in selected_modules:
                self.modules[m_id].setSelected(True)

        except ModuleRegistryException as e:
            debug.print_exc()
            views = self.views()
            assert len(views) > 0
            debug.critical("Missing package/module",
                ("Package '%s' is missing (or module '%s' is not present " +
                "in that package)") % (e._identifier, e._name))
            self.clear()
            self.controller.change_selected_version(0)
        finally:
            self.skip_update = False
            self.update_connections()

        if needReset and len(list(self.items()))>0:
            self.fitToAllViews()

    def findModuleUnder(self, pos):
        """ findModuleUnder(pos: QPoint) -> QGraphicsItem
        Search all items under pos and return the top-most module item if any
        
        """
        for item in self.items(pos):
            if isinstance(item, QGraphicsModuleItem):
                return item
        return None

    def findModulesNear(self, pos, where_mult):
        rect = QtCore.QRectF(pos.x()-50+25*where_mult, 
                             (pos.y()-50) + 50*where_mult,
                             100, 100)
        ### code to display target rectangle
        #
        # if where_mult < 0:
        #     if not hasattr(self, 'tmp_rect'):
        #         self.tmp_rect = QtGui.QGraphicsRectItem(rect)
        #         self.tmp_rect.setPen(QtGui.QColor("red"))
        #         self.addItem(self.tmp_rect)
        #     else:
        #         self.tmp_rect.setRect(rect)
        # else:
        #     if not hasattr(self, 'tmp_rect2'):
        #         self.tmp_rect2 = QtGui.QGraphicsRectItem(rect)
        #         self.tmp_rect2.setPen(QtGui.QColor("red"))
        #         self.addItem(self.tmp_rect2)
        #     else:
        #         self.tmp_rect2.setRect(rect)
            
        closest_item = None
        min_dis = None
        for item in self.items(rect):
            if isinstance(item, QGraphicsModuleItem) and item.isVisible():
                vector = item.scenePos() - pos
                dis = vector.x() * vector.x() + vector.y() * vector.y()
                if min_dis is None or dis < min_dis:
                    min_dis = dis
                    closest_item = item
        return closest_item

    def findPortsNear(self, pos, where_mult):
        width = self.tmp_module_item.paddedRect.width() + 50
        rect = QtCore.QRectF(pos.x()-width/2+25*where_mult,
                             pos.y()-50 + 50*where_mult,
                             width, 100)
        ### code to display target rectangle
        #
        # rect = QtCore.QRectF(pos.x()-50+25*where_mult, 
        #                      (pos.y()-50) + 50*where_mult,
        #                      100, 100)
        # if where_mult < 0:
        #     if not hasattr(self, 'tmp_rect'):
        #         self.tmp_rect = QtGui.QGraphicsRectItem(rect)
        #         self.tmp_rect.setPen(QtGui.QColor("red"))
        #         self.addItem(self.tmp_rect)
        #     else:
        #         self.tmp_rect.setRect(rect)
        # else:
        #     if not hasattr(self, 'tmp_rect2'):
        #         self.tmp_rect2 = QtGui.QGraphicsRectItem(rect)
        #         self.tmp_rect2.setPen(QtGui.QColor("red"))
        #         self.addItem(self.tmp_rect2)
        #     else:
        #         self.tmp_rect2.setRect(rect)

        # if not hasattr(self, 'tmp_rect'):
        #     self.tmp_rect = QtGui.QGraphicsRectItem(rect)
        #     self.tmp_rect.setPen(QtGui.QColor("red"))
        #     self.addItem(self.tmp_rect)
        # else:
        #     self.tmp_rect.setRect(rect)
        near_ports = []
        for item in self.items(rect):
            if isinstance(item, QAbstractGraphicsPortItem) and item.isVisible():
                near_ports.append(item)
        return near_ports

    def findPortMatch(self, output_ports, input_ports, x_trans=0, 
                      fixed_out_pos=None, fixed_in_pos=None,
                      allow_conversion=False, out_converters=None):
        """findPortMatch(output_ports:  list(QAbstractGraphicsPortItem),
                         input_ports:   list(QAbstractGraphicsPortItem),
                         x_trans:       int,
                         fixed_out_pos: QPointF | None,
                         fixed_in_pos:  QPointF | None,
                         ) -> tuple(QAbstractGraphicsPortItem, 
                                    QAbstractGraphicsPortItem)
        findPortMatch returns a port from output_ports and a port from
        input_ports where the ports are compatible and the distance
        between these ports is minimal with respect to compatible
        ports

        If allow_conversion is True, we also search for ports that are not
        directly matched but can be connected if a Converter module is used. In
        this case, we extend the optional 'out_converters' list with the
        possible Converters' ModuleDescriptors.
        """

        reg = get_module_registry()
        result = (None, None)
        min_dis = None
        selected_convs = None
        for o_item in output_ports:
            if o_item.invalid:
                continue
            for i_item in input_ports:
                if i_item.invalid:
                    continue
                convs = []
                if reg.ports_can_connect(o_item.port, i_item.port,
                                         allow_conversion=True,
                                         out_converters=convs):
                    if fixed_out_pos is not None:
                        out_pos = fixed_out_pos
                    else:
                        out_pos = o_item.getPosition()
                    if fixed_in_pos is not None:
                        in_pos = fixed_in_pos
                    else:
                        in_pos = i_item.getPosition()
                    vector = (out_pos - in_pos)
                    dis = (vector.x()-x_trans)*(vector.x()-x_trans) + \
                        vector.y()*vector.y()
                    if result[0] is None or dis < min_dis:
                        min_dis = dis
                        result = (o_item, i_item)
                        selected_convs = convs
        if selected_convs and out_converters is not None:
            out_converters.extend(selected_convs)
        return result

    def updateTmpConnection(self, pos, tmp_connection_item, tmp_module_ports, 
                            where_mult, order_f):
        near_ports = self.findPortsNear(pos, where_mult)
        if len(near_ports) > 0:
            (src_item, dst_item) = \
                self.findPortMatch(*order_f([near_ports,tmp_module_ports]),
                                    x_trans=-50)
            if src_item is not None:
                if tmp_connection_item is None:
                    tmp_connection_item = QGraphicsTmpConnItem(dst_item, 1000)
                    self.addItem(tmp_connection_item)
                # We are assuming the first view is the real pipeline view
                v = self.views()[0]
                tmp_connection_item.setStartPort(dst_item)
                tmp_connection_item.setSnapPort(src_item)
                tooltip = "%s %s\n  -> %s %s" % (src_item.port.name, 
                                              src_item.port.short_sigstring,
                                              dst_item.port.name, 
                                              dst_item.port.short_sigstring)
                QtWidgets.QToolTip.showText(v.mapToGlobal(
                        v.mapFromScene((dst_item.getPosition() + 
                                        src_item.getPosition())/2.0)),
                                        tooltip)
                tmp_connection_item.show()
                return tmp_connection_item

        if tmp_connection_item is not None:
            tmp_connection_item.hide()
            QtWidgets.QToolTip.hideText()
        return tmp_connection_item
            
    def updateTmpInputConnection(self, pos):
        self.tmp_input_conn = \
            self.updateTmpConnection(pos, self.tmp_input_conn, 
                                     list(self.tmp_module_item.inputPorts.values()), 
                                     -1, lambda x: x)
            
    def updateTmpOutputConnection(self, pos):
        self.tmp_output_conn = \
            self.updateTmpConnection(pos, self.tmp_output_conn, 
                                     list(self.tmp_module_item.outputPorts.values()), 
                                     1, reversed)

    def dragEnterEvent(self, event):
        """ dragEnterEvent(event: QDragEnterEvent) -> None
        Set to accept drops from the module palette
        
        """
        if (self.controller and (
                isinstance(event.source(), QModuleTreeWidget) or
                isinstance(event.source(), QDragVariableLabel))):
            data = event.mimeData()
            if not self.read_only_mode:
                if hasattr(data, 'items'):
                    if self.tmp_module_item and \
                       get_vistrails_configuration().check('autoConnect'):
                        self.tmp_module_item.setPos(event.scenePos())
                        self.updateTmpInputConnection(event.scenePos())
                        self.updateTmpOutputConnection(event.scenePos())
                    event.accept()
                    return
                elif hasattr(data, 'variableData'):
                    event.accept()
                    return
        # Ignore if not accepted and returned by this point
        event.ignore()
        
    def dragMoveEvent(self, event):
        """ dragMoveEvent(event: QDragMoveEvent) -> None
        Set to accept drag move event from the module palette
        
        """
        if (self.controller and (
                isinstance(event.source(), QModuleTreeWidget) or
                isinstance(event.source(), QDragVariableLabel))):
            data = event.mimeData()
            if hasattr(data, 'items') and not self.read_only_mode:
                if self.tmp_module_item and \
                   get_vistrails_configuration().check('autoConnect'):
                    self.tmp_module_item.setPos(event.scenePos())
                    self.updateTmpInputConnection(event.scenePos())
                    self.updateTmpOutputConnection(event.scenePos())
                event.accept()
                return
            elif hasattr(data, 'variableData'):
                # Find nearest suitable port
                snapModule = self.findModuleUnder(event.scenePos())
                nearest_port = None
                if snapModule is not None:
                    tmp_port = QAbstractGraphicsPortItem(None, 0, 0)
                    tmp_port.port = data.variableData[0]
                    (_, nearest_port) = \
                        self.findPortMatch([tmp_port], \
                                               list(snapModule.inputPorts.values()), \
                                               fixed_out_pos=event.scenePos())
                    del tmp_port
                # Unhighlight previous nearest port
                if self._var_selected_port is not None:
                    self._var_selected_port.setSelected(False)
                self._var_selected_port = nearest_port
                # Highlight new nearest port
                if nearest_port is not None:
                    nearest_port.setSelected(True)
                    QtWidgets.QToolTip.showText(event.screenPos(), nearest_port.toolTip())
                    event.accept()
                    return
                else:
                    QtWidgets.QToolTip.hideText()
        # Ignore if not accepted and returned by this point
        if not systemType in ['Darwin']:
            # Workaround: On a Mac, dropEvent isn't called if dragMoveEvent is ignored
            event.ignore()

    def dragLeaveEvent(self, event):
        if (self.controller and isinstance(event.source(), QModuleTreeWidget)):
            if self.tmp_output_conn:
                self.tmp_output_conn.disconnect(True)
                self.removeItem(self.tmp_output_conn)
                self.tmp_output_conn = None
            if self.tmp_input_conn:
                self.tmp_input_conn.disconnect(True)
                self.removeItem(self.tmp_input_conn)
                self.tmp_input_conn = None
        elif isinstance(event.source(), QDragVariableLabel):
            data = event.mimeData()
            if hasattr(data, 'variableData'):
                if self._var_selected_port is not None:
                    self._var_selected_port.setPen(CurrentTheme.PORT_PEN)
                    self._var_selected_port = None
                event.accept()

    def unselect_all(self):
        self.clearSelection()
        if self.pipeline_tab:
            self.pipeline_tab.moduleSelected(-1)

    def createConnectionFromTmp(self, tmp_connection_item, module, 
                                start_is_src=False):
        if start_is_src:
            src_port_item = tmp_connection_item.startPortItem
            dst_port_item = tmp_connection_item.snapPortItem
        else:
            src_port_item = tmp_connection_item.snapPortItem
            dst_port_item = tmp_connection_item.startPortItem

        if src_port_item.parentItem().id < 0 or start_is_src:
            src_module_id = module.id
            dst_module_id = dst_port_item.parentItem().id
        else:
            src_module_id = src_port_item.parentItem().id
            dst_module_id = module.id

        graph = copy.copy(self.controller.current_pipeline.graph)
        graph.add_edge(src_module_id, dst_module_id)
        try:
            graph.dfs(raise_if_cyclic=True)
        except GraphContainsCycles:
            return False

        reg = get_module_registry()

        if reg.ports_can_connect(src_port_item.port, dst_port_item.port):
            # Direct connection
            conn = self.controller.add_connection(src_module_id,
                                                  src_port_item.port,
                                                  dst_module_id,
                                                  dst_port_item.port)
            self.addConnection(conn)
        else:
            # Add a converter module
            converters = reg.get_converters(src_port_item.port.descriptors(),
                                            dst_port_item.port.descriptors())
            converter = choose_converter(converters)
            if converter is None:
                return

            src_pos = src_port_item.getPosition()
            dst_pos = dst_port_item.getPosition()
            mod_x = (src_pos.x() + dst_pos.x())/2.0
            mod_y = (src_pos.y() + dst_pos.y())/2.0
            mod = self.controller.create_module_from_descriptor(
                    converter,
                    x=mod_x,
                    y=-mod_y)
            conn1 = self.controller.create_connection(
                    self.controller.current_pipeline.modules[src_module_id],
                    src_port_item.port,
                    mod,
                    'in_value')
            conn2 = self.controller.create_connection(
                    mod, 'out_value',
                    self.controller.current_pipeline.modules[dst_module_id],
                    dst_port_item.port)
            operations = [('add', mod), ('add', conn1), ('add', conn2)]

            action = create_action(operations)
            self.controller.add_new_action(action)
            self.controller.perform_action(action)

            graphics_mod = self.addModule(mod)
            graphics_mod.update()
            self.addConnection(conn1)
            self.addConnection(conn2)

        return True

    def addConnectionFromTmp(self, tmp_connection_item, module, start_is_src):
        result = self.createConnectionFromTmp(tmp_connection_item, module,
                                              start_is_src)
        self.reset_module_colors()
        self._old_connection_ids = \
            set(self.controller.current_pipeline.connections)
        self._old_module_ids = set(self.controller.current_pipeline.modules)
        return result

    def add_module_event(self, event, data):
        """Adds a new module from a drop event"""
        item = data.items[0]
        self.controller.reset_pipeline_view = False
        self.noUpdate = True
        internal_version = -1
        reg = get_module_registry()
        if reg.is_abstraction(item.descriptor):
            internal_version = item.descriptor.module.internal_version
        adder = self.controller.add_module_from_descriptor
        module = adder(item.descriptor, 
                       event.scenePos().x(),
                       -event.scenePos().y(),
                       internal_version)
        self.reset_module_colors()
        graphics_item = self.addModule(module)
        graphics_item.update()

        if get_vistrails_configuration().check('autoConnect'):
            if self.tmp_output_conn is not None:
                if self.tmp_output_conn.isVisible():
                    self.createConnectionFromTmp(self.tmp_output_conn, module)
                self.tmp_output_conn.disconnect()
                self.removeItem(self.tmp_output_conn)
                self.tmp_output_conn = None

            if self.tmp_input_conn is not None:
                if self.tmp_input_conn.isVisible():
                    self.createConnectionFromTmp(self.tmp_input_conn, module)
                self.tmp_input_conn.disconnect()
                self.removeItem(self.tmp_input_conn)
                self.tmp_input_conn = None
        
        self.unselect_all()
        # Change selection
        graphics_item.setSelected(True)

        # controller changed pipeline: update ids
        self._old_connection_ids = \
            set(self.controller.current_pipeline.connections)
        self._old_module_ids = set(self.controller.current_pipeline.modules)

        # We are assuming the first view is the real pipeline view
        self.views()[0].setFocus()

        self.noUpdate = False

    def add_tmp_module(self, desc):
        self.noUpdate = True
        self.tmp_module_item = QGraphicsModuleItem(None)
        module = Module(id=-1,
                        name=desc.name,
                        package=desc.identifier,
                        location=Location(id=-1,x=0.0,y=0.0),
                        namespace=desc.namespace,
                        )
        module.is_valid = True
        self.tmp_module_item.setupModule(module, True)
        self.addItem(self.tmp_module_item)
        self.tmp_module_item.hide()
        self.tmp_module_item.update()
        self.noUpdate = False
        
        return self.tmp_module_item

    def update_connections(self, modules=None):
        if self.skip_update:
            return
        if (self.controller.current_pipeline and
                self.controller.current_pipeline.is_valid):
            try:
                depths = \
                    self.controller.current_pipeline.mark_list_depth(modules)
            except GraphContainsCycles:
                # Pipeline is invalid, we don't really care that the depths are
                # not right
                pass
            else:
                for module_id, list_depth in depths:
                    if module_id in self.modules:
                        self.modules[module_id].module.list_depth = list_depth
        for c in self.connections.values():
            c.setupConnection()

    def delete_tmp_module(self):
        if self.tmp_module_item is not None:
            self.removeItem(self.tmp_module_item)
            self.tmp_module_item = None

    def dropEvent(self, event):
        """ dropEvent(event: QDragMoveEvent) -> None
        Accept drop event to add a new module
        
        """
        if (self.controller and (
                isinstance(event.source(), QModuleTreeWidget) or
                isinstance(event.source(), QDragVariableLabel))):
            data = event.mimeData()
            if hasattr(data, 'items') and not self.read_only_mode and \
                self.controller.current_pipeline == self.current_pipeline:
                assert len(data.items) == 1
                self.add_module_event(event, data)
                event.accept()
                return
            elif hasattr(data, 'variableData'):
                if self._var_selected_port is not None:
                    # Unhighlight selected port and get var data
                    self._var_selected_port.setSelected(False)
                    output_portspec = data.variableData[0]
                    var_uuid = data.variableData[1]
                    var_name = data.variableData[2]
                    descriptor = output_portspec.descriptors()[0]
                    input_module = self._var_selected_port.parentItem().module
                    #input_portspec = self._var_selected_port.port
                    input_port = self._var_selected_port.port.name
                    m_pos_x = event.scenePos().x()
                    m_pos_y = -event.scenePos().y()
                    
                    (new_conn, new_module) = \
                        self.controller.connect_vistrail_var(descriptor,
                                                             var_uuid,
                                                             input_module,
                                                             input_port,
                                                             m_pos_x, 
                                                             m_pos_y)
                    if new_module is not None:
                        self.addModule(new_module)
                    if new_conn is not None:
                        self.addConnection(new_conn)
                    else:
                        msg = 'Vistrail Variable "%s" is already connected' \
                            ' to this port.' % var_name
                        QtWidgets.QMessageBox.information(None, 
                                                      "Already Connected",
                                                      msg)
                    event.accept()
                    return
        # Ignore if not accepted and returned by this point
        event.ignore()

    def delete_selected_items(self):
        selectedItems = self.selectedItems()
        if len(selectedItems)>0:
            modules = []
            module_ids = []
            connection_ids = []
            for it in selectedItems:
                if isinstance(it, QGraphicsModuleItem):
                    modules.append(it)
                    module_ids.append(it.id)
                elif isinstance(it, QGraphicsConnectionItem):
                    connection_ids.append(it.id)
            if len(modules)>0:
                # add connected vistrail variables
                vvms, vvcs = \
                 self.controller.get_connected_vistrail_vars(module_ids, True)
                for vvm in vvms:
                    if vvm not in module_ids:
                        modules.append(self.modules[vvm])
                        module_ids.append(vvm)
                for vvc in vvcs:
                    if vvc not in connection_ids:
                        connection_ids.append(vvc)
                self.noUpdate = True
                dep_connection_ids = set()
                for m in modules:
                    dep_connection_ids.update(
                        iter(m.dependingConnectionItems().keys()))
                # remove_connection updates the dependency list on the
                # other side of connections, cannot use removeItem
                try:
                    skip_update = True
                    for c_id in dep_connection_ids:
                        self.remove_connection(c_id)
                    for m_id in module_ids:
                        self.remove_module(m_id)
                    self.controller.delete_module_list(module_ids)
                finally:
                    self.skip_update = False
                    self.update_connections()
                self.updateSceneBoundingRect()
                self.reset_module_colors()
                self.update()
                self.noUpdate = False
                # Notify that no module is selected
                self.moduleSelected.emit(-1, selectedItems)
                # Current pipeline changed, so we need to change the
                # _old_*_ids. However, remove_module takes care of
                # module ids, and the for loop above takes care of
                # connection ids. So we don't need to call anything.
            else:
                try:
                    self.skip_update = False
                    for c_id in connection_ids:
                        self.remove_connection(c_id)
                    self.controller.reset_pipeline_view = False
                    self.controller.delete_connection_list(connection_ids)
                    self.reset_module_colors()
                    self.controller.reset_pipeline_view = True
                finally:
                    self.skip_update = False
                    self.update_connections()
                # Current pipeline changed, so we need to change the
                # _old_connection_ids. However, remove_connection
                # above takes care of connection ids, so we don't need
                # to call anything.        

    def keyPressEvent(self, event):
        """ keyPressEvent(event: QKeyEvent) -> None
        Capture 'Del', 'Backspace' for deleting modules.
        Ctrl+C, Ctrl+V, Ctrl+A for copy, paste and select all
        
        """
        if (not self.focusItem() and self.controller and
            event.key() in [QtCore.Qt.Key_Backspace, QtCore.Qt.Key_Delete]):
            if not self.read_only_mode:
                self.delete_selected_items()
        else:
            QInteractiveGraphicsScene.keyPressEvent(self, event)
            # super(QPipelineScene, self).keyPressEvent(event)

    def get_selected_module_ids(self):
        module_ids = []
        for item in self.selectedItems():
            if isinstance(item, QGraphicsModuleItem):
                module_ids.append(item.module.id)
        return module_ids

    def get_selected_item_ids(self, dangling=False):
        """get_selected_item_ids( self, dangling: bool) -> 
             (module_ids : list, connection_ids : list)
           returns the list of selected modules and the connections
           between them.  If dangling is true, it includes connections
           for which only one end point is selected, otherwise it only
           includes connectiosn where both end points are selected

        """
        selectedItems = self.selectedItems()
        if len(selectedItems) <= 0:
            return None
        
        connection_ids = {}
        module_ids = {}
        for item in selectedItems:
            if isinstance(item, QGraphicsModuleItem):
                module_ids[item.module.id] = 1
                # Add connected vistrail variables
                vvms, vvcs = \
                 self.controller.get_connected_vistrail_vars(module_ids)
                for vvm in vvms:
                    module_ids[vvm] = 1
                for vvc in vvcs:
                    connection_ids[vvc] = 1
        for item in selectedItems:
            if isinstance(item, QGraphicsModuleItem):
                for connItem in item.dependingConnectionItems().values():
                    conn = connItem.connection
                    if not conn.id in connection_ids:
                        source_exists = conn.sourceId in module_ids
                        dest_exists = conn.destinationId in module_ids
                        if source_exists and dest_exists:
                            connection_ids[conn.id] = 1
                        elif dangling and (source_exists or dest_exists):
                            connection_ids[conn.id] = 1
        return (list(module_ids.keys()), list(connection_ids.keys()))

    def group(self):
        items = self.get_selected_item_ids(True)
        if items is not None:
            # self.clear()
            self.controller.create_group(items[0], items[1])
            self.setupScene(self.controller.current_pipeline)

    def ungroup(self):
        items = self.get_selected_item_ids(True)
        if items is not None:
            # self.clear()
            self.controller.ungroup_set(items[0])
            self.setupScene(self.controller.current_pipeline)
        
    def layout(self):
        if len(list(self.items())) <= 0:
            return
        
        def _func(module):
            rect = self.modules[module.shortname].boundingRect()
            return (rect.width(), rect.height())
        
        selected = [self.modules[i].module for i in self.get_selected_module_ids()]
        self.controller.layout_modules(selected,
                                       module_size_func=_func)

    def makeAbstraction(self):
        items = self.get_selected_item_ids(True)
        if items is not None:
            # self.clear()
            self.controller.create_abstraction_with_prompt(items[0], items[1])
            self.setupScene(self.controller.current_pipeline)

    def convertToAbstraction(self):
        items = self.get_selected_item_ids(False)
        if items is not None:
            # self.clear()
            self.controller.create_abstractions_from_groups(items[0])
            self.setupScene(self.controller.current_pipeline)

    def importAbstraction(self):
        items = self.get_selected_item_ids(False)
        if items is not None:
            self.controller.import_abstractions(items[0])

    def exportAbstraction(self):
        items = self.get_selected_item_ids(False)
        if items is not None:
            self.controller.export_abstractions(items[0])

    def copySelection(self):
        """ copySelection() -> None
        Copy the current selected modules into clipboard
        
        """
        items = self.get_selected_item_ids(False)
        if items is not None:
            cb = QtWidgets.QApplication.clipboard()
            text = self.controller.copy_modules_and_connections(items[0],items[1])
            cb.setText(text.decode())
            
    def pasteFromClipboard(self, center):
        """ pasteFromClipboard(center: (float, float)) -> None
        Paste modules/connections from the clipboard into this pipeline view
        
        """
        if self.controller and not self.read_only_mode:
            cb = QtWidgets.QApplication.clipboard()        
            text = cb.text()
            if text=='' or not text.startswith("<workflow"): return
            ids = self.controller.paste_modules_and_connections(text, center)
            self.setupScene(self.controller.current_pipeline)
            self.reset_module_colors()
            if len(ids) > 0:
                self.unselect_all()
            for moduleId in ids:
                self.modules[moduleId].setSelected(True)
            
    def event(self, e):
        """ event(e: QEvent) -> None        
        Process the set module color events
        
        """
        if e.type()==QModuleStatusEvent.TYPE:
            if e.moduleId>=0:
                item = self.modules.get(e.moduleId, None)
                if not item:
                    return True
                item.setToolTip(e.toolTip)
                item.errorTrace = e.errorTrace
                statusMap =  {
                    0: CurrentTheme.SUCCESS_MODULE_BRUSH,
                    1: CurrentTheme.ERROR_MODULE_BRUSH,
                    2: CurrentTheme.NOT_EXECUTED_MODULE_BRUSH,
                    3: CurrentTheme.ACTIVE_MODULE_BRUSH,
                    4: CurrentTheme.COMPUTING_MODULE_BRUSH,
                    6: CurrentTheme.PERSISTENT_MODULE_BRUSH,
                    7: CurrentTheme.SUSPENDED_MODULE_BRUSH,
                    }
                item.setProgress(e.progress)
                if item.statusBrush is not None and e.status == 3:
                    # do not update, already in cache
                    pass
                elif e.status in statusMap:
                    item.statusBrush = statusMap[e.status]
                else:
                    item.statusBrush = None
                item._needs_state_updated = True
                item.update()
            return True
        return QInteractiveGraphicsScene.event(self, e)

    def selectAll(self):
        """ selectAll() -> None
        Select all module items in the scene
        
        """
        for item in list(self.items()):
            if isinstance(item, QGraphicsModuleItem) or \
                    isinstance(item, QGraphicsConnectionItem):
                item.setSelected(True)

    def open_configure_window(self, id):
        """ open_configure_window(int) -> None
        Open the modal configuration window for module with given id
        """
        from vistrails.gui.vistrails_window import _app
        _app.configure_module()
            
    def perform_configure_done_actions(self, module_id):
        if self.controller:
            self.reset_module_colors()
            self.flushMoveActions()
            self.recreate_module(self.controller.current_pipeline, module_id)
             
    def open_documentation_window(self, id):
        """ open_documentation_window(int) -> None
        Opens the modal module documentation window for module with given id
        """
        from vistrails.gui.vistrails_window import _app
        _app.show_documentation()

    def open_looping_window(self, id):
        """ open_looping_window(int) -> None
        Opens the modal module looping options window for module with given id
        """
        from vistrails.gui.vistrails_window import _app
        _app.show_looping_options()

    def toggle_breakpoint(self, id):
        """ toggle_breakpoint(int) -> None
        Toggles the breakpoint attribute for the module with given id
        """
        if self.controller:
            module = self.controller.current_pipeline.modules[id]
            module.toggle_breakpoint()
            self.recreate_module(self.controller.current_pipeline, id)

    def toggle_watched(self, id):
        if self.controller:
            module = self.controller.current_pipeline.modules[id]
            module.toggle_watched()

    def print_error(self, id):
        toolTip = str(self.modules[id].toolTip())
        errorTrace = self.modules[id].errorTrace
        if not toolTip and not errorTrace:
            return
        text = toolTip
        if errorTrace and errorTrace.strip() != 'None':
            text += '\n\n' + errorTrace
<<<<<<< HEAD
        class StackPopup(QtWidgets.QDialog):
            def __init__(self, errorTrace='', parent=None):
                QtWidgets.QDialog.__init__(self, parent)
                self.resize(700, 400)
                self.setWindowTitle('Module Error')
                layout = QtWidgets.QVBoxLayout()
                self.setLayout(layout)
                text = QtWidgets.QTextEdit('')
                text.insertPlainText(errorTrace)
                text.setReadOnly(True)
                text.setLineWrapMode(QtWidgets.QTextEdit.NoWrap)
                layout.addWidget(text)
                close = QtWidgets.QPushButton('Close', self)
                close.setFixedWidth(100)
                layout.addWidget(close)
                close.clicked.connect(self.close)
        sp = StackPopup(text)
=======
        sp = StacktracePopup(text)
>>>>>>> 31cd730e
        sp.exec_()

    def open_annotations_window(self, id):
        """ open_annotations_window(int) -> None
        Opens the modal annotations window for module with given id
        """
        if self.controller:
            from vistrails.gui.module_info import QModuleInfo
            module_info = QModuleInfo.instance()
            module_info.show_annotations()

    def open_module_label_window(self, id):
        """ open_module_label_window(int) -> None
        Opens the modal module label window for setting module label
        """
        if self.controller:
            module = self.controller.current_pipeline.modules[id]
            if module.has_annotation_with_key('__desc__'):
                currentLabel = module.get_annotation_by_key('__desc__').value.strip()
            else:
                currentLabel = ''
            (text, ok) = QtWidgets.QInputDialog.getText(None, 'Set Module Label',
                                                    'Enter the module label',
                                                    QtWidgets.QLineEdit.Normal,
                                                    currentLabel)
            if ok:
                if not text:
                    if module.has_annotation_with_key('__desc__'):
                        self.controller.delete_annotation('__desc__', id)
                        self.recreate_module(self.controller.current_pipeline, id)
                else:
                    self.controller.add_annotation(('__desc__', str(text)), id)
                    self.recreate_module(self.controller.current_pipeline, id)

    ##########################################################################
    # Execution reporting API

    def check_progress_canceled(self):
        """Checks if the user have canceled the execution and takes
           appropriate action
        """
        p = self.controller.progress
        if p.wasCanceled():
            if p._progress_canceled:
                # It has already been confirmed in a progress update
                p._progress_canceled = False
                raise AbortExecution("Execution aborted by user")
            r = QtWidgets.QMessageBox.question(self.parent(),
                'Execution Paused',
                'Are you sure you want to abort the execution?',
                QtWidgets.QMessageBox.Yes | QtWidgets.QMessageBox.No,
                QtWidgets.QMessageBox.No)
            if r == QtWidgets.QMessageBox.Yes:
                raise AbortExecution("Execution aborted by user")
            else:
                p.goOn()

    def set_module_success(self, moduleId):
        """ set_module_success(moduleId: int) -> None
        Post an event to the scene (self) for updating the module color
        
        """
        QtWidgets.QApplication.postEvent(self,
                                     QModuleStatusEvent(moduleId, 0, ''))
        QtCore.QCoreApplication.processEvents()

    def set_module_error(self, moduleId, error, errorTrace=None):
        """ set_module_error(moduleId: int, error: str) -> None
        Post an event to the scene (self) for updating the module color
        
        """
<<<<<<< HEAD
        QtWidgets.QApplication.postEvent(self,
                                     QModuleStatusEvent(moduleId, 1, error.msg,
=======
        QtGui.QApplication.postEvent(self,
                                     QModuleStatusEvent(moduleId, 1, error,
>>>>>>> 31cd730e
                                                        errorTrace=errorTrace))
        QtCore.QCoreApplication.processEvents()

    def set_module_not_executed(self, moduleId):
        """ set_module_not_executed(moduleId: int) -> None
        Post an event to the scene (self) for updating the module color
        
        """
        QtWidgets.QApplication.postEvent(self,
                                     QModuleStatusEvent(moduleId, 2, ''))
        QtCore.QCoreApplication.processEvents()

    def set_module_active(self, moduleId):
        """ set_module_active(moduleId: int) -> None
        Post an event to the scene (self) for updating the module color
        
        """
        QtWidgets.QApplication.postEvent(self,
                                     QModuleStatusEvent(moduleId, 3, ''))
        QtCore.QCoreApplication.processEvents()

    def set_module_computing(self, moduleId):
        """ set_module_computing(moduleId: int) -> None
        Post an event to the scene (self) for updating the module color
        
        """
        p = self.controller.progress
        if p is not None:
            self.check_progress_canceled()
            pipeline = self.controller.current_pipeline
            try:
                module = pipeline.get_module_by_id(moduleId)
            except KeyError:
                # Module does not exist in pipeline
                return
            p.setLabelText(module.name)
        QtWidgets.QApplication.postEvent(self,
                                     QModuleStatusEvent(moduleId, 4, ''))
        QtCore.QCoreApplication.processEvents()
        
    def set_module_progress(self, moduleId, progress=0.0):
        """ set_module_computing(moduleId: int, progress: float) -> None
        Post an event to the scene (self) for updating the module color
        
        """
        p = self.controller.progress
        if p is not None:
            try:
                self.check_progress_canceled()
            except AbortExecution:
                p._progress_canceled = True
                raise
        status = '%d%% Completed' % int(progress*100)
        QtWidgets.QApplication.postEvent(self,
                                     QModuleStatusEvent(moduleId, 5,
                                                        status, progress))
        QtCore.QCoreApplication.processEvents()

    def set_module_persistent(self, moduleId):
        QtWidgets.QApplication.postEvent(self,
                                     QModuleStatusEvent(moduleId, 6, ''))
        QtCore.QCoreApplication.processEvents()

    def set_module_suspended(self, moduleId, error):
        """ set_module_suspended(moduleId: int, error: str/instance) -> None
        Post an event to the scene (self) for updating the module color
        
        """
        status = "Module is suspended, reason: %s" % error
        QtWidgets.QApplication.postEvent(self,
                                     QModuleStatusEvent(moduleId, 7, status))
        QtCore.QCoreApplication.processEvents()

    def set_execution_progress(self, progress):
        p = self.controller.progress
        if p is not None:
            p.setValue(int(progress * 100))

    def reset_module_colors(self):
        for module in self.modules.values():
            module.statusBrush = None
            module._needs_state_updated = True

    def hasMoveActions(self):
        controller = self.controller
        for (mId, item) in self.modules.items():
            module = controller.current_pipeline.modules[mId]
            (dx,dy) = (item.scenePos().x(), -item.scenePos().y())
            if (dx != module.center.x or dy != module.center.y):
                return True
        return False

    def flushMoveActions(self):
        """ flushMoveActions() -> None
        Update all move actions into vistrail
        
        """
        controller = self.controller
        moves = []
        for (mId, item) in self.modules.items():
            module = controller.current_pipeline.modules[mId]
            (dx,dy) = (item.scenePos().x(), -item.scenePos().y())
            if (dx != module.center.x or dy != module.center.y):
                moves.append((mId, dx, dy))
        if len(moves)>0:
            controller.quiet = True
            controller.move_module_list(moves)
            controller.quiet = False
            return True
        return False

    def set_read_only_mode(self, on):
        """set_read_only_mode(on: bool) -> None
        This will prevent user to add/remove modules and connections."""
        self.read_only_mode = on

class QGraphicsFunctionsWidget(QtWidgets.QGraphicsWidget):
    """ GraphicsWidget containing all editable functions

    """
    
    function_changed = QtCore.pyqtSignal(str, list)

    def __init__(self, module, parent=None, constant=None):
        QtWidgets.QGraphicsWidget.__init__(self, parent)
        self.function_widgets = []
        height = 0
        width = 0
        for port_spec in module.destinationPorts():
            if port_spec.name in module.editable_input_ports:
                # create default dummies
                params = []
                for psi in port_spec.items:
                    param = ModuleParam(type=psi.descriptor.name,
                                        identifier=psi.descriptor.identifier,
                                        namespace=psi.descriptor.namespace)
                    params.append(param)
                function = ModuleFunction(name=port_spec.name,
                                          parameters=params)
                for f in module.functions:
                    if f.name == port_spec.name:
                        function = f

                for psi, param in zip(port_spec.port_spec_items, 
                                                             function.params):
                    param.port_spec_item = psi
                function_widget = QGraphicsFunctionWidget(function, self, constant)
                function_widget.setPos(0, height)
                function_widget.function_changed.connect(self.function_changed)
                self.function_widgets.append(function_widget)
                height += function_widget.boundingRect().height()
                width = max(width,function_widget.boundingRect().width())
        # center widgets
        for function_widget in self.function_widgets:
            for widget, w in function_widget.widths:
                widget.moveBy((width-w)/2, 0.0)
        self.bounds = QtCore.QRectF(0,0,width,height)

    def boundingRect(self):
        return self.bounds

class QGraphicsFunctionWidget(QtWidgets.QGraphicsWidget):
    """ GraphicsWidget containing an editable function

    """

    function_changed = QtCore.pyqtSignal(str, list)

    def __init__(self, function, parent=None, constant=None):
        QtWidgets.QGraphicsWidget.__init__(self, parent)
        self.function = function
        self.param_widgets = []
        self.widths = [] # (widget, width)
        self.bounds = None
        width = 0
        height = 0
        SCALE = 3.0/4 # make QWidgets a bit smaller than normal
        MAX_WIDTH = 150
        if not constant:
            # add name label
            name = self.function.name
            bounds = CurrentTheme.MODULE_EDIT_FONT_METRIC.boundingRect
            editRect = bounds(name)
            if editRect.width()>MAX_WIDTH:
                while bounds(name + '...').width() > MAX_WIDTH:
                    name = name[:-1]
                name += '...'
            editRect = bounds(name)
            width = max(width, editRect.width())
            # FIXME Can't identify the QGraphicsScene in the arguments of the QGraphicsItem
            fname = QtWidgets.QGraphicsSimpleTextItem(name, self)
            fname.setFont(CurrentTheme.MODULE_EDIT_FONT)
            fname.setPos(-1, -1)

            names = []
            sigstring = function.sigstring
            for sig in sigstring[1:-1].split(','):
                k = sig.split(':', 2)
                if len(k) < 2:
                    names.append(k[0])
                else:
                    names.append(k[1])
            short_sigstring = '(' + ','.join(names) + ')'
            tooltip = function.name + short_sigstring
            fname.setToolTip(tooltip)

            #height += bounds(name).height()
            height += 11 # hardcoded because fontmetric can give wrong value

        for i in range(len(function.parameters)):
            param = function.parameters[i]
            # check
            psi = param.port_spec_item
            if psi.entry_type is not None:
                # !!only pull off the prefix!! options follow in camelcase
                prefix_end = len(psi.entry_type.lstrip(string.lowercase))
                if prefix_end == 0:
                    entry_type = psi.entry_type
                else:
                    entry_type = psi.entry_type[:-prefix_end]
            else:
                entry_type = None

            Widget = get_widget_class(psi.descriptor, entry_type)
            if hasattr(Widget, 'GraphicsItem') and Widget.GraphicsItem:
                param_widget = Widget.GraphicsItem(param, self)
                # resize to MAX_WIDTH
                rect = param_widget.boundingRect()
                param_widget.setZValue(self.zValue()+0.2)
                scale = max(rect.width(), rect.height())
                if scale>MAX_WIDTH:
                    param_widget.setScale(MAX_WIDTH/scale)
                    rect.setSize(rect.size()*MAX_WIDTH/scale)
                # FIXME Can't identify the QGraphicsScene in the arguments of the QGraphicsItem
                bg = QtWidgets.QGraphicsRectItem(rect, self)
                # TODO COLOR
                bg.setBrush(QtGui.QBrush(QtGui.QColor('#FFFFFF')))
                bg.setZValue(-1)
                bg.setPos(0, height)
                def get_focusable(widget):
                    return lambda e:widget.setFocus() or widget.mousePressEvent(e)
                bg.mousePressEvent = get_focusable(param_widget)
                param_widget.setPos(0, height)
                self.widths.append((param_widget,rect.width()))
            else:
                param_widget = Widget(param)
                param_widget.setAutoFillBackground(False)
                param_widget.setAttribute(QtCore.Qt.WA_NoSystemBackground, True)
                param_widget.setMaximumSize(MAX_WIDTH/SCALE, MAX_WIDTH/SCALE)
                param_widget.setWindowFlags(QtCore.Qt.BypassGraphicsProxyWidget)
                proxy = QtWidgets.QGraphicsProxyWidget(self)
                proxy.setWidget(param_widget)
                proxy.setScale(SCALE)
                rect = param_widget.geometry()
                rect.setSize(rect.size()*SCALE)# uninitialized bounds need to be scaled
                rect.moveTo(0.0,0.0)
                proxy.setPos(0, height)
                self.widths.append((proxy,rect.width()))
            width = max(width, rect.width())
            rect.setHeight(rect.height()+2) # space between parameters
            height += rect.height()
            param_widget.contentsChanged.connect(self.param_changed)
            self.param_widgets.append(param_widget)
        self.bounds = QtCore.QRectF(0.0, 0.0, width, height)

    def param_changed(self, values):
        # get values from all parameters
        values = [p.contents() for p in self.param_widgets]
        self.function_changed.emit(self.function.name, values)

    def setContents(self, values):
        for pw, value in zip(self.param_widgets, values):
            pw.setContents(value, silent=True)

    def getContents(self):
        return [pw.contents() for pw in self.param_widgets]

    def boundingRect(self):
        return self.bounds

def set_lod(limit, item, draw=None):
    """Sets the limit of level of detail used when painting items.
    """
    # This function replaces the paint() methods of the given item and its
    # children. The new version doesn't actually draw any of the items if the
    # level of detail OF THE TOP ITEM (which is the only one checked) is under
    # the threshold
    # Only the top-level item is checked, because children might have different
    # scales

    paint_orig = item.paint # store reference to original paint method
    top_item = draw is None
    if draw is None:
        draw = [True]

    # Overrides paint() on that item
    def paint_with_lod_check(painter, option, widget):
        if top_item:
            draw[0] = option.levelOfDetailFromTransform(
                    painter.worldTransform()) > limit
        if draw[0]:
            return paint_orig(painter, option, widget)
    item.paint = paint_with_lod_check

    # Recursively process children
    for i in item.childItems():
        set_lod(limit, i, draw)

class QModuleStatusEvent(QtCore.QEvent):
    """
    QModuleStatusEvent is trying to handle thread-safe real-time
    module updates in the scene through post-event
    
    """
    TYPE = QtCore.QEvent.Type(QtCore.QEvent.User)
    def __init__(self, moduleId, status, toolTip, progress=0.0,
                 errorTrace=None):
        """ QModuleStatusEvent(type: int) -> None        
        Initialize the specific event with the module status. Status 0
        for success, 1 for error and 2 for not execute, 3 for active,
        and 4 for computing
        
        """
        QtCore.QEvent.__init__(self, QModuleStatusEvent.TYPE)
        self.moduleId = moduleId
        self.status = status
        self.toolTip = toolTip
        self.progress = progress
        self.errorTrace = errorTrace
            
class QPipelineView(QInteractiveGraphicsView, BaseView):
    """
    QPipelineView inherits from QInteractiveGraphicsView that will
    handle drawing of module, connection shapes and selecting
    mechanism.
    
    """

    def __init__(self, parent=None, **kwargs):
        """ QPipelineView(parent: QWidget) -> QPipelineView
        Initialize the graphics view and its properties
        
        """
        super().__init__(parent=parent, **kwargs)
        self.setScene(QPipelineScene(self))
        self.set_title('Pipeline')
        self.controller = None
        self.detachable = True
        self._view_fitted = False

    def set_default_layout(self):
        from vistrails.gui.module_palette import QModulePalette
        from vistrails.gui.module_info import QModuleInfo
        self.set_palette_layout(
            {QtCore.Qt.LeftDockWidgetArea: QModulePalette,
             QtCore.Qt.RightDockWidgetArea: QModuleInfo,
             })
            
    def set_action_links(self):
        # FIXME execute should be tied to a pipleine_changed signal...
        self.action_links = \
            {'copy': ('module_changed', self.has_selected_modules),
             'paste': ('clipboard_changed', self.clipboard_non_empty),
             'layout': ('pipeline_changed', self.pipeline_non_empty),
             'group': ('module_changed', self.has_selected_modules),
             'ungroup': ('module_changed', self.has_selected_groups),
             'showGroup': ('module_changed', self.has_selected_group),
             'makeAbstraction': ('module_changed', self.has_selected_modules),
             'execute': ('pipeline_changed', self.pipeline_non_empty),
             'configureModule': ('module_changed', self.has_selected_module),
             'documentModule': ('module_changed', self.has_selected_module),
             'makeAbstraction': ('module_changed', self.has_selected_modules),
             'convertToAbstraction': ('module_changed', 
                                      self.has_selected_group),
             'editAbstraction': ('module_changed', self.has_selected_abs),
             'importAbstraction': ('module_changed', self.has_selected_abs),
             'exportAbstraction': ('module_changed', self.has_selected_abs),
             'publishWeb' : ('pipeline_changed', self.check_publish_db),
             'publishPaper' : ('pipeline_changed', self.pipeline_non_empty),
             'controlFlowAssist': ('pipeline_changed', self.pipeline_non_empty),
             'redo': ('version_changed', self.can_redo),
             'undo': ('version_changed', self.can_undo),
             }

    def can_redo(self, versionId):
        return self.controller and self.controller.can_redo()

    def can_undo(self, versionId):
        return self.controller and self.controller.can_undo()
    
    def set_action_defaults(self):
        self.action_defaults.update(
        { 'execute': [('setEnabled', True, self.set_execute_action),
                      ('setIcon', False, CurrentTheme.EXECUTE_PIPELINE_ICON),
                      ('setToolTip', False, 'Execute the current pipeline')],
        })
        
    def set_execute_action(self):
        if self.controller:
            return self.pipeline_non_empty(self.controller.current_pipeline)
        return False
    
    def execute(self, target=None):
        try:
            if target is not None:
                self.controller.execute_user_workflow(
                        sinks=[target],
                        reason="Execute specific module")
            else:
                self.controller.execute_user_workflow()
        except Exception as e:
            debug.unexpected_exception(e)
            debug.critical("Error executing workflow: %s" % debug.format_exception(e))
        else:
            from vistrails.gui.vistrails_window import _app
            _app.notify('execution_updated')

    def publish_to_web(self):
        from vistrails.gui.publishing import QVersionEmbed
        panel = QVersionEmbed.instance()
        panel.switchType('Wiki')
        panel.set_visible(True)
        
    def publish_to_paper(self):
        from vistrails.gui.publishing import QVersionEmbed
        panel = QVersionEmbed.instance()
        panel.switchType('Latex')
        panel.set_visible(True)
        
    def check_publish_db(self, pipeline):
        loc = self.controller.locator
        result = False
        if hasattr(loc,'host'):
            result = True    
        return result and self.pipeline_non_empty(pipeline)
    
    def has_selected_modules(self, module, only_one=False):
        module_ids_len = len(self.scene().get_selected_module_ids())
        #print '  module_ids_len:', module_ids_len
        if only_one and module_ids_len != 1:
            return False
        return module_ids_len > 0

    def has_selected_module(self, module):
        # 'calling has_selected_module'
        return self.has_selected_modules(module, True)

    def has_selected_groups(self, module, only_one=False):
        module_ids = self.scene().get_selected_module_ids()
        if len(module_ids) <= 0:
            return False
        if only_one and len(module_ids) != 1:
            return False
        for m_id in module_ids:
            if not self.scene().current_pipeline.modules[m_id].is_group():
                return False
        return True

    def has_selected_group(self, module):
        return self.has_selected_groups(True)

    def has_selected_abs(self, module):
        module_ids = self.scene().get_selected_module_ids()
        if len(module_ids) != 1:
            return False
        for m_id in module_ids:
            if not self.scene().current_pipeline.modules[m_id].is_abstraction():
                return False
        return True        

    def clipboard_non_empty(self):
        clipboard = QtWidgets.QApplication.clipboard()
        clipboard_text = clipboard.text()
        return bool(clipboard_text) #and \
        #    str(clipboard_text).startswith("<workflow")

    def pipeline_non_empty(self, pipeline):
        return pipeline is not None and len(pipeline.modules) > 0

    def pasteFromClipboard(self):
        center = self.mapToScene(self.width()/2.0, self.height()/2.0)
        self.scene().pasteFromClipboard((center.x(), -center.y()))

    def setQueryEnabled(self, on):
        QInteractiveGraphicsView.setQueryEnabled(self, on)
        if not self.scene().noUpdate and self.scene().controller:
            self.scene().setupScene(self.scene().controller.current_pipeline)
            
    def setReadOnlyMode(self, on):
        self.scene().set_read_only_mode(on)

    def set_title(self, title):
        BaseView.set_title(self, title)
        self.setWindowTitle(title)

    def set_controller(self, controller):
        oldController = self.controller
        if oldController != controller:
            #if oldController is not None:
                # self.disconnect(oldController,
                #                 QtCore.SIGNAL('versionWasChanged'),
                #                 self.version_changed)
                # is this needed. It causes errors in api tests
                #oldController.current_pipeline_view = None
            self.controller = controller
            self.scene().controller = controller
            # self.connect(controller,
            #              QtCore.SIGNAL('versionWasChanged'),
            #              self.version_changed)
            # self.module_info.set_controller(controller)
            # self.moduleConfig.controller = controller
            # controller.current_pipeline_view = self.scene()

    def set_to_current(self):
        QModuleInfo.instance().setReadOnly(self.scene().read_only_mode)
        self.controller.set_pipeline_view(self)

    def get_long_title(self):
        pip_name = self.controller.get_pipeline_name()
        vt_name = self.controller.name
        self.long_title = "Pipeline %s from %s" % (pip_name,vt_name)
        return self.long_title
    
    def get_controller(self):
        return self.controller

    def version_changed(self):
        self._view_fitted = False
        self.scene().setupScene(self.controller.current_pipeline)

    def run_control_flow_assist(self):
        currentScene = self.scene()
        if currentScene.controller:
            selected_items = currentScene.get_selected_item_ids(True)
            if selected_items is None:
                selected_items = ([],[])
            selected_module_ids = selected_items[0]
            selected_connection_ids = selected_items[1]
            if len(selected_module_ids) > 0:
                try:
                    dialog = QControlFlowAssistDialog(
                            self,
                            selected_module_ids, selected_connection_ids,
                            currentScene)
                except MissingPackage:
                    debug.critical("The controlflow package is not available")
                else:
                    dialog.exec_()
            else:
                QtWidgets.QMessageBox.warning(
                        self,
                        'No modules selected',
                        'You must select at least one module to use the '
                        'Control Flow Assistant')
                
    def done_configure(self, mid):
        self.scene().perform_configure_done_actions(mid)

    def paintModuleToPixmap(self, module_item):
        m = self.transform()
        return module_item.paintToPixmap(m.m11(), m.m22())

    def viewSelected(self):
        if not self._view_fitted and self.isVisible():
            # We only do this once after a version_changed() call
            self.zoomToFit()
            self._view_fitted = True

################################################################################
# Testing


class TestPipelineView(vistrails.gui.utils.TestVisTrailsGUI):

    def test_quick_change_version_with_ports(self):
        import vistrails.core.system
        filename = (vistrails.core.system.vistrails_root_directory() + 
                    '/tests/resources/triangle_count.vt')
        view = vistrails.api.open_vistrail_from_file(filename)
        vistrails.api.select_version(-1, view.controller)
        vistrails.api.select_version('count + area', view.controller)
        vistrails.api.select_version('writing to file', view.controller)

    def test_change_version_with_common_connections(self):
        import vistrails.core.system
        filename = (vistrails.core.system.vistrails_root_directory() + 
                    '/tests/resources/terminator.vt')
        view = vistrails.api.open_vistrail_from_file(filename)
        vistrails.api.select_version('Image Slices HW', view.controller)
        vistrails.api.select_version('Combined Rendering HW', view.controller)

    def test_switch_mode(self):
        vistrails.api.switch_to_pipeline_view()
        vistrails.api.switch_to_history_view()
        vistrails.api.switch_to_query_view()
        vistrails.api.switch_to_pipeline_view()
        vistrails.api.switch_to_history_view()
        vistrails.api.switch_to_query_view()

    def test_group(self):
        vistrails.api.new_vistrail()
        basic_pkg = get_vistrails_basic_pkg_id()
        m1 = vistrails.api.add_module(0, 0,    basic_pkg, 'File', '')
        m2 = vistrails.api.add_module(0, -100, basic_pkg, 'File', '')
        m3 = vistrails.api.add_module(0, -100, basic_pkg, 'File', '')
        r = vistrails.api.get_module_registry()
        src = r.get_port_spec(basic_pkg, 'File', None, 'value_as_string', 
                              'output')
        dst = r.get_port_spec(basic_pkg, 'File', None, 'name', 'input')
#         src = r.module_source_ports(True, basic_pkg, 'File', '')[1]
#         assert src.name == 'value_as_string'
#         dst = r.module_destination_ports(True, basic_pkg, 'File', '')[1]
#         assert dst.name == 'name'
        vistrails.api.add_connection(m1.id, src, m2.id, dst)
        vistrails.api.add_connection(m2.id, src, m3.id, dst)
        vistrails.api.create_group([0, 1, 2], [0, 1])
<|MERGE_RESOLUTION|>--- conflicted
+++ resolved
@@ -47,9 +47,7 @@
 QPipelineView
 """
 
-
 from PyQt5 import QtCore, QtGui, QtWidgets
-
 from vistrails.core.configuration import get_vistrails_configuration
 from vistrails.core import debug
 from vistrails.core.data_structures.graph import GraphContainsCycles
@@ -212,7 +210,7 @@
             self.setPainterState()
 
     def setSelected(self, selected):
-        # QtGui.QAbstractGraphicsShapeItem.setSelected(self, selected)
+        # QtWidgets.QAbstractGraphicsShapeItem.setSelected(self, selected)
         if self._selected != selected:
             self._selected = selected
             self.setPainterState()
@@ -287,7 +285,7 @@
             return remove_action
 
         for (action, callback) in self.removeVarActions:
-            action.disconnect()
+            action.triggered.disconnect(callback)
         self.removeVarActions = []
         if len(self.vistrail_vars) > 1:
             removeAllVarsAct = \
@@ -635,83 +633,34 @@
         Create actions related to context menu 
 
         """
-<<<<<<< HEAD
-        self.configureAct = QtWidgets.QAction("Edit Configuration\tCtrl+E", self.scene())
+        self.configureAct = QtWidgets.QAction("Edit &Configuration\tCtrl+E", self.scene())
         self.configureAct.setStatusTip("Edit the Configure of the module")
         self.configureAct.triggered.connect(self.configure)
-        self.annotateAct = QtWidgets.QAction("Annotate", self.scene())
+        self.annotateAct = QtWidgets.QAction("&Annotate", self.scene())
         self.annotateAct.setStatusTip("Annotate the module")
         self.annotateAct.triggered.connect(self.annotate)
-        self.viewDocumentationAct = QtWidgets.QAction("View Documentation", self.scene())
+        self.viewDocumentationAct = QtWidgets.QAction("View &Documentation", self.scene())
         self.viewDocumentationAct.setStatusTip("View module documentation")
         self.viewDocumentationAct.triggered.connect(self.viewDocumentation)
-        self.editLoopingAct = QtWidgets.QAction("Execution Options", self.scene())
+        self.editLoopingAct = QtWidgets.QAction("Execution &Options", self.scene())
         self.editLoopingAct.setStatusTip("Edit module execution options")
         self.editLoopingAct.triggered.connect(self.editLooping)
-        self.changeModuleLabelAct = QtWidgets.QAction("Set Module Label...", self.scene())
+        self.changeModuleLabelAct = QtWidgets.QAction("Set Module &Label...", self.scene())
         self.changeModuleLabelAct.setStatusTip("Set or remove module label")
         self.changeModuleLabelAct.triggered.connect(self.changeModuleLabel)
-        self.setBreakpointAct = QtWidgets.QAction("Set Breakpoint", self.scene())
+        self.setBreakpointAct = QtWidgets.QAction("Set &Breakpoint", self.scene())
         self.setBreakpointAct.setStatusTip("Set Breakpoint")
         self.setBreakpointAct.triggered.connect(self.set_breakpoint)
-        self.setWatchedAct = QtWidgets.QAction("Watch Module", self.scene())
+        self.setWatchedAct = QtWidgets.QAction("&Watch Module", self.scene())
         self.setWatchedAct.setStatusTip("Watch Module")
         self.setWatchedAct.triggered.connect(self.set_watched)
-        self.runModuleAct = QtWidgets.QAction("Run this module", self.scene())
+        self.runModuleAct = QtWidgets.QAction("&Run this module", self.scene())
         self.runModuleAct.setStatusTip("Run this module")
         self.runModuleAct.triggered.connect(self.run_module)
-        self.setErrorAct = QtWidgets.QAction("Show Error", self.scene())
+        self.setErrorAct = QtWidgets.QAction("Show &Error", self.scene())
         self.setErrorAct.setStatusTip("Show Error")
         self.setErrorAct.triggered.connect(self.set_error)
-        self.upgradeAbstractionAct = QtWidgets.QAction("Upgrade Module", self.scene())
-=======
-        self.configureAct = QtGui.QAction("Edit &Configuration\tCtrl+E", self.scene())
-        self.configureAct.setStatusTip("Edit the Configure of the module")
-        QtCore.QObject.connect(self.configureAct, 
-                               QtCore.SIGNAL("triggered()"),
-                               self.configure)
-        self.annotateAct = QtGui.QAction("&Annotate", self.scene())
-        self.annotateAct.setStatusTip("Annotate the module")
-        QtCore.QObject.connect(self.annotateAct,
-                               QtCore.SIGNAL("triggered()"),
-                               self.annotate)
-        self.viewDocumentationAct = QtGui.QAction("View &Documentation", self.scene())
-        self.viewDocumentationAct.setStatusTip("View module documentation")
-        QtCore.QObject.connect(self.viewDocumentationAct,
-                               QtCore.SIGNAL("triggered()"),
-                               self.viewDocumentation)
-        self.editLoopingAct = QtGui.QAction("Execution &Options", self.scene())
-        self.editLoopingAct.setStatusTip("Edit module execution options")
-        QtCore.QObject.connect(self.editLoopingAct,
-                               QtCore.SIGNAL("triggered()"),
-                               self.editLooping)
-        self.changeModuleLabelAct = QtGui.QAction("Set Module &Label...", self.scene())
-        self.changeModuleLabelAct.setStatusTip("Set or remove module label")
-        QtCore.QObject.connect(self.changeModuleLabelAct,
-                               QtCore.SIGNAL("triggered()"),
-                               self.changeModuleLabel)
-        self.setBreakpointAct = QtGui.QAction("Set &Breakpoint", self.scene())
-        self.setBreakpointAct.setStatusTip("Set Breakpoint")
-        QtCore.QObject.connect(self.setBreakpointAct,
-                               QtCore.SIGNAL("triggered()"),
-                               self.set_breakpoint)
-        self.setWatchedAct = QtGui.QAction("&Watch Module", self.scene())
-        self.setWatchedAct.setStatusTip("Watch Module")
-        QtCore.QObject.connect(self.setWatchedAct,
-                               QtCore.SIGNAL("triggered()"),
-                               self.set_watched)
-        self.runModuleAct = QtGui.QAction("&Run this module", self.scene())
-        self.runModuleAct.setStatusTip("Run this module")
-        QtCore.QObject.connect(self.runModuleAct,
-                               QtCore.SIGNAL("triggered()"),
-                               self.run_module)
-        self.setErrorAct = QtGui.QAction("Show &Error", self.scene())
-        self.setErrorAct.setStatusTip("Show Error")
-        QtCore.QObject.connect(self.setErrorAct,
-                               QtCore.SIGNAL("triggered()"),
-                               self.set_error)
-        self.upgradeAbstractionAct = QtGui.QAction("&Upgrade Module", self.scene())
->>>>>>> 31cd730e
+        self.upgradeAbstractionAct = QtWidgets.QAction("&Upgrade Module", self.scene())
         self.upgradeAbstractionAct.setStatusTip("Upgrade the subworkflow module")
         self.upgradeAbstractionAct.triggered.connect(self.upgradeAbstraction)
 
@@ -991,20 +940,14 @@
         # draw multiple connections depending on list depth
         def diff(i, depth):
             return QtCore.QPointF((5.0 + 10.0*i)/depth - 5.0, 0.0)
-
+        
         srcParent = self.srcPortItem.parentItem()
         startDepth = srcParent.module.list_depth + 1 if srcParent else 1
         dstParent = self.dstPortItem.parentItem()
         endDepth = dstParent.module.list_depth + 1 if dstParent else 1
-<<<<<<< HEAD
         starts = [diff(i, startDepth) for i in range(startDepth)]
         ends = [diff(i, endDepth) for i in range(endDepth)]
     
-=======
-        starts = [diff(i, startDepth) for i in xrange(startDepth)]
-        ends = [diff(i, endDepth) for i in xrange(endDepth)]
-
->>>>>>> 31cd730e
         first = True
         for start in starts:
             for end in ends:
@@ -2063,24 +2006,6 @@
     else:
         return None
 
-class StacktracePopup(QtGui.QDialog):
-    def __init__(self, errorTrace='', parent=None):
-        QtGui.QDialog.__init__(self, parent)
-        self.resize(700, 400)
-        self.setWindowTitle('Module Error')
-        layout = QtGui.QVBoxLayout()
-        self.setLayout(layout)
-        text = QtGui.QTextEdit('')
-        text.insertPlainText(errorTrace)
-        text.setReadOnly(True)
-        text.setLineWrapMode(QtGui.QTextEdit.NoWrap)
-        layout.addWidget(text)
-        close = QtGui.QPushButton('Close', self)
-        close.setFixedWidth(100)
-        layout.addWidget(close)
-        self.connect(close, QtCore.SIGNAL('clicked()'),
-                     self, QtCore.SLOT('close()'))
-
 ##############################################################################
 # QPipelineScene
 
@@ -2296,7 +2221,7 @@
             self.clear()
         if not pipeline: return 
 
-        needReset = len(list(self.items()))==0
+        needReset = len(self.items())==0
         try:
             self.skip_update = True
             new_modules = set(pipeline.modules)
@@ -2395,7 +2320,7 @@
             self.skip_update = False
             self.update_connections()
 
-        if needReset and len(list(self.items()))>0:
+        if needReset and len(self.items())>0:
             self.fitToAllViews()
 
     def findModuleUnder(self, pos):
@@ -2565,13 +2490,13 @@
     def updateTmpInputConnection(self, pos):
         self.tmp_input_conn = \
             self.updateTmpConnection(pos, self.tmp_input_conn, 
-                                     list(self.tmp_module_item.inputPorts.values()), 
+                                     list(self.tmp_module_item.inputPorts.values()),
                                      -1, lambda x: x)
             
     def updateTmpOutputConnection(self, pos):
         self.tmp_output_conn = \
             self.updateTmpConnection(pos, self.tmp_output_conn, 
-                                     list(self.tmp_module_item.outputPorts.values()), 
+                                     list(self.tmp_module_item.outputPorts.values()),
                                      1, reversed)
 
     def dragEnterEvent(self, event):
@@ -2913,19 +2838,14 @@
                 dep_connection_ids = set()
                 for m in modules:
                     dep_connection_ids.update(
-                        iter(m.dependingConnectionItems().keys()))
+                        m.dependingConnectionItems().keys())
                 # remove_connection updates the dependency list on the
                 # other side of connections, cannot use removeItem
-                try:
-                    skip_update = True
-                    for c_id in dep_connection_ids:
-                        self.remove_connection(c_id)
-                    for m_id in module_ids:
-                        self.remove_module(m_id)
-                    self.controller.delete_module_list(module_ids)
-                finally:
-                    self.skip_update = False
-                    self.update_connections()
+                for c_id in dep_connection_ids:
+                    self.remove_connection(c_id)
+                for m_id in module_ids:
+                    self.remove_module(m_id)
+                self.controller.delete_module_list(module_ids)
                 self.updateSceneBoundingRect()
                 self.reset_module_colors()
                 self.update()
@@ -2937,17 +2857,12 @@
                 # module ids, and the for loop above takes care of
                 # connection ids. So we don't need to call anything.
             else:
-                try:
-                    self.skip_update = False
-                    for c_id in connection_ids:
-                        self.remove_connection(c_id)
-                    self.controller.reset_pipeline_view = False
-                    self.controller.delete_connection_list(connection_ids)
-                    self.reset_module_colors()
-                    self.controller.reset_pipeline_view = True
-                finally:
-                    self.skip_update = False
-                    self.update_connections()
+                for c_id in connection_ids:
+                    self.remove_connection(c_id)
+                self.controller.reset_pipeline_view = False
+                self.controller.delete_connection_list(connection_ids)
+                self.reset_module_colors()
+                self.controller.reset_pipeline_view = True
                 # Current pipeline changed, so we need to change the
                 # _old_connection_ids. However, remove_connection
                 # above takes care of connection ids, so we don't need
@@ -3027,7 +2942,7 @@
             self.setupScene(self.controller.current_pipeline)
         
     def layout(self):
-        if len(list(self.items())) <= 0:
+        if len(self.items()) <= 0:
             return
         
         def _func(module):
@@ -3129,7 +3044,7 @@
         Select all module items in the scene
         
         """
-        for item in list(self.items()):
+        for item in self.items():
             if isinstance(item, QGraphicsModuleItem) or \
                     isinstance(item, QGraphicsConnectionItem):
                 item.setSelected(True)
@@ -3183,7 +3098,6 @@
         text = toolTip
         if errorTrace and errorTrace.strip() != 'None':
             text += '\n\n' + errorTrace
-<<<<<<< HEAD
         class StackPopup(QtWidgets.QDialog):
             def __init__(self, errorTrace='', parent=None):
                 QtWidgets.QDialog.__init__(self, parent)
@@ -3201,9 +3115,6 @@
                 layout.addWidget(close)
                 close.clicked.connect(self.close)
         sp = StackPopup(text)
-=======
-        sp = StacktracePopup(text)
->>>>>>> 31cd730e
         sp.exec_()
 
     def open_annotations_window(self, id):
@@ -3275,13 +3186,8 @@
         Post an event to the scene (self) for updating the module color
         
         """
-<<<<<<< HEAD
         QtWidgets.QApplication.postEvent(self,
-                                     QModuleStatusEvent(moduleId, 1, error.msg,
-=======
-        QtGui.QApplication.postEvent(self,
                                      QModuleStatusEvent(moduleId, 1, error,
->>>>>>> 31cd730e
                                                         errorTrace=errorTrace))
         QtCore.QCoreApplication.processEvents()
 
@@ -3471,7 +3377,6 @@
                 name += '...'
             editRect = bounds(name)
             width = max(width, editRect.width())
-            # FIXME Can't identify the QGraphicsScene in the arguments of the QGraphicsItem
             fname = QtWidgets.QGraphicsSimpleTextItem(name, self)
             fname.setFont(CurrentTheme.MODULE_EDIT_FONT)
             fname.setPos(-1, -1)
@@ -3515,7 +3420,6 @@
                 if scale>MAX_WIDTH:
                     param_widget.setScale(MAX_WIDTH/scale)
                     rect.setSize(rect.size()*MAX_WIDTH/scale)
-                # FIXME Can't identify the QGraphicsScene in the arguments of the QGraphicsItem
                 bg = QtWidgets.QGraphicsRectItem(rect, self)
                 # TODO COLOR
                 bg.setBrush(QtGui.QBrush(QtGui.QColor('#FFFFFF')))
