--- conflicted
+++ resolved
@@ -250,11 +250,7 @@
             self.scene().update()
             self.scene().noUpdate = False
         # Update the version view node to fit text properly
-<<<<<<< HEAD
-        version_item = self.controller.vistrail_view.versionTab.versionView.scene().versions[self.controller.current_version]
-=======
         version_item = self.controller.vistrail_view.version_view.scene().versions[self.controller.current_version]
->>>>>>> 47636de1
         version_item.updateWidthFromLabel()
         # Update the tooltip for this version
         try:
@@ -1915,12 +1911,8 @@
             (type(event.source())==QModuleTreeWidget or
              type(event.source())==QDragVariableLabel)):
             data = event.mimeData()
-<<<<<<< HEAD
-            if hasattr(data, 'items') or hasattr(data, 'variableData'):
-=======
             if (hasattr(data, 'items') or hasattr(data, 'variableData')
                 and not self.read_only_mode):
->>>>>>> 47636de1
                 event.accept()
                 return
         # Ignore if not accepted and returned by this point
@@ -2005,11 +1997,7 @@
             (type(event.source())==QModuleTreeWidget or
              type(event.source())==QDragVariableLabel)):
             data = event.mimeData()
-<<<<<<< HEAD
-            if hasattr(data, 'items'):
-=======
             if hasattr(data, 'items') and not self.read_only_mode:
->>>>>>> 47636de1
                 assert len(data.items) == 1
                 if self.controller.current_version==-1:
                     self.controller.change_selected_version(0)
@@ -2063,11 +2051,7 @@
                         self.addModule(var_module)
                     self.addConnection(var_connection)
                     # Update the version view node to fit text properly
-<<<<<<< HEAD
-                    version_item = self.controller.vistrail_view.versionTab.versionView.scene().versions[self.controller.current_version]
-=======
                     version_item = self.controller.vistrail_view.version_view.scene().versions[self.controller.current_version]
->>>>>>> 47636de1
                     version_item.updateWidthFromLabel()
                     event.accept()
                     return
