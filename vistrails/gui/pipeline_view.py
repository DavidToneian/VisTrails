###############################################################################
##
## Copyright (C) 2011-2012, NYU-Poly.
## Copyright (C) 2006-2011, University of Utah. 
## All rights reserved.
## Contact: contact@vistrails.org
##
## This file is part of VisTrails.
##
## "Redistribution and use in source and binary forms, with or without 
## modification, are permitted provided that the following conditions are met:
##
##  - Redistributions of source code must retain the above copyright notice, 
##    this list of conditions and the following disclaimer.
##  - Redistributions in binary form must reproduce the above copyright 
##    notice, this list of conditions and the following disclaimer in the 
##    documentation and/or other materials provided with the distribution.
##  - Neither the name of the University of Utah nor the names of its 
##    contributors may be used to endorse or promote products derived from 
##    this software without specific prior written permission.
##
## THIS SOFTWARE IS PROVIDED BY THE COPYRIGHT HOLDERS AND CONTRIBUTORS "AS IS" 
## AND ANY EXPRESS OR IMPLIED WARRANTIES, INCLUDING, BUT NOT LIMITED TO, 
## THE IMPLIED WARRANTIES OF MERCHANTABILITY AND FITNESS FOR A PARTICULAR 
## PURPOSE ARE DISCLAIMED. IN NO EVENT SHALL THE COPYRIGHT HOLDER OR 
## CONTRIBUTORS BE LIABLE FOR ANY DIRECT, INDIRECT, INCIDENTAL, SPECIAL, 
## EXEMPLARY, OR CONSEQUENTIAL DAMAGES (INCLUDING, BUT NOT LIMITED TO, 
## PROCUREMENT OF SUBSTITUTE GOODS OR SERVICES; LOSS OF USE, DATA, OR PROFITS; 
## OR BUSINESS INTERRUPTION) HOWEVER CAUSED AND ON ANY THEORY OF LIABILITY, 
## WHETHER IN CONTRACT, STRICT LIABILITY, OR TORT (INCLUDING NEGLIGENCE OR 
## OTHERWISE) ARISING IN ANY WAY OUT OF THE USE OF THIS SOFTWARE, EVEN IF 
## ADVISED OF THE POSSIBILITY OF SUCH DAMAGE."
##
###############################################################################
""" This is a QGraphicsView for pipeline view, it also holds different
types of graphics items that are only available in the pipeline
view. It only handles GUI-related actions, the rest of the
functionalities are implemented at somewhere else,
e.g. core.vistrails

QGraphicsConnectionItem
QGraphicsPortItem
QGraphicsConfigureItem
QGraphicsModuleItem
QPipelineScene
QPipelineView
"""
from PyQt4 import QtCore, QtGui
from vistrails.core.configuration import get_vistrails_configuration
from vistrails.core import debug
from vistrails.core.db.action import create_action
from vistrails.core.layout.workflow_layout import WorkflowLayout, \
    Pipeline as LayoutPipeline
from vistrails.core.system import systemType
from vistrails.core.utils import profile
from vistrails.core.vistrail.annotation import Annotation
from vistrails.gui.modules.module_configure import DefaultModuleConfigurationWidget
from vistrails.core.modules.module_registry import get_module_registry, \
    ModuleRegistryException

from vistrails.core.vistrail.location import Location
from vistrails.core.vistrail.module import Module
from vistrails.core.vistrail.port import PortEndPoint
from vistrails.core.vistrail.port_spec import PortSpec
from vistrails.core.vistrail.vistrail import Vistrail
from vistrails.core.interpreter.default import get_default_interpreter
from vistrails.gui.base_view import BaseView
from vistrails.gui.controlflow_assist import QControlFlowAssistDialog
from vistrails.gui.graphics_view import (QInteractiveGraphicsScene,
                               QInteractiveGraphicsView,
                               QGraphicsItemInterface)
from vistrails.gui.module_annotation import QModuleAnnotation
from vistrails.gui.module_palette import QModuleTreeWidget
from vistrails.gui.module_documentation import QModuleDocumentation
from vistrails.gui.theme import CurrentTheme
from vistrails.gui.utils import getBuilderWindow
from vistrails.gui.variable_dropbox import QDragVariableLabel

import copy
import math
import operator

import vistrails.api
import vistrails.gui.utils
import vistrails.core

##############################################################################
# 2008-06-24 cscheid
#
#   - Profiling has shown that calling setPen and setBrush takes a longer
#   time than we expected. Watch out for that in the future.

##############################################################################
# QAbstractGraphicsPortItem

class QAbstractGraphicsPortItem(QtGui.QAbstractGraphicsShapeItem):
    """
    QAbstractGraphicsPortItem represents a port shape drawing on top
    (a child) of QGraphicsModuleItem, it must be implemented by a
    specific qgraphicsitem type.
    
    """
    def __init__(self, port, x, y, ghosted=False, parent=None):
        """ QAbstractGraphicsPortItem(port: PortSpec,
                                      x: float,
                                      y: float,
                                      ghosted: bool,
                                      parent: QGraphicsItem)
                                      -> QAbstractGraphicsPortItem
        Create the shape, initialize its pen and brush accordingly
        
        """
        # local lookups are faster than global lookups..
        self._rect = CurrentTheme.PORT_RECT.translated(x,y)
        QtGui.QAbstractGraphicsShapeItem.__init__(self, parent)
        self.setZValue(1)
        self.setFlags(QtGui.QGraphicsItem.ItemIsSelectable)
        self.controller = None
        self.port = port
        self.dragging = False
        self.tmp_connection_item = None

        self.vistrail_vars = {}
        self.removeVarActions = []

        if port is not None:
            self._min_conns = port.min_conns
            self._max_conns = port.max_conns
            self.optional = port.optional
        else:
            self._min_conns = 0
            self._max_conns = -1
            self.optional = False
        self._connected = 0
        self._selected = False
        self.ghosted = ghosted
        self.invalid = False
        self.setPainterState()

        self.updateToolTip()
        self.updateActions()

    def getRect(self):
        return self._rect

    def boundingRect(self):
        return self._boundingRect

    def computeBoundingRect(self):
        halfpw = self.pen().widthF() / 2
        self._boundingRect = self.getRect().adjusted(-halfpw, -halfpw, 
                                                      halfpw, halfpw)

    def getPosition(self):
        return self.sceneBoundingRect().center()

    def setPainterState(self):
        if self._selected:
            self._pen_color = CurrentTheme.PORT_PEN_COLOR_SELECTED
        elif self.ghosted:
            self._pen_color = CurrentTheme.PORT_PEN_COLOR_GHOSTED
            # self.setPen(CurrentTheme.GHOSTED_PORT_PEN)
            self.setBrush(CurrentTheme.GHOSTED_PORT_BRUSH)
        elif self.invalid:
            self._pen_color = CurrentTheme.PORT_PEN_COLOR_INVALID
            # self.setPen(CurrentTheme.INVALID_PORT_PEN)
            self.setBrush(CurrentTheme.INVALID_PORT_BRUSH)
        elif self._max_conns >= 0 and self._connected >= self._max_conns:
            self._pen_color = CurrentTheme.PORT_PEN_COLOR_FULL
            self.setBrush(CurrentTheme.PORT_BRUSH)
        else:
            self._pen_color = CurrentTheme.PORT_PEN_COLOR_NORMAL
            # self.setPen(CurrentTheme.PORT_PEN)
            self.setBrush(CurrentTheme.PORT_BRUSH)
        if self._connected > 0:
            self.setBrush(CurrentTheme.PORT_CONNECTED_BRUSH)
        elif self._connected < self._min_conns:
            self.setBrush(CurrentTheme.PORT_MANDATORY_BRUSH)
        else:
            self.setBrush(CurrentTheme.PORT_BRUSH)
        if self._selected:
            self._pen_width = CurrentTheme.PORT_PEN_WIDTH_SELECTED
        elif self._min_conns > 0 and self._connected < self._min_conns:
            self._pen_width = CurrentTheme.PORT_PEN_WIDTH_MANDATORY
        else:
            self._pen_width = CurrentTheme.PORT_PEN_WIDTH_NORMAL
        self.setPen(CurrentTheme.PORT_PENS[(self._pen_color, 
                                            self._pen_width)])
        self.computeBoundingRect()

    def setGhosted(self, ghosted):
        """ setGhosted(ghosted: True) -> None
        Set this link to be ghosted or not
        
        """
        if self.ghosted <> ghosted:
            self.ghosted = ghosted
            self.setPainterState()

    def setInvalid(self, invalid):
        if self.invalid != invalid:
            self.invalid = invalid
            self.setPainterState()

    def setOptional(self, optional):
        if self.optional != optional:
            self.optional = optional
            self.setPainterState()

    def setSelected(self, selected):
        # QtGui.QAbstractGraphicsShapeItem.setSelected(self, selected)
        if self._selected != selected:
            self._selected = selected
            self.setPainterState()

    def disconnect(self):
        self._connected -= 1
        # print "disconnecting", self._connected, self._min_conns, self._max_conns
        if self._connected == 0 or self._connected+1 == self._min_conns or \
                (self._max_conns >= 0 and self._connected+1 == self._max_conns):
            self.setPainterState()
    
    def connect(self):
        self._connected += 1
        # print "connecting", self._connected, self._min_conns, self._max_conns
        if self._connected == 1 or self._connected == self._min_conns or \
                (self._max_conns >= 0 and self._connected == self._max_conns):
            self.setPainterState()

    def draw(self, painter, option, widget=None):
        raise Exception("Must implement draw method")

    def paint(self, painter, option, widget=None):
        painter.setPen(self.pen())
        painter.setBrush(self.brush())
        self.draw(painter, option, widget)

    def addVistrailVar(self, vistrail_var):
        self.vistrail_vars[vistrail_var.uuid] = vistrail_var
        self.updateActions()
        self.updateToolTip()
        
    def deleteVistrailVar(self, var_uuid):
        del self.vistrail_vars[var_uuid]
        self.updateActions()
        self.updateToolTip()

    def deleteAllVistrailVars(self):
        self.vistrail_vars = {}
        self.updateActions()
        self.updateToolTip()

    def updateToolTip(self):
        tooltip = ""
        if self.port is not None and hasattr(self.port, 'toolTip'):
            tooltip = self.port.toolTip()
        for vistrail_var in self.vistrail_vars.itervalues():
            tooltip += '\nConnected to vistrail var "%s"' % vistrail_var.name
        self.setToolTip(tooltip)
        
    def contextMenuEvent(self, event):
        if len(self.removeVarActions) > 0:
            menu = QtGui.QMenu()
            for (action, _) in self.removeVarActions:
                menu.addAction(action)
            menu.exec_(event.screenPos())
        event.accept()

    def updateActions(self):
        def gen_action(var_uuid):
            def remove_action():
                self.removeVar(var_uuid)
            return remove_action

        for (action, callback) in self.removeVarActions:
            action.disconnect(action, QtCore.SIGNAL("triggered()"), callback)
        self.removeVarActions = []
        if len(self.vistrail_vars) > 1:
            removeAllVarsAct = \
                QtGui.QAction("Disconnect all vistrail variables", 
                              self.scene())
            removeAllVarsAct.setStatusTip("Disconnects all vistrail"
                                          " variables from the port")
            QtCore.QObject.connect(removeAllVarsAct, 
                                   QtCore.SIGNAL("triggered()"),
                                   self.removeAllVars)
            self.removeVarActions.append((removeAllVarsAct, self.removeAllVars))
        for vistrail_var in sorted(self.vistrail_vars.itervalues(),
                                   key=lambda x: x.name):
            removeVarAction = QtGui.QAction('Disconnect vistrail var "%s"' % \
                                                vistrail_var.name, self.scene())
            removeVarAction.setStatusTip('Disconnects vistrail variable "%s"'
                                         ' from the port' % vistrail_var.name)
            callback = gen_action(vistrail_var.uuid)
            QtCore.QObject.connect(removeVarAction,
                                   QtCore.SIGNAL("triggered()"),
                                   callback)
            self.removeVarActions.append((removeVarAction, callback))

    def removeVar(self, var_uuid):
        (to_delete_modules, to_delete_conns) = \
            self.controller.get_disconnect_vistrail_vars( \
                self.parentItem().module, self.port.name, var_uuid)
        for conn in to_delete_conns:
            self.scene().remove_connection(conn.id)
        for module in to_delete_modules:
            self.scene().remove_module(module.id)
        self.deleteVistrailVar(var_uuid)
        self.controller.disconnect_vistrail_vars(to_delete_modules,
                                                 to_delete_conns)
        

    def removeAllVars(self):
        # Get all connections to vistrail variables for this port
        (to_delete_modules, to_delete_conns) = \
            self.controller.get_disconnect_vistrail_vars( \
                self.parentItem().module, self.port.name)
        for conn in to_delete_conns:
            self.scene().remove_connection(conn.id)
        for module in to_delete_modules:
            self.scene().remove_module(module.id)
        self.deleteAllVistrailVars()
        self.controller.disconnect_vistrail_vars(to_delete_modules,
                                                 to_delete_conns)

    def mousePressEvent(self, event):
        """ mousePressEvent(event: QMouseEvent) -> None
        Prepare for dragging a connection
        
        """
        if (self.controller and event.buttons() & QtCore.Qt.LeftButton
            and not self.scene().read_only_mode):
            self.dragging = True
            self.setSelected(True)
            event.accept()
        QtGui.QAbstractGraphicsShapeItem.mousePressEvent(self, event)

    def mouseReleaseEvent(self, event):
        """ mouseReleaseEvent(event: QMouseEvent) -> None
        Apply the connection
        
        """
        if self.tmp_connection_item:
            if self.tmp_connection_item.snapPortItem is not None:
                self.scene().addConnectionFromTmp(self.tmp_connection_item,
                                                  self.parentItem().module,
                                                  self.port.type == "output")
            self.tmp_connection_item.disconnect(True)
            self.scene().removeItem(self.tmp_connection_item)
            self.tmp_connection_item = None
        self.dragging = False
        self.setSelected(False)
        QtGui.QAbstractGraphicsShapeItem.mouseReleaseEvent(self, event)
        
    def mouseMoveEvent(self, event):
        """ mouseMoveEvent(event: QMouseEvent) -> None
        Change the connection
        
        """
        if self.dragging:
            if not self.tmp_connection_item:
                z_val = max(self.controller.current_pipeline.modules) + 1
                self.tmp_connection_item = QGraphicsTmpConnItem(self, z_val,
                                                                True)
                self.scene().addItem(self.tmp_connection_item)
            self.tmp_connection_item.setCurrentPos(event.scenePos())
            snapPort = None
            snapModule = self.scene().findModuleUnder(event.scenePos())
            if snapModule and snapModule != self.parentItem():
                if self.port.type == 'output':
                    portMatch = self.scene().findPortMatch(
                        [self], snapModule.inputPorts.values(),
                        fixed_out_pos=event.scenePos())
                    if portMatch[1] is not None:
                        snapPort = portMatch[1]
                elif self.port.type == 'input':
                    portMatch = self.scene().findPortMatch(
                        snapModule.outputPorts.values(), [self],
                        fixed_in_pos=event.scenePos())
                    if portMatch[0] is not None:
                        snapPort = portMatch[0]
            self.tmp_connection_item.setSnapPort(snapPort)
            if snapPort:
                tooltip = self.tmp_connection_item.snapPortItem.toolTip()
                QtGui.QToolTip.showText(event.screenPos(), tooltip)
            else:
                QtGui.QToolTip.hideText()
        QtGui.QAbstractGraphicsShapeItem.mouseMoveEvent(self, event)
        
    def findSnappedPort(self, pos):
        """ findSnappedPort(pos: QPoint) -> Port        
        Search all ports of the module under mouse cursor (if any) to
        find the closest matched port
        
        """
        # FIXME don't hardcode input/output strings...
        snapModule = self.scene().findModuleUnder(pos)
        if snapModule and snapModule!=self.parentItem():
            if self.port.type == 'output':
                return snapModule.getDestPort(pos, self.port)
            elif self.port.type == 'input':
                return snapModule.getSourcePort(pos, self.port)
        else:
            return None
        
    def itemChange(self, change, value):
        """ itemChange(change: GraphicsItemChange, value: QVariant) -> QVariant
        Do not allow port to be selected

        """
        if change==QtGui.QGraphicsItem.ItemSelectedChange and value.toBool():
            return QtCore.QVariant(False)
        return QtGui.QAbstractGraphicsShapeItem.itemChange(self, change, value)

##############################################################################
# QGraphicsPortItem

class QGraphicsPortRectItem(QAbstractGraphicsPortItem):
    def draw(self, painter, option, widget=None):
        painter.drawRect(self.getRect())

class QGraphicsPortEllipseItem(QAbstractGraphicsPortItem):
    def draw(self, painter, option, widget=None):
        painter.drawEllipse(self.getRect())

class QGraphicsPortTriangleItem(QAbstractGraphicsPortItem):
    def __init__(self, *args, **kwargs):
        if 'angle' in kwargs:
            angle = kwargs['angle']
            del kwargs['angle']
        else:
            angle = 0
            
        QAbstractGraphicsPortItem.__init__(self, *args, **kwargs)
        angle = angle % 360
        if angle not in set([0,90,180,270]):
            raise Exception("Triangle item limited to angles 0,90,180,270.")
        rect = self.getRect()
        if angle == 0 or angle == 180:
            width = rect.width()
            height = width * math.sqrt(3)/2.0
            if height > rect.height():
                height = rect.height()
                width = height * 2.0/math.sqrt(3)
        else:
            height = rect.height()
            width = height * math.sqrt(3)/2.0
            if width > rect.width():
                width = rect.width()
                height = width * 2.0/math.sqrt(3)
        left_x = (rect.width() - width)/2.0 + rect.x()
        right_x = (rect.width() + width) / 2.0 + rect.x()
        mid_x = rect.width() / 2.0 + rect.x()
        top_y = (rect.height() - height)/2.0 + rect.y()
        bot_y = (rect.height() + height)/2.0 + rect.y()
        mid_y = rect.height() / 2.0 + rect.y()
        if angle == 0:
            self._polygon = QtGui.QPolygonF([QtCore.QPointF(left_x, bot_y),
                                             QtCore.QPointF(mid_x, top_y),
                                             QtCore.QPointF(right_x, bot_y)])
        elif angle == 90:
            self._polygon = QtGui.QPolygonF([QtCore.QPointF(left_x, bot_y),
                                             QtCore.QPointF(left_x, top_y),
                                             QtCore.QPointF(right_x, mid_y)])
        elif angle == 180:
            self._polygon = QtGui.QPolygonF([QtCore.QPointF(left_x, top_y),
                                             QtCore.QPointF(right_x, top_y),
                                             QtCore.QPointF(mid_x, bot_y)])
        elif angle == 270:
            self._polygon = QtGui.QPolygonF([QtCore.QPointF(left_x, mid_y),
                                             QtCore.QPointF(right_x, top_y),
                                             QtCore.QPointF(right_x, bot_y)])

    def draw(self, painter, option, widget=None):
        painter.drawConvexPolygon(self._polygon)

class QGraphicsPortPolygonItem(QAbstractGraphicsPortItem):
    def __init__(self, *args, **kwargs):
        if 'points' in kwargs:
            points = kwargs['points']
            del kwargs['points']
        else:
            points = None
        if points is None or len(points) < 3:
            raise Exception("Must have at least three points")
        QAbstractGraphicsPortItem.__init__(self, *args, **kwargs)
        rect = self.getRect()
        new_points = []
        for p in points:
            if p[0] is None:
                x = rect.x() + rect.width()
            elif p[0] != 0 and p[0] != 1 and p[0] > 0 and p[0] < 1:
                x = rect.x() + rect.width() * p[0]
            elif p[0] < 0:
                x = rect.x() + rect.width() + p[0]
            else:
                x = rect.x() + p[0]
            if p[1] is None:
                y = rect.y() + rect.height()
            elif p[1] != 0 and p[1] != 1 and p[1] > 0 and p[1] < 1:
                y = rect.y() + rect.height() * p[1]
            elif p[1] < 0:
                y = rect.y() + rect.height() + p[1]
            else:
                y = rect.y() + p[1]

            print "adding point", x, y
            if x < rect.x():
                x = rect.x()
            elif x > (rect.x() + rect.width()):
                x = rect.x() + rect.width()
            if y < rect.y():
                y = rect.y()
            elif y > (rect.y() + rect.height()):
                y = rect.y() + rect.height()
            print "Adding point", x, y
            new_points.append(QtCore.QPointF(x,y))
        self._polygon = QtGui.QPolygonF(new_points)
    
    def draw(self, painter, option, widget=None):
        painter.drawPolygon(self._polygon)

class QGraphicsPortDiamondItem(QGraphicsPortPolygonItem):
    def __init__(self, *args, **kwargs):
        kwargs['points'] = [(0, 0.5), (0.5, 0.999999), 
                            (0.999999, 0.5), (0.5, 0)]
        QGraphicsPortPolygonItem.__init__(self, *args, **kwargs)

################################################################################
# QGraphicsConfigureItem

class QGraphicsConfigureItem(QtGui.QGraphicsPolygonItem):
    """
    QGraphicsConfigureItem is a small triangle shape drawing on top (a child)
    of QGraphicsModuleItem
    
    """
    def __init__(self, parent=None, scene=None):
        """ QGraphicsConfigureItem(parent: QGraphicsItem, scene: QGraphicsScene)
                              -> QGraphicsConfigureItem
        Create the shape, initialize its pen and brush accordingly
        
        """
        _pen = CurrentTheme.CONFIGURE_PEN
        _brush = CurrentTheme.CONFIGURE_BRUSH
        _shape = CurrentTheme.CONFIGURE_SHAPE
        QtGui.QGraphicsPolygonItem.__init__(self, _shape, parent, scene)
        self.setZValue(1)
        self.setPen(_pen)
        self.setBrush(_brush)
        self.ghosted = False
        self.controller = None
        self.moduleId = None
        self.is_breakpoint = False
        self.createActions()

    def setGhosted(self, ghosted):
        """ setGhosted(ghosted: Bool) -> None
        Set this link to be ghosted or not
        
        """
        if ghosted <> self.ghosted:
            self.ghosted = ghosted
            if ghosted:
                self.setPen(CurrentTheme.GHOSTED_CONFIGURE_PEN)
                self.setBrush(CurrentTheme.GHOSTED_CONFIGURE_BRUSH)
            else:
                self.setPen(CurrentTheme.CONFIGURE_PEN)
                self.setBrush(CurrentTheme.CONFIGURE_BRUSH)

    def setBreakpoint(self, breakpoint):
        if self.is_breakpoint != breakpoint:
            if breakpoint:
                self.setBreakpointAct.setText("Remove Breakpoint")
                self.setBreakpointAct.setStatusTip("Remove Breakpoint")
            else:
                self.setBreakpointAct.setText("Set Breakpoint")
                self.setBreakpointAct.setStatusTip("Set Breakpoint")

    def mousePressEvent(self, event):
        """ mousePressEvent(event: QMouseEvent) -> None
        Open the context menu
        
        """
        self.scene().clearSelection()
        self.parentItem().setSelected(True)
        self.contextMenuEvent(event)
        event.accept()
        self.ungrabMouse()
        
    def contextMenuEvent(self, event):
        """contextMenuEvent(event: QGraphicsSceneContextMenuEvent) -> None
        Captures context menu event.

        """
        module = self.controller.current_pipeline.modules[self.moduleId]
        menu = QtGui.QMenu()
        menu.addAction(self.configureAct)
        menu.addAction(self.annotateAct)
        menu.addAction(self.viewDocumentationAct)
        menu.addAction(self.changeModuleLabelAct)
        menu.addAction(self.setBreakpointAct)
        menu.addAction(self.setWatchedAct)
        menu.addAction(self.setErrorAct)
        if module.is_abstraction() and not module.is_latest_version():
            menu.addAction(self.upgradeAbstractionAct)
        menu.exec_(event.screenPos())

    def createActions(self):
        """ createActions() -> None
        Create actions related to context menu 

        """
        self.configureAct = QtGui.QAction("Edit Configuration\tCtrl+E", self.scene())
        self.configureAct.setStatusTip("Edit the Configure of the module")
        QtCore.QObject.connect(self.configureAct, 
                               QtCore.SIGNAL("triggered()"),
                               self.configure)
        self.annotateAct = QtGui.QAction("Annotate", self.scene())
        self.annotateAct.setStatusTip("Annotate the module")
        QtCore.QObject.connect(self.annotateAct,
                               QtCore.SIGNAL("triggered()"),
                               self.annotate)
        self.viewDocumentationAct = QtGui.QAction("View Documentation", self.scene())
        self.viewDocumentationAct.setStatusTip("View module documentation")
        QtCore.QObject.connect(self.viewDocumentationAct,
                               QtCore.SIGNAL("triggered()"),
                               self.viewDocumentation)
        self.changeModuleLabelAct = QtGui.QAction("Set Module Label...", self.scene())
        self.changeModuleLabelAct.setStatusTip("Set or remove module label")
        QtCore.QObject.connect(self.changeModuleLabelAct,
                               QtCore.SIGNAL("triggered()"),
                               self.changeModuleLabel)
        self.setBreakpointAct = QtGui.QAction("Set Breakpoint", self.scene())
        self.setBreakpointAct.setStatusTip("Set Breakpoint")
        QtCore.QObject.connect(self.setBreakpointAct,
			       QtCore.SIGNAL("triggered()"),
			       self.set_breakpoint)
        self.setWatchedAct = QtGui.QAction("Watch Module", self.scene())
        self.setWatchedAct.setStatusTip("Watch Module")
        QtCore.QObject.connect(self.setWatchedAct,
			       QtCore.SIGNAL("triggered()"),
			       self.set_watched)
        self.setErrorAct = QtGui.QAction("Show Error", self.scene())
        self.setErrorAct.setStatusTip("Show Error")
        QtCore.QObject.connect(self.setErrorAct,
                               QtCore.SIGNAL("triggered()"),
                               self.set_error)
        self.upgradeAbstractionAct = QtGui.QAction("Upgrade Module", self.scene())
        self.upgradeAbstractionAct.setStatusTip("Upgrade the subworkflow module")
        QtCore.QObject.connect(self.upgradeAbstractionAct,
                   QtCore.SIGNAL("triggered()"),
                   self.upgradeAbstraction)

    def set_breakpoint(self):
        """ set_breakpoint() -> None
        Sets this module as a breakpoint for execution
        """
        if self.moduleId >= 0:
            self.scene().toggle_breakpoint(self.moduleId)
            self.setBreakpoint(not self.is_breakpoint)
        debug = get_default_interpreter().debugger
        if debug:
            debug.update()

    def set_watched(self):
        if self.moduleId >= 0:
            self.scene().toggle_watched(self.moduleId)
        debug = get_default_interpreter().debugger
        if debug:
            debug.update()

    def set_error(self):
        if self.moduleId >= 0:
            self.scene().print_error(self.moduleId)

    def configure(self):
        """ configure() -> None
        Open the modal configuration window
        """
        if self.moduleId>=0:
            self.scene().open_configure_window(self.moduleId)

    def annotate(self):
        """ anotate() -> None
        Open the annotations window
        """
        if self.moduleId>=0:
            self.scene().open_annotations_window(self.moduleId)

    def viewDocumentation(self):
        """ viewDocumentation() -> None
        Show the documentation for the module
        """
        assert self.moduleId >= 0
        self.scene().open_documentation_window(self.moduleId)

    def changeModuleLabel(self):
        """ changeModuleLabel() -> None
        Show the module label configuration widget
        """
        if self.moduleId>=0:
            self.scene().open_module_label_window(self.moduleId)

    def upgradeAbstraction(self):
        """ upgradeAbstraction() -> None
        Upgrade the abstraction to the latest version
        """
        if self.moduleId>=0:
            (connections_preserved, missing_ports) = self.controller.upgrade_abstraction_module(self.moduleId, test_only=True)
            upgrade_fail_prompt = getattr(get_vistrails_configuration(), 'upgradeModuleFailPrompt', True)
            do_upgrade = True
            if not connections_preserved and upgrade_fail_prompt:
                ports_msg = '\n'.join(["  - %s port '%s'" % (p[0].capitalize(), p[1]) for p in missing_ports])
                r = QtGui.QMessageBox.question(getBuilderWindow(), 'Modify Pipeline',
                                       'Upgrading this module will change the pipeline because the following ports no longer exist in the upgraded module:\n\n'
                                       + ports_msg +
                                       '\n\nIf you proceed, function calls or connections to these ports will no longer exist and the pipeline may not execute properly.\n\n'
                                       'Are you sure you want to proceed?',
                                       QtGui.QMessageBox.Yes | QtGui.QMessageBox.No,
                                       QtGui.QMessageBox.No)
                do_upgrade = (r==QtGui.QMessageBox.Yes)
            if do_upgrade:
                self.controller.upgrade_abstraction_module(self.moduleId)
                self.scene().setupScene(self.controller.current_pipeline)
                self.controller.invalidate_version_tree()
        
class QGraphicsTmpConnItem(QtGui.QGraphicsLineItem):
    def __init__(self, startPortItem, zValue=1, alwaysDraw=False, parent=None):
        QtGui.QGraphicsLineItem.__init__(self, parent)
        self.startPortItem = startPortItem
        self.setPen(CurrentTheme.CONNECTION_SELECTED_PEN)
        self.setZValue(zValue)
        self.snapPortItem = None
        self.alwaysDraw = alwaysDraw
        self.currentPos = None

    def updateLine(self):
        if self.startPortItem is not None:
            if self.snapPortItem is not None:
                self.prepareGeometryChange()
                self.setLine(QtCore.QLineF(self.startPortItem.getPosition(),
                                           self.snapPortItem.getPosition()))
                return
            elif self.alwaysDraw and self.currentPos is not None:
                self.prepareGeometryChange()
                self.setLine(QtCore.QLineF(self.startPortItem.getPosition(),
                                           self.currentPos))
                return
        self.disconnect()

    def setStartPort(self, port):
        self.startPortItem = port
        self.updateLine()

    def setSnapPort(self, port):
        self.snapPortItem = port
        self.updateLine()

    def setCurrentPos(self, pos):
        self.currentPos = pos
        self.updateLine()

    def disconnect(self, override=False):
        if (not self.alwaysDraw or override) and self.startPortItem:
            self.startPortItem.setSelected(False)
        if self.snapPortItem:
            self.snapPortItem.setSelected(False)

    def hide(self):
        self.disconnect(True)
        QtGui.QGraphicsLineItem.hide(self)

##############################################################################
# QGraphicsConnectionItem

class QGraphicsConnectionItem(QGraphicsItemInterface,
                              QtGui.QGraphicsPathItem):
    """
    QGraphicsConnectionItem is a connection shape connecting two port items

    """

    def __init__(self,
                 srcPortItem, dstPortItem,
                 srcModule, dstModule,
                 connection,
                 parent=None):
        """ QGraphicsConnectionItem(
                srcPortItem, dstPortItem: QAbstractGraphicsPortItem
                srcModule, dstModule: QGraphicsModuleItem
                connection: core.vistrail.connection.Connection
                parent: QGraphicsItem
                ) -> QGraphicsConnectionItem
        Create the shape, initialize its pen and brush accordingly

        """
        path = self.create_path(srcPortItem.getPosition(), 
                                dstPortItem.getPosition())
        QtGui.QGraphicsPathItem.__init__(self, path, parent)
        self.setFlags(QtGui.QGraphicsItem.ItemIsSelectable)
        # Bump it slightly higher than the highest module
        self.setZValue(max(srcModule.id,
                           dstModule.id) + 0.1)
        self.srcPortItem = srcPortItem
        self.dstPortItem = dstPortItem
        self.connectionPen = CurrentTheme.CONNECTION_PEN
        self.connectingModules = (srcModule, dstModule)
        self.ghosted = False
        self.connection = connection
        self.id = connection.id
        # Keep a flag for changing selection state during module selection
        self.useSelectionRules = True

    def setGhosted(self, ghosted):
        """ setGhosted(ghosted: True) -> None
        Set this link to be ghosted or not

        """
        self.ghosted = ghosted
        if ghosted:
            self.connectionPen = CurrentTheme.GHOSTED_CONNECTION_PEN
        else:
            self.connectionPen = CurrentTheme.CONNECTION_PEN

    def set_custom_brush(self, brush):
        self.connectionPen = QtGui.QPen(CurrentTheme.CONNECTION_PEN)
        self.connectionPen.setBrush(brush)

    def paint(self, painter, option, widget=None):
        """ paint(painter: QPainter, option: QStyleOptionGraphicsItem,
                  widget: QWidget) -> None
        Peform actual painting of the connection

        """
        if self.isSelected():
            painter.setPen(CurrentTheme.CONNECTION_SELECTED_PEN)
        else:
            painter.setPen(self.connectionPen)
        painter.drawPath(self.path())

    def setupConnection(self, startPos, endPos):
        path = self.create_path(startPos, endPos)
        self.setPath(path)

    def create_path(self, startPos, endPos):
        self.startPos = startPos
        self.endPos = endPos

        dx = abs(self.endPos.x() - self.startPos.x())
        dy = (self.startPos.y() - self.endPos.y())

        # This is reasonably ugly logic to get reasonably nice
        # curves. Here goes: we use a cubic bezier p0,p1,p2,p3, where:

        # p0 is the source port center
        # p3 is the destination port center
        # p1 is a control point displaced vertically from p0
        # p2 is a control point displaced vertically from p3

        # We want most curves to be "straight": they shouldn't bend
        # much.  However, we want "inverted" connections (connections
        # that go against the natural up-down flow) to bend a little
        # as they go out of the ports. So the logic is:

        # As dy/dx -> oo, we want the control point displacement to go
        # to max(dy/2, m) (m is described below)

        # As dy/dx -> 0, we want the control point displacement to go
        # to m 

        # As dy/dx -> -oo, we want the control point displacement to go
        # to max(-dy/2, m)

        # On points away from infinity, we want some smooth transition.
        # I'm using f(x) = 2/pi arctan (x) as the mapping, since:

        # f(-oo) = -1
        # f(0) = 0
        # f(oo) = 1

        # m is the monotonicity breakdown point: this is the minimum
        # displacement when dy/dx is low
        m = float(CurrentTheme.MODULE_LABEL_MARGIN[0]) * 3.0

        # positive_d and negative_d are the displacements when dy/dx is
        # large positive and large negative
        positive_d = max(m/3.0, dy / 2.0)
        negative_d = max(m/3.0, -dy / 4.0)

        if dx == 0.0:
            v = 0.0
        else:
            w = math.atan(dy/dx) * (2 / math.pi)
            if w < 0:
                w = -w
                v = w * negative_d + (1.0 - w) * m
            else:
                v = w * positive_d + (1.0 - w) * m

        displacement = QtCore.QPointF(0.0, v)
        self._control_1 = startPos + displacement
        # !!! MAC OS X BUG !!!
        # the difference between startPos.y and control_1.y cannot be
        # equal to the difference between control_2.y and endPos.y
        self._control_2 = self.endPos - displacement + QtCore.QPointF(0.0, 1e-11)
        # self._control_2 = endPos - displacement


        path = QtGui.QPainterPath(self.startPos)
        path.cubicTo(self._control_1, self._control_2, self.endPos)
        return path

    def itemChange(self, change, value):
        """ itemChange(change: GraphicsItemChange, value: QVariant) -> QVariant
        If modules are selected, only allow connections between 
        selected modules 

        """
        # Selection rules to be used only when a module isn't forcing 
        # the update
        if (change==QtGui.QGraphicsItem.ItemSelectedChange and 
            self.useSelectionRules):
            # Check for a selected module
            selectedItems = self.scene().selectedItems()
            selectedModules = False
            for item in selectedItems:
                if type(item)==QGraphicsModuleItem:
                    selectedModules = True
                    break
            if selectedModules:
                # Don't allow a connection between selected
                # modules to be deselected
                if (self.connectingModules[0].isSelected() and
                    self.connectingModules[1].isSelected()):
                    if not value.toBool():
                        return QtCore.QVariant(True)
                # Don't allow a connection to be selected if
                # it is not between selected modules
                else:
                    if value.toBool():
                        return QtCore.QVariant(False)
        self.useSelectionRules = True
        return QtGui.QGraphicsPathItem.itemChange(self, change, value)    

##############################################################################
# QGraphicsModuleItem

class QGraphicsModuleItem(QGraphicsItemInterface, QtGui.QGraphicsItem):
    """
    QGraphicsModuleItem knows how to draw a Vistrail Module into the
    pipeline view. It is usually a rectangular shape with a bold text
    in the center. It also has its input/output port shapes as its
    children. Another remark is that connections are also children of
    module shapes. Each connection belongs to its source module
    ('output port' end of the connection)
    
    """
    def __init__(self, parent=None, scene=None):
        """ QGraphicsModuleItem(parent: QGraphicsItem, scene: QGraphicsScene)
                                -> QGraphicsModuleItem
        Create the shape, initialize its pen and brush accordingly
        
        """
        QtGui.QGraphicsItem.__init__(self, parent, scene)
        self.paddedRect = QtCore.QRectF()
        if QtCore.QT_VERSION >= 0x40600:
            #Qt 4.6 specific flags
            self.setFlags(QtGui.QGraphicsItem.ItemIsSelectable |
                          QtGui.QGraphicsItem.ItemIsMovable |
                          QtGui.QGraphicsItem.ItemSendsGeometryChanges)
        else:
            self.setFlags(QtGui.QGraphicsItem.ItemIsSelectable |
                          QtGui.QGraphicsItem.ItemIsMovable)
        self.setZValue(0)
        self.labelFont = CurrentTheme.MODULE_FONT
        self.labelFontMetric = CurrentTheme.MODULE_FONT_METRIC
        self.descFont = CurrentTheme.MODULE_DESC_FONT
        self.descFontMetric = CurrentTheme.MODULE_DESC_FONT_METRIC
        self.modulePen = CurrentTheme.MODULE_PEN
        self.moduleBrush = CurrentTheme.MODULE_BRUSH
        self.labelPen = CurrentTheme.MODULE_LABEL_PEN
        self.customBrush = None
        self.statusBrush = None
        self.labelRect = QtCore.QRectF()
        self.descRect = QtCore.QRectF()
        self.abstRect = QtCore.QRectF()
        self.id = -1
        self.label = ''
        self.description = ''
        self.inputPorts = {}
        self.outputPorts = {}
        self.controller = None
        self.module = None
        self.ghosted = False
        self.invalid = False
        self._module_shape = None
        self._original_module_shape = None
        self._old_connection_ids = None
        self.errorTrace = None
        self.is_breakpoint = False
        self._needs_state_updated = True
        self.progress = 0.0
        self.progressBrush = CurrentTheme.SUCCESS_MODULE_BRUSH
        self.connectionItems = {}
        self._cur_function_names = set()
        self.handlePositionChanges = True

    def moduleHasChanged(self, core_module):
        def module_text_has_changed(m1, m2):
            m1_has = '__desc__' in m1.db_annotations_key_index
            if m1_has != ('__desc__' in m2.db_annotations_key_index):
                return True
            if (m1_has and
                # m2_has, since m1_has and previous condition
                m1.db_annotations_key_index['__desc__'].value.strip()!=
                m2.db_annotations_key_index['__desc__'].value.strip()):
                return True            
            return False

        # def module_functions_have_changed(m1, m2):
        #     f1_names = set([f.name for f in m1.functions])
        #     f2_names = set([f.name for f in m2.functions])
        #     return (len(f1_names ^ f2_names) > 0)

        if self.scenePos().x() != core_module.center.x or \
                -self.scenePos().y() != core_module.center.y:
            return True
        elif module_text_has_changed(self.module, core_module):
            return True
        # elif module_functions_have_changed(self.module, core_module):
        #     return True
        else:
            # Check for changed ports
            # _db_name because this shows up in the profile.
            cip = sorted([x.key_no_id() for x in self.inputPorts])
            cop = sorted([x.key_no_id() for x in self.outputPorts])
            d = PortEndPoint.Destination
            s = PortEndPoint.Source
            pv = core_module.portVisible
            new_ip = []
            new_op = []
            try:
                new_ip = sorted([x.key_no_id() 
                                 for x in core_module.destinationPorts()
                                 if (not x.optional or (d, x._db_name) in pv)])
                new_op = sorted([x.key_no_id() 
                                 for x in core_module.sourcePorts()
                                 if (not x.optional or (s, x._db_name) in pv)])
            except ModuleRegistryException, e:
                debug.critical("MODULE REGISTRY EXCEPTION: %s" % e)
            if cip <> new_ip or cop <> new_op:
                return True
        return False

    def moduleFunctionsHaveChanged(self, core_module):
        m1 = self.module
        m2 = core_module
        f1_names = set([f.name for f in m1.functions])
        f2_names = set([f.name for f in m2.functions])
        return (len(f1_names ^ f2_names) > 0)

    def update_function_ports(self, core_module=None):
        if core_module is None:
            core_module = self.module
            added_functions = set(f.name for f in self.module.functions)
            deleted_functions = set()
            self._cur_function_names = copy.copy(added_functions)
        else:
            before_names = self._cur_function_names
            after_names = set([f.name for f in core_module.functions])
            # print "before_names:", before_names
            # print "after_names:", after_names
            added_functions = after_names - before_names
            deleted_functions = before_names - after_names
            self._cur_function_names = copy.copy(after_names)

        # print "added_functions:", added_functions
        # print "deleted_functions:", deleted_functions
        if len(deleted_functions) > 0:
            for function_name in deleted_functions:
                try:
                    r_spec = self.module.get_port_spec(function_name, 'input')
                    f_spec = PortSpec(id=-1,
                                      name=function_name,
                                      type=PortSpec.port_type_map['input'],
                                      sigstring=r_spec.sigstring)
                    item = self.getInputPortItem(f_spec)
                    if item is not None:
                        item.disconnect()
                except:
                    # import traceback
                    # traceback.print_exc()
                    pass

        if len(added_functions) > 0:
            for function in core_module.functions:
                if function.name not in added_functions:
                    continue
                added_functions.remove(function.name)
                f_spec = PortSpec(id=-1,
                                  name=function.name,
                                  type=PortSpec.port_type_map['input'],
                                  sigstring=function.sigstring)
                item = self.getInputPortItem(f_spec)
                if item is not None:
                    item.connect()
        
        self.module = core_module

    def setProgress(self, progress):
        self.progress = progress
        
    def computeBoundingRect(self):
        """ computeBoundingRect() -> None
        Adjust the module size according to the text size
        
        """
        labelRect = self.labelFontMetric.boundingRect(self.label)
        if self.description:
            self.description = '(' + self.description + ')'
            descRect = self.descFontMetric.boundingRect(self.description)
            # adjust labelRect in case descRect is wider
            labelRect = labelRect.united(descRect)
            descRect.adjust(0, 0, 0, CurrentTheme.MODULE_PORT_MARGIN[3])
        else:
            descRect = QtCore.QRectF(0, 0, 0, 0)

        labelRect.translate(-labelRect.center().x(), -labelRect.center().y())
        self.paddedRect = QtCore.QRectF(
            labelRect.adjusted(-CurrentTheme.MODULE_LABEL_MARGIN[0],
                                -CurrentTheme.MODULE_LABEL_MARGIN[1]
                                -descRect.height()/2,
                                CurrentTheme.MODULE_LABEL_MARGIN[2],
                                CurrentTheme.MODULE_LABEL_MARGIN[3]
                                +descRect.height()/2))
        
        self.labelRect = QtCore.QRectF(
            self.paddedRect.left(),
            -(labelRect.height()+descRect.height())/2,
            self.paddedRect.width(),
            labelRect.height())
        self.descRect = QtCore.QRectF(
            self.paddedRect.left(),
            self.labelRect.bottom(),
            self.paddedRect.width(),
            descRect.height())
        self.abstRect = QtCore.QRectF(
            self.paddedRect.left(),
            -self.labelRect.top()-CurrentTheme.MODULE_PORT_MARGIN[3],
            labelRect.left()-self.paddedRect.left(),
            self.paddedRect.bottom()+self.labelRect.top())

    def boundingRect(self):
        """ boundingRect() -> QRectF
        Returns the bounding box of the module
        
        """
        try:
            r = self.paddedRect.adjusted(-2, -2, 2, 2)
        except:
            r = QtCore.QRectF()
        return r

    def setPainterState(self, is_selected=None):
        if is_selected is None:
            is_selected = self.isSelected()
        if is_selected:
            self.modulePen = CurrentTheme.MODULE_SELECTED_PEN
            self.labelPen = CurrentTheme.MODULE_LABEL_SELECTED_PEN
        elif self.is_breakpoint:
            self.modulePen = CurrentTheme.BREAKPOINT_MODULE_PEN
            self.labelPen = CurrentTheme.BREAKPOINT_MODULE_LABEL_PEN
        elif self.ghosted:
            self.modulePen = CurrentTheme.GHOSTED_MODULE_PEN
            self.labelPen = CurrentTheme.GHOSTED_MODULE_LABEL_PEN
        elif self.invalid:
            self.modulePen = CurrentTheme.INVALID_MODULE_PEN
            self.labelPen = CurrentTheme.INVALID_MODULE_LABEL_PEN
        else:
            self.labelPen = CurrentTheme.MODULE_LABEL_PEN
            if self.module is not None and self.module.is_abstraction():
                self.modulePen = CurrentTheme.ABSTRACTION_PEN
            elif self.module is not None and self.module.is_group():
                self.modulePen = CurrentTheme.GROUP_PEN
            else:
                self.modulePen = CurrentTheme.MODULE_PEN

        if self.statusBrush:
            self.moduleBrush = self.statusBrush
        elif self.customBrush:
            self.moduleBrush = self.customBrush
        elif self.is_breakpoint:
            self.moduleBrush = CurrentTheme.BREAKPOINT_MODULE_BRUSH
        elif self.ghosted:
            self.moduleBrush = CurrentTheme.GHOSTED_MODULE_BRUSH
        elif self.invalid:
            self.moduleBrush = CurrentTheme.INVALID_MODULE_BRUSH
        else:
            self.moduleBrush = CurrentTheme.MODULE_BRUSH
            
    def setGhosted(self, ghosted):
        """ setGhosted(ghosted: True) -> None
        Set this link to be ghosted or not
        
        """
        if self.ghosted != ghosted:
            self.ghosted = ghosted
            for port in self.inputPorts.itervalues():
                port.setGhosted(ghosted)
            for port in self.outputPorts.itervalues():
                port.setGhosted(ghosted)
            self._needs_state_udpated = True

#             if ghosted:
#                 self.modulePen = CurrentTheme.GHOSTED_MODULE_PEN
#                 self.moduleBrush = CurrentTheme.GHOSTED_MODULE_BRUSH
#                 self.labelPen = CurrentTheme.GHOSTED_MODULE_LABEL_PEN
#             else:
#                 self.modulePen = CurrentTheme.MODULE_PEN
#                 self.moduleBrush = CurrentTheme.MODULE_BRUSH
#                 self.labelPen = CurrentTheme.MODULE_LABEL_PEN

    def setInvalid(self, invalid):
        if self.invalid != invalid:
            self.invalid = invalid
            for port in self.inputPorts.itervalues():
                port.setInvalid(invalid)
            for port in self.outputPorts.itervalues():
                port.setInvalid(invalid)
            self._needs_state_updated = True

    def setBreakpoint(self, breakpoint):
        if self.is_breakpoint != breakpoint:
            self.is_breakpoint = breakpoint
            if breakpoint:
                self._original_module_shape = self._module_shape
                self.set_module_shape(self.create_shape_from_fringe(
                        CurrentTheme.BREAKPOINT_FRINGE))
            else:
                self._module_shape = self._original_module_shape
            self._needs_state_updated = True

#             if breakpoint:
#                 self.modulePen = CurrentTheme.BREAKPOINT_MODULE_PEN
#                 self.moduleBrush = CurrentTheme.BREAKPOINT_MODULE_BRUSH
#                 self.labelPen = CurrentTheme.BREAKPOINT_MODULE_LABEL_PEN
            
    def set_module_shape(self, module_shape=None):
        self._module_shape = module_shape
        if self._module_shape is not None:
            self.paddedRect = self._module_shape.boundingRect()

    def set_custom_brush(self, brush):
        self.customBrush = brush
        self._needs_state_updated = True

    def paint(self, painter, option, widget=None):
        """ paint(painter: QPainter, option: QStyleOptionGraphicsItem,
                  widget: QWidget) -> None
        Peform actual painting of the module
        
        """
        if self.progress>0.0:
            width = (self.progress-1.0)*self.paddedRect.width()
            progressRect = self.paddedRect.adjusted(0, 0, width, 0)
            
        if self._needs_state_updated:
            self.setPainterState()
            self._needs_state_updated = False
            
        # draw module shape
        painter.setBrush(self.moduleBrush)
        painter.setPen(self.modulePen)
        if self._module_shape:
            painter.drawPolygon(self._module_shape)
            if self.progress>0.0:
                painter.setClipRect(progressRect)
                painter.setBrush(self.progressBrush)
                painter.drawPolygon(self._module_shape)
                painter.setClipping(False)
            painter.drawPolyline(self._module_shape)
        else:
            painter.fillRect(self.paddedRect, painter.brush())
            if self.progress>0.0:
                painter.fillRect(progressRect, self.progressBrush)
            painter.setBrush(QtCore.Qt.NoBrush)
            painter.drawRect(self.paddedRect)
    
        # draw module labels
        painter.setPen(self.labelPen)
        painter.setFont(self.labelFont)
        painter.drawText(self.labelRect, QtCore.Qt.AlignCenter, self.label)
        if self.module.is_abstraction() and not self.module.is_latest_version():
            painter.drawText(self.abstRect, QtCore.Qt.AlignCenter, '!')
        if self.descRect:
            painter.setFont(self.descFont)
            painter.drawText(self.descRect, QtCore.Qt.AlignCenter,
                             self.description)

    def paintToPixmap(self, scale_x, scale_y):
        bounding_rect = self.paddedRect.adjusted(-6,-6,6,6)
        center_x = (bounding_rect.width() / 2.0) #* m.m11()
        center_y = (bounding_rect.height() / 2.0) #* m.m22()
        pixmap = QtGui.QPixmap(int(bounding_rect.width() * scale_x),
                         int(bounding_rect.height() * scale_y))
        pixmap.fill(QtGui.QColor(255,255,255,0))
        painter = QtGui.QPainter(pixmap)
        painter.setOpacity(0.5)
        painter.scale(scale_x, scale_y)
        painter.setRenderHints(QtGui.QPainter.Antialiasing |
                               QtGui.QPainter.SmoothPixmapTransform)
        painter.translate(center_x, center_y)
        self.paint(painter, QtGui.QStyleOptionGraphicsItem())
        for port in self.inputPorts.itervalues():
            m = port.matrix()
            painter.save()
            painter.translate(m.dx(), m.dy())
            port.paint(painter, QtGui.QStyleOptionGraphicsItem())
            painter.restore()
        for port in self.outputPorts.itervalues():
            m = port.matrix()
            painter.save()
            painter.translate(m.dx(), m.dy())
            port.paint(painter, QtGui.QStyleOptionGraphicsItem())
            painter.restore()
        painter.end()
        return pixmap

    def adjustWidthToMin(self, minWidth):
        """ adjustWidthToContain(minWidth: int) -> None
        Resize the module width to at least be minWidth
        
        """
        if minWidth>self.paddedRect.width():
            diff = minWidth - self.paddedRect.width() + 1
            self.paddedRect.adjust(-diff/2, 0, diff/2, 0)

    def setupModule(self, module):
        """ setupModule(module: Module) -> None
        Set up the item to reflect the info in 'module'
        
        """
        # Update module info and visual
        self.id = module.id
        self.setZValue(float(self.id))
        self.module = module
        self.center = copy.copy(module.center)
        if '__desc__' in module.db_annotations_key_index:
            self.label = module.get_annotation_by_key('__desc__').value.strip()
            self.description = module.label
        else:
            self.label = module.label
            self.description = ''
        self.setToolTip(self.description)
        self.computeBoundingRect()
        self.setPos(module.center.x, -module.center.y)

        # Check to see which ports will be shown on the screen
        # setupModule is in a hotpath, performance-wise, which is the
        # reason for the strange ._db_name lookup - we're
        # avoiding property calls
        inputPorts = []
        self.inputPorts = {}
        visibleOptionalInputPorts = []
        self.optionalInputPorts = []

        outputPorts = []
        self.outputPorts = {}
        visibleOptionalOutputPorts = []
        self.optionalOutputPorts = []

        error = None
        if module.is_valid:
            try:
                d = PortEndPoint.Destination
                for p in module.destinationPorts():
                    if not p.optional:
                        inputPorts.append(p)
                    # elif (d, p.name) in module.portVisible:
                    elif p.name in module.visible_input_ports:
                        visibleOptionalInputPorts.append(p)
                    else:
                        self.optionalInputPorts.append(p)
                inputPorts += visibleOptionalInputPorts

                s = PortEndPoint.Source
                for p in module.sourcePorts():
                    if not p.optional:
                        outputPorts.append(p)
                    # elif (s, p.name) in module.portVisible:
                    elif p.name in module.visible_output_ports:
                        visibleOptionalOutputPorts.append(p)
                    else:
                        self.optionalOutputPorts.append(p)
                outputPorts += visibleOptionalOutputPorts
            except ModuleRegistryException, e:
                error = e

        # Local dictionary lookups are faster than global ones..
        t = CurrentTheme
        (mpm0, mpm1, mpm2, mpm3) = t.MODULE_PORT_MARGIN

        # Adjust the width to fit all ports
        maxPortCount = max(len(inputPorts), len(outputPorts))
        minWidth = (mpm0 +
                    t.PORT_WIDTH*maxPortCount +
                    t.MODULE_PORT_SPACE*(maxPortCount-1) +
                    mpm2 +
                    t.MODULE_PORT_PADDED_SPACE)
        self.adjustWidthToMin(minWidth)

        self.nextInputPortPos = [self.paddedRect.x() + mpm0,
                                 self.paddedRect.y() + mpm1]
        self.nextOutputPortPos = [self.paddedRect.right() - \
                                      t.PORT_WIDTH - mpm2,
                                  self.paddedRect.bottom() - \
                                      t.PORT_HEIGHT - mpm3]

        # Update input ports
        [x, y] = self.nextInputPortPos
        for port in inputPorts:
            self.inputPorts[port] = self.createPortItem(port, x, y)
            x += t.PORT_WIDTH + t.MODULE_PORT_SPACE
        self.nextInputPortPos = [x,y]

        # Update output ports
        [x, y] = self.nextOutputPortPos
        for port in outputPorts:            
            self.outputPorts[port] = self.createPortItem(port, x, y)
            x -= t.PORT_WIDTH + t.MODULE_PORT_SPACE
        self.nextOutputPortPos = [x, y]

        # Add a configure button
        y = self.paddedRect.y() + mpm1
        x = (self.paddedRect.right() - t.CONFIGURE_WIDTH
             - mpm2)
        self.createConfigureItem(x, y)

        if module.is_valid:
            try:
                # update module color and shape
                descriptor = module.module_descriptor
    #             c = registry.get_module_color(module.package, module.name, 
    #                                       module.namespace)
                c = descriptor.module_color()
                if c:
                    ic = [int(cl*255) for cl in c]
                    b = QtGui.QBrush(QtGui.QColor(ic[0], ic[1], ic[2]))
                    self.set_custom_brush(b)
    #             fringe = registry.get_module_fringe(module.package,
    #                                                 module.name,
    #                                                 module.namespace)
                fringe = descriptor.module_fringe()
                if fringe:
                    self.set_module_shape(self.create_shape_from_fringe(fringe))
            except ModuleRegistryException, e:
                error = e

            self.update_function_ports()
        else:
            self.setInvalid(True)
            
    def create_shape_from_fringe(self, fringe):
        left_fringe, right_fringe = fringe
        if left_fringe[0] != (0.0, 0.0):
            left_fringe = [(0.0, 0.0)] + left_fringe
        if left_fringe[-1] != (0.0, 1.0):
            left_fringe = left_fringe + [(0.0, 1.0)]

        if right_fringe[0] != (0.0, 0.0):
            right_fringe = [(0.0, 0.0)] + right_fringe
        if right_fringe[-1] != (0.0, 1.0):
            right_fringe = right_fringe + [(0.0, 1.0)]

        P = QtCore.QPointF
        module_shape = QtGui.QPolygonF()
        height = self.paddedRect.height()

        # right side of shape
        for (px, py) in right_fringe:
            p = P(px, -py)
            p *= height
            p += self.paddedRect.bottomRight()
            module_shape.append(p)

        # left side of shape
        for (px, py) in reversed(left_fringe):
            p = P(px, -py)
            p *= height
            p += self.paddedRect.bottomLeft()
            module_shape.append(p)
        # close polygon
        module_shape.append(module_shape[0])
        return module_shape

    def createPortItem(self, port, x, y):
        """ createPortItem(port: Port, x: int, y: int) -> QGraphicsPortItem
        Create a item from the port spec
        
        """
        # pts = [(0,2),(0,-2), (2,None), (-2,None),
        #        (None,-2), (None,2), (-2,0), (2,0)]
        # pts = [(0,0.2), (0, 0.8), (0.2, None), (0.8, None), 
        #        (None, 0.8), (None, 0.2), (0.8,0), (0.2, 0)]
        # portShape = QGraphicsPortPolygonItem(x, y, self.ghosted, self, 
        #                                      port.optional, port.min_conns,
        #                                      port.max_conns, points=pts)
        # portShape = QGraphicsPortTriangleItem(x, y, self.ghosted, self, 
        #                                       port.optional, port.min_conns,
        #                                       port.max_conns, angle=0)
        # portShape = QGraphicsPortDiamondItem(x, y, self.ghosted, self, 
        #                                      port.optional, port.min_conns,
        #                                      port.max_conns)
    
        port_klass = QGraphicsPortRectItem
        kwargs = {}
        shape = port.shape()
        if shape is not None:
            if isinstance(shape, basestring):
                if shape.startswith("triangle"):
                    port_klass = QGraphicsPortTriangleItem
                    try:
                        kwargs['angle'] = int(shape[8:])
                    except:
                        kwargs['angle'] = 0
                elif shape == "diamond":
                    port_klass = QGraphicsPortDiamondItem
                elif shape == "circle" or shape == "ellipse":
                    port_klass = QGraphicsPortEllipseItem
            else:
                is_iterable = False
                try:
                    shape.__iter__()
                    is_iterable = True
                    port_klass = QGraphicsPortPolygonItem
                    kwargs['points'] = shape
                except:
                    pass

        portShape = port_klass(port, x, y, self.ghosted, self, **kwargs)
        # portShape = QGraphicsPortRectItem(port, x, y, self.ghosted, self)

        portShape.controller = self.controller
        portShape.port = port
        if not port.is_valid:
            portShape.setInvalid(True)
        return portShape

    def createConfigureItem(self, x, y):
        """ createConfigureItem(x: int, y: int) -> QGraphicsConfigureItem
        Create a item from the configure spec
        
        """
        if self.module.is_valid:
            configureShape = QGraphicsConfigureItem(self, self.scene())
            configureShape.controller = self.controller
            configureShape.moduleId = self.id
            configureShape.setGhosted(self.ghosted)
            configureShape.setBreakpoint(self.module.is_breakpoint)
            configureShape.translate(x, y)
            return configureShape
        return None

    def getPortItem(self, port, port_dict=None):
        # print 'looking for port', port.name, port.type, port_type
            
        registry = get_module_registry()

        # if we haven't validated pipeline, don't try to use the registry
        if self.module.is_valid:
            # check enabled ports
            for (p, item) in port_dict.iteritems():
                if registry.port_and_port_spec_match(port, p):
                    return item
                        
        # FIXME Raise Error!
        # else not available for some reason, just draw port and raise error?
        # can also decide to use Variant/Module types
        # or use types from the signature
        # port_descs = port.descriptors()
                
        # first, check if we've already added the port
        for (p, item) in port_dict.iteritems():
            if (PortSpec.port_type_map.inverse[port.type] == p.type and
                port.name == p.name and 
                port.sigstring == p.sigstring):
                return item

        return None

    def buildPortItem(self, port, port_dict, optional_ports, visible_ports,
                      next_pos, next_op, default_sig):
        """buildPortItem(port: Port,
                         port_dict: {PortSpec: QGraphicsPortItem},
                         optional_ports: [PortSpec],
                         visible_ports: set(string),
                         next_pos: [float, float],
                         next_op: operator (operator.add, operator.sub),
                         default_sig: str
                         ) -> QPointF
        Return the scene position of a port matched 'port' in port_dict
        
        """
        registry = get_module_registry()
        
        # check optional ports
        if self.module.is_valid:
            for p in optional_ports:
                if registry.port_and_port_spec_match(port, p):
                    item = self.createPortItem(p, *next_pos)
                    visible_ports.add(port.name)
                    port_dict[p] = item
                    next_pos[0] = next_op(next_pos[0], 
                                          (CurrentTheme.PORT_WIDTH +
                                           CurrentTheme.MODULE_PORT_SPACE))
                    return item

        debug.log("PORT SIG:" + port.signature)
        if not port.signature or port.signature == '()':
            # or len(port_descs) == 0:
            sigstring = default_sig
        else:
            sigstring = port.signature
        port_type = PortSpec.port_type_map.inverse[port.type]
        names = []
        for sig in sigstring[1:-1].split(','):
            k = sig.split(':', 2)
            if len(k) < 2:
                names.append(k[0])
            else:
                names.append(k[1])
        short_sigstring = '(' + ','.join(names) + ')'
        tooltip = "%s port %s\n%s" % (port_type.capitalize(),
                                      port.name,
                                      short_sigstring)
        new_spec = PortSpec(id=-1,
                            name=port.name,
                            type=port_type,
                            sigstring=sigstring,
                            tooltip=tooltip,
                            optional=True)

        item = self.createPortItem(new_spec, *next_pos)
        item.setInvalid(True)
        port_dict[new_spec] = item
        next_pos[0] = next_op(next_pos[0], 
                              (CurrentTheme.PORT_WIDTH +
                               CurrentTheme.MODULE_PORT_SPACE))
        return item

    def getInputPortItem(self, port, do_create=False):
        item = self.getPortItem(port, self.inputPorts)
        if not item and do_create:
            item = self.buildPortItem(port,
                                      self.inputPorts,
                                      self.optionalInputPorts,
                                      self.module.visible_input_ports,
                                      self.nextInputPortPos,
                                      operator.add,
                                      '(edu.utah.sci.vistrails.basic:Variant)')
        return item

    def getOutputPortItem(self, port, do_create=False):
        item = self.getPortItem(port, self.outputPorts)
        if not item and do_create:
            item = self.buildPortItem(port,
                                      self.outputPorts,
                                      self.optionalOutputPorts,
                                      self.module.visible_output_ports,
                                      self.nextOutputPortPos,
                                      operator.sub,
                                      '(edu.utah.sci.vistrails.basic:Module)')
        return item

    def addConnectionItem(self, item):
        self.connectionItems[item.connection.id] = item

    def removeConnectionItem(self, item):
        if item.connectingModules[0].id == self.module.id:
            if item.srcPortItem is not None:
                item.srcPortItem.disconnect()
        if item.connectingModules[1].id == self.module.id:
            if item.dstPortItem is not None:
                item.dstPortItem.disconnect()
        del self.connectionItems[item.connection.id]

    # returns a dictionary of (id, connection) key-value pairs!
    def dependingConnectionItems(self):
        return self.connectionItems

    # this is a generator that yields (connection, is_source [bool]) pairs
    def dependingConnectionItemsWithDir(self):
        for item in self.connectionItems.itervalues():
            if item.connectingModules[0].id == self.id:
                yield (item, False)
            else:
                yield (item, True)

    def itemChange(self, change, value):
        """ itemChange(change: GraphicsItemChange, value: QVariant) -> QVariant
        Capture move event to also move the connections.  Also unselect any
        connections between unselected modules
        
        """
        # Move connections with modules
        if change==QtGui.QGraphicsItem.ItemPositionChange and \
                self.handlePositionChanges:
            oldPos = self.pos()
            newPos = value.toPointF()
            dis = newPos - oldPos
            for connectionItem, s in self.dependingConnectionItemsWithDir():
                # If both modules are selected, both of them will
                # trigger itemChange events.

                # If we just add 'dis' to both connection endpoints, we'll
                # end up moving each endpoint twice.

                # But we also don't want to call setupConnection twice on these
                # connections, so we ignore one of the endpoint dependencies and
                # perform the change on the other one

                (srcModule, dstModule) = connectionItem.connectingModules
                start_s = srcModule.isSelected()
                end_s = dstModule.isSelected()

                if start_s and end_s and s:
                    continue

                start = connectionItem.startPos
                end = connectionItem.endPos
                
                if start_s: start += dis
                if end_s: end += dis
                
                connectionItem.prepareGeometryChange()
                connectionItem.setupConnection(start, end)
        # Do not allow lone connections to be selected with modules.
        # Also autoselect connections between selected modules.  Thus the
        # selection is always the subgraph
        elif change==QtGui.QGraphicsItem.ItemSelectedHasChanged:
            # Unselect any connections between modules that are not selected
            for item in self.scene().selectedItems():
                if isinstance(item,QGraphicsConnectionItem):
                    (srcModule, dstModule) = item.connectingModules
                    if (not srcModule.isSelected() or 
                        not dstModule.isSelected()):
                        item.useSelectionRules = False
                        item.setSelected(False)
            # Handle connections from self
            for item in self.dependingConnectionItems().itervalues():
                # Select any connections between self and other selected modules
                (srcModule, dstModule) = item.connectingModules
                if value.toBool():
                    if (srcModule==self and dstModule.isSelected() or
                        dstModule==self and srcModule.isSelected()):
                        # Because we are setting a state variable in the
                        # connection, do not make the change unless it is
                        # actually going to be performed
                        if not item.isSelected():
                            item.useSelectionRules = False
                            item.setSelected(True)
                # Unselect any connections between self and other modules
                else:
                    if item.isSelected():
                        item.useSelectionRules = False
                        item.setSelected(False)
            # Capture only selected modules + or - self for selection signal
            selectedItems = [m for m in self.scene().selectedItems()
                             if isinstance(m, QGraphicsModuleItem)]
            #print "selectedItems", selectedItems
            selectedId = -1
            if len(selectedItems)==1:
                selectedId = selectedItems[0].id
            self.scene().emit(QtCore.SIGNAL('moduleSelected'),
                              selectedId, selectedItems)
            self._needs_state_updated = True
        return QtGui.QGraphicsItem.itemChange(self, change, value)

    def getClosestPort(self, pos, port, port_dict, port_order_f):
        result = None
        min_dis = None
        registry = get_module_registry()
        for (other_port, other_item) in port_dict.iteritems():
            if (registry.ports_can_connect(*port_order_f([port, other_port])) \
                    and other_item.isVisible()):
                vector = (pos - other_item.getPosition())
                dis = vector.x()*vector.x() + vector.y()*vector.y()
                if result is None or dis < min_dis:
                    min_dis = dis
                    result = other_item
        return result

    def getDestPort(self, pos, srcPort):
        """ getDestPort(self, pos: QPointF, srcPort: Port) -> QGraphicsPortItem
        Look for the destination port match 'port' and closest to pos
        
        """
        return self.getClosestPort(pos, srcPort, self.inputPorts, 
                                   lambda x: x)

    def getSourcePort(self, pos, dstPort):
        """ getSourcePort(self, pos: QPointF, dstPort: Port)
                          -> QGraphicsPortItem
        Look for the source port match 'port' and closest to pos
        
        """
        return self.getClosestPort(pos, dstPort, self.outputPorts, reversed)

##############################################################################
# QPipelineScene

class QPipelineScene(QInteractiveGraphicsScene):
    """
    QPipelineScene inherits from QInteractiveGraphicsScene to keep track of the
    pipeline scenes, i.e. modules, connections, selection
    
    """

    def __init__(self, parent=None):
        """ QPipelineScene(parent: QWidget) -> QPipelineScene
        Initialize the graphics scene with no shapes
        
        """
        QInteractiveGraphicsScene.__init__(self, parent)
        self.setBackgroundBrush(CurrentTheme.PIPELINE_VIEW_BACKGROUND_BRUSH)
        self.setSceneRect(QtCore.QRectF(-5000, -5000, 10000, 10000))
        self.controller = None
        self.modules = {}
        self.connections = {}
        self.noUpdate = False
        self.installEventFilter(self)
        self.pipeline_tab = None
        self._old_module_ids = set()
        self._old_connection_ids = set()
        self._var_selected_port = None
        self.pipeline = None
        self.read_only_mode = False
        self.current_pipeline = None
        self.current_version = -1

        self.tmp_module_item = None
        self.tmp_input_conn = None
        self.tmp_output_conn = None

#        menu = QtGui.QMenu()
#        self._create_abstraction = QtGui.QAction("Create abstraction", self)
#        menu.addAction(self._create_abstraction)
#        self._context_menu = menu
#        self.connect(self._create_abstraction,
#                     QtCore.SIGNAL("triggered()"),
#                     self.create_abstraction)

    def addModule(self, module, moduleBrush=None):
        """ addModule(module: Module, moduleBrush: QBrush) -> QGraphicsModuleItem
        Add a module to the scene
        
        """
        moduleItem = QGraphicsModuleItem(None)
        if self.controller and self.controller.search:
            moduleQuery = (self.controller.current_version, module)
            matched = self.controller.search.matchModule(*moduleQuery)
            moduleItem.setGhosted(not matched)
        moduleItem.controller = self.controller
        moduleItem.setupModule(module)
        moduleItem.setBreakpoint(module.is_breakpoint)
        if moduleBrush:
            moduleItem.set_custom_brush(moduleBrush)
        self.addItem(moduleItem)
        self.modules[module.id] = moduleItem
        self._old_module_ids.add(module.id)
        # Hide vistrail variable modules
        if module.is_vistrail_var():
            moduleItem.hide()

        return moduleItem

    def addConnection(self, connection, connectionBrush=None):
        """ addConnection(connection: Connection) -> QGraphicsConnectionItem
        Add a connection to the scene
        
        """
        srcModule = self.modules[connection.source.moduleId]
        dstModule = self.modules[connection.destination.moduleId]
        srcPortItem = srcModule.getOutputPortItem(connection.source, True)
        dstPortItem = dstModule.getInputPortItem(connection.destination, True)
        connectionItem = QGraphicsConnectionItem(srcPortItem, dstPortItem,
                                                 srcModule, dstModule,
                                                 connection)
        srcPortItem.connect()
        dstPortItem.connect()
        connectionItem.id = connection.id
        connectionItem.connection = connection
        if connectionBrush:
            connectionItem.set_custom_brush(connectionBrush)
        self.addItem(connectionItem)
        self.connections[connection.id] = connectionItem
        self._old_connection_ids.add(connection.id)
        srcModule.addConnectionItem(connectionItem)
        dstModule.addConnectionItem(connectionItem)
        if srcModule.module.is_vistrail_var():
            connectionItem.hide()
            var_uuid = srcModule.module.get_vistrail_var()
            dstPortItem.addVistrailVar(
                self.controller.get_vistrail_variable_by_uuid(var_uuid))
        return connectionItem

    def selected_subgraph(self):
        """Returns the subgraph containing the selected modules and its
        mutual connections.
        
        """
        items = self.selectedItems()
        modules = [x.id
                   for x in items
                   if type(x) == QGraphicsModuleItem]
        return self.controller.current_pipeline.graph.subgraph(modules)

#     def create_abstraction(self):
#         subgraph = self.selected_subgraph()
#         try:
#             self.controller.create_abstraction(subgraph)
#         except Vistrail.InvalidAbstraction, e:
#             dlg = QtGui.QMessageBox.warning(None,
#                                             "Invalid Abstraction",
#                                             str(e))

#    def contextMenuEvent(self, event):
#        selectedItems = self.selectedItems()
#        if len(selectedItems) == 0:
#            return QInteractiveGraphicsScene.contextMenuEvent(self, event)
#        else:
#            self._context_menu.exec_(event.screenPos())

    def clear(self):
        """ clear() -> None
        Clear the whole scene
        
        """
        self.modules = {}
        self.connections = {}
        self._old_module_ids = set()
        self._old_connection_ids = set()
        self.unselect_all()
        self.clearItems()
        
    def remove_module(self, m_id):
        """remove_module(m_id): None

        Removes module from scene, updating appropriate data structures.

        """
        core_module = self.modules[m_id].module
        if not core_module.has_annotation_with_key('__vistrail_var__'):
            self.removeItem(self.modules[m_id])
        del self.modules[m_id]
        self._old_module_ids.remove(m_id)

    def remove_connection(self, c_id):
        """remove_connection(c_id): None

        Removes connection from scene, updating appropriate data structures.

        """
        # if c_id in self.connections:
        connItem = self.connections[c_id]
        (srcModule, dstModule) = connItem.connectingModules
        srcModule.removeConnectionItem(connItem)
        dstModule.removeConnectionItem(connItem)
        if not srcModule.module.has_annotation_with_key('__vistrail_var__'):
            self.removeItem(self.connections[c_id])
        del self.connections[c_id]
        self._old_connection_ids.remove(c_id)
        

    def recreate_module(self, pipeline, m_id):
        """recreate_module(pipeline, m_id): None

        Recreates a module on the scene."""
        selected = self.modules[m_id].isSelected()

        depending_connections = \
            [c_id for c_id in self.modules[m_id].dependingConnectionItems()]
        # old_depending_connections = self.modules[m_id]._old_connection_ids
        
        #when configuring a python source, maybe connections were deleted
        # but are not in the current pipeline. So we need to check the depending
        # connections of the module just before the configure. 
        for c_id in depending_connections:
            self.remove_connection(c_id)

        self.remove_module(m_id)
        
        self.addModule(pipeline.modules[m_id])
        for c_id in depending_connections:
            # only add back those connections that are in the pipeline
            if c_id in pipeline.connections:
                self.addConnection(pipeline.connections[c_id])
                               
        if selected:
            self.modules[m_id].setSelected(True)
            
    def update_module_functions(self, pipeline, m_id):
        self.modules[m_id].update_function_ports(pipeline.modules[m_id])

    def setupScene(self, pipeline):
        """ setupScene(pipeline: Pipeline) -> None
        Construct the scene to view a pipeline
        
        """
        old_pipeline = self.pipeline
        self.pipeline = pipeline

        if self.noUpdate: return
        if (pipeline is None or 
            (old_pipeline and not old_pipeline.is_valid) or 
            (pipeline and not pipeline.is_valid)):
            # clear things
            self.clear()
        if not pipeline: return 
            
        needReset = len(self.items())==0
        try:
            new_modules = set(pipeline.modules)
            modules_to_be_added = new_modules - self._old_module_ids
            modules_to_be_deleted = self._old_module_ids - new_modules
            common_modules = new_modules.intersection(self._old_module_ids)

            new_connections = set(pipeline.connections)
            connections_to_be_added = new_connections - self._old_connection_ids
            connections_to_be_deleted = self._old_connection_ids - new_connections
            common_connections = new_connections.intersection(self._old_connection_ids)

            # Check if connections to be added require 
            # optional ports in modules to be visible
            for c_id in connections_to_be_added:
                connection = pipeline.connections[c_id]
                smid = connection.source.moduleId
                s = connection.source.spec
                if s and s.optional:
                    smm = pipeline.modules[smid]
                    smm.portVisible.add((PortEndPoint.Source,s.name))
                dmid = connection.destination.moduleId   
                d = connection.destination.spec
                if d and d.optional:
                    dmm = pipeline.modules[dmid]
                    dmm.portVisible.add((PortEndPoint.Destination,d.name))

            # remove old connection shapes
            for c_id in connections_to_be_deleted:
                self.remove_connection(c_id)
            # remove old module shapes
            for m_id in modules_to_be_deleted:
                self.remove_module(m_id)

            selected_modules = []
            # create new module shapes
            for m_id in modules_to_be_added:
                self.addModule(pipeline.modules[m_id])
                if self.modules[m_id].isSelected():
                    selected_modules.append(m_id)

            moved = set()
            # Update common modules
            for m_id in common_modules:
                tm_item = self.modules[m_id]
                tm = tm_item.module
                nm = pipeline.modules[m_id]
                if tm_item.moduleHasChanged(nm):
                    self.recreate_module(pipeline, m_id)
                elif tm_item.moduleFunctionsHaveChanged(nm):
                    tm_item.update_function_ports(pipeline.modules[m_id])
                if tm_item.isSelected():
                    selected_modules.append(m_id)
                if self.controller and self.controller.search:
                    moduleQuery = (self.controller.current_version, nm)
                    matched = \
                        self.controller.search.matchModule(*moduleQuery)
                    tm_item.setGhosted(not matched)
                else:
                    tm_item.setGhosted(False)
                tm_item.setBreakpoint(nm.is_breakpoint)

            # create new connection shapes
            for c_id in connections_to_be_added:
                self.addConnection(pipeline.connections[c_id])

            # Update common connections
            for c_id in common_connections:
                connection = pipeline.connections[c_id]
                pip_c = self.connections[c_id]
                pip_c.connectingModules = (self.modules[connection.source.moduleId],
                                           self.modules[connection.destination.moduleId])
                (srcModule, dstModule) = pip_c.connectingModules

            self._old_module_ids = new_modules
            self._old_connection_ids = new_connections
            self.unselect_all()
            self.reset_module_colors()
            for m_id in selected_modules:
                self.modules[m_id].setSelected(True)
        except ModuleRegistryException, e:
            import traceback
            traceback.print_exc()
            views = self.views()
            assert len(views) > 0
            debug.critical("Missing package/module",
                ("Package '%s' is missing (or module '%s' is not present " +
                "in that package)") % (e._identifier, e._name))
            self.clear()
            self.controller.change_selected_version(0)

        if needReset and len(self.items())>0:
            self.fitToAllViews()

    def findModuleUnder(self, pos):
        """ findModuleUnder(pos: QPoint) -> QGraphicsItem
        Search all items under pos and return the top-most module item if any
        
        """
        for item in self.items(pos):
            if type(item)==QGraphicsModuleItem:
                return item
        return None

    def findModulesNear(self, pos, where_mult):
        rect = QtCore.QRectF(pos.x()-50+25*where_mult, 
                             (pos.y()-50) + 50*where_mult,
                             100, 100)
        ### code to display target rectangle
        #
        # if where_mult < 0:
        #     if not hasattr(self, 'tmp_rect'):
        #         self.tmp_rect = QtGui.QGraphicsRectItem(rect)
        #         self.tmp_rect.setPen(QtGui.QColor("red"))
        #         self.addItem(self.tmp_rect)
        #     else:
        #         self.tmp_rect.setRect(rect)
        # else:
        #     if not hasattr(self, 'tmp_rect2'):
        #         self.tmp_rect2 = QtGui.QGraphicsRectItem(rect)
        #         self.tmp_rect2.setPen(QtGui.QColor("red"))
        #         self.addItem(self.tmp_rect2)
        #     else:
        #         self.tmp_rect2.setRect(rect)
            
        closest_item = None
        min_dis = None
        for item in self.items(rect):
            if isinstance(item, QGraphicsModuleItem) and item.isVisible():
                vector = item.scenePos() - pos
                dis = vector.x() * vector.x() + vector.y() * vector.y()
                if min_dis is None or dis < min_dis:
                    min_dis = dis
                    closest_item = item
        return closest_item

    def findPortsNear(self, pos, where_mult):
        width = self.tmp_module_item.paddedRect.width() + 50
        rect = QtCore.QRectF(pos.x()-width/2+25*where_mult,
                             pos.y()-50 + 50*where_mult,
                             width, 100)
        ### code to display target rectangle
        #
        # rect = QtCore.QRectF(pos.x()-50+25*where_mult, 
        #                      (pos.y()-50) + 50*where_mult,
        #                      100, 100)
        # if where_mult < 0:
        #     if not hasattr(self, 'tmp_rect'):
        #         self.tmp_rect = QtGui.QGraphicsRectItem(rect)
        #         self.tmp_rect.setPen(QtGui.QColor("red"))
        #         self.addItem(self.tmp_rect)
        #     else:
        #         self.tmp_rect.setRect(rect)
        # else:
        #     if not hasattr(self, 'tmp_rect2'):
        #         self.tmp_rect2 = QtGui.QGraphicsRectItem(rect)
        #         self.tmp_rect2.setPen(QtGui.QColor("red"))
        #         self.addItem(self.tmp_rect2)
        #     else:
        #         self.tmp_rect2.setRect(rect)

        # if not hasattr(self, 'tmp_rect'):
        #     self.tmp_rect = QtGui.QGraphicsRectItem(rect)
        #     self.tmp_rect.setPen(QtGui.QColor("red"))
        #     self.addItem(self.tmp_rect)
        # else:
        #     self.tmp_rect.setRect(rect)
        near_ports = []
        for item in self.items(rect):
            if isinstance(item, QAbstractGraphicsPortItem) and item.isVisible():
                near_ports.append(item)
        return near_ports

    def findPortMatch(self, output_ports, input_ports, x_trans=0, 
                      fixed_out_pos=None, fixed_in_pos=None):
        """findPortMatch(output_ports:  list(QAbstractGraphicsPortItem),
                         input_ports:   list(QAbstractGraphicsPortItem),
                         x_trans:       int,
                         fixed_out_pos: QPointF | None,
                         fixed_in_pos:  QPointF | None,
                         ) -> tuple(QAbstractGraphicsPortItem, 
                                    QAbstractGraphicsPortItem)
        findPortMatch returns a port from output_ports and a port from
        input_ports where the ports are compatible and the distance
        between these ports is minimal with respect to compatible
        ports
        """

        reg = get_module_registry()
        result = (None, None)
        min_dis = None
        for o_item in output_ports:
            for i_item in input_ports:
                if reg.ports_can_connect(o_item.port, i_item.port):
                    if fixed_out_pos is not None:
                        out_pos = fixed_out_pos
                    else:
                        out_pos = o_item.getPosition()
                    if fixed_in_pos is not None:
                        in_pos = fixed_in_pos
                    else:
                        in_pos = i_item.getPosition()
                    vector = (out_pos - in_pos)
                    dis = (vector.x()-x_trans)*(vector.x()-x_trans) + \
                        vector.y()*vector.y()
                    if result[0] is None or dis < min_dis:
                        min_dis = dis
                        result = (o_item, i_item)
        return result

    def updateTmpConnection(self, pos, tmp_connection_item, tmp_module_ports, 
                            where_mult, order_f):
        near_ports = self.findPortsNear(pos, where_mult)
        if len(near_ports) > 0:
            (src_item, dst_item) = \
                self.findPortMatch(*order_f([near_ports,tmp_module_ports]),
                                    x_trans=-50)
            if src_item is not None:
                if tmp_connection_item is None:
                    tmp_connection_item = QGraphicsTmpConnItem(dst_item, 1000)
                    self.addItem(tmp_connection_item)
                # We are assuming the first view is the real pipeline view
                v = self.views()[0]
                tmp_connection_item.setStartPort(dst_item)
                tmp_connection_item.setSnapPort(src_item)
                tooltip = "%s %s\n  -> %s %s" % (src_item.port.name, 
                                              src_item.port.short_sigstring,
                                              dst_item.port.name, 
                                              dst_item.port.short_sigstring)
                QtGui.QToolTip.showText(v.mapToGlobal(
                        v.mapFromScene((dst_item.getPosition() + 
                                        src_item.getPosition())/2.0)),
                                        tooltip)
                tmp_connection_item.show()
                return tmp_connection_item

        if tmp_connection_item is not None:
            tmp_connection_item.hide()
            QtGui.QToolTip.hideText()
        return tmp_connection_item
            
    def updateTmpInputConnection(self, pos):
        self.tmp_input_conn = \
            self.updateTmpConnection(pos, self.tmp_input_conn, 
                                     self.tmp_module_item.inputPorts.values(), 
                                     -1, lambda x: x)
            
    def updateTmpOutputConnection(self, pos):
        self.tmp_output_conn = \
            self.updateTmpConnection(pos, self.tmp_output_conn, 
                                     self.tmp_module_item.outputPorts.values(), 
                                     1, reversed)

    def dragEnterEvent(self, event):
        """ dragEnterEvent(event: QDragEnterEvent) -> None
        Set to accept drops from the module palette
        
        """
        if (self.controller and
            (type(event.source())==QModuleTreeWidget or
             type(event.source())==QDragVariableLabel)):
            data = event.mimeData()
            if not self.read_only_mode:
                if hasattr(data, 'items'):
                    if get_vistrails_configuration().check('autoConnect'):
                        self.tmp_module_item.setPos(event.scenePos())
                        self.updateTmpInputConnection(event.scenePos())
                        self.updateTmpOutputConnection(event.scenePos())
                    event.accept()
                    return
                elif hasattr(data, 'variableData'):
                    event.accept()
                    return
        # Ignore if not accepted and returned by this point
        event.ignore()
        
    def dragMoveEvent(self, event):
        """ dragMoveEvent(event: QDragMoveEvent) -> None
        Set to accept drag move event from the module palette
        
        """
        if (self.controller and
            (type(event.source())==QModuleTreeWidget or
             type(event.source())==QDragVariableLabel)):
            data = event.mimeData()
            if hasattr(data, 'items') and not self.read_only_mode:
                if get_vistrails_configuration().check('autoConnect'):
                    self.tmp_module_item.setPos(event.scenePos())
                    self.updateTmpInputConnection(event.scenePos())
                    self.updateTmpOutputConnection(event.scenePos())
                event.accept()
                return
            elif hasattr(data, 'variableData'):
                # Find nearest suitable port
                snapModule = self.findModuleUnder(event.scenePos())
                nearest_port = None
                if snapModule is not None:
                    tmp_port = QAbstractGraphicsPortItem(None, 0, 0)
                    tmp_port.port = data.variableData[0]
                    (_, nearest_port) = \
                        self.findPortMatch([tmp_port], \
                                               snapModule.inputPorts.values(), \
                                               fixed_out_pos=event.scenePos())
                    del tmp_port
                # Unhighlight previous nearest port
                if self._var_selected_port is not None:
                    self._var_selected_port.setSelected(False)
                self._var_selected_port = nearest_port
                # Highlight new nearest port
                if nearest_port is not None:
                    nearest_port.setSelected(True)
                    QtGui.QToolTip.showText(event.screenPos(), nearest_port.toolTip())
                    event.accept()
                    return
                else:
                    QtGui.QToolTip.hideText()
        # Ignore if not accepted and returned by this point
        if not systemType in ['Darwin']:
            # Workaround: On a Mac, dropEvent isn't called if dragMoveEvent is ignored
            event.ignore()

    def dragLeaveEvent(self, event):
        if (self.controller and type(event.source())==QModuleTreeWidget):
            if self.tmp_output_conn:
                self.tmp_output_conn.disconnect(True)
                self.removeItem(self.tmp_output_conn)
                self.tmp_output_conn = None
            if self.tmp_input_conn:
                self.tmp_input_conn.disconnect(True)
                self.removeItem(self.tmp_input_conn)
                self.tmp_input_conn = None
        elif type(event.source()) == QDragVariableLabel:
            data = event.mimeData()
            if hasattr(data, 'variableData'):
                if self._var_selected_port is not None:
                    self._var_selected_port.setPen(CurrentTheme.PORT_PEN)
                    self._var_selected_port = None
                event.accept()

    def unselect_all(self):
        self.clearSelection()
        if self.pipeline_tab:
            self.pipeline_tab.moduleSelected(-1)

    def createConnectionFromTmp(self, tmp_connection_item, module, 
                                start_is_src=False):
        if start_is_src:
            src_port_item = tmp_connection_item.startPortItem
            dst_port_item = tmp_connection_item.snapPortItem
        else:
            src_port_item = tmp_connection_item.snapPortItem
            dst_port_item = tmp_connection_item.startPortItem
        
        if src_port_item.parentItem().id < 0 or start_is_src:
            src_module_id = module.id
            dst_module_id = dst_port_item.parentItem().id
        else:
            src_module_id = src_port_item.parentItem().id
            dst_module_id = module.id
        
        conn = self.controller.add_connection(src_module_id,
                                              src_port_item.port,
                                              dst_module_id,
                                              dst_port_item.port)
        self.addConnection(conn)

    def addConnectionFromTmp(self, tmp_connection_item, module, start_is_src):
        self.createConnectionFromTmp(tmp_connection_item, module, start_is_src)
        self.reset_module_colors()
        self._old_connection_ids = \
            set(self.controller.current_pipeline.connections)
        self._old_module_ids = set(self.controller.current_pipeline.modules)

    def add_module_event(self, event, data):
        """Adds a new module from a drop event"""
        item = data.items[0]
        self.controller.reset_pipeline_view = False
        self.noUpdate = True
        internal_version = -1L
        reg = get_module_registry()
        if reg.is_abstraction(item.descriptor):
            internal_version = item.descriptor.module.internal_version
        adder = self.controller.add_module_from_descriptor
        module = adder(item.descriptor, 
                       event.scenePos().x(),
                       -event.scenePos().y(),
                       internal_version)
        self.reset_module_colors()
        graphics_item = self.addModule(module)
        graphics_item.update()

        if get_vistrails_configuration().check('autoConnect'):
            if self.tmp_output_conn is not None:
                if self.tmp_output_conn.isVisible():
                    self.createConnectionFromTmp(self.tmp_output_conn, module)
                self.tmp_output_conn.disconnect()
                self.removeItem(self.tmp_output_conn)
                self.tmp_output_conn = None

            if self.tmp_input_conn is not None:
                if self.tmp_input_conn.isVisible():
                    self.createConnectionFromTmp(self.tmp_input_conn, module)
                self.tmp_input_conn.disconnect()
                self.removeItem(self.tmp_input_conn)
                self.tmp_input_conn = None
        
        self.unselect_all()
        # Change selection
        graphics_item.setSelected(True)

        # controller changed pipeline: update ids
        self._old_connection_ids = \
            set(self.controller.current_pipeline.connections)
        self._old_module_ids = set(self.controller.current_pipeline.modules)

        # We are assuming the first view is the real pipeline view
        self.views()[0].setFocus()

        self.noUpdate = False

    def add_tmp_module(self, desc):
        self.noUpdate = True
        self.tmp_module_item = QGraphicsModuleItem(None)
        module = Module(id=-1,
                        name=desc.name,
                        package=desc.identifier,
                        location=Location(id=-1,x=0.0,y=0.0),
                        namespace=desc.namespace,
                        )
        module.is_valid = True
        self.tmp_module_item.setupModule(module)
        self.addItem(self.tmp_module_item)
        self.tmp_module_item.hide()
        self.tmp_module_item.update()
        self.noUpdate = False
        
        return self.tmp_module_item

    def delete_tmp_module(self):
        if self.tmp_module_item is not None:
            self.removeItem(self.tmp_module_item)
            self.tmp_module_item = None

    def dropEvent(self, event):
        """ dropEvent(event: QDragMoveEvent) -> None
        Accept drop event to add a new module
        
        """
        if (self.controller and
            (type(event.source())==QModuleTreeWidget or
             type(event.source())==QDragVariableLabel)):
            data = event.mimeData()
            if hasattr(data, 'items') and not self.read_only_mode:
                assert len(data.items) == 1
                if self.controller.current_version==-1:
                    self.controller.change_selected_version(0)
                self.add_module_event(event, data)
                event.accept()
                return
            elif hasattr(data, 'variableData'):
                if self._var_selected_port is not None:
                    # Unhighlight selected port and get var data
                    self._var_selected_port.setSelected(False)
                    output_portspec = data.variableData[0]
                    var_uuid = data.variableData[1]
                    var_name = data.variableData[2]
                    descriptor = output_portspec.descriptors()[0]
                    input_module = self._var_selected_port.parentItem().module
                    #input_portspec = self._var_selected_port.port
                    input_port = self._var_selected_port.port.name
                    m_pos_x = event.scenePos().x()
                    m_pos_y = -event.scenePos().y()
                    
                    (new_conn, new_module) = \
                        self.controller.connect_vistrail_var(descriptor,
                                                             var_uuid,
                                                             input_module,
                                                             input_port,
                                                             m_pos_x, 
                                                             m_pos_y)
                    if new_module is not None:
                        self.addModule(new_module)
                    if new_conn is not None:
                        self.addConnection(new_conn)
                    else:
                        msg = 'Vistrail Variable "%s" is already connected' \
                            ' to this port.' % var_name
                        QtGui.QMessageBox.information(None, 
                                                      "Already Connected",
                                                      msg)
                    event.accept()
                    return
        # Ignore if not accepted and returned by this point
        event.ignore()

    def delete_selected_items(self):
        selectedItems = self.selectedItems()
        if len(selectedItems)>0:
            modules = []
            module_ids = []
            connection_ids = []
            for it in selectedItems:
                if isinstance(it, QGraphicsModuleItem):
                    modules.append(it)
                    module_ids.append(it.id)
                elif isinstance(it, QGraphicsConnectionItem):
                    connection_ids.append(it.id)
            if len(modules)>0:
                self.noUpdate = True
                dep_connection_ids = set()
                for m in modules:
                    dep_connection_ids.update(
                        m.dependingConnectionItems().iterkeys())
                # remove_connection updates the dependency list on the
                # other side of connections, cannot use removeItem
                for c_id in dep_connection_ids:
                    self.remove_connection(c_id)
                for m_id in module_ids:
                    self.remove_module(m_id)
                self.controller.delete_module_list(module_ids)
                self.updateSceneBoundingRect()
                self.reset_module_colors()
                self.update()
                self.noUpdate = False
                # Notify that no module is selected
                self.emit(QtCore.SIGNAL('moduleSelected'),
                          -1, selectedItems)
                # Current pipeline changed, so we need to change the
                # _old_*_ids. However, remove_module takes care of
                # module ids, and the for loop above takes care of
                # connection ids. So we don't need to call anything.
            else:
                for c_id in connection_ids:
                    self.remove_connection(c_id)
                self.controller.reset_pipeline_view = False
                self.controller.delete_connection_list(connection_ids)
                self.reset_module_colors()
                self.controller.reset_pipeline_view = True
                # Current pipeline changed, so we need to change the
                # _old_connection_ids. However, remove_connection
                # above takes care of connection ids, so we don't need
                # to call anything.        

    def keyPressEvent(self, event):
        """ keyPressEvent(event: QKeyEvent) -> None
        Capture 'Del', 'Backspace' for deleting modules.
        Ctrl+C, Ctrl+V, Ctrl+A for copy, paste and select all
        
        """        
        if (self.controller and
            event.key() in [QtCore.Qt.Key_Backspace, QtCore.Qt.Key_Delete]):
            if not self.read_only_mode:
                self.delete_selected_items()
        else:
            QInteractiveGraphicsScene.keyPressEvent(self, event)
            # super(QPipelineScene, self).keyPressEvent(event)

    def get_selected_module_ids(self):
        module_ids = []
        for item in self.selectedItems():
            if type(item) == QGraphicsModuleItem:
                module_ids.append(item.module.id)
        return module_ids

    def get_selected_item_ids(self, dangling=False):
        """get_selected_item_ids( self, dangling: bool) -> 
             (module_ids : list, connection_ids : list)
           returns the list of selected modules and the connections
           between them.  If dangling is true, it includes connections
           for which only one end point is selected, otherwise it only
           includes connectiosn where both end points are selected

        """
        selectedItems = self.selectedItems()
        if len(selectedItems) <= 0:
            return None
        
        connection_ids = {}
        module_ids = {}
        for item in selectedItems:
            if type(item)==QGraphicsModuleItem:
                module_ids[item.module.id] = 1
        for item in selectedItems:
            if type(item)==QGraphicsModuleItem:
                for connItem in item.dependingConnectionItems().itervalues():
                    conn = connItem.connection
                    if not conn.id in connection_ids:
                        source_exists = conn.sourceId in module_ids
                        dest_exists = conn.destinationId in module_ids
                        if source_exists and dest_exists:
                            connection_ids[conn.id] = 1
                        elif dangling and (source_exists or dest_exists):
                            connection_ids[conn.id] = 1
        return (module_ids.keys(), connection_ids.keys())

    def group(self):
        items = self.get_selected_item_ids(True)
        if items is not None:
            # self.clear()
            self.controller.create_group(items[0], items[1])
            self.setupScene(self.controller.current_pipeline)

    def ungroup(self):
        items = self.get_selected_item_ids(True)
        if items is not None:
            # self.clear()
            self.controller.ungroup_set(items[0])
            self.setupScene(self.controller.current_pipeline)
        
    def layout(self):
        if len(self.items()) <= 0:
            return

        def get_visible_ports(port_list, visible_ports):
            output_list = []
            visible_list = []
            for p in port_list:
                if not p.optional:
                    output_list.append(p)
                elif p.name in visible_ports:
                    visible_list.append(p)
            output_list.extend(visible_list)
            return output_list
        
        module_ids = self.get_selected_module_ids()
        if len(module_ids) == 0:
            self.selectAll()
            module_ids = self.modules

        wf = LayoutPipeline()
        wf_module_map = {}
        wf_iport_map = {}
        wf_oport_map = {}

        center = [0.0, 0.0]
        # print "module_ids:", module_ids
            
        for module_id in module_ids:
            module_item = self.modules[module_id]
            module = module_item.module

            center[0] += module_item.scenePos().x()
            center[1] += module_item.scenePos().y()
            m = wf.createModule(module_id, 
                                module.name,
                                len(module_item.inputPorts),
                                len(module_item.outputPorts))
            m._module_item = module_item
            wf_module_map[module_id] = m

            input_ports = get_visible_ports(module.destinationPorts(), 
                                            module.visible_input_ports)
            output_ports = get_visible_ports(module.sourcePorts(),
                                             module.visible_output_ports)
            for i, p in enumerate(input_ports):
                if module_id not in wf_iport_map:
                    wf_iport_map[module_id] = {}
                wf_iport_map[module_id][p.name] = m.input_ports[i]
            for i, p in enumerate(output_ports):
                if module_id not in wf_oport_map:
                    wf_oport_map[module_id] = {}
                wf_oport_map[module_id][p.name] = m.output_ports[i]

        for conn_item in self.connections.itervalues():
            c = conn_item.connection
            if c.sourceId in module_ids and c.destinationId in module_ids:
                src = wf_oport_map[c.sourceId][c.source.name]
                dst = wf_iport_map[c.destinationId][c.destination.name]
                wf.createConnection(src.module, src.index, 
                                    dst.module, dst.index)
        
        def get_module_size(m):
            rect = m._module_item.boundingRect()
            return (rect.width(), rect.height())
        
        layout = WorkflowLayout(wf, get_module_size, 
                                CurrentTheme.MODULE_PORT_MARGIN, 
                                (CurrentTheme.PORT_WIDTH, 
                                 CurrentTheme.PORT_HEIGHT), 
                                CurrentTheme.MODULE_PORT_SPACE)
        layout.compute_module_sizes()
        layout.assign_modules_to_layers()
        layout.assign_module_permutation_to_each_layer()
        layer_x_separation = layer_y_separation = 50
        layout.compute_layout(layer_x_separation, layer_y_separation)

        move_list = []
        center[0] /= float(len(module_ids))
        center[1] /= float(len(module_ids))
        center_out = [0.0, 0.0]
        for module in wf.modules:
            center_out[0] += module.layout_pos.x
            center_out[1] += module.layout_pos.y
        center_out[0] /= float(len(module_ids))
        center_out[1] /= float(len(module_ids))
        self.handlePositionChanges = False
        try:
            for module in wf.modules:
                m_item = self.modules[module.shortname]
                m_item.setPos(
                    module.layout_pos.x - center_out[0] + center[0],
                    module.layout_pos.y - center_out[1] + center[1])

            for conn_item in self.connections.itervalues():
                c = conn_item.connection
                if c.sourceId in module_ids or c.destinationId in module_ids:
                    srcModule = self.modules[c.sourceId]
                    dstModule = self.modules[c.destinationId]
                    srcPortItem = srcModule.getOutputPortItem(c.source)
                    dstPortItem = dstModule.getInputPortItem(c.destination)
                    conn_item.prepareGeometryChange()
                    conn_item.setupConnection(srcPortItem.getPosition(),
                                              dstPortItem.getPosition())
        finally:
            self.handlePositionChanges = True
        # trigger the moves to be persisted
        self.controller.flush_delayed_actions()
        self.setupScene(self.controller.current_pipeline)

    def makeAbstraction(self):
        items = self.get_selected_item_ids(True)
        if items is not None:
            # self.clear()
            self.controller.create_abstraction_with_prompt(items[0], items[1])
            self.setupScene(self.controller.current_pipeline)

    def convertToAbstraction(self):
        items = self.get_selected_item_ids(False)
        if items is not None:
            # self.clear()
            self.controller.create_abstractions_from_groups(items[0])
            self.setupScene(self.controller.current_pipeline)

    def importAbstraction(self):
        items = self.get_selected_item_ids(False)
        if items is not None:
            self.controller.import_abstractions(items[0])

    def exportAbstraction(self):
        items = self.get_selected_item_ids(False)
        if items is not None:
            self.controller.export_abstractions(items[0])

    def copySelection(self):
        """ copySelection() -> None
        Copy the current selected modules into clipboard
        
        """
        items = self.get_selected_item_ids(False)
        if items is not None:
            cb = QtGui.QApplication.clipboard()
            text = self.controller.copy_modules_and_connections(items[0],items[1])
            cb.setText(text)
            
    def pasteFromClipboard(self, center):
        """ pasteFromClipboard(center: (float, float)) -> None
        Paste modules/connections from the clipboard into this pipeline view
        
        """
        if self.controller and not self.read_only_mode:
            if self.controller.current_version == -1:
                self.controller.change_selected_version(0)
            cb = QtGui.QApplication.clipboard()        
            text = str(cb.text().toAscii())
            if text=='' or not text.startswith("<workflow"): return
            ids = self.controller.paste_modules_and_connections(text, center)
            self.setupScene(self.controller.current_pipeline)
            self.reset_module_colors()
            if len(ids) > 0:
                self.unselect_all()
            for moduleId in ids:
                self.modules[moduleId].setSelected(True)
            
    def event(self, e):
        """ event(e: QEvent) -> None        
        Process the set module color events
        
        """
        if e.type()==QModuleStatusEvent.TYPE:
            if e.moduleId>=0:
                item = self.modules.get(e.moduleId, None)
                if not item:
                    return True
                item.setToolTip(e.toolTip)
                item.errorTrace = e.errorTrace
                statusMap =  {
                    0: CurrentTheme.SUCCESS_MODULE_BRUSH,
                    1: CurrentTheme.ERROR_MODULE_BRUSH,
                    2: CurrentTheme.NOT_EXECUTED_MODULE_BRUSH,
                    3: CurrentTheme.ACTIVE_MODULE_BRUSH,
                    4: CurrentTheme.COMPUTING_MODULE_BRUSH,
                    6: CurrentTheme.PERSISTENT_MODULE_BRUSH,
                    7: CurrentTheme.SUSPENDED_MODULE_BRUSH,
                    }
                item.setProgress(e.progress)
                if item.statusBrush is not None and e.status == 3:
                    # do not update, already in cache
                    pass
                elif e.status in statusMap:
                    item.statusBrush = statusMap[e.status]
                else:
                    item.statusBrush = None
                item._needs_state_updated = True
                item.update()
            return True
        return QInteractiveGraphicsScene.event(self, e)

    def selectAll(self):
        """ selectAll() -> None
        Select all module items in the scene
        
        """
        for item in self.items():
            if isinstance(item, QGraphicsModuleItem) or \
                    isinstance(item, QGraphicsConnectionItem):
                item.setSelected(True)

    def open_configure_window(self, id):
        """ open_configure_window(int) -> None
        Open the modal configuration window for module with given id
        """
        from vistrails.gui.vistrails_window import _app
        _app.configure_module()
            
    def perform_configure_done_actions(self, module_id):
        if self.controller:
            self.reset_module_colors()
            self.flushMoveActions()
            self.recreate_module(self.controller.current_pipeline, module_id)
             
    def open_documentation_window(self, id):
        """ open_documentation_window(int) -> None
        Opens the modal module documentation window for module with given id
        """
        from vistrails.gui.vistrails_window import _app
        _app.show_documentation()

    def toggle_breakpoint(self, id):
        """ toggle_breakpoint(int) -> None
        Toggles the breakpoint attribute for the module with given id
        """
        if self.controller:
            module = self.controller.current_pipeline.modules[id]
            module.toggle_breakpoint()
            self.recreate_module(self.controller.current_pipeline, id)

    def toggle_watched(self, id):
        if self.controller:
            module = self.controller.current_pipeline.modules[id]
            module.toggle_watched()

    def print_error(self, id):
        toolTip = str(self.modules[id].toolTip())
        errorTrace = self.modules[id].errorTrace
        if not toolTip and not errorTrace:
            return
        text = toolTip
        if errorTrace and errorTrace.strip() != 'None':
            text += '\n\n' + errorTrace
        class StackPopup(QtGui.QDialog):
            def __init__(self, errorTrace='', parent=None):
                QtGui.QDialog.__init__(self, parent)
                self.resize(700, 400)
                self.setWindowTitle('Module Error')
                layout = QtGui.QVBoxLayout()
                self.setLayout(layout)
                text = QtGui.QTextEdit('')
                text.insertPlainText(errorTrace)
                text.setReadOnly(True)
                text.setLineWrapMode(QtGui.QTextEdit.NoWrap)
                layout.addWidget(text)
                close = QtGui.QPushButton('Close', self)
                close.setFixedWidth(100)
                layout.addWidget(close)
                self.connect(close, QtCore.SIGNAL('clicked()'),
                             self, QtCore.SLOT('close()'))
        sp = StackPopup(text)
        sp.exec_()

    def open_annotations_window(self, id):
        """ open_annotations_window(int) -> None
        Opens the modal annotations window for module with given id
        """
        if self.controller:
            from vistrails.gui.module_info import QModuleInfo
            module_info = QModuleInfo.instance()
            module_info.show_annotations()

    def open_module_label_window(self, id):
        """ open_module_label_window(int) -> None
        Opens the modal module label window for setting module label
        """
        if self.controller:
            module = self.controller.current_pipeline.modules[id]
            if module.has_annotation_with_key('__desc__'):
                currentLabel = module.get_annotation_by_key('__desc__').value.strip()
            else:
                currentLabel = ''
            (text, ok) = QtGui.QInputDialog.getText(None, 'Set Module Label',
                                                    'Enter the module label',
                                                    QtGui.QLineEdit.Normal,
                                                    currentLabel)
            if ok:
                if text.isEmpty():
                    if module.has_annotation_with_key('__desc__'):
                        self.controller.delete_annotation('__desc__', id)
                        self.recreate_module(self.controller.current_pipeline, id)
                else:
                    self.controller.add_annotation(('__desc__', str(text)), id)
                    self.recreate_module(self.controller.current_pipeline, id)

    ##########################################################################
    # Execution reporting API

    def set_module_success(self, moduleId):
        """ set_module_success(moduleId: int) -> None
        Post an event to the scene (self) for updating the module color
        
        """
        QtGui.QApplication.postEvent(self,
                                     QModuleStatusEvent(moduleId, 0, ''))
        QtCore.QCoreApplication.processEvents()

    def set_module_error(self, moduleId, error, errorTrace=None):
        """ set_module_error(moduleId: int, error: str) -> None
        Post an event to the scene (self) for updating the module color
        
        """
        QtGui.QApplication.postEvent(self,
                                     QModuleStatusEvent(moduleId, 1, error,
                                                      errorTrace = errorTrace))
        QtCore.QCoreApplication.processEvents()

    def set_module_not_executed(self, moduleId):
        """ set_module_not_executed(moduleId: int) -> None
        Post an event to the scene (self) for updating the module color
        
        """
        QtGui.QApplication.postEvent(self,
                                     QModuleStatusEvent(moduleId, 2, ''))
        QtCore.QCoreApplication.processEvents()

    def set_module_active(self, moduleId):
        """ set_module_active(moduleId: int) -> None
        Post an event to the scene (self) for updating the module color
        
        """
        QtGui.QApplication.postEvent(self,
                                     QModuleStatusEvent(moduleId, 3, ''))
        QtCore.QCoreApplication.processEvents()

    def set_module_computing(self, moduleId):
        """ set_module_computing(moduleId: int) -> None
        Post an event to the scene (self) for updating the module color
        
        """
        QtGui.QApplication.postEvent(self,
                                     QModuleStatusEvent(moduleId, 4, ''))
        QtCore.QCoreApplication.processEvents()
        
    def set_module_progress(self, moduleId, progress=0.0):
        """ set_module_computing(moduleId: int, progress: float) -> None
        Post an event to the scene (self) for updating the module color
        
        """
        QtGui.QApplication.postEvent(self,
                                     QModuleStatusEvent(moduleId, 5,
                                                        '%d%% Completed' % int(progress*100),
                                                        progress))
        QtCore.QCoreApplication.processEvents()

    def set_module_persistent(self, moduleId):
        QtGui.QApplication.postEvent(self,
                                     QModuleStatusEvent(moduleId, 6, ''))
        QtCore.QCoreApplication.processEvents()

    def set_module_suspended(self, moduleId, error):
        """ set_module_suspended(moduleId: int, error: str) -> None
        Post an event to the scene (self) for updating the module color
        
        """
        msg = error if type(error) == str else error.msg
        text = "Module is suspended, reason: %s" % msg
        QtGui.QApplication.postEvent(self,
                                     QModuleStatusEvent(moduleId, 7, text))
        QtCore.QCoreApplication.processEvents()
        # add to suspended modules dialog
        if type(error) == str:
            return
        from gui.job_monitor import QJobView
        jobView = QJobView.instance()
        try:
            result = jobView.add_job(self.controller, error)
            if result:
                jobView.set_visible(True)
        except Exception, e:
            import traceback
            debug.critical("Error Monitoring Job: %s" % str(e), traceback.format_exc())
            
    def reset_module_colors(self):
        for module in self.modules.itervalues():
            module.statusBrush = None
            module._needs_state_updated = True

    def hasMoveActions(self):
        controller = self.controller
        for (mId, item) in self.modules.iteritems():
            module = controller.current_pipeline.modules[mId]
            (dx,dy) = (item.scenePos().x(), -item.scenePos().y())
            if (dx != module.center.x or dy != module.center.y):
                return True
        return False

    def flushMoveActions(self):
        """ flushMoveActions() -> None
        Update all move actions into vistrail
        
        """
        controller = self.controller
        moves = []
        for (mId, item) in self.modules.iteritems():
            module = controller.current_pipeline.modules[mId]
            (dx,dy) = (item.scenePos().x(), -item.scenePos().y())
            if (dx != module.center.x or dy != module.center.y):
                moves.append((mId, dx, dy))
        if len(moves)>0:
            controller.quiet = True
            controller.move_module_list(moves)
            controller.quiet = False
            return True
        return False

    def set_read_only_mode(self, on):
        """set_read_only_mode(on: bool) -> None
        This will prevent user to add/remove modules and connections."""
        self.read_only_mode = on

class QModuleStatusEvent(QtCore.QEvent):
    """
    QModuleStatusEvent is trying to handle thread-safe real-time
    module updates in the scene through post-event
    
    """
    TYPE = QtCore.QEvent.Type(QtCore.QEvent.User)
    def __init__(self, moduleId, status, toolTip, progress=0.0,
                 errorTrace=None):
        """ QModuleStatusEvent(type: int) -> None        
        Initialize the specific event with the module status. Status 0
        for success, 1 for error and 2 for not execute, 3 for active,
        and 4 for computing
        
        """
        QtCore.QEvent.__init__(self, QModuleStatusEvent.TYPE)
        self.moduleId = moduleId
        self.status = status
        self.toolTip = toolTip
        self.progress = progress
        self.errorTrace = errorTrace
            
class QPipelineView(QInteractiveGraphicsView, BaseView):
    """
    QPipelineView inherits from QInteractiveGraphicsView that will
    handle drawing of module, connection shapes and selecting
    mechanism.
    
    """

    def __init__(self, parent=None):
        """ QPipelineView(parent: QWidget) -> QPipelineView
        Initialize the graphics view and its properties
        
        """
        QInteractiveGraphicsView.__init__(self, parent)
        BaseView.__init__(self)
        self.setScene(QPipelineScene(self))
        self.set_title('Pipeline')
        self.controller = None
        self.detachable = True

    def set_default_layout(self):
        from vistrails.gui.module_palette import QModulePalette
        from vistrails.gui.module_info import QModuleInfo
        self.set_palette_layout(
            {QtCore.Qt.LeftDockWidgetArea: QModulePalette,
             QtCore.Qt.RightDockWidgetArea: QModuleInfo,
             })
            
    def set_action_links(self):
        # FIXME execute should be tied to a pipleine_changed signal...
        self.action_links = \
            {'copy': ('module_changed', self.has_selected_modules),
             'paste': ('clipboard_changed', self.clipboard_non_empty),
             'layout': ('pipeline_changed', self.pipeline_non_empty),
             'group': ('module_changed', self.has_selected_modules),
             'ungroup': ('module_changed', self.has_selected_groups),
             'showGroup': ('module_changed', self.has_selected_group),
             'makeAbstraction': ('module_changed', self.has_selected_modules),
             'execute': ('pipeline_changed', self.pipeline_non_empty),
             'configureModule': ('module_changed', self.has_selected_module),
             'documentModule': ('module_changed', self.has_selected_module),
             'makeAbstraction': ('module_changed', self.has_selected_modules),
             'convertToAbstraction': ('module_changed', 
                                      self.has_selected_group),
             'editAbstraction': ('module_changed', self.has_selected_abs),
             'importAbstraction': ('module_changed', self.has_selected_abs),
             'exportAbstraction': ('module_changed', self.has_selected_abs),
             'publishWeb' : ('pipeline_changed', self.check_publish_db),
             'publishPaper' : ('pipeline_changed', self.pipeline_non_empty),
             'controlFlowAssist': ('pipeline_changed', self.pipeline_non_empty),
             'redo': ('version_changed', self.can_redo),
             'undo': ('version_changed', self.can_undo),
             }

    def can_redo(self, versionId):
        return self.controller and self.controller.can_redo()

    def can_undo(self, versionId):
        return self.controller and self.controller.can_undo()
    
    def set_action_defaults(self):
        self.action_defaults.update(
        { 'execute': [('setEnabled', True, self.set_execute_action),
                      ('setIcon', False, CurrentTheme.EXECUTE_PIPELINE_ICON),
                      ('setToolTip', False, 'Execute the current pipeline')],
        })
        
    def set_execute_action(self):
        if self.controller:
            return self.pipeline_non_empty(self.controller.current_pipeline)
        return False
    
    def execute(self):
        # view.checkModuleConfigPanel()
        # reset job view
        from gui.job_monitor import QJobView
        jobView = QJobView.instance()
        if jobView.updating_now:
            debug.critical("Execution Aborted: Job Monitor is updating. Please wait a few seconds and try again.")
            return
        jobView.delete_job(self.controller)
        jobView.updating_now = True

        self.controller.execute_current_workflow()
<<<<<<< HEAD
        from vistrails.gui.vistrails_window import _app
=======
        
        jobView.updating_now = False

        from gui.vistrails_window import _app
>>>>>>> a584c9a6
        _app.notify('execution_updated')
        
    def publish_to_web(self):
        from vistrails.gui.publishing import QVersionEmbed
        panel = QVersionEmbed.instance()
        panel.switchType('Wiki')
        panel.set_visible(True)
        
    def publish_to_paper(self):
        from vistrails.gui.publishing import QVersionEmbed
        panel = QVersionEmbed.instance()
        panel.switchType('Latex')
        panel.set_visible(True)
        
    def check_publish_db(self, pipeline):
        loc = self.controller.locator
        result = False
        if hasattr(loc,'host'):
            result = True    
        return result and self.pipeline_non_empty(pipeline)
    
    def has_selected_modules(self, module, only_one=False):
        module_ids_len = len(self.scene().get_selected_module_ids())
        #print '  module_ids_len:', module_ids_len
        if only_one and module_ids_len != 1:
            return False
        return module_ids_len > 0

    def has_selected_module(self, module):
        #print 'calling has_selected_module'
        return self.has_selected_modules(module, True)

    def has_selected_groups(self, module, only_one=False):
        module_ids = self.scene().get_selected_module_ids()
        if len(module_ids) <= 0:
            return False
        if only_one and len(module_ids) != 1:
            return False
        for m_id in module_ids:
            if not self.scene().current_pipeline.modules[m_id].is_group():
                return False
        return True

    def has_selected_group(self, module):
        return self.has_selected_groups(True)

    def has_selected_abs(self, module):
        module_ids = self.scene().get_selected_module_ids()
        if len(module_ids) != 1:
            return False
        for m_id in module_ids:
            if not self.scene().current_pipeline.modules[m_id].is_abstraction():
                return False
        return True        

    def clipboard_non_empty(self):
        clipboard = QtGui.QApplication.clipboard()
        clipboard_text = clipboard.text()
        return not clipboard_text.isEmpty() #and \
        #    str(clipboard_text).startswith("<workflow")

    def pipeline_non_empty(self, pipeline):
        return pipeline is not None and len(pipeline.modules) > 0

    def pasteFromClipboard(self):
        center = self.mapToScene(self.width()/2.0, self.height()/2.0)
        self.scene().pasteFromClipboard((center.x(), -center.y()))

    def setQueryEnabled(self, on):
        QInteractiveGraphicsView.setQueryEnabled(self, on)
        if not self.scene().noUpdate and self.scene().controller:
            self.scene().setupScene(self.scene().controller.current_pipeline)
            
    def setReadOnlyMode(self, on):
        self.scene().set_read_only_mode(on)

    def set_title(self, title):
        BaseView.set_title(self, title)
        self.setWindowTitle(title)

    def set_controller(self, controller):
        oldController = self.controller
        if oldController != controller:
            if oldController != None:
                # self.disconnect(oldController,
                #                 QtCore.SIGNAL('versionWasChanged'),
                #                 self.version_changed)
                oldController.current_pipeline_view = None
            self.controller = controller
            self.scene().controller = controller
            # self.connect(controller,
            #              QtCore.SIGNAL('versionWasChanged'),
            #              self.version_changed)
            # self.module_info.set_controller(controller)
            # self.moduleConfig.controller = controller
            # controller.current_pipeline_view = self.scene()

    def set_to_current(self):
        if self.controller.current_pipeline_view is not None:
            self.disconnect(self.controller,
                            QtCore.SIGNAL('versionWasChanged'),
                            self.controller.current_pipeline_view.parent().version_changed)
        self.controller.current_pipeline_view = self.scene()
        self.connect(self.controller,
                     QtCore.SIGNAL('versionWasChanged'),
                     self.version_changed)
        
    def get_long_title(self):
        pip_name = self.controller.get_pipeline_name()
        vt_name = self.controller.name
        self.long_title = "%s from %s"%(pip_name,vt_name)
        return self.long_title
    
    def get_controller(self):
        return self.controller

    def version_changed(self):
        self.scene().setupScene(self.controller.current_pipeline)

    def run_control_flow_assist(self):
        currentScene = self.scene()
        if currentScene.controller:
            selected_items = currentScene.get_selected_item_ids(True)
            if selected_items is None:
                selected_items = ([],[])
            selected_module_ids = selected_items[0]
            selected_connection_ids = selected_items[1]
            if len(selected_module_ids) > 0:
                dialog = QControlFlowAssistDialog(self, selected_module_ids, 
                                                  selected_connection_ids, 
                                                  currentScene)
                dialog.exec_()
            else:
                show_info('No Modules Selected', 
                          'You must select at least one module to use the '
                          'Control Flow Assistant.')
                
    def done_configure(self, mid):
        self.scene().perform_configure_done_actions(mid)

    def paintModuleToPixmap(self, module_item):
        m = self.matrix()
        return module_item.paintToPixmap(m.m11(), m.m22())

################################################################################
# Testing


class TestPipelineView(vistrails.gui.utils.TestVisTrailsGUI):

    def test_quick_change_version_with_ports(self):
        import vistrails.core.system
        filename = (vistrails.core.system.vistrails_root_directory() + 
                    '/tests/resources/triangle_count.vt')
        view = vistrails.api.open_vistrail_from_file(filename)
        vistrails.api.select_version(-1, view.controller)
        vistrails.api.select_version('count + area', view.controller)
        vistrails.api.select_version('writing to file', view.controller)

    def test_change_version_with_common_connections(self):
        import vistrails.core.system
        filename = (vistrails.core.system.vistrails_root_directory() + 
                    '/tests/resources/terminator.vt')
        view = vistrails.api.open_vistrail_from_file(filename)
        vistrails.api.select_version('Image Slices HW', view.controller)
        vistrails.api.select_version('Combined Rendering HW', view.controller)

    def test_switch_mode(self):
        vistrails.api.switch_to_pipeline_view()
        vistrails.api.switch_to_history_view()
        vistrails.api.switch_to_query_view()
        vistrails.api.switch_to_pipeline_view()
        vistrails.api.switch_to_history_view()
        vistrails.api.switch_to_query_view()

    def test_group(self):
        vistrails.api.new_vistrail()
        m1 = vistrails.api.add_module(0, 0,    'edu.utah.sci.vistrails.basic', 'File', '')
        m2 = vistrails.api.add_module(0, -100, 'edu.utah.sci.vistrails.basic', 'File', '')
        m3 = vistrails.api.add_module(0, -100, 'edu.utah.sci.vistrails.basic', 'File', '')
        r = vistrails.api.get_module_registry()
        src = r.get_port_spec('edu.utah.sci.vistrails.basic', 'File', None,
                              'value_as_string', 'output')
        dst = r.get_port_spec('edu.utah.sci.vistrails.basic', 'File', None,
                              'name', 'input')
#         src = r.module_source_ports(True, 'edu.utah.sci.vistrails.basic', 'File', '')[1]
#         assert src.name == 'value_as_string'
#         dst = r.module_destination_ports(True, 'edu.utah.sci.vistrails.basic', 'File', '')[1]
#         assert dst.name == 'name'
        vistrails.api.add_connection(m1.id, src, m2.id, dst)
        vistrails.api.add_connection(m2.id, src, m3.id, dst)
        vistrails.api.create_group([0, 1, 2], [0, 1])
<|MERGE_RESOLUTION|>--- conflicted
+++ resolved
@@ -3008,7 +3008,7 @@
         # add to suspended modules dialog
         if type(error) == str:
             return
-        from gui.job_monitor import QJobView
+        from vistrails.gui.job_monitor import QJobView
         jobView = QJobView.instance()
         try:
             result = jobView.add_job(self.controller, error)
@@ -3153,7 +3153,7 @@
     def execute(self):
         # view.checkModuleConfigPanel()
         # reset job view
-        from gui.job_monitor import QJobView
+        from vistrails.gui.job_monitor import QJobView
         jobView = QJobView.instance()
         if jobView.updating_now:
             debug.critical("Execution Aborted: Job Monitor is updating. Please wait a few seconds and try again.")
@@ -3162,14 +3162,9 @@
         jobView.updating_now = True
 
         self.controller.execute_current_workflow()
-<<<<<<< HEAD
+        
+        jobView.updating_now = False
         from vistrails.gui.vistrails_window import _app
-=======
-        
-        jobView.updating_now = False
-
-        from gui.vistrails_window import _app
->>>>>>> a584c9a6
         _app.notify('execution_updated')
         
     def publish_to_web(self):
