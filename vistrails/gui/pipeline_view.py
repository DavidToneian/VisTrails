--- conflicted
+++ resolved
@@ -1906,30 +1906,8 @@
         """        
         if (self.controller and
             event.key() in [QtCore.Qt.Key_Backspace, QtCore.Qt.Key_Delete]):
-<<<<<<< HEAD
             if not self.read_only_mode:
                 self.delete_selected_items()
-        elif (event.key()==QtCore.Qt.Key_C and
-              event.modifiers()==QtCore.Qt.ControlModifier):
-            self.copySelection()
-        elif (event.key()==QtCore.Qt.Key_A and
-              event.modifiers()==QtCore.Qt.ControlModifier):
-            self.selectAll()
-        elif (event.key()==QtCore.Qt.Key_E and
-              event.modifiers()==QtCore.Qt.ControlModifier):
-            selected_items = self.selectedItems()
-            module_id = -1
-            module_count = 0
-            for i in selected_items:
-                if isinstance(i,QGraphicsModuleItem):
-                    module_count+=1
-                    module_id = i.id
-            if module_count==1 and not self.read_only_mode:
-                self.open_configure_window(module_id)
-
-=======
-            self.delete_selected_items()
->>>>>>> 1345bbe4
         else:
             QInteractiveGraphicsScene.keyPressEvent(self, event)
             # super(QPipelineScene, self).keyPressEvent(event)
@@ -2436,8 +2414,6 @@
     def version_changed(self):
         self.scene().setupScene(self.controller.current_pipeline)
 
-<<<<<<< HEAD
-=======
     def copy_selection(self):
         self.scene().copySelection()
 
@@ -2450,7 +2426,7 @@
     def ungroup(self):
         self.scene().ungroup()
 
->>>>>>> 1345bbe4
+
 ################################################################################
 # Testing
 
