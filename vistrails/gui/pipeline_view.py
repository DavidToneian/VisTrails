###############################################################################
##
## Copyright (C) 2006-2011, University of Utah. 
## All rights reserved.
## Contact: contact@vistrails.org
##
## This file is part of VisTrails.
##
## "Redistribution and use in source and binary forms, with or without 
## modification, are permitted provided that the following conditions are met:
##
##  - Redistributions of source code must retain the above copyright notice, 
##    this list of conditions and the following disclaimer.
##  - Redistributions in binary form must reproduce the above copyright 
##    notice, this list of conditions and the following disclaimer in the 
##    documentation and/or other materials provided with the distribution.
##  - Neither the name of the University of Utah nor the names of its 
##    contributors may be used to endorse or promote products derived from 
##    this software without specific prior written permission.
##
## THIS SOFTWARE IS PROVIDED BY THE COPYRIGHT HOLDERS AND CONTRIBUTORS "AS IS" 
## AND ANY EXPRESS OR IMPLIED WARRANTIES, INCLUDING, BUT NOT LIMITED TO, 
## THE IMPLIED WARRANTIES OF MERCHANTABILITY AND FITNESS FOR A PARTICULAR 
## PURPOSE ARE DISCLAIMED. IN NO EVENT SHALL THE COPYRIGHT HOLDER OR 
## CONTRIBUTORS BE LIABLE FOR ANY DIRECT, INDIRECT, INCIDENTAL, SPECIAL, 
## EXEMPLARY, OR CONSEQUENTIAL DAMAGES (INCLUDING, BUT NOT LIMITED TO, 
## PROCUREMENT OF SUBSTITUTE GOODS OR SERVICES; LOSS OF USE, DATA, OR PROFITS; 
## OR BUSINESS INTERRUPTION) HOWEVER CAUSED AND ON ANY THEORY OF LIABILITY, 
## WHETHER IN CONTRACT, STRICT LIABILITY, OR TORT (INCLUDING NEGLIGENCE OR 
## OTHERWISE) ARISING IN ANY WAY OUT OF THE USE OF THIS SOFTWARE, EVEN IF 
## ADVISED OF THE POSSIBILITY OF SUCH DAMAGE."
##
###############################################################################
""" This is a QGraphicsView for pipeline view, it also holds different
types of graphics items that are only available in the pipeline
view. It only handles GUI-related actions, the rest of the
functionalities are implemented at somewhere else,
e.g. core.vistrails

QGraphicsConnectionItem
QGraphicsPortItem
QGraphicsConfigureItem
QGraphicsModuleItem
QPipelineScene
QPipelineView
"""

from PyQt4 import QtCore, QtGui
from core.configuration import get_vistrails_configuration
from core import debug
from core.db.action import create_action
from core.system import systemType
from core.utils import profile
from core.vistrail.annotation import Annotation
<<<<<<< HEAD
from core.modules.module_configure import DefaultModuleConfigurationWidget
=======
from gui.modules.module_configure import DefaultModuleConfigurationWidget
>>>>>>> 8ee949b5
from core.modules.module_registry import get_module_registry, \
    ModuleRegistryException

from core.vistrail.port import PortEndPoint
from core.vistrail.port_spec import PortSpec
from core.vistrail.vistrail import Vistrail
from core.interpreter.default import get_default_interpreter
from gui.base_view import BaseView
from gui.controlflow_assist import QControlFlowAssistDialog
from gui.graphics_view import (QInteractiveGraphicsScene,
                               QInteractiveGraphicsView,
                               QGraphicsItemInterface)
from gui.module_annotation import QModuleAnnotation
from gui.module_palette import QModuleTreeWidget
from gui.module_documentation import QModuleDocumentation
from gui.theme import CurrentTheme
from gui.utils import getBuilderWindow
from gui.variable_dropbox import QDragVariableLabel

import copy
import math
import operator


##############################################################################
# 2008-06-24 cscheid
#
#   - Profiling has shown that calling setPen and setBrush takes a longer
#   time than we expected. Watch out for that in the future.

##############################################################################
# QGraphicsPortItem

class QGraphicsPortItem(QtGui.QGraphicsRectItem):
    """
    QGraphicsPortItem is a small port shape drawing on top (a child)
    of QGraphicsModuleItem, it can either be rectangle or rounded
    
    """
    def __init__(self, x, y, ghosted, parent=None, optional=False):
        """ QGraphicsPortItem(parent: QGraphicsItem,
                              optional: bool)
                              -> QGraphicsPortItem
        Create the shape, initialize its pen and brush accordingly
        
        """
        # local lookups are faster than global lookups..
        _rect = CurrentTheme.PORT_RECT
        QtGui.QGraphicsRectItem.__init__(self, _rect.translated(x, y), parent)
        self.setZValue(1)
        self.setFlags(QtGui.QGraphicsItem.ItemIsSelectable)
        if not optional:
            self.paint = self.paintRect
        else:
            self.paint = self.paintEllipse
        self.controller = None
        self.port = None
        self.dragging = False
        self.connection = None
        self.ghosted = None
        self.invalid = None
        self.setGhosted(ghosted)
        self.setInvalid(False)
        self.createActions()

    def setGhosted(self, ghosted):
        """ setGhosted(ghosted: True) -> None
        Set this link to be ghosted or not
        
        """
        if self.ghosted <> ghosted:
            self.ghosted = ghosted
            if ghosted:
                self.setPen(CurrentTheme.GHOSTED_PORT_PEN)
                self.setBrush(CurrentTheme.GHOSTED_PORT_BRUSH)
            else:
                self.setPen(CurrentTheme.PORT_PEN)
                self.setBrush(CurrentTheme.PORT_BRUSH)

    def setInvalid(self, invalid):
        if self.invalid != invalid:
            self.invalid = invalid
            if not self.ghosted:
                if invalid:
                    self.setPen(CurrentTheme.INVALID_PORT_PEN)
                    self.setBrush(CurrentTheme.INVALID_PORT_BRUSH)
                else:
                    self.setPen(CurrentTheme.PORT_PEN)
                    self.setBrush(CurrentTheme.PORT_BRUSH)

    def paintEllipse(self, painter, option, widget=None):
        """ paintEllipse(painter: QPainter, option: QStyleOptionGraphicsItem,
                  widget: QWidget) -> None
        Peform actual painting of the optional port
        
        """
        painter.setBrush(self.brush())
        painter.setPen(self.pen())
        painter.drawEllipse(self.rect())

    def paintRect(self, painter, option, widget=None):
        """ paintRect(painter: QPainter, option: QStyleOptionGraphicsItem,
                  widget: QWidget) -> None
        Peform actual painting of the regular port
        
        """
        QtGui.QGraphicsRectItem.paint(self, painter, option, widget)
    
    def contextMenuEvent(self, event):
        """contextMenuEvent(event: QGraphicsSceneContextMenuEvent) -> None
        Captures context menu event.

        """
        #module = self.controller.current_pipeline.modules[self.moduleId]
        connections = self.controller.get_connections_to(self.controller.current_pipeline, [self.parentItem().module.id], self.port.name)
        for connection in connections:
            if self.scene().modules[connection.source.moduleId].module.has_annotation_with_key('__vistrail_var__'):
                menu = QtGui.QMenu()
                menu.addAction(self.removeVarsAct)
                menu.exec_(event.screenPos())
                break

    def createActions(self):
        """ createActions() -> None
        Create actions related to context menu

        """
        self.removeVarsAct = QtGui.QAction("Disconnect Vistrail Variables", self.scene())
        self.removeVarsAct.setStatusTip("Disconnects Vistrail Variables from the port")
        QtCore.QObject.connect(self.removeVarsAct,
                               QtCore.SIGNAL("triggered()"),
                               self.removeVars)
        
    def removeVars(self):
        # Unhighlight the port
        self.setBrush(CurrentTheme.PORT_BRUSH)
        # Get all connections to vistrail variables for this port
        remove_connections = []
        remove_modules = set()
        connections = self.controller.get_connections_to(self.controller.current_pipeline, [self.parentItem().module.id], self.port.name)
        for connection in connections:
            module_item = self.scene().modules[connection.source.moduleId]
            if module_item.module.has_annotation_with_key('__vistrail_var__'):
                var_connections = self.controller.get_connections_from(self.controller.current_pipeline, [module_item.module.id])
                if len(var_connections) == 1:
                    # Tag variable module for removal if it isn't connected to anything else
                    remove_modules.add(module_item)
                else:
                    # Otherwise just tag the connection for removal
                    remove_connections.append(connection)
        # Get ops for deleting connections to vistrail variables
        ops = []
        if len(remove_connections) > 0:
            self.controller.reset_pipeline_view = False
            idList = [conn.id for conn in remove_connections]
            self.scene()._old_connection_ids.difference_update(set(idList))
            for cId in idList:
                del self.scene().connections[cId]
            ops.extend([('delete', self.controller.current_pipeline.connections[c_id]) for c_id in idList])
        # Get ops for deleting unconnected variable modules
        if len(remove_modules) > 0:
            self.scene().noUpdate = True
            idList = [m.id for m in remove_modules]
            connections = set()
            for m in remove_modules:
                # dependingConnectionItems requires the module item to be in the scene
                self.scene().addItem(m)
                connections.update([c[0] for c in m.dependingConnectionItems()])
            #update the dependency list on the other side of connections
            for conn in connections:
                self.scene()._old_connection_ids.remove(conn.id)
                del self.scene().connections[conn.id]
                if conn.connection.source:
                    mid = conn.connection.source.moduleId 
                    m = self.scene().modules[mid]
                if conn.connection.destination:
                    mid = conn.connection.destination.moduleId
                    m = self.scene().modules[mid]
            ops.extend(self.controller.delete_module_list_ops(self.controller.current_pipeline, idList))
            for (mId, item) in self.scene().modules.items():
                if item in remove_modules:
                    self.scene().remove_module(mId)
        # Create and execute the removal action
        var_action = create_action(ops)
        self.controller.flush_delayed_actions()
        self.controller.add_new_action(var_action)
        self.controller.vistrail.change_description("Disconnected Vistrail Variables", var_action.id)
        self.controller.perform_action(var_action)
        # Handle scene refresh
        self.scene().reset_module_colors()
        if len(remove_connections) > 0:
            self.controller.reset_pipeline_view = True
        if len(remove_modules) > 0:
            self.scene().updateSceneBoundingRect()
            self.scene().update()
            self.scene().noUpdate = False
        # Update the version view node to fit text properly
<<<<<<< HEAD
        version_item = self.controller.vistrail_view.versionTab.versionView.scene().versions[self.controller.current_version]
=======
        version_item = self.controller.vistrail_view.version_view.scene().versions[self.controller.current_version]
>>>>>>> 8ee949b5
        version_item.updateWidthFromLabel()
        # Update the tooltip for this version
        try:
            tooltip = self.port.toolTip()
            self.setToolTip(tooltip)
        except:
            self.setToolTip("ERROR with tool tip")

    def mousePressEvent(self, event):
        """ mousePressEvent(event: QMouseEvent) -> None
        Prepare for dragging a connection
        
        """
        if (self.controller and event.buttons() & QtCore.Qt.LeftButton
            and not self.scene().read_only_mode):
            self.dragging = True
            self.setPen(CurrentTheme.PORT_SELECTED_PEN);
            event.accept()
        QtGui.QGraphicsRectItem.mousePressEvent(self, event)
        # super(QGraphicsPortItem, self).mousePressEvent(event)

    def add_connection_event(self, event):
        """Adds a new connection from a mouseReleaseEvent"""
        snapModuleId = self.connection.snapPort.parentItem().id
        # if self.port.endPoint==PortEndPoint.Source:
        if self.port.type == 'output':
            conn_info = (self.parentItem().id, self.port,
                         snapModuleId, self.connection.snapPort.port)
        elif self.port.type == 'input':
            conn_info = (snapModuleId, self.connection.snapPort.port,
                         self.parentItem().id, self.port)
        conn = self.controller.add_connection(*conn_info)
        scene = self.scene()
        scene.addConnection(conn)
        scene.removeItem(self.connection)
        self.connection.snapPort.setPen(CurrentTheme.PORT_PEN)
        self.connection = None
        scene.reset_module_colors()
        # controller changed pipeline: update ids on scene
        scene._old_connection_ids = \
            set(self.controller.current_pipeline.connections)
        scene._old_module_ids = set(self.controller.current_pipeline.modules)
        
    def mouseReleaseEvent(self, event):
        """ mouseReleaseEvent(event: QMouseEvent) -> None
        Apply the connection
        
        """
        if self.connection and self.connection.snapPort and self.controller:
            self.add_connection_event(event)
        if self.connection:
            self.scene().removeItem(self.connection)
            self.connection = None
        self.dragging = False
        self.setPen(CurrentTheme.PORT_PEN)
        QtGui.QGraphicsRectItem.mouseReleaseEvent(self, event)
        # super(QGraphicsPortItem, self).mouseReleaseEvent(event)
        
    def mouseMoveEvent(self, event):
        """ mouseMoveEvent(event: QMouseEvent) -> None
        Change the connection
        
        """
        if self.dragging:
            if not self.connection:
                self.connection = QtGui.QGraphicsLineItem(None, self.scene())
                self.connection.setPen(CurrentTheme.CONNECTION_SELECTED_PEN)
                modules = self.controller.current_pipeline.modules
                max_module_id = max([x for
                                     x in modules.iterkeys()])
                self.connection.setZValue(max_module_id + 1)
                self.connection.snapPort = None
            startPos = self.sceneBoundingRect().center()
            endPos = event.scenePos()
            # Return connected port to unselected color
            if (self.connection.snapPort):
                self.connection.snapPort.setPen(CurrentTheme.PORT_PEN)
            # Find new connected port
            self.connection.snapPort = self.findSnappedPort(endPos)
            if self.connection.snapPort:
                endPos = self.connection.snapPort.sceneBoundingRect().center()
                QtGui.QToolTip.showText(event.screenPos(),
                                        self.connection.snapPort.toolTip())
                # Change connected port to selected color
                self.connection.snapPort.setPen(
                    CurrentTheme.PORT_SELECTED_PEN)
            else:
                QtGui.QToolTip.hideText()
            self.connection.prepareGeometryChange()
            self.connection.setLine(startPos.x(), startPos.y(),
                                    endPos.x(), endPos.y())
        QtGui.QGraphicsRectItem.mouseMoveEvent(self, event)
        # super(QGraphicsPortItem, self).mouseMoveEvent(event)
        
    def findModuleUnder(self, pos, scene=None):
        """ findModuleUnder(pos: QPoint) -> QGraphicsItem
        Search all items under pos and return the top-most module item if any
        
        """
        if scene is None:
            scene = self.scene()
        itemsUnder = scene.items(pos)
        for item in itemsUnder:
            if type(item)==QGraphicsModuleItem:
                return item
        return None
        
    def findSnappedPort(self, pos, scene=None):
        """ findSnappedPort(pos: QPoint) -> Port        
        Search all ports of the module under mouse cursor (if any) to
        find the closest matched port
        
        """
        # FIXME don't hardcode input/output strings...
        snapModule = self.findModuleUnder(pos, scene)
        if snapModule and snapModule!=self.parentItem():
            if self.port.type == 'output':
                return snapModule.getDestPort(pos, self.port)
            elif self.port.type == 'input':
                return snapModule.getSourcePort(pos, self.port)
        else:
            return None
        
    def itemChange(self, change, value):
        """ itemChange(change: GraphicsItemChange, value: QVariant) -> QVariant
        Do not allow port to be selected

        """
        if change==QtGui.QGraphicsItem.ItemSelectedChange and value.toBool():
            return QtCore.QVariant(False)
        return QtGui.QGraphicsRectItem.itemChange(self, change, value)


################################################################################
# QGraphicsConfigureItem

class QGraphicsConfigureItem(QtGui.QGraphicsPolygonItem):
    """
    QGraphicsConfigureItem is a small triangle shape drawing on top (a child)
    of QGraphicsModuleItem
    
    """
    def __init__(self, parent=None, scene=None):
        """ QGraphicsConfigureItem(parent: QGraphicsItem, scene: QGraphicsScene)
                              -> QGraphicsConfigureItem
        Create the shape, initialize its pen and brush accordingly
        
        """
        _pen = CurrentTheme.CONFIGURE_PEN
        _brush = CurrentTheme.CONFIGURE_BRUSH
        _shape = CurrentTheme.CONFIGURE_SHAPE
        QtGui.QGraphicsPolygonItem.__init__(self, _shape, parent, scene)
        self.setZValue(1)
        self.setPen(_pen)
        self.setBrush(_brush)
        self.ghosted = False
        self.controller = None
        self.moduleId = None
        self.is_breakpoint = False
        self.createActions()

    def setGhosted(self, ghosted):
        """ setGhosted(ghosted: Bool) -> None
        Set this link to be ghosted or not
        
        """
        if ghosted <> self.ghosted:
            self.ghosted = ghosted
            if ghosted:
                self.setPen(CurrentTheme.GHOSTED_CONFIGURE_PEN)
                self.setBrush(CurrentTheme.GHOSTED_CONFIGURE_BRUSH)
            else:
                self.setPen(CurrentTheme.CONFIGURE_PEN)
                self.setBrush(CurrentTheme.CONFIGURE_BRUSH)

    def setBreakpoint(self, breakpoint):
        if self.is_breakpoint != breakpoint:
            if breakpoint:
                self.setBreakpointAct.setText("Remove Breakpoint")
                self.setBreakpointAct.setStatusTip("Remove Breakpoint")
            else:
                self.setBreakpointAct.setText("Set Breakpoint")
                self.setBreakpointAct.setStatusTip("Set Breakpoint")

    def mousePressEvent(self, event):
        """ mousePressEvent(event: QMouseEvent) -> None
        Open the context menu
        
        """
        self.scene().clearSelection()
        self.parentItem().setSelected(True)
        self.contextMenuEvent(event)
        
    def contextMenuEvent(self, event):
        """contextMenuEvent(event: QGraphicsSceneContextMenuEvent) -> None
        Captures context menu event.

        """
        module = self.controller.current_pipeline.modules[self.moduleId]
        menu = QtGui.QMenu()
        menu.addAction(self.configureAct)
        menu.addAction(self.annotateAct)
        menu.addAction(self.viewDocumentationAct)
        menu.addAction(self.changeModuleLabelAct)
        menu.addAction(self.setBreakpointAct)
        menu.addAction(self.setWatchedAct)
        menu.addAction(self.setErrorAct)
        if module.is_abstraction() and not module.is_latest_version():
            menu.addAction(self.upgradeAbstractionAct)
        menu.exec_(event.screenPos())

    def createActions(self):
        """ createActions() -> None
        Create actions related to context menu 

        """
        self.configureAct = QtGui.QAction("Edit Configuration\tCtrl+E", self.scene())
        self.configureAct.setStatusTip("Edit the Configure of the module")
        QtCore.QObject.connect(self.configureAct, 
                               QtCore.SIGNAL("triggered()"),
                               self.configure)
        self.annotateAct = QtGui.QAction("Annotate", self.scene())
        self.annotateAct.setStatusTip("Annotate the module")
        QtCore.QObject.connect(self.annotateAct,
                               QtCore.SIGNAL("triggered()"),
                               self.annotate)
        self.viewDocumentationAct = QtGui.QAction("View Documentation", self.scene())
        self.viewDocumentationAct.setStatusTip("View module documentation")
        QtCore.QObject.connect(self.viewDocumentationAct,
                               QtCore.SIGNAL("triggered()"),
                               self.viewDocumentation)
        self.changeModuleLabelAct = QtGui.QAction("Set Module Label...", self.scene())
        self.changeModuleLabelAct.setStatusTip("Set or remove module label")
        QtCore.QObject.connect(self.changeModuleLabelAct,
                               QtCore.SIGNAL("triggered()"),
                               self.changeModuleLabel)
        self.setBreakpointAct = QtGui.QAction("Set Breakpoint", self.scene())
        self.setBreakpointAct.setStatusTip("Set Breakpoint")
        QtCore.QObject.connect(self.setBreakpointAct,
			       QtCore.SIGNAL("triggered()"),
			       self.set_breakpoint)
        self.setWatchedAct = QtGui.QAction("Watch Module", self.scene())
        self.setWatchedAct.setStatusTip("Watch Module")
        QtCore.QObject.connect(self.setWatchedAct,
			       QtCore.SIGNAL("triggered()"),
			       self.set_watched)
        self.setErrorAct = QtGui.QAction("Show Stack Trace", self.scene())
        self.setErrorAct.setStatusTip("Show Stack Trace")
        QtCore.QObject.connect(self.setErrorAct,
                               QtCore.SIGNAL("triggered()"),
                               self.set_error)
        self.upgradeAbstractionAct = QtGui.QAction("Upgrade Module", self.scene())
        self.upgradeAbstractionAct.setStatusTip("Upgrade the subworkflow module")
        QtCore.QObject.connect(self.upgradeAbstractionAct,
                   QtCore.SIGNAL("triggered()"),
                   self.upgradeAbstraction)

    def set_breakpoint(self):
        """ set_breakpoint() -> None
        Sets this module as a breakpoint for execution
        """
        if self.moduleId >= 0:
            self.scene().toggle_breakpoint(self.moduleId)
            self.setBreakpoint(not self.is_breakpoint)
        debug = get_default_interpreter().debugger
        if debug:
            debug.update()

    def set_watched(self):
        if self.moduleId >= 0:
            self.scene().toggle_watched(self.moduleId)
        debug = get_default_interpreter().debugger
        if debug:
            debug.update()

    def set_error(self):
        if self.moduleId >= 0:
            self.scene().print_stack(self.moduleId)

    def configure(self):
        """ configure() -> None
        Open the modal configuration window
        """
        if self.moduleId>=0:
            self.scene().open_configure_window(self.moduleId)

    def annotate(self):
        """ anotate() -> None
        Open the annotations window
        """
        if self.moduleId>=0:
            self.scene().open_annotations_window(self.moduleId)

    def viewDocumentation(self):
        """ viewDocumentation() -> None
        Show the documentation for the module
        """
        assert self.moduleId >= 0
        self.scene().open_documentation_window(self.moduleId)

    def changeModuleLabel(self):
        """ changeModuleLabel() -> None
        Show the module label configuration widget
        """
        if self.moduleId>=0:
            self.scene().open_module_label_window(self.moduleId)

    def upgradeAbstraction(self):
        """ upgradeAbstraction() -> None
        Upgrade the abstraction to the latest version
        """
        if self.moduleId>=0:
            (connections_preserved, missing_ports) = self.controller.upgrade_abstraction_module(self.moduleId, test_only=True)
            upgrade_fail_prompt = getattr(get_vistrails_configuration(), 'upgradeModuleFailPrompt', True)
            do_upgrade = True
            if not connections_preserved and upgrade_fail_prompt:
                ports_msg = '\n'.join(["  - %s port '%s'" % (p[0].capitalize(), p[1]) for p in missing_ports])
                r = QtGui.QMessageBox.question(getBuilderWindow(), 'Modify Pipeline',
                                       'Upgrading this module will change the pipeline because the following ports no longer exist in the upgraded module:\n\n'
                                       + ports_msg +
                                       '\n\nIf you proceed, function calls or connections to these ports will no longer exist and the pipeline may not execute properly.\n\n'
                                       'Are you sure you want to proceed?',
                                       QtGui.QMessageBox.Yes | QtGui.QMessageBox.No,
                                       QtGui.QMessageBox.No)
                do_upgrade = (r==QtGui.QMessageBox.Yes)
            if do_upgrade:
                self.controller.upgrade_abstraction_module(self.moduleId)
                self.scene().setupScene(self.controller.current_pipeline)
                self.controller.invalidate_version_tree()
        
        
                                               
##############################################################################
# QGraphicsConnectionItem

# set this to True to have old sine-wave connections
__old_connection = False
if __old_connection:
    class QGraphicsConnectionItem(QGraphicsItemInterface,
                                  QtGui.QGraphicsPolygonItem):
        """
        QGraphicsConnectionItem is a connection shape connecting two port items

        """
        def __init__(self, srcPoint, dstPoint, srcModule, dstModule,
                     connection, parent=None):
            """ QGraphicsConnectionItem(srcPoint, dstPoint: QPointF
            srcModule, dstModule: QGraphicsModuleItem
            connection
            parent: QGraphicsItem)
                                        -> QGraphicsConnectionItem
            Create the shape, initialize its pen and brush accordingly

            """
            QtGui.QGraphicsPolygonItem.__init__(self, parent)
            self.startPos = QtCore.QPointF()
            self.endPos = QtCore.QPointF()
            self.visualPolygon = QtGui.QPolygonF()
            self.setupConnection(srcPoint, dstPoint)
            self.setFlags(QtGui.QGraphicsItem.ItemIsSelectable)
            # Bump it slightly higher than the highest module
            self.setZValue(max(srcModule.id,
                               dstModule.id) + 0.1)
            self.connectionPen = CurrentTheme.CONNECTION_PEN
            
            self.connectingModules = (srcModule, dstModule)
            self.id = connection.id
            self.ghosted = False
            self.connection = connection
            # Keep a flag for changing selection state during module selection
            self.useSelectionRules = True

        def setupConnection(self, startPos, endPos):
            """ setupConnection(startPos: QPointF, endPos: QPointF) -> None
            Setup curve ends and store info

            """
            self.startPos = startPos
            self.endPos = endPos

            # Generate the polygon passing through two points
            steps = CurrentTheme.CONNECTION_CONTROL_POINTS
            polygon = QtGui.QPolygonF()
            self.visualPolygon = QtGui.QPolygonF()
            p1 = self.startPos
            p2 = self.endPos
            r = p2-p1
            horizontal = False        
            if p2.y() > p1.y() and p2.x() > p1.x():
                horizontal = True
            p1x = p1.x()
            p1y = p1.y()
            rx = r.x()
            ry = r.y()
            points = []
            for i in xrange(steps):
                t = float(i)/float(steps-1)
                s = (0.5+math.sin(math.pi*(t-0.5))*0.5)
                if horizontal:
                    x = p1x+rx*t
                    y = p1y+ry*s
                    polygon.append(QtCore.QPointF(x,y-2))
                    self.visualPolygon.append(QtCore.QPointF(x,y))
                    points.append(QtCore.QPointF(x, y+2))
                else:
                    x = p1x+rx*s
                    y = p1y+ry*t
                    polygon.append(QtCore.QPointF(x-2, y))
                    self.visualPolygon.append(QtCore.QPointF(x, y))
                    points.append(QtCore.QPointF(x+2, y))

            for p in reversed(points):
                polygon.append(p)
            polygon.append(polygon.at(0))
            self.setPolygon(polygon)

        def setGhosted(self, ghosted):
            """ setGhosted(ghosted: True) -> None
            Set this link to be ghosted or not

            """
            self.ghosted = ghosted
            if ghosted:
                self.connectionPen = CurrentTheme.GHOSTED_CONNECTION_PEN
            else:
                self.connectionPen = CurrentTheme.CONNECTION_PEN

        def set_custom_brush(self, brush):
            self.connectionPen = QtGui.QPen(CurrentTheme.CONNECTION_PEN)
            self.connectionPen.setBrush(brush)

        def paint(self, painter, option, widget=None):
            """ paint(painter: QPainter, option: QStyleOptionGraphicsItem,
                      widget: QWidget) -> None
            Peform actual painting of the connection

            """
            if self.isSelected():
                painter.setPen(CurrentTheme.CONNECTION_SELECTED_PEN)
            else:
                painter.setPen(self.connectionPen)
            painter.drawPolyline(self.visualPolygon)

        def itemChange(self, change, value):
            """ itemChange(change: GraphicsItemChange, value: QVariant) -> QVariant
            Do not allow connection to be selected unless both modules 
            are selected

            """
            # Selection rules to be used only when a module isn't forcing 
            # the update
            if (change==QtGui.QGraphicsItem.ItemSelectedChange and 
                self.useSelectionRules):
                # Check for a selected module
                selectedItems = self.scene().selectedItems()
                selectedModules = False
                for item in selectedItems:
                    if type(item)==QGraphicsModuleItem:
                        selectedModules = True
                        break
                if selectedModules:
                    # Don't allow a connection between selected
                    # modules to be deselected
                    if (self.connectingModules[0].isSelected() and
                        self.connectingModules[1].isSelected()):
                        if not value.toBool():
                            return QtCore.QVariant(True)
                    # Don't allow a connection to be selected if
                    # it is not between selected modules
                    else:
                        if value.toBool():
                            return QtCore.QVariant(False)
            self.useSelectionRules = True
            return QtGui.QGraphicsPolygonItem.itemChange(self, change, value)
else:
    class QGraphicsConnectionItem(QGraphicsItemInterface,
                                  QtGui.QGraphicsPathItem):
        """
        QGraphicsConnectionItem is a connection shape connecting two port items

        """

        def create_path(self, startPos, endPos):
            self.startPos = startPos
            self.endPos = endPos

            dx = abs(self.endPos.x() - self.startPos.x())
            dy = (self.startPos.y() - self.endPos.y())

            # This is reasonably ugly logic to get reasonably nice
            # curves. Here goes: we use a cubic bezier p0,p1,p2,p3, where:

            # p0 is the source port center
            # p3 is the destination port center
            # p1 is a control point displaced vertically from p0
            # p2 is a control point displaced vertically from p3

            # We want most curves to be "straight": they shouldn't bend
            # much.  However, we want "inverted" connections (connections
            # that go against the natural up-down flow) to bend a little
            # as they go out of the ports. So the logic is:

            # As dy/dx -> oo, we want the control point displacement to go
            # to max(dy/2, m) (m is described below)

            # As dy/dx -> 0, we want the control point displacement to go
            # to m 

            # As dy/dx -> -oo, we want the control point displacement to go
            # to max(-dy/2, m)

            # On points away from infinity, we want some smooth transition.
            # I'm using f(x) = 2/pi arctan (x) as the mapping, since:

            # f(-oo) = -1
            # f(0) = 0
            # f(oo) = 1

            # m is the monotonicity breakdown point: this is the minimum
            # displacement when dy/dx is low
            m = float(CurrentTheme.MODULE_LABEL_MARGIN[0]) * 3.0

            # positive_d and negative_d are the displacements when dy/dx is
            # large positive and large negative
            positive_d = max(m/3.0, dy / 2.0)
            negative_d = max(m/3.0, -dy / 4.0)

            if dx == 0.0:
                v = 0.0
            else:
                w = math.atan(dy/dx) * (2 / math.pi)
                if w < 0:
                    w = -w
                    v = w * negative_d + (1.0 - w) * m
                else:
                    v = w * positive_d + (1.0 - w) * m

            displacement = QtCore.QPointF(0.0, v)
            self._control_1 = startPos + displacement
            self._control_2 = endPos - displacement

            path = QtGui.QPainterPath(self.startPos)
            path.cubicTo(self._control_1, self._control_2, self.endPos)
            return path
            
        def __init__(self,
                     srcPoint, dstPoint,
                     srcModule, dstModule,
                     connection,
                     parent=None):
            """ QGraphicsConnectionItem(
            srcPoint, dstPoint: QPointF
            srcModule, dstModule: QGraphicsModuleItem
            connection
            parent: QGraphicsItem)
                                        -> QGraphicsConnectionItem
            Create the shape, initialize its pen and brush accordingly

            """
            path = self.create_path(srcPoint, dstPoint)
            QtGui.QGraphicsPolygonItem.__init__(self, path, parent)
            self.setFlags(QtGui.QGraphicsItem.ItemIsSelectable)
            # Bump it slightly higher than the highest module
            self.setZValue(max(srcModule.id,
                               dstModule.id) + 0.1)
            self.connectionPen = CurrentTheme.CONNECTION_PEN
            self.connectingModules = (srcModule, dstModule)
            self.ghosted = False
            self.connection = connection
            self.id = connection.id
            # Keep a flag for changing selection state during module selection
            self.useSelectionRules = True

        def setGhosted(self, ghosted):
            """ setGhosted(ghosted: True) -> None
            Set this link to be ghosted or not

            """
            self.ghosted = ghosted
            if ghosted:
                self.connectionPen = CurrentTheme.GHOSTED_CONNECTION_PEN
            else:
                self.connectionPen = CurrentTheme.CONNECTION_PEN

        def set_custom_brush(self, brush):
            self.connectionPen = QtGui.QPen(CurrentTheme.CONNECTION_PEN)
            self.connectionPen.setBrush(brush)

        def paint(self, painter, option, widget=None):
            """ paint(painter: QPainter, option: QStyleOptionGraphicsItem,
                      widget: QWidget) -> None
            Peform actual painting of the connection

            """
            if self.isSelected():
                painter.setPen(CurrentTheme.CONNECTION_SELECTED_PEN)
            else:
                painter.setPen(self.connectionPen)
            painter.drawPath(self.path())

        def setupConnection(self, startPos, endPos):
            path = self.create_path(startPos, endPos)
            self.setPath(path)
            
        def itemChange(self, change, value):
            """ itemChange(change: GraphicsItemChange, value: QVariant) -> QVariant
            If modules are selected, only allow connections between 
            selected modules 

            """
            # Selection rules to be used only when a module isn't forcing 
            # the update
            if (change==QtGui.QGraphicsItem.ItemSelectedChange and 
                self.useSelectionRules):
                # Check for a selected module
                selectedItems = self.scene().selectedItems()
                selectedModules = False
                for item in selectedItems:
                    if type(item)==QGraphicsModuleItem:
                        selectedModules = True
                        break
                if selectedModules:
                    # Don't allow a connection between selected
                    # modules to be deselected
                    if (self.connectingModules[0].isSelected() and
                        self.connectingModules[1].isSelected()):
                        if not value.toBool():
                            return QtCore.QVariant(True)
                    # Don't allow a connection to be selected if
                    # it is not between selected modules
                    else:
                        if value.toBool():
                            return QtCore.QVariant(False)
            self.useSelectionRules = True
            return QtGui.QGraphicsPathItem.itemChange(self, change, value)    

##############################################################################
# QGraphicsModuleItem

class QGraphicsModuleItem(QGraphicsItemInterface, QtGui.QGraphicsItem):
    """
    QGraphicsModuleItem knows how to draw a Vistrail Module into the
    pipeline view. It is usually a rectangular shape with a bold text
    in the center. It also has its input/output port shapes as its
    children. Another remark is that connections are also children of
    module shapes. Each connection belongs to its source module
    ('output port' end of the connection)
    
    """
    def __init__(self, parent=None, scene=None):
        """ QGraphicsModuleItem(parent: QGraphicsItem, scene: QGraphicsScene)
                                -> QGraphicsModuleItem
        Create the shape, initialize its pen and brush accordingly
        
        """
        QtGui.QGraphicsItem.__init__(self, parent, scene)
        self.paddedRect = QtCore.QRectF()
        if QtCore.QT_VERSION >= 0x40600:
            #Qt 4.6 specific flags
            self.setFlags(QtGui.QGraphicsItem.ItemIsSelectable |
                          QtGui.QGraphicsItem.ItemIsMovable |
                          QtGui.QGraphicsItem.ItemSendsGeometryChanges)
        else:
            self.setFlags(QtGui.QGraphicsItem.ItemIsSelectable |
                          QtGui.QGraphicsItem.ItemIsMovable)
        self.setZValue(0)
        self.labelFont = CurrentTheme.MODULE_FONT
        self.labelFontMetric = CurrentTheme.MODULE_FONT_METRIC
        self.descFont = CurrentTheme.MODULE_DESC_FONT
        self.descFontMetric = CurrentTheme.MODULE_DESC_FONT_METRIC
        self.modulePen = CurrentTheme.MODULE_PEN
        self.moduleBrush = CurrentTheme.MODULE_BRUSH
        self.labelPen = CurrentTheme.MODULE_LABEL_PEN
        self.customBrush = None
        self.statusBrush = None
        self.labelRect = QtCore.QRectF()
        self.descRect = QtCore.QRectF()
        self.abstRect = QtCore.QRectF()
        self.id = -1
        self.label = ''
        self.description = ''
        self.inputPorts = {}
        self.outputPorts = {}
        self.controller = None
        self.module = None
        self.ghosted = False
        self.invalid = False
        self._module_shape = None
        self._original_module_shape = None
        self._old_connection_ids = None
        self.errorTrace = None
        self.is_breakpoint = False
        self._needs_state_updated = True
        self.progress = 0.0
        self.progressBrush = CurrentTheme.SUCCESS_MODULE_BRUSH

    def setProgress(self, progress):
        self.progress = progress
        
    def computeBoundingRect(self):
        """ computeBoundingRect() -> None
        Adjust the module size according to the text size
        
        """
        labelRect = self.labelFontMetric.boundingRect(self.label)
        if self.description:
            self.description = '(' + self.description + ')'
            descRect = self.descFontMetric.boundingRect(self.description)
            # adjust labelRect in case descRect is wider
            labelRect = labelRect.united(descRect)
            descRect.adjust(0, 0, 0, CurrentTheme.MODULE_PORT_MARGIN[3])
        else:
            descRect = QtCore.QRectF(0, 0, 0, 0)

        labelRect.translate(-labelRect.center().x(), -labelRect.center().y())
        self.paddedRect = QtCore.QRectF(
            labelRect.adjusted(-CurrentTheme.MODULE_LABEL_MARGIN[0],
                                -CurrentTheme.MODULE_LABEL_MARGIN[1]
                                -descRect.height()/2,
                                CurrentTheme.MODULE_LABEL_MARGIN[2],
                                CurrentTheme.MODULE_LABEL_MARGIN[3]
                                +descRect.height()/2))
        
        self.labelRect = QtCore.QRectF(
            self.paddedRect.left(),
            -(labelRect.height()+descRect.height())/2,
            self.paddedRect.width(),
            labelRect.height())
        self.descRect = QtCore.QRectF(
            self.paddedRect.left(),
            self.labelRect.bottom(),
            self.paddedRect.width(),
            descRect.height())
        self.abstRect = QtCore.QRectF(
            self.paddedRect.left(),
            -self.labelRect.top()-CurrentTheme.MODULE_PORT_MARGIN[3],
            labelRect.left()-self.paddedRect.left(),
            self.paddedRect.bottom()+self.labelRect.top())

    def boundingRect(self):
        """ boundingRect() -> QRectF
        Returns the bounding box of the module
        
        """
        try:
            r = self.paddedRect.adjusted(-2, -2, 2, 2)
        except:
            r = QtCore.QRectF()
        return r

    def setPainterState(self, is_selected=None):
        if is_selected is None:
            is_selected = self.isSelected()
        if is_selected:
            self.modulePen = CurrentTheme.MODULE_SELECTED_PEN
            self.labelPen = CurrentTheme.MODULE_LABEL_SELECTED_PEN
        elif self.is_breakpoint:
            self.modulePen = CurrentTheme.BREAKPOINT_MODULE_PEN
            self.labelPen = CurrentTheme.BREAKPOINT_MODULE_LABEL_PEN
        elif self.ghosted:
            self.modulePen = CurrentTheme.GHOSTED_MODULE_PEN
            self.labelPen = CurrentTheme.GHOSTED_MODULE_LABEL_PEN
        elif self.invalid:
            self.modulePen = CurrentTheme.INVALID_MODULE_PEN
            self.labelPen = CurrentTheme.INVALID_MODULE_LABEL_PEN
        else:
            self.labelPen = CurrentTheme.MODULE_LABEL_PEN
            if self.module is not None and self.module.is_abstraction():
                self.modulePen = CurrentTheme.ABSTRACTION_PEN
            elif self.module is not None and self.module.is_group():
                self.modulePen = CurrentTheme.GROUP_PEN
            else:
                self.modulePen = CurrentTheme.MODULE_PEN

        if self.is_breakpoint:
            self.moduleBrush = CurrentTheme.BREAKPOINT_MODULE_BRUSH
        elif self.ghosted:
            self.moduleBrush = CurrentTheme.GHOSTED_MODULE_BRUSH
        elif self.invalid:
            self.moduleBrush = CurrentTheme.INVALID_MODULE_BRUSH
        elif self.statusBrush:
            self.moduleBrush = self.statusBrush
        elif self.customBrush:
            self.moduleBrush = self.customBrush
        else:
            self.moduleBrush = CurrentTheme.MODULE_BRUSH
            
    def setGhosted(self, ghosted):
        """ setGhosted(ghosted: True) -> None
        Set this link to be ghosted or not
        
        """
        if self.ghosted != ghosted:
            self.ghosted = ghosted
            for port in self.inputPorts.itervalues():
                port.setGhosted(ghosted)
            for port in self.outputPorts.itervalues():
                port.setGhosted(ghosted)
            self._needs_state_udpated = True

#             if ghosted:
#                 self.modulePen = CurrentTheme.GHOSTED_MODULE_PEN
#                 self.moduleBrush = CurrentTheme.GHOSTED_MODULE_BRUSH
#                 self.labelPen = CurrentTheme.GHOSTED_MODULE_LABEL_PEN
#             else:
#                 self.modulePen = CurrentTheme.MODULE_PEN
#                 self.moduleBrush = CurrentTheme.MODULE_BRUSH
#                 self.labelPen = CurrentTheme.MODULE_LABEL_PEN

    def setInvalid(self, invalid):
        if self.invalid != invalid:
            self.invalid = invalid
            for port in self.inputPorts.itervalues():
                port.setInvalid(invalid)
            for port in self.outputPorts.itervalues():
                port.setInvalid(invalid)
            self._needs_state_updated = True

    def setBreakpoint(self, breakpoint):
        if self.is_breakpoint != breakpoint:
            self.is_breakpoint = breakpoint
            if breakpoint:
                self._original_module_shape = self._module_shape
                self.set_module_shape(self.create_shape_from_fringe(
                        CurrentTheme.BREAKPOINT_FRINGE))
            else:
                self._module_shape = self._original_module_shape
            self._needs_state_updated = True

#             if breakpoint:
#                 self.modulePen = CurrentTheme.BREAKPOINT_MODULE_PEN
#                 self.moduleBrush = CurrentTheme.BREAKPOINT_MODULE_BRUSH
#                 self.labelPen = CurrentTheme.BREAKPOINT_MODULE_LABEL_PEN
            
    def set_module_shape(self, module_shape=None):
        self._module_shape = module_shape
        if self._module_shape is not None:
            self.paddedRect = self._module_shape.boundingRect()

    def set_custom_brush(self, brush):
        self.customBrush = brush
        self._needs_state_updated = True

    def paint(self, painter, option, widget=None):
        """ paint(painter: QPainter, option: QStyleOptionGraphicsItem,
                  widget: QWidget) -> None
        Peform actual painting of the module
        
        """
        if self.progress>0.0:
            width = (self.progress-1.0)*self.paddedRect.width()
            progressRect = self.paddedRect.adjusted(0, 0, width, 0)
            
        if self._needs_state_updated:
            self.setPainterState()
            self._needs_state_updated = False
            
        # draw module shape
        painter.setBrush(self.moduleBrush)
        painter.setPen(self.modulePen)
        if self._module_shape:
            painter.drawPolygon(self._module_shape)
            if self.progress>0.0:
                painter.setClipRect(progressRect)
                painter.setBrush(self.progressBrush)
                painter.drawPolygon(self._module_shape)
                painter.setClipping(False)
            painter.drawPolyline(self._module_shape)
        else:
            painter.fillRect(self.paddedRect, painter.brush())
            if self.progress>0.0:
                painter.fillRect(progressRect, self.progressBrush)
            painter.setBrush(QtCore.Qt.NoBrush)
            painter.drawRect(self.paddedRect)
    
        # draw module labels
        painter.setPen(self.labelPen)
        painter.setFont(self.labelFont)
        painter.drawText(self.labelRect, QtCore.Qt.AlignCenter, self.label)
        if self.module.is_abstraction() and not self.module.is_latest_version():
            painter.drawText(self.abstRect, QtCore.Qt.AlignCenter, '!')
        if self.descRect:
            painter.setFont(self.descFont)
            painter.drawText(self.descRect, QtCore.Qt.AlignCenter,
                             self.description)

    def adjustWidthToMin(self, minWidth):
        """ adjustWidthToContain(minWidth: int) -> None
        Resize the module width to at least be minWidth
        
        """
        if minWidth>self.paddedRect.width():
            diff = minWidth - self.paddedRect.width() + 1
            self.paddedRect.adjust(-diff/2, 0, diff/2, 0)

    def setupModule(self, module):
        """ setupModule(module: Module) -> None
        Set up the item to reflect the info in 'module'
        
        """
        # Update module info and visual
        self.id = module.id
        self.setZValue(float(self.id))
        self.module = module
        self.center = copy.copy(module.center)
        if '__desc__' in module.db_annotations_key_index:
            self.label = module.get_annotation_by_key('__desc__').value.strip()
            self.description = module.label
        else:
            self.label = module.label
            self.description = ''
        self.setToolTip(self.description)
        self.computeBoundingRect()
        self.resetMatrix()
        self.translate(module.center.x, -module.center.y)

        # Check to see which ports will be shown on the screen
        # setupModule is in a hotpath, performance-wise, which is the
        # reason for the strange ._db_name lookup - we're
        # avoiding property calls
        inputPorts = []
        self.inputPorts = {}
        visibleOptionalInputPorts = []
        self.optionalInputPorts = []

        outputPorts = []
        self.outputPorts = {}
        visibleOptionalOutputPorts = []
        self.optionalOutputPorts = []

        error = None
        if module.is_valid:
            try:
                d = PortEndPoint.Destination
                for p in module.destinationPorts():
                    if not p.optional:
                        inputPorts.append(p)
                    # elif (d, p.name) in module.portVisible:
                    elif p.name in module.visible_input_ports:
                        visibleOptionalInputPorts.append(p)
                    else:
                        self.optionalInputPorts.append(p)
                inputPorts += visibleOptionalInputPorts

                s = PortEndPoint.Source
                for p in module.sourcePorts():
                    if not p.optional:
                        outputPorts.append(p)
                    # elif (s, p.name) in module.portVisible:
                    elif p.name in module.visible_output_ports:
                        visibleOptionalOutputPorts.append(p)
                    else:
                        self.optionalOutputPorts.append(p)
                outputPorts += visibleOptionalOutputPorts
            except ModuleRegistryException, e:
                error = e

        # Local dictionary lookups are faster than global ones..
        t = CurrentTheme
        (mpm0, mpm1, mpm2, mpm3) = t.MODULE_PORT_MARGIN

        # Adjust the width to fit all ports
        maxPortCount = max(len(inputPorts), len(outputPorts))
        minWidth = (mpm0 +
                    t.PORT_WIDTH*maxPortCount +
                    t.MODULE_PORT_SPACE*(maxPortCount-1) +
                    mpm2 +
                    t.MODULE_PORT_PADDED_SPACE)
        self.adjustWidthToMin(minWidth)

        self.nextInputPortPos = [self.paddedRect.x() + mpm0,
                                 self.paddedRect.y() + mpm1]
        self.nextOutputPortPos = [self.paddedRect.right() - \
                                      t.PORT_WIDTH - mpm2,
                                  self.paddedRect.bottom() - \
                                      t.PORT_HEIGHT - mpm3]

        # Update input ports
        [x, y] = self.nextInputPortPos
        for port in inputPorts:
            self.inputPorts[port] = self.createPortItem(port, x, y)
            x += t.PORT_WIDTH + t.MODULE_PORT_SPACE
        self.nextInputPortPos = [x,y]

        # Update output ports
        [x, y] = self.nextOutputPortPos
        for port in outputPorts:            
            self.outputPorts[port] = self.createPortItem(port, x, y)
            x -= t.PORT_WIDTH + t.MODULE_PORT_SPACE
        self.nextOutputPortPos = [x, y]

        # Add a configure button
        y = self.paddedRect.y() + mpm1
        x = (self.paddedRect.right() - t.CONFIGURE_WIDTH
             - mpm2)
        self.createConfigureItem(x, y)

        if module.is_valid:
            try:
                # update module color and shape
                descriptor = module.module_descriptor
    #             c = registry.get_module_color(module.package, module.name, 
    #                                       module.namespace)
                c = descriptor.module_color()
                if c:
                    ic = [int(cl*255) for cl in c]
                    b = QtGui.QBrush(QtGui.QColor(ic[0], ic[1], ic[2]))
                    self.set_custom_brush(b)
    #             fringe = registry.get_module_fringe(module.package,
    #                                                 module.name,
    #                                                 module.namespace)
                fringe = descriptor.module_fringe()
                if fringe:
                    self.set_module_shape(self.create_shape_from_fringe(fringe))
            except ModuleRegistryException, e:
                error = e
        else:
            self.setInvalid(True)
            
    def create_shape_from_fringe(self, fringe):
        left_fringe, right_fringe = fringe
        if left_fringe[0] != (0.0, 0.0):
            left_fringe = [(0.0, 0.0)] + left_fringe
        if left_fringe[-1] != (0.0, 1.0):
            left_fringe = left_fringe + [(0.0, 1.0)]

        if right_fringe[0] != (0.0, 0.0):
            right_fringe = [(0.0, 0.0)] + right_fringe
        if right_fringe[-1] != (0.0, 1.0):
            right_fringe = right_fringe + [(0.0, 1.0)]

        P = QtCore.QPointF
        module_shape = QtGui.QPolygonF()
        height = self.paddedRect.height()

        # right side of shape
        for (px, py) in right_fringe:
            p = P(px, -py)
            p *= height
            p += self.paddedRect.bottomRight()
            module_shape.append(p)

        # left side of shape
        for (px, py) in reversed(left_fringe):
            p = P(px, -py)
            p *= height
            p += self.paddedRect.bottomLeft()
            module_shape.append(p)
        # close polygon
        module_shape.append(module_shape[0])
        return module_shape

    def createPortItem(self, port, x, y):
        """ createPortItem(port: Port, x: int, y: int) -> QGraphicsPortItem
        Create a item from the port spec
        
        """
        portShape = QGraphicsPortItem(x, y, self.ghosted, self, port.optional)
        portShape.controller = self.controller
        portShape.port = port
        if not port.is_valid:
            portShape.setInvalid(True)
        try:
            portShape.setToolTip(port.toolTip())
        except:
            portShape.setToolTip("ERROR with tool tip")
        return portShape

    def createConfigureItem(self, x, y):
        """ createConfigureItem(x: int, y: int) -> QGraphicsConfigureItem
        Create a item from the configure spec
        
        """
        if self.module.is_valid:
            configureShape = QGraphicsConfigureItem(self, self.scene())
            configureShape.controller = self.controller
            configureShape.moduleId = self.id
            configureShape.setGhosted(self.ghosted)
            configureShape.setBreakpoint(self.module.is_breakpoint)
            configureShape.translate(x, y)
            return configureShape
        return None

    def getPortPosition(self, port, port_dict, optional_ports, next_pos, 
                        next_op, default_sig):
        """ getPortPosition(port: Port,
                            port_dict: {PortSpec: QGraphicsPortItem},
                            optional_ports: [PortSpec],
                            next_pos: [float, float],
                            next_op: operator (operator.add, operator.sub),
                            default_sig: str
                            )
                            -> QPointF
        Return the scene position of a port matched 'port' in port_dict
        
        """
        registry = get_module_registry()

        # if we haven't validated pipeline, don't try to use the registry
        if self.module.is_valid:
            # check enabled ports
            for (p, item) in port_dict.iteritems():
                if registry.port_and_port_spec_match(port, p):
                    return item.sceneBoundingRect().center()
                
            # check optional ports
            for p in optional_ports:
                if registry.port_and_port_spec_match(port, p):
                    item = self.createPortItem(p, *next_pos)
                    port_dict[p] = item
                    next_pos[0] = next_op(next_pos[0], 
                                          (CurrentTheme.PORT_WIDTH +
                                           CurrentTheme.MODULE_PORT_SPACE))
                    return item.sceneBoundingRect().center()
        
        # FIXME Raise Error!
        # else not available for some reason, just draw port and raise error?
        # can also decide to use Variant/Module types
        # or use types from the signature
        # port_descs = port.descriptors()
                
        # first, check if we've already added the port
        for (p, item) in port_dict.iteritems():
            if (PortSpec.port_type_map.inverse[port.type] == p.type and
                port.name == p.name and 
                port.sigstring == p.sigstring):
                return item.sceneBoundingRect().center()
        
        debug.log("PORT SIG:" + port.signature)
        if not port.signature or port.signature == '()':
            # or len(port_descs) == 0:
            sigstring = default_sig
        else:
            sigstring = port.signature
        port_type = PortSpec.port_type_map.inverse[port.type]
        names = []
        for sig in sigstring[1:-1].split(','):
            k = sig.split(':', 2)
            if len(k) < 2:
                names.append(k[0])
            else:
                names.append(k[1])
        short_sigstring = '(' + ','.join(names) + ')'
        tooltip = "%s port %s\n%s" % (port_type.capitalize(),
                                      port.name,
                                      short_sigstring)
        new_spec = PortSpec(id=-1,
                            name=port.name,
                            type=port_type,
                            sigstring=sigstring,
                            tooltip=tooltip,
                            optional=True)

        item = self.createPortItem(new_spec, *next_pos)
        item.setInvalid(True)
        port_dict[new_spec] = item
        next_pos[0] = next_op(next_pos[0], 
                              (CurrentTheme.PORT_WIDTH +
                               CurrentTheme.MODULE_PORT_SPACE))
        return item.sceneBoundingRect().center()

    def getInputPortPosition(self, port):
        """ getInputPortPosition(port: Port) -> QPointF
        Just an overload function of getPortPosition to get from input ports
        
        """        
        return self.getPortPosition(port, self.inputPorts, 
                                    self.optionalInputPorts,
                                    self.nextInputPortPos,
                                    operator.add,
                                    '(edu.utah.sci.vistrails.basic:Variant)')
        
    def getOutputPortPosition(self, port):
        """ getOutputPortPosition(port: Port} -> QRectF
        Just an overload function of getPortPosition to get from output ports
        
        """
        return self.getPortPosition(port, self.outputPorts,
                                    self.optionalOutputPorts,
                                    self.nextOutputPortPos,
                                    operator.sub,
                                    '(edu.utah.sci.vistrails.basic:Module)')

    def dependingConnectionItems(self):
        pip = self.controller.current_pipeline
        sc = self.scene()
        result = []
        if pip:
            try:
                for (_, edge_id) in pip.graph.edges_from(self.module.id):
                    result.append((sc.connections[edge_id], False))
            except KeyError:
                # On module about to be deleted, the
                # qmodulegraphicsitem exists, but the pipeline is gone
                pass
            try:
                for (_, edge_id) in pip.graph.edges_to(self.module.id):
                    result.append((sc.connections[edge_id], True))
            except KeyError:
                # On module about to be deleted, the
                # qmodulegraphicsitem exists, but the pipeline is gone
                pass
        return result

    def itemChange(self, change, value):
        """ itemChange(change: GraphicsItemChange, value: QVariant) -> QVariant
        Capture move event to also move the connections.  Also unselect any
        connections between unselected modules
        
        """
        # Move connections with modules
        if change==QtGui.QGraphicsItem.ItemPositionChange:
            oldPos = self.pos()
            newPos = value.toPointF()
            dis = newPos - oldPos
            for connectionItem, s in self.dependingConnectionItems():
                # If both modules are selected, both of them will
                # trigger itemChange events.

                # If we just add 'dis' to both connection endpoints, we'll
                # end up moving each endpoint twice.

                # But we also don't want to call setupConnection twice on these
                # connections, so we ignore one of the endpoint dependencies and
                # perform the change on the other one

                (srcModule, dstModule) = connectionItem.connectingModules
                start_s = srcModule.isSelected()
                end_s = dstModule.isSelected()

                if start_s and end_s and s:
                    continue

                start = connectionItem.startPos
                end = connectionItem.endPos
                
                if start_s: start += dis
                if end_s: end += dis
                
                connectionItem.prepareGeometryChange()
                connectionItem.setupConnection(start, end)
        # Do not allow lone connections to be selected with modules.
        # Also autoselect connections between selected modules.  Thus the
        # selection is always the subgraph
        elif change==QtGui.QGraphicsItem.ItemSelectedHasChanged:
            # Unselect any connections between modules that are not selected
            for item in self.scene().selectedItems():
                if isinstance(item,QGraphicsConnectionItem):
                    (srcModule, dstModule) = item.connectingModules
                    if (not srcModule.isSelected() or 
                        not dstModule.isSelected()):
                        item.useSelectionRules = False
                        item.setSelected(False)
            # Handle connections from self
            for (item, start) in self.dependingConnectionItems():
                # Select any connections between self and other selected modules
                (srcModule, dstModule) = item.connectingModules
                if value.toBool():
                    if (srcModule==self and dstModule.isSelected() or
                        dstModule==self and srcModule.isSelected()):
                        # Because we are setting a state variable in the
                        # connection, do not make the change unless it is
                        # actually going to be performed
                        if not item.isSelected():
                            item.useSelectionRules = False
                            item.setSelected(True)
                # Unselect any connections between self and other modules
                else:
                    if item.isSelected():
                        item.useSelectionRules = False
                        item.setSelected(False)
            # Capture only selected modules + or - self for selection signal
            selectedItems = [m for m in self.scene().selectedItems()
                             if isinstance(m, QGraphicsModuleItem)]
            #print "selectedItems", selectedItems
            selectedId = -1
            if len(selectedItems)==1:
                selectedId = selectedItems[0].id
            self.scene().emit(QtCore.SIGNAL('moduleSelected'),
                              selectedId, selectedItems)
            self._needs_state_updated = True
        return QtGui.QGraphicsItem.itemChange(self, change, value)

    def getDestPort(self, pos, srcPort):
        """ getDestPort(self, pos: QPointF, srcPort: Port) -> QGraphicsPortItem
        Look for the destination port match 'port' and closest to pos
        
        """
        result = None
        minDis = None
        registry = get_module_registry()
        for (dstPort, dstItem) in self.inputPorts.items():
            if (registry.ports_can_connect(srcPort, dstPort) and
                dstItem.isVisible()):                
                vector = (pos - dstItem.sceneBoundingRect().center())
                dis = vector.x()*vector.x() + vector.y()*vector.y()
                if result==None or dis<minDis:
                    minDis = dis
                    result = dstItem
        return result

    def getSourcePort(self, pos, dstPort):
        """ getSourcePort(self, pos: QPointF, dstPort: Port)
                          -> QGraphicsPortItem
        Look for the source port match 'port' and closest to pos
        
        """
        result = None
        minDis = None
        registry = get_module_registry()
        for (srcPort, srcItem) in self.outputPorts.items():
            if (registry.ports_can_connect(srcPort, dstPort) and
                srcItem.isVisible()):
                vector = (pos - srcItem.sceneBoundingRect().center())
                dis = vector.x()*vector.x() + vector.y()*vector.y()
                if result==None or dis<minDis:
                    minDis = dis
                    result = srcItem
        return result


##############################################################################
# QPipelineScene

class QPipelineScene(QInteractiveGraphicsScene):
    """
    QPipelineScene inherits from QInteractiveGraphicsScene to keep track of the
    pipeline scenes, i.e. modules, connections, selection
    
    """

    def __init__(self, parent=None):
        """ QPipelineScene(parent: QWidget) -> QPipelineScene
        Initialize the graphics scene with no shapes
        
        """
        QInteractiveGraphicsScene.__init__(self, parent)
        self.setBackgroundBrush(CurrentTheme.PIPELINE_VIEW_BACKGROUND_BRUSH)
        self.setSceneRect(QtCore.QRectF(-5000, -5000, 10000, 10000))
        self.controller = None
        self.modules = {}
        self.connections = {}
        self.noUpdate = False
        self.installEventFilter(self)
        self.pipeline_tab = None
        self._old_module_ids = set()
        self._old_connection_ids = set()
        self._var_selected_port = None
        self.pipeline = None
        self.read_only_mode = False
        self.current_pipeline = None
        self.current_version = -1

#        menu = QtGui.QMenu()
#        self._create_abstraction = QtGui.QAction("Create abstraction", self)
#        menu.addAction(self._create_abstraction)
#        self._context_menu = menu
#        self.connect(self._create_abstraction,
#                     QtCore.SIGNAL("triggered()"),
#                     self.create_abstraction)

    def addModule(self, module, moduleBrush=None):
        """ addModule(module: Module, moduleBrush: QBrush) -> QGraphicsModuleItem
        Add a module to the scene
        
        """
        moduleItem = QGraphicsModuleItem(None)
        if self.controller and self.controller.search:
            moduleQuery = (self.controller.current_version, module)
            matched = self.controller.search.matchModule(*moduleQuery)
            moduleItem.setGhosted(not matched)
        moduleItem.controller = self.controller
        moduleItem.setupModule(module)
        moduleItem.setBreakpoint(module.is_breakpoint)
        if moduleBrush:
            moduleItem.set_custom_brush(moduleBrush)
        if not module.has_annotation_with_key('__vistrail_var__'):
            # Don't add hidden vistrail variable modules to the scene
            self.addItem(moduleItem)
        self.modules[module.id] = moduleItem
        self._old_module_ids.add(module.id)
        return moduleItem

    def addConnection(self, connection, connectionBrush=None):
        """ addConnection(connection: Connection) -> QGraphicsConnectionItem
        Add a connection to the scene
        
        """
        srcModule = self.modules[connection.source.moduleId]
        dstModule = self.modules[connection.destination.moduleId]
        srcPoint = srcModule.getOutputPortPosition(connection.source)
        dstPoint = dstModule.getInputPortPosition(connection.destination)
        connectionItem = QGraphicsConnectionItem(srcPoint, dstPoint,
                                                 srcModule, dstModule,
                                                 connection)
        connectionItem.id = connection.id
        connectionItem.connection = connection
        if connectionBrush:
            connectionItem.set_custom_brush(connectionBrush)
        if not srcModule.module.has_annotation_with_key('__vistrail_var__'):
            # Don't add connections to hidden vistrail variable modules to the scene
            self.addItem(connectionItem)
        else:
            var_uuid = srcModule.module.get_annotation_by_key('__vistrail_var__').value
            var_name = self.controller.get_vistrail_variable_name_by_uuid(var_uuid)
            port_item = dstModule.inputPorts[connection.destination.spec]
            port_item.setBrush(CurrentTheme.PORT_FILLED_BRUSH)
            # Update the tooltip for this version
            try:
                tooltip = port_item.toolTip() + '\nVistrail Variable: "%s"'%var_name
                port_item.setToolTip(tooltip)
            except Exception, e:
                port_item.setToolTip("ERROR with tool tip")
                raise e
        self.connections[connection.id] = connectionItem
        self._old_connection_ids.add(connection.id)
        return connectionItem

    def selected_subgraph(self):
        """Returns the subgraph containing the selected modules and its
mutual connections."""
        items = self.selectedItems()
        modules = [x.id
                   for x in items
                   if type(x) == QGraphicsModuleItem]
        return self.controller.current_pipeline.graph.subgraph(modules)

#     def create_abstraction(self):
#         subgraph = self.selected_subgraph()
#         try:
#             self.controller.create_abstraction(subgraph)
#         except Vistrail.InvalidAbstraction, e:
#             dlg = QtGui.QMessageBox.warning(None,
#                                             "Invalid Abstraction",
#                                             str(e))

#    def contextMenuEvent(self, event):
#        selectedItems = self.selectedItems()
#        if len(selectedItems) == 0:
#            return QInteractiveGraphicsScene.contextMenuEvent(self, event)
#        else:
#            self._context_menu.exec_(event.screenPos())

    def clear(self):
        """ clear() -> None
        Clear the whole scene
        
        """
        self.modules = {}
        self.connections = {}
        self._old_module_ids = set()
        self._old_connection_ids = set()
        self.unselect_all()
        self.clearItems()
        
    def remove_module(self, m_id):
        """remove_module(m_id): None

        Removes module from scene, updating appropriate data structures.

        """
        self.removeItem(self.modules[m_id])
        del self.modules[m_id]
        self._old_module_ids.remove(m_id)

    def remove_connection(self, c_id):
        """remove_connection(c_id): None

        Removes connection from scene, updating appropriate data structures.

        """
        self.removeItem(self.connections[c_id])
        del self.connections[c_id]
        self._old_connection_ids.remove(c_id)
        

    def recreate_module(self, pipeline, m_id):
        """recreate_module(pipeline, m_id): None

        Recreates a module on the scene."""
        selected = self.modules[m_id].isSelected()

        depending_connections = self.modules[m_id].dependingConnectionItems()
        old_depending_connections = self.modules[m_id]._old_connection_ids
        
        self.remove_module(m_id)
        
        #when configuring a python source, maybe connections were deleted
        # but are not in the current pipeline. So we need to check the depending
        # connections of the module just before the configure. 
        if not old_depending_connections: 
            old_depending_connections = []
        for it in set(depending_connections+old_depending_connections):
            self.remove_connection(it[0].id)
        
        self.addModule(pipeline.modules[m_id])
        for it in depending_connections:
            self.addConnection(pipeline.connections[it[0].id])
                               
        if selected:
            self.modules[m_id].setSelected(True)
            
        self.modules[m_id]._old_connection_ids = None

    def module_text_has_changed(self, m1, m2):
        m1_has = '__desc__' in m1.db_annotations_key_index
        if m1_has != ('__desc__' in m2.db_annotations_key_index):
            return True
        if (m1_has and
            # m2_has, since m1_has and previous condition
            m1.db_annotations_key_index['__desc__'].value.strip()!=
            m2.db_annotations_key_index['__desc__'].value.strip()):
            return True            
        return False

    def setupScene(self, pipeline):
        """ setupScene(pipeline: Pipeline) -> None
        Construct the scene to view a pipeline
        
        """
        old_pipeline = self.pipeline
        self.pipeline = pipeline

        if self.noUpdate: return
        if (pipeline is None or 
            (old_pipeline and not old_pipeline.is_valid) or 
            (pipeline and not pipeline.is_valid)):
            # clear things
            self.clear()
        if not pipeline: return 
            
        needReset = len(self.items())==0
        try:
            new_modules = set(pipeline.modules)
            modules_to_be_added = new_modules - self._old_module_ids
            modules_to_be_deleted = self._old_module_ids - new_modules
            common_modules = new_modules.intersection(self._old_module_ids)

            new_connections = set(pipeline.connections)
            connections_to_be_added = new_connections - self._old_connection_ids
            connections_to_be_deleted = self._old_connection_ids - new_connections
            common_connections = new_connections.intersection(self._old_connection_ids)

            # Check if connections to be added require 
            # optional ports in modules to be visible
            for c_id in connections_to_be_added:
                connection = pipeline.connections[c_id]
                smid = connection.source.moduleId
                s = connection.source.spec
                if s and s.optional:
                    smm = pipeline.modules[smid]
                    smm.portVisible.add((PortEndPoint.Source,s.name))
                dmid = connection.destination.moduleId   
                d = connection.destination.spec
                if d and d.optional:
                    dmm = pipeline.modules[dmid]
                    dmm.portVisible.add((PortEndPoint.Destination,d.name))

            # remove old module shapes
            for m_id in modules_to_be_deleted:
                self.removeItem(self.modules[m_id])
                del self.modules[m_id]

            selected_modules = []
            # create new module shapes
            for m_id in modules_to_be_added:
                self.addModule(pipeline.modules[m_id])
                if self.modules[m_id].isSelected():
                    selected_modules.append(m_id)

            moved = set()
            # Update common modules
            for m_id in common_modules:
                tm_item = self.modules[m_id]
                tm = tm_item.module
                nm = pipeline.modules[m_id]
                if tm_item.scenePos().x() != nm.center.x or \
                        -tm_item.scenePos().y() != nm.center.y:
                    self.recreate_module(pipeline, m_id)
                    moved.add(m_id)
                elif self.module_text_has_changed(tm, nm):
                    self.recreate_module(pipeline, m_id)                    
                tm_item.module = nm
                # Check for changed ports
                # _db_name because this shows up in the profile.
                cip = sorted([x.key_no_id() for x in tm_item.inputPorts])
                cop = sorted([x.key_no_id() for x in tm_item.outputPorts])
                d = PortEndPoint.Destination
                s = PortEndPoint.Source
                pv = nm.portVisible
                new_ip = []
                new_op = []
                try:
                    new_ip = sorted([x.key_no_id() for x in nm.destinationPorts()
                                     if (not x.optional or
                                         (d, x._db_name) in pv)])
                    new_op = sorted([x.key_no_id() for x in nm.sourcePorts()
                                     if (not x.optional or
                                         (s, x._db_name) in pv)])
                except ModuleRegistryException, e:
                    debug.critical("MODULE REGISTRY EXCEPTION: %s" % e)
                if cip <> new_ip or cop <> new_op:
                    self.recreate_module(pipeline, m_id)
                if tm_item.isSelected():
                    selected_modules.append(m_id)
                if self.controller and self.controller.search:
                    moduleQuery = (self.controller.current_version, nm)
                    matched = \
                        self.controller.search.matchModule(*moduleQuery)
                    tm_item.setGhosted(not matched)
                else:
                    tm_item.setGhosted(False)
                tm_item.setBreakpoint(nm.is_breakpoint)

            # remove old connection shapes
            for c_id in connections_to_be_deleted:
                self.removeItem(self.connections[c_id])
                del self.connections[c_id]

            # create new connection shapes
            for c_id in connections_to_be_added:
                self.addConnection(pipeline.connections[c_id])

            # Update common connections
            for c_id in common_connections:
                connection = pipeline.connections[c_id]
                pip_c = self.connections[c_id]
                pip_c.connectingModules = (self.modules[connection.source.moduleId],
                                           self.modules[connection.destination.moduleId])
                (srcModule, dstModule) = pip_c.connectingModules

            self._old_module_ids = new_modules
            self._old_connection_ids = new_connections
            self.unselect_all()
            self.reset_module_colors()
            for m_id in selected_modules:
                self.modules[m_id].setSelected(True)
        except ModuleRegistryException, e:
            import traceback
            traceback.print_exc()
            views = self.views()
            assert len(views) > 0
            debug.critical("Missing package/module",
                ("Package '%s' is missing (or module '%s' is not present " +
                "in that package)") % (e._identifier, e._name))
            self.clear()
            self.controller.change_selected_version(0)

        if needReset and len(self.items())>0:
            self.fitToAllViews()

    def dragEnterEvent(self, event):
        """ dragEnterEvent(event: QDragEnterEvent) -> None
        Set to accept drops from the module palette
        
        """
        if (self.controller and
            (type(event.source())==QModuleTreeWidget or
             type(event.source())==QDragVariableLabel)):
            data = event.mimeData()
<<<<<<< HEAD
            if hasattr(data, 'items') or hasattr(data, 'variableData'):
=======
            if (hasattr(data, 'items') or hasattr(data, 'variableData')
                and not self.read_only_mode):
>>>>>>> 8ee949b5
                event.accept()
                return
        # Ignore if not accepted and returned by this point
        event.ignore()
        
    def dragMoveEvent(self, event):
        """ dragMoveEvent(event: QDragMoveEvent) -> None
        Set to accept drag move event from the module palette
        
        """
        if (self.controller and
            (type(event.source())==QModuleTreeWidget or
             type(event.source())==QDragVariableLabel)):
            data = event.mimeData()
            if hasattr(data, 'items') and not self.read_only_mode:
                event.accept()
                return
            elif hasattr(data, 'variableData'):
                # Find nearest suitable port
                tmp_port = QGraphicsPortItem(0, 0, False)
                tmp_port.port = data.variableData[0]
                nearest_port = tmp_port.findSnappedPort(event.scenePos(), self)
                # Unhighlight previous nearest port
                if self._var_selected_port is not None:
                    self._var_selected_port.setPen(CurrentTheme.PORT_PEN)
                self._var_selected_port = nearest_port
                # Highlight new nearest port
                if nearest_port is not None:
                    nearest_port.setPen(CurrentTheme.PORT_SELECTED_PEN)
                    QtGui.QToolTip.showText(event.screenPos(), nearest_port.toolTip())
                    event.accept()
                    return
                else:
                    QtGui.QToolTip.hideText()
        # Ignore if not accepted and returned by this point
        if not systemType in ['Darwin']:
            # Workaround: On a Mac, dropEvent isn't called if dragMoveEvent is ignored
            event.ignore()

    def unselect_all(self):
        self.clearSelection()
        if self.pipeline_tab:
            self.pipeline_tab.moduleSelected(-1)

    def add_module_event(self, event, data):
        """Adds a new module from a drop event"""
        item = data.items[0]
        self.controller.reset_pipeline_view = False
        self.noUpdate = True
        internal_version = -1L
        reg = get_module_registry()
        if reg.is_abstraction(item.descriptor):
            internal_version = item.descriptor.module.internal_version
        adder = self.controller.add_module_from_descriptor
        module = adder(item.descriptor, 
                       event.scenePos().x(),
                       -event.scenePos().y(),
                       internal_version)
        self.reset_module_colors()
        graphics_item = self.addModule(module)
        graphics_item.update()
        self.unselect_all()
        # Change selection
        graphics_item.setSelected(True)

        # controller changed pipeline: update ids
        self._old_connection_ids = set(self.controller.current_pipeline.connections)
        self._old_module_ids = set(self.controller.current_pipeline.modules)

        # We are assuming the first view is the real pipeline view                
        self.views()[0].setFocus()

        self.noUpdate = False


    def dropEvent(self, event):
        """ dropEvent(event: QDragMoveEvent) -> None
        Accept drop event to add a new module
        
        """
        if (self.controller and
            (type(event.source())==QModuleTreeWidget or
             type(event.source())==QDragVariableLabel)):
            data = event.mimeData()
<<<<<<< HEAD
            if hasattr(data, 'items'):
=======
            if hasattr(data, 'items') and not self.read_only_mode:
>>>>>>> 8ee949b5
                assert len(data.items) == 1
                if self.controller.current_version==-1:
                    self.controller.change_selected_version(0)
                self.add_module_event(event, data)
                event.accept()
                return
            elif hasattr(data, 'variableData'):
                if self._var_selected_port is not None:
                    # Unhighlight selected port and get var data
                    self._var_selected_port.setPen(CurrentTheme.PORT_PEN)
                    output_portspec = data.variableData[0]
                    var_uuid = data.variableData[1]
                    var_name = data.variableData[2]
                    descriptor = output_portspec.descriptors()[0]
                    input_module = self._var_selected_port.parentItem().module
                    input_portspec = self._var_selected_port.port
                    # If no module exists for this var, create one
                    ops = []
                    var_module = None
                    var_module_added = False
                    for m_item in self.modules.itervalues():
                        if m_item.module.has_annotation_with_key('__vistrail_var__') and m_item.module.get_annotation_by_key('__vistrail_var__').value == var_uuid:
                            var_module = m_item.module
                            break
                    if var_module is None:
                        var_module = self.controller.create_module_from_descriptor(descriptor, event.scenePos().x(), -event.scenePos().y())
                        var_annotation = Annotation(id=self.controller.id_scope.getNewId(Annotation.vtType), key='__vistrail_var__', value=var_uuid)
                        var_module.add_annotation(var_annotation)
                        var_func = self.controller.create_function(var_module, 'value')
                        var_module.add_function(var_func)
                        ops.append(('add', var_module))
                        var_module_added = True
                    else:
                        # Check if selected port is already connected to vistrail var module
                        connections = self.controller.get_connections_to(self.controller.current_pipeline, [input_module.id])
                        for connection in connections:
                            if connection.source.moduleId == var_module.id:
                                QtGui.QMessageBox.information(None, 'Already Connected', 'Vistrail Variable "%s" is already connected to this port.'%var_name)
                                event.accept()
                                return
                    # Connect selected port to vistrail var module
                    var_connection = self.controller.create_connection(var_module, output_portspec, input_module, input_portspec)
                    ops.append(('add', var_connection))
                    var_action = create_action(ops)
                    self.controller.flush_delayed_actions()
                    self.controller.add_new_action(var_action)
                    self.controller.vistrail.change_description("Connected Vistrail Variable", var_action.id)
                    self.controller.perform_action(var_action)
                    # Add [hidden] items for module and connection to pipeline view
                    if var_module_added:
                        self.addModule(var_module)
                    self.addConnection(var_connection)
                    # Update the version view node to fit text properly
<<<<<<< HEAD
                    version_item = self.controller.vistrail_view.versionTab.versionView.scene().versions[self.controller.current_version]
=======
                    version_item = self.controller.vistrail_view.version_view.scene().versions[self.controller.current_version]
>>>>>>> 8ee949b5
                    version_item.updateWidthFromLabel()
                    event.accept()
                    return
        # Ignore if not accepted and returned by this point
        event.ignore()

    def delete_selected_items(self):
        selectedItems = self.selectedItems()
        if len(selectedItems)>0:
#             modules = [m for m in selectedItems if isinstance(m, QGraphicsModuleItem)]
            modules = []
            for m in selectedItems:
                if type(m)==QGraphicsModuleItem:
                    modules.append(m)
            if len(modules)>0:
                self.noUpdate = True
                idList = [m.id for m in modules]
                connections = set()
                for m in modules:
                    connections.update([c[0] for c in m.dependingConnectionItems()])
                #update the dependency list on the other side of connections
                for conn in connections:
                    self._old_connection_ids.remove(conn.id)
                    del self.connections[conn.id]
                    if conn.connection.source:
                        mid = conn.connection.source.moduleId 
                        m = self.modules[mid]
                    if conn.connection.destination:
                        mid = conn.connection.destination.moduleId
                        m = self.modules[mid]
                self.controller.delete_module_list(idList)
                self.removeItems(connections)
                for (mId, item) in self.modules.items():
                    if item in selectedItems:
                        self.remove_module(mId)
                self.updateSceneBoundingRect()
                self.reset_module_colors()
                self.update()
                self.noUpdate = False
                # Notify that no module is selected
                self.emit(QtCore.SIGNAL('moduleSelected'),
                          -1, selectedItems)
                # Current pipeline changed, so we need to change the
                # _old_*_ids. However, remove_module takes care of
                # module ids, and the for loop above takes care of
                # connection ids. So we don't need to call anything.
            else:
                self.removeItems([it for it in selectedItems
                                  if isinstance(it, QGraphicsConnectionItem)])
                self.controller.reset_pipeline_view = False
                idList = [conn.id for conn in selectedItems]
                self._old_connection_ids.difference_update(set(idList))
                for cId in idList:
                    del self.connections[cId]
                self.controller.delete_connection_list(idList)
                self.reset_module_colors()
                self.controller.reset_pipeline_view = True
                # Current pipeline changed, so we need to change the
                # _old_connection_ids. However, the difference_update
                # above takes care of connection ids, so we don't need
                # to call anything.        

    def keyPressEvent(self, event):
        """ keyPressEvent(event: QKeyEvent) -> None
        Capture 'Del', 'Backspace' for deleting modules.
        Ctrl+C, Ctrl+V, Ctrl+A for copy, paste and select all
        
        """        
        if (self.controller and
            event.key() in [QtCore.Qt.Key_Backspace, QtCore.Qt.Key_Delete]):
            if not self.read_only_mode:
                self.delete_selected_items()
        else:
            QInteractiveGraphicsScene.keyPressEvent(self, event)
            # super(QPipelineScene, self).keyPressEvent(event)

    def get_selected_module_ids(self):
        module_ids = []
        for item in self.selectedItems():
            if type(item) == QGraphicsModuleItem:
                module_ids.append(item.module.id)
        return module_ids

    def get_selected_item_ids(self, dangling=False):
        """get_selected_item_ids( self, dangling: bool) -> 
             (module_ids : list, connection_ids : list)
           returns the list of selected modules and the connections
           between them.  If dangling is true, it includes connections
           for which only one end point is selected, otherwise it only
           includes connectiosn where both end points are selected

        """
        selectedItems = self.selectedItems()
        if len(selectedItems) <= 0:
            return None
        
        connection_ids = {}
        module_ids = {}
        for item in selectedItems:
            if type(item)==QGraphicsModuleItem:
                module_ids[item.module.id] = 1
        for item in selectedItems:
            if type(item)==QGraphicsModuleItem:
                for (connItem, start) in item.dependingConnectionItems():
                    conn = connItem.connection
                    if not conn.id in connection_ids:
                        source_exists = conn.sourceId in module_ids
                        dest_exists = conn.destinationId in module_ids
                        if source_exists and dest_exists:
                            connection_ids[conn.id] = 1
                        elif dangling and (source_exists or dest_exists):
                            connection_ids[conn.id] = 1
        return (module_ids.keys(), connection_ids.keys())

    def group(self):
        items = self.get_selected_item_ids(True)
        if items is not None:
            # self.clear()
            self.controller.create_group(items[0], items[1])
            self.setupScene(self.controller.current_pipeline)

    def ungroup(self):
        items = self.get_selected_item_ids(True)
        if items is not None:
            # self.clear()
            self.controller.ungroup_set(items[0])
            self.setupScene(self.controller.current_pipeline)
        
    def makeAbstraction(self):
        items = self.get_selected_item_ids(True)
        if items is not None:
            # self.clear()
            self.controller.create_abstraction_with_prompt(items[0], items[1])
            self.setupScene(self.controller.current_pipeline)

    def convertToAbstraction(self):
        items = self.get_selected_item_ids(False)
        if items is not None:
            # self.clear()
            self.controller.create_abstractions_from_groups(items[0])
            self.setupScene(self.controller.current_pipeline)

    def importAbstraction(self):
        items = self.get_selected_item_ids(False)
        if items is not None:
            self.controller.import_abstractions(items[0])

    def exportAbstraction(self):
        items = self.get_selected_item_ids(False)
        if items is not None:
            self.controller.export_abstractions(items[0])

    def copySelection(self):
        """ copySelection() -> None
        Copy the current selected modules into clipboard
        
        """
        items = self.get_selected_item_ids(False)
        if items is not None:
            cb = QtGui.QApplication.clipboard()
            text = self.controller.copy_modules_and_connections(items[0],items[1])
            cb.setText(text)
            
    def pasteFromClipboard(self, center):
        """ pasteFromClipboard(center: (float, float)) -> None
        Paste modules/connections from the clipboard into this pipeline view
        
        """
        if self.controller and not self.read_only_mode:
            if self.controller.current_version == -1:
                self.controller.change_selected_version(0)
            cb = QtGui.QApplication.clipboard()        
            text = str(cb.text().toAscii())
            if text=='' or not text.startswith("<workflow"): return
            ids = self.controller.paste_modules_and_connections(text, center)
            self.setupScene(self.controller.current_pipeline)
            self.reset_module_colors()
            if len(ids) > 0:
                self.unselect_all()
            for moduleId in ids:
                self.modules[moduleId].setSelected(True)
            
    def event(self, e):
        """ event(e: QEvent) -> None        
        Process the set module color events
        
        """
        if e.type()==QModuleStatusEvent.TYPE:
            if e.moduleId>=0:
                item = self.modules.get(e.moduleId, None)
                if not item:
                    return True
                item.setToolTip(e.toolTip)
                item.errorTrace = e.errorTrace
                statusMap =  {
                    0: CurrentTheme.SUCCESS_MODULE_BRUSH,
                    1: CurrentTheme.ERROR_MODULE_BRUSH,
                    2: CurrentTheme.NOT_EXECUTED_MODULE_BRUSH,
                    3: CurrentTheme.ACTIVE_MODULE_BRUSH,
                    4: CurrentTheme.COMPUTING_MODULE_BRUSH,
                    6: CurrentTheme.PERSISTENT_MODULE_BRUSH,
                    }
                item.setProgress(e.progress)
                if e.status in statusMap:
                    item.statusBrush = statusMap[e.status]
                else:
                    item.statusBrush = None
                item._needs_state_updated = True
                item.update()
            return True
        return QInteractiveGraphicsScene.event(self, e)

    def selectAll(self):
        """ selectAll() -> None
        Select all module items in the scene
        
        """
        for item in self.items():
            item.setSelected(True)

    def open_configure_window(self, id):
        """ open_configure_window(int) -> None
        Open the modal configuration window for module with given id
        """
        from gui.vistrails_window import _app
        _app.configure_module()
            
    def perform_configure_done_actions(self, module_id):
        if self.controller:
            self.reset_module_colors()
            self.flushMoveActions()
            self.recreate_module(self.controller.current_pipeline, module_id)
             
    def open_documentation_window(self, id):
        """ open_documentation_window(int) -> None
        Opens the modal module documentation window for module with given id
        """
        from gui.vistrails_window import _app
        _app.show_documentation()

    def toggle_breakpoint(self, id):
        """ toggle_breakpoint(int) -> None
        Toggles the breakpoint attribute for the module with given id
        """
        if self.controller:
            module = self.controller.current_pipeline.modules[id]
            module.toggle_breakpoint()
            self.recreate_module(self.controller.current_pipeline, id)

    def toggle_watched(self, id):
        if self.controller:
            module = self.controller.current_pipeline.modules[id]
            module.toggle_watched()

    def print_stack(self, id):
        errorTrace = self.modules[id].errorTrace
        if not errorTrace:
            return
        class StackPopup(QtGui.QDialog):
            def __init__(self, errorTrace='', parent=None):
                QtGui.QDialog.__init__(self, parent)
                self.resize(700, 400)
                self.setWindowTitle('Stack Trace')
                layout = QtGui.QVBoxLayout()
                self.setLayout(layout)
                text = QtGui.QTextEdit('')
                text.insertPlainText(errorTrace)
                text.setReadOnly(True)
                text.setLineWrapMode(QtGui.QTextEdit.NoWrap)
                layout.addWidget(text)
                close = QtGui.QPushButton('Close', self)
                close.setFixedWidth(100)
                layout.addWidget(close)
                self.connect(close, QtCore.SIGNAL('clicked()'),
                             self, QtCore.SLOT('close()'))
        sp = StackPopup(errorTrace)
        sp.exec_()

    def open_annotations_window(self, id):
        """ open_annotations_window(int) -> None
        Opens the modal annotations window for module with given id
        """
        if self.controller:
            module = self.controller.current_pipeline.modules[id]
            widget = QModuleAnnotation(module, self.controller, None)
            widget.setAttribute(QtCore.Qt.WA_DeleteOnClose)
            widget.exec_()

    def open_module_label_window(self, id):
        """ open_module_label_window(int) -> None
        Opens the modal module label window for setting module label
        """
        if self.controller:
            module = self.controller.current_pipeline.modules[id]
            if module.has_annotation_with_key('__desc__'):
                currentLabel = module.get_annotation_by_key('__desc__').value.strip()
            else:
                currentLabel = ''
            (text, ok) = QtGui.QInputDialog.getText(None, 'Set Module Label',
                                                    'Enter the module label',
                                                    QtGui.QLineEdit.Normal,
                                                    currentLabel)
            if ok:
                if text.isEmpty():
                    if module.has_annotation_with_key('__desc__'):
                        self.controller.delete_annotation('__desc__', id)
                        self.recreate_module(self.controller.current_pipeline, id)
                else:
                    self.controller.add_annotation(('__desc__', str(text)), id)
                    self.recreate_module(self.controller.current_pipeline, id)

    ##########################################################################
    # Execution reporting API

    def set_module_success(self, moduleId):
        """ set_module_success(moduleId: int) -> None
        Post an event to the scene (self) for updating the module color
        
        """
        QtGui.QApplication.postEvent(self,
                                     QModuleStatusEvent(moduleId, 0, ''))
        QtCore.QCoreApplication.processEvents()

    def set_module_error(self, moduleId, error, errorTrace=None):
        """ set_module_error(moduleId: int, error: str) -> None
        Post an event to the scene (self) for updating the module color
        
        """
        QtGui.QApplication.postEvent(self,
                                     QModuleStatusEvent(moduleId, 1, error,
                                                      errorTrace = errorTrace))
        QtCore.QCoreApplication.processEvents()
        
    def set_module_not_executed(self, moduleId):
        """ set_module_not_executed(moduleId: int) -> None
        Post an event to the scene (self) for updating the module color
        
        """
        QtGui.QApplication.postEvent(self,
                                     QModuleStatusEvent(moduleId, 2, ''))
        QtCore.QCoreApplication.processEvents()

    def set_module_active(self, moduleId):
        """ set_module_active(moduleId: int) -> None
        Post an event to the scene (self) for updating the module color
        
        """
        QtGui.QApplication.postEvent(self,
                                     QModuleStatusEvent(moduleId, 3, ''))
        QtCore.QCoreApplication.processEvents()

    def set_module_computing(self, moduleId):
        """ set_module_computing(moduleId: int) -> None
        Post an event to the scene (self) for updating the module color
        
        """
        QtGui.QApplication.postEvent(self,
                                     QModuleStatusEvent(moduleId, 4, ''))
        QtCore.QCoreApplication.processEvents()
        
    def set_module_progress(self, moduleId, progress=0.0):
        """ set_module_computing(moduleId: int, progress: float) -> None
        Post an event to the scene (self) for updating the module color
        
        """
        QtGui.QApplication.postEvent(self,
                                     QModuleStatusEvent(moduleId, 5,
                                                        '%d%% Completed' % int(progress*100),
                                                        progress))
        QtCore.QCoreApplication.processEvents()

    def set_module_persistent(self, moduleId):
        QtGui.QApplication.postEvent(self,
                                     QModuleStatusEvent(moduleId, 6, ''))
        QtCore.QCoreApplication.processEvents()

    def reset_module_colors(self):
        for module in self.modules.itervalues():
            module.statusBrush = None
            module._needs_state_updated = True

    def hasMoveActions(self):
        controller = self.controller
        for (mId, item) in self.modules.iteritems():
            module = controller.current_pipeline.modules[mId]
            (dx,dy) = (item.scenePos().x(), -item.scenePos().y())
            if (dx != module.center.x or dy != module.center.y):
                return True
        return False

    def flushMoveActions(self):
        """ flushMoveActions() -> None
        Update all move actions into vistrail
        
        """
        controller = self.controller
        moves = []
        for (mId, item) in self.modules.iteritems():
            module = controller.current_pipeline.modules[mId]
            (dx,dy) = (item.scenePos().x(), -item.scenePos().y())
            if (dx != module.center.x or dy != module.center.y):
                moves.append((mId, dx, dy))
        if len(moves)>0:
            controller.quiet = True
            controller.move_module_list(moves)
            controller.quiet = False
            return True
        return False

    def set_read_only_mode(self, on):
        """set_read_only_mode(on: bool) -> None
        This will prevent user to add/remove modules and connections."""
        self.read_only_mode = on

class QModuleStatusEvent(QtCore.QEvent):
    """
    QModuleStatusEvent is trying to handle thread-safe real-time
    module updates in the scene through post-event
    
    """
    TYPE = QtCore.QEvent.Type(QtCore.QEvent.User)
    def __init__(self, moduleId, status, toolTip, progress=0.0,
                 errorTrace=None):
        """ QModuleStatusEvent(type: int) -> None        
        Initialize the specific event with the module status. Status 0
        for success, 1 for error and 2 for not execute, 3 for active,
        and 4 for computing
        
        """
        QtCore.QEvent.__init__(self, QModuleStatusEvent.TYPE)
        self.moduleId = moduleId
        self.status = status
        self.toolTip = toolTip
        self.progress = progress
        self.errorTrace = errorTrace
            
class QPipelineView(QInteractiveGraphicsView, BaseView):
    """
    QPipelineView inherits from QInteractiveGraphicsView that will
    handle drawing of module, connection shapes and selecting
    mechanism.
    
    """

    def __init__(self, parent=None):
        """ QPipelineView(parent: QWidget) -> QPipelineView
        Initialize the graphics view and its properties
        
        """
        QInteractiveGraphicsView.__init__(self, parent)
        BaseView.__init__(self)
        self.setScene(QPipelineScene(self))
        self.set_title('Pipeline')
        self.controller = None
        self.detachable = True

    def set_default_layout(self):
        from gui.module_palette import QModulePalette
        from gui.module_info import QModuleInfo
        self.set_palette_layout(
            {QtCore.Qt.LeftDockWidgetArea: QModulePalette,
             QtCore.Qt.RightDockWidgetArea: QModuleInfo,
             })
            
    def set_action_links(self):
        # FIXME execute should be tied to a pipleine_changed signal...
        self.action_links = \
            {'copy': ('module_changed', self.has_selected_modules),
             'paste': ('clipboard_changed', self.clipboard_non_empty),
             'group': ('module_changed', self.has_selected_modules),
             'ungroup': ('module_changed', self.has_selected_groups),
             'showGroup': ('module_changed', self.has_selected_group),
             'makeAbstraction': ('module_changed', self.has_selected_modules),
             'execute': ('pipeline_changed', self.pipeline_non_empty),
             'configureModule': ('module_changed', self.has_selected_module),
             'documentModule': ('module_changed', self.has_selected_module),
             'makeAbstraction': ('module_changed', self.has_selected_modules),
             'convertToAbstraction': ('module_changed', 
                                      self.has_selected_group),
             'editAbstraction': ('module_changed', self.has_selected_abs),
             'importAbstraction': ('module_changed', self.has_selected_abs),
             'exportAbstraction': ('module_changed', self.has_selected_abs),
             'publishWeb' : ('pipeline_changed', self.check_publish_db),
             'publishPaper' : ('pipeline_changed', self.pipeline_non_empty),
             'controlFlowAssist': ('pipeline_changed', self.pipeline_non_empty),
             }
    
    def set_action_defaults(self):
        self.action_defaults.update(
        { 'execute': [('setEnabled', True, self.set_execute_action),
                      ('setIcon', False, CurrentTheme.EXECUTE_PIPELINE_ICON),
                      ('setToolTip', False, 'Execute the current pipeline')],
        })
        
    def set_execute_action(self):
        if self.controller:
            return self.pipeline_non_empty(self.controller.current_pipeline)
        return False
    
    def execute(self):
        # view.checkModuleConfigPanel()
        self.controller.execute_current_workflow()
        from gui.vistrails_window import _app
        _app.notify('execution_updated')
        
    def publish_to_web(self):
        from gui.publishing import QVersionEmbed
        panel = QVersionEmbed.instance()
        panel.switchType('Wiki')
        panel.set_visible(True)
        
    def publish_to_paper(self):
        from gui.publishing import QVersionEmbed
        panel = QVersionEmbed.instance()
        panel.switchType('Latex')
        panel.set_visible(True)
        
    def check_publish_db(self, pipeline):
        loc = self.controller.locator
        result = False
        if hasattr(loc,'host'):
            result = True    
        return result and self.pipeline_non_empty(pipeline)
    
    def has_selected_modules(self, module, only_one=False):
        module_ids_len = len(self.scene().get_selected_module_ids())
        #print '  module_ids_len:', module_ids_len
        if only_one and module_ids_len != 1:
            return False
        return module_ids_len > 0

    def has_selected_module(self, module):
        #print 'calling has_selected_module'
        return self.has_selected_modules(module, True)

    def has_selected_groups(self, module, only_one=False):
        module_ids = self.scene().get_selected_module_ids()
        if len(module_ids) <= 0:
            return False
        if only_one and len(module_ids) != 1:
            return False
        for m_id in module_ids:
            if not self.scene().current_pipeline.modules[m_id].is_group():
                return False
        return True

    def has_selected_group(self, module):
        return self.has_selected_groups(True)

    def has_selected_abs(self, module):
        module_ids = self.scene().get_selected_module_ids()
        if len(module_ids) != 1:
            return False
        for m_id in module_ids:
            if not self.scene().current_pipeline.modules[m_id].is_abstraction():
                return False
        return True        

    def clipboard_non_empty(self):
        clipboard = QtGui.QApplication.clipboard()
        clipboard_text = clipboard.text()
        return not clipboard_text.isEmpty() #and \
        #    str(clipboard_text).startswith("<workflow")

    def pipeline_non_empty(self, pipeline):
        return pipeline is not None and len(pipeline.modules) > 0

    def pasteFromClipboard(self):
        center = self.mapToScene(self.width()/2.0, self.height()/2.0)
        self.scene().pasteFromClipboard((center.x(), -center.y()))

    def setQueryEnabled(self, on):
        QInteractiveGraphicsView.setQueryEnabled(self, on)
        if not self.scene().noUpdate and self.scene().controller:
            self.scene().setupScene(self.scene().controller.current_pipeline)
            
    def setReadOnlyMode(self, on):
        self.scene().set_read_only_mode(on)

    def set_title(self, title):
        BaseView.set_title(self, title)
        self.setWindowTitle(title)

    def set_controller(self, controller):
        oldController = self.controller
        if oldController != controller:
            if oldController != None:
                # self.disconnect(oldController,
                #                 QtCore.SIGNAL('versionWasChanged'),
                #                 self.version_changed)
                oldController.current_pipeline_view = None
            self.controller = controller
            self.scene().controller = controller
            # self.connect(controller,
            #              QtCore.SIGNAL('versionWasChanged'),
            #              self.version_changed)
            # self.module_info.set_controller(controller)
            # self.moduleConfig.controller = controller
            # controller.current_pipeline_view = self.scene()

    def set_to_current(self):
        if self.controller.current_pipeline_view is not None:
            self.disconnect(self.controller,
                            QtCore.SIGNAL('versionWasChanged'),
                            self.controller.current_pipeline_view.parent().version_changed)
        self.controller.current_pipeline_view = self.scene()
        self.connect(self.controller,
                     QtCore.SIGNAL('versionWasChanged'),
                     self.version_changed)
        
    def get_long_title(self):
        pip_name = self.controller.get_pipeline_name()
        vt_name = self.controller.name
        self.long_title = "%s from %s"%(pip_name,vt_name)
        return self.long_title
    
    def get_controller(self):
        return self.controller

    def version_changed(self):
        self.scene().setupScene(self.controller.current_pipeline)

    def run_control_flow_assist(self):
        currentScene = self.scene()
        if currentScene.controller:
            selected_items = currentScene.get_selected_item_ids(True)
            if selected_items is None:
                selected_items = ([],[])
            selected_module_ids = selected_items[0]
            selected_connection_ids = selected_items[1]
            if len(selected_module_ids) > 0:
                dialog = QControlFlowAssistDialog(self, selected_module_ids, 
                                                  selected_connection_ids, 
                                                  currentScene)
                dialog.exec_()
            else:
                show_info('No Modules Selected', 
                          'You must select at least one module to use the '
                          'Control Flow Assistant.')
                
    def done_configure(self, mid):
        self.scene().perform_configure_done_actions(mid)

################################################################################
# Testing

import api
import gui.utils

class TestPipelineView(gui.utils.TestVisTrailsGUI):

    def test_quick_change_version_with_ports(self):
        import core.system
        filename = (core.system.vistrails_root_directory() + 
                    '/tests/resources/triangle_count.vt')
        view = api.open_vistrail_from_file(filename)
        api.select_version(-1, view.controller)
        api.select_version('count + area', view.controller)
        api.select_version('writing to file', view.controller)

    def test_change_version_with_common_connections(self):
        import core.system
        filename = (core.system.vistrails_root_directory() + 
                    '/tests/resources/terminator.vt')
        view = api.open_vistrail_from_file(filename)
        api.select_version('Image Slices HW', view.controller)
        api.select_version('Combined Rendering HW', view.controller)

    def test_switch_mode(self):
        api.switch_to_pipeline_view()
        api.switch_to_history_view()
        api.switch_to_query_view()
        api.switch_to_pipeline_view()
        api.switch_to_history_view()
        api.switch_to_query_view()

    def test_group(self):
        api.new_vistrail()
        m1 = api.add_module(0, 0,    'edu.utah.sci.vistrails.basic', 'File', '')
        m2 = api.add_module(0, -100, 'edu.utah.sci.vistrails.basic', 'File', '')
        m3 = api.add_module(0, -100, 'edu.utah.sci.vistrails.basic', 'File', '')
        r = api.get_module_registry()
        src = r.get_port_spec('edu.utah.sci.vistrails.basic', 'File', None,
                              'value_as_string', 'output')
        dst = r.get_port_spec('edu.utah.sci.vistrails.basic', 'File', None,
                              'name', 'input')
#         src = r.module_source_ports(True, 'edu.utah.sci.vistrails.basic', 'File', '')[1]
#         assert src.name == 'value_as_string'
#         dst = r.module_destination_ports(True, 'edu.utah.sci.vistrails.basic', 'File', '')[1]
#         assert dst.name == 'name'
        api.add_connection(m1.id, src, m2.id, dst)
        api.add_connection(m2.id, src, m3.id, dst)
        api.create_group([0, 1, 2], [0, 1])
<|MERGE_RESOLUTION|>--- conflicted
+++ resolved
@@ -52,11 +52,7 @@
 from core.system import systemType
 from core.utils import profile
 from core.vistrail.annotation import Annotation
-<<<<<<< HEAD
-from core.modules.module_configure import DefaultModuleConfigurationWidget
-=======
 from gui.modules.module_configure import DefaultModuleConfigurationWidget
->>>>>>> 8ee949b5
 from core.modules.module_registry import get_module_registry, \
     ModuleRegistryException
 
@@ -254,11 +250,7 @@
             self.scene().update()
             self.scene().noUpdate = False
         # Update the version view node to fit text properly
-<<<<<<< HEAD
-        version_item = self.controller.vistrail_view.versionTab.versionView.scene().versions[self.controller.current_version]
-=======
         version_item = self.controller.vistrail_view.version_view.scene().versions[self.controller.current_version]
->>>>>>> 8ee949b5
         version_item.updateWidthFromLabel()
         # Update the tooltip for this version
         try:
@@ -1919,12 +1911,8 @@
             (type(event.source())==QModuleTreeWidget or
              type(event.source())==QDragVariableLabel)):
             data = event.mimeData()
-<<<<<<< HEAD
-            if hasattr(data, 'items') or hasattr(data, 'variableData'):
-=======
             if (hasattr(data, 'items') or hasattr(data, 'variableData')
                 and not self.read_only_mode):
->>>>>>> 8ee949b5
                 event.accept()
                 return
         # Ignore if not accepted and returned by this point
@@ -2009,11 +1997,7 @@
             (type(event.source())==QModuleTreeWidget or
              type(event.source())==QDragVariableLabel)):
             data = event.mimeData()
-<<<<<<< HEAD
-            if hasattr(data, 'items'):
-=======
             if hasattr(data, 'items') and not self.read_only_mode:
->>>>>>> 8ee949b5
                 assert len(data.items) == 1
                 if self.controller.current_version==-1:
                     self.controller.change_selected_version(0)
@@ -2067,11 +2051,7 @@
                         self.addModule(var_module)
                     self.addConnection(var_connection)
                     # Update the version view node to fit text properly
-<<<<<<< HEAD
-                    version_item = self.controller.vistrail_view.versionTab.versionView.scene().versions[self.controller.current_version]
-=======
                     version_item = self.controller.vistrail_view.version_view.scene().versions[self.controller.current_version]
->>>>>>> 8ee949b5
                     version_item.updateWidthFromLabel()
                     event.accept()
                     return
