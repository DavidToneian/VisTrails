--- conflicted
+++ resolved
@@ -3237,7 +3237,6 @@
         m = self.matrix()
         return module_item.paintToPixmap(m.m11(), m.m22())
 
-<<<<<<< HEAD
     def viewSelected(self):
         if not self._view_fitted and self.isVisible():
             # We only do this once after a version_changed() call
@@ -3245,8 +3244,6 @@
             self._view_fitted = True
 
 
-=======
->>>>>>> cacf12d8
 class ExecutionProgressDialog(QtGui.QProgressDialog):
     def __init__(self, modules):
         QtGui.QProgressDialog.__init__(self, 'Starting Workflow execution',
@@ -3256,10 +3253,7 @@
         self.setWindowModality(QtCore.Qt.WindowModal)
         self.new_value = 0
 
-<<<<<<< HEAD
-
-=======
->>>>>>> cacf12d8
+
 ################################################################################
 # Testing
 
