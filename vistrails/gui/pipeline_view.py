###############################################################################
##
## Copyright (C) 2014-2016, New York University.
## Copyright (C) 2011-2014, NYU-Poly.
## Copyright (C) 2006-2011, University of Utah.
## All rights reserved.
## Contact: contact@vistrails.org
##
## This file is part of VisTrails.
##
## "Redistribution and use in source and binary forms, with or without
## modification, are permitted provided that the following conditions are met:
##
##  - Redistributions of source code must retain the above copyright notice,
##    this list of conditions and the following disclaimer.
##  - Redistributions in binary form must reproduce the above copyright
##    notice, this list of conditions and the following disclaimer in the
##    documentation and/or other materials provided with the distribution.
##  - Neither the name of the New York University nor the names of its
##    contributors may be used to endorse or promote products derived from
##    this software without specific prior written permission.
##
## THIS SOFTWARE IS PROVIDED BY THE COPYRIGHT HOLDERS AND CONTRIBUTORS "AS IS"
## AND ANY EXPRESS OR IMPLIED WARRANTIES, INCLUDING, BUT NOT LIMITED TO,
## THE IMPLIED WARRANTIES OF MERCHANTABILITY AND FITNESS FOR A PARTICULAR
## PURPOSE ARE DISCLAIMED. IN NO EVENT SHALL THE COPYRIGHT HOLDER OR
## CONTRIBUTORS BE LIABLE FOR ANY DIRECT, INDIRECT, INCIDENTAL, SPECIAL,
## EXEMPLARY, OR CONSEQUENTIAL DAMAGES (INCLUDING, BUT NOT LIMITED TO,
## PROCUREMENT OF SUBSTITUTE GOODS OR SERVICES; LOSS OF USE, DATA, OR PROFITS;
## OR BUSINESS INTERRUPTION) HOWEVER CAUSED AND ON ANY THEORY OF LIABILITY,
## WHETHER IN CONTRACT, STRICT LIABILITY, OR TORT (INCLUDING NEGLIGENCE OR
## OTHERWISE) ARISING IN ANY WAY OUT OF THE USE OF THIS SOFTWARE, EVEN IF
## ADVISED OF THE POSSIBILITY OF SUCH DAMAGE."
##
###############################################################################
""" This is a QGraphicsView for pipeline view, it also holds different
types of graphics items that are only available in the pipeline
view. It only handles GUI-related actions, the rest of the
functionalities are implemented at somewhere else,
e.g. core.vistrails

QGraphicsConnectionItem
QGraphicsPortItem
QGraphicsConfigureItem
QGraphicsModuleItem
QPipelineScene
QPipelineView
"""


from PyQt5 import QtCore, QtGui, QtWidgets

from vistrails.core.configuration import get_vistrails_configuration
from vistrails.core import debug
from vistrails.core.data_structures.graph import GraphContainsCycles
from vistrails.core.db.action import create_action
from vistrails.core.system import systemType
from vistrails.core.modules.module_registry import get_module_registry, \
    ModuleRegistryException, MissingPackage
from vistrails.core.system import get_vistrails_basic_pkg_id
from vistrails.core.vistrail.location import Location
from vistrails.core.vistrail.module import Module
from vistrails.core.vistrail.module_function import ModuleFunction
from vistrails.core.vistrail.module_param import ModuleParam
from vistrails.core.vistrail.port import PortEndPoint
from vistrails.core.vistrail.port_spec import PortSpec
from vistrails.core.interpreter.base import AbortExecution
from vistrails.core.interpreter.default import get_default_interpreter
from vistrails.core.utils import VistrailsDeprecation
from vistrails.gui.base_view import BaseView
from vistrails.gui.controlflow_assist import QControlFlowAssistDialog
from vistrails.gui.graphics_view import (QInteractiveGraphicsScene,
                               QInteractiveGraphicsView,
                               QGraphicsItemInterface)
from vistrails.gui.module_info import QModuleInfo
from vistrails.gui.module_palette import QModuleTreeWidget
from vistrails.gui.modules.utils import get_widget_class
from vistrails.gui.ports_pane import Parameter
from vistrails.gui.theme import CurrentTheme
from vistrails.gui.utils import getBuilderWindow
from vistrails.gui.variable_dropbox import QDragVariableLabel

import copy
import math
import operator
import string
import warnings

import vistrails.api
import vistrails.gui.utils

##############################################################################
# 2008-06-24 cscheid
#
#   - Profiling has shown that calling setPen and setBrush takes a longer
#   time than we expected. Watch out for that in the future.

##############################################################################
# QAbstractGraphicsPortItem

class QAbstractGraphicsPortItem(QtWidgets.QAbstractGraphicsShapeItem):
    """
    QAbstractGraphicsPortItem represents a port shape drawing on top
    (a child) of QGraphicsModuleItem, it must be implemented by a
    specific qgraphicsitem type.
    
    """
    def __init__(self, port, x, y, ghosted=False, parent=None):
        """ QAbstractGraphicsPortItem(port: PortSpec,
                                      x: float,
                                      y: float,
                                      ghosted: bool,
                                      parent: QGraphicsItem)
                                      -> QAbstractGraphicsPortItem
        Create the shape, initialize its pen and brush accordingly
        
        """
        # local lookups are faster than global lookups..
        self._rect = CurrentTheme.PORT_RECT.translated(x,y)
        QtWidgets.QAbstractGraphicsShapeItem.__init__(self, parent)
        self.setZValue(1)
        self.setFlags(QtWidgets.QGraphicsItem.ItemIsSelectable)
        self.controller = None
        self.port = port
        self.dragging = False
        self.tmp_connection_item = None

        self.vistrail_vars = {}
        self.removeVarActions = []

        if port is not None:
            self._min_conns = port.min_conns
            self._max_conns = port.max_conns
            self.optional = port.optional
        else:
            self._min_conns = 0
            self._max_conns = -1
            self.optional = False
        self._connected = 0
        self._selected = False
        self.ghosted = ghosted
        self.invalid = False
        self.setPainterState()

        self.updateToolTip()
        self.updateActions()

    def getRect(self):
        return self._rect

    def boundingRect(self):
        return self._boundingRect

    def computeBoundingRect(self):
        halfpw = self.pen().widthF() / 2
        self._boundingRect = self.getRect().adjusted(-halfpw, -halfpw, 
                                                      halfpw, halfpw)

    def getPosition(self):
        return self.sceneBoundingRect().center()

    def setPainterState(self):
        if self._selected:
            self._pen_color = CurrentTheme.PORT_PEN_COLOR_SELECTED
        elif self.ghosted:
            self._pen_color = CurrentTheme.PORT_PEN_COLOR_GHOSTED
            # self.setPen(CurrentTheme.GHOSTED_PORT_PEN)
            self.setBrush(CurrentTheme.GHOSTED_PORT_BRUSH)
        elif self.invalid:
            self._pen_color = CurrentTheme.PORT_PEN_COLOR_INVALID
            # self.setPen(CurrentTheme.INVALID_PORT_PEN)
            self.setBrush(CurrentTheme.INVALID_PORT_BRUSH)
        elif self._max_conns >= 0 and self._connected >= self._max_conns:
            self._pen_color = CurrentTheme.PORT_PEN_COLOR_FULL
            self.setBrush(CurrentTheme.PORT_BRUSH)
        else:
            self._pen_color = CurrentTheme.PORT_PEN_COLOR_NORMAL
            # self.setPen(CurrentTheme.PORT_PEN)
            self.setBrush(CurrentTheme.PORT_BRUSH)
        if self.brush() == CurrentTheme.PORT_BRUSH:
            if self._connected > 0:
                self.setBrush(CurrentTheme.PORT_CONNECTED_BRUSH)
            elif self._connected < self._min_conns:
                self.setBrush(CurrentTheme.PORT_MANDATORY_BRUSH)
        if self._selected:
            self._pen_width = CurrentTheme.PORT_PEN_WIDTH_SELECTED
        elif self._min_conns > 0 and self._connected < self._min_conns:
            self._pen_width = CurrentTheme.PORT_PEN_WIDTH_MANDATORY
        else:
            self._pen_width = CurrentTheme.PORT_PEN_WIDTH_NORMAL
        self.setPen(CurrentTheme.PORT_PENS[(self._pen_color, 
                                            self._pen_width)])
        self.computeBoundingRect()

    def setGhosted(self, ghosted):
        """ setGhosted(ghosted: True) -> None
        Set this link to be ghosted or not
        
        """
        if self.ghosted != ghosted:
            self.ghosted = ghosted
            self.setPainterState()

    def setInvalid(self, invalid):
        if self.invalid != invalid:
            self.invalid = invalid
            self.setPainterState()

    def setOptional(self, optional):
        if self.optional != optional:
            self.optional = optional
            self.setPainterState()

    def setSelected(self, selected):
        # QtGui.QAbstractGraphicsShapeItem.setSelected(self, selected)
        if self._selected != selected:
            self._selected = selected
            self.setPainterState()

    def disconnect(self):
        self._connected -= 1
        # print "disconnecting", self._connected, self._min_conns, self._max_conns
        if self._connected == 0 or self._connected+1 == self._min_conns or \
                (self._max_conns >= 0 and self._connected+1 == self._max_conns):
            self.setPainterState()
    
    def connect(self):
        self._connected += 1
        # print "connecting", self._connected, self._min_conns, self._max_conns
        if self._connected == 1 or self._connected == self._min_conns or \
                (self._max_conns >= 0 and self._connected == self._max_conns):
            self.setPainterState()

    def draw(self, painter, option, widget=None):
        raise NotImplementedError("Must implement draw method")

    def paint(self, painter, option, widget=None):
        painter.setPen(self.pen())
        painter.setBrush(self.brush())
        self.draw(painter, option, widget)

    def addVistrailVar(self, uuid, name=None):
        if name is None:
            name = self.getVistrailVarName(uuid)
        self.vistrail_vars[uuid] = name
        if not self.controller.has_vistrail_variable_with_uuid(uuid):
            self.setInvalid(True)
        self.updateActions()
        self.updateToolTip()
        
    def deleteVistrailVar(self, var_uuid):
        del self.vistrail_vars[var_uuid]
        self.updateActions()
        self.updateToolTip()

    def deleteAllVistrailVars(self):
        self.vistrail_vars = {}
        self.updateActions()
        self.updateToolTip()

    def getVistrailVarName(self, uuid):
        if self.controller.has_vistrail_variable_with_uuid(uuid):
            return self.controller.get_vistrail_variable_by_uuid(uuid).name
        return '<missing>'

    def updateToolTip(self):
        tooltip = ""
        if (self.port is not None and self.port.is_valid and
            hasattr(self.port, 'toolTip')):
            tooltip = self.port.toolTip()
        for vistrail_var in self.vistrail_vars.values():
            tooltip += '\nConnected to vistrail var "%s"' % vistrail_var
        self.setToolTip(tooltip)
        
    def contextMenuEvent(self, event):
        if len(self.removeVarActions) > 0:
            menu = QtWidgets.QMenu()
            for (action, _) in self.removeVarActions:
                menu.addAction(action)
            menu.exec_(event.screenPos())
        event.accept()

    def updateActions(self):
        def gen_action(var_uuid):
            def remove_action():
                self.removeVar(var_uuid)
            return remove_action

        for (action, callback) in self.removeVarActions:
            action.disconnect()
        self.removeVarActions = []
        if len(self.vistrail_vars) > 1:
            removeAllVarsAct = \
                QtWidgets.QAction("Disconnect all vistrail variables", 
                              self.scene())
            removeAllVarsAct.setStatusTip("Disconnects all vistrail"
                                          " variables from the port")
            removeAllVarsAct.triggered.connect(self.removeAllVars)
            self.removeVarActions.append((removeAllVarsAct,
                                          self.removeAllVars))
        for vistrail_var_uuid in sorted(self.vistrail_vars,
                                    key=lambda x: self.getVistrailVarName(x)):
            vistrail_var_name = self.getVistrailVarName(vistrail_var_uuid)
            removeVarAction = QtWidgets.QAction('Disconnect vistrail var "%s"' % \
                                              vistrail_var_name, self.scene())
            removeVarAction.setStatusTip('Disconnects vistrail variable "%s"'
                                         ' from the port' % vistrail_var_name)
            callback = gen_action(vistrail_var_uuid)
            removeVarAction.triggered.connect(callback)
            self.removeVarActions.append((removeVarAction, callback))



    def removeVar(self, var_uuid):
        (to_delete_modules, to_delete_conns) = \
            self.controller.get_disconnect_vistrail_vars( \
                self.parentItem().module, self.port.name, var_uuid)
        for conn in to_delete_conns:
            self.scene().remove_connection(conn.id)
        for module in to_delete_modules:
            self.scene().remove_module(module.id)
        self.deleteVistrailVar(var_uuid)
        self.controller.disconnect_vistrail_vars(to_delete_modules,
                                                 to_delete_conns)
        self.setInvalid(False)
        

    def removeAllVars(self):
        # Get all connections to vistrail variables for this port
        (to_delete_modules, to_delete_conns) = \
            self.controller.get_disconnect_vistrail_vars( \
                self.parentItem().module, self.port.name)
        for conn in to_delete_conns:
            self.scene().remove_connection(conn.id)
        for module in to_delete_modules:
            self.scene().remove_module(module.id)
        self.deleteAllVistrailVars()
        self.controller.disconnect_vistrail_vars(to_delete_modules,
                                                 to_delete_conns)

    def mousePressEvent(self, event):
        """ mousePressEvent(event: QMouseEvent) -> None
        Prepare for dragging a connection
        
        """
        if (self.controller and event.buttons() & QtCore.Qt.LeftButton
            and not self.scene().read_only_mode):
            self.dragging = True
            self.setSelected(True)
            event.accept()
        QtWidgets.QAbstractGraphicsShapeItem.mousePressEvent(self, event)

    def mouseReleaseEvent(self, event):
        """ mouseReleaseEvent(event: QMouseEvent) -> None
        Apply the connection
        
        """
        if self.tmp_connection_item:
            if self.tmp_connection_item.snapPortItem is not None:
                self.scene().addConnectionFromTmp(self.tmp_connection_item,
                                                  self.parentItem().module,
                                                  self.port.type == "output")
            self.tmp_connection_item.disconnect(True)
            self.scene().removeItem(self.tmp_connection_item)
            self.tmp_connection_item = None
        self.dragging = False
        self.setSelected(False)
        QtWidgets.QAbstractGraphicsShapeItem.mouseReleaseEvent(self, event)
        
    def mouseMoveEvent(self, event):
        """ mouseMoveEvent(event: QMouseEvent) -> None
        Change the connection
        
        """
        if self.dragging:
            if not self.tmp_connection_item:
                z_val = max(self.controller.current_pipeline.modules) + 1
                self.tmp_connection_item = QGraphicsTmpConnItem(self, z_val,
                                                                True)
                self.scene().addItem(self.tmp_connection_item)
            self.tmp_connection_item.setCurrentPos(event.scenePos())
            snapPort = None
            snapModule = self.scene().findModuleUnder(event.scenePos())
            converters = []
            if snapModule and snapModule != self.parentItem():
                if self.port.type == 'output':
                    portMatch = self.scene().findPortMatch(
                        [self], list(snapModule.inputPorts.values()),
                        fixed_out_pos=event.scenePos(),
                        allow_conversion=True, out_converters=converters)
                    if portMatch[1] is not None:
                        snapPort = portMatch[1]
                elif self.port.type == 'input':
                    portMatch = self.scene().findPortMatch(
                        list(snapModule.outputPorts.values()), [self],
                        fixed_in_pos=event.scenePos(),
                        allow_conversion=True, out_converters=converters)
                    if portMatch[0] is not None:
                        snapPort = portMatch[0]
            self.tmp_connection_item.setSnapPort(snapPort)
            if snapPort:
                tooltip = self.tmp_connection_item.snapPortItem.toolTip()
                if converters:
                    tooltip = ('<strong>conversion required</strong><br/>\n'
                               '%s' % tooltip)
                QtWidgets.QToolTip.showText(event.screenPos(), tooltip)
            else:
                QtWidgets.QToolTip.hideText()
            self.tmp_connection_item.setConverting(snapPort and converters)
        QtWidgets.QAbstractGraphicsShapeItem.mouseMoveEvent(self, event)
        
    def findSnappedPort(self, pos):
        """ findSnappedPort(pos: QPoint) -> Port        
        Search all ports of the module under mouse cursor (if any) to
        find the closest matched port
        
        """
        # FIXME don't hardcode input/output strings...
        snapModule = self.scene().findModuleUnder(pos)
        if snapModule and snapModule!=self.parentItem():
            if self.port.type == 'output':
                return snapModule.getDestPort(pos, self.port)
            elif self.port.type == 'input':
                return snapModule.getSourcePort(pos, self.port)
        else:
            return None
        
    def itemChange(self, change, value):
        """ itemChange(change: GraphicsItemChange, value: value) -> value
        Do not allow port to be selected

        """
        if change==QtWidgets.QGraphicsItem.ItemSelectedChange and value:
            return False
        return QtWidgets.QAbstractGraphicsShapeItem.itemChange(self, change, value)

##############################################################################
# QGraphicsPortItem

class QGraphicsPortRectItem(QAbstractGraphicsPortItem):
    def draw(self, painter, option, widget=None):
        painter.drawRect(self.getRect())

class QGraphicsPortEllipseItem(QAbstractGraphicsPortItem):
    def draw(self, painter, option, widget=None):
        painter.drawEllipse(self.getRect())

class QGraphicsPortTriangleItem(QAbstractGraphicsPortItem):
    def __init__(self, *args, **kwargs):
        if 'angle' in kwargs:
            angle = kwargs['angle']
            del kwargs['angle']
        else:
            angle = 0
            
        QAbstractGraphicsPortItem.__init__(self, *args, **kwargs)
        angle = angle % 360
        if angle not in set([0,90,180,270]):
            raise ValueError("Triangle item limited to angles 0,90,180,270.")
        rect = self.getRect()
        if angle == 0 or angle == 180:
            width = rect.width()
            height = width * math.sqrt(3)/2.0
            if height > rect.height():
                height = rect.height()
                width = height * 2.0/math.sqrt(3)
        else:
            height = rect.height()
            width = height * math.sqrt(3)/2.0
            if width > rect.width():
                width = rect.width()
                height = width * 2.0/math.sqrt(3)
        left_x = (rect.width() - width)/2.0 + rect.x()
        right_x = (rect.width() + width) / 2.0 + rect.x()
        mid_x = rect.width() / 2.0 + rect.x()
        top_y = (rect.height() - height)/2.0 + rect.y()
        bot_y = (rect.height() + height)/2.0 + rect.y()
        mid_y = rect.height() / 2.0 + rect.y()
        if angle == 0:
            self._polygon = QtGui.QPolygonF([QtCore.QPointF(left_x, bot_y),
                                             QtCore.QPointF(mid_x, top_y),
                                             QtCore.QPointF(right_x, bot_y)])
        elif angle == 90:
            self._polygon = QtGui.QPolygonF([QtCore.QPointF(left_x, bot_y),
                                             QtCore.QPointF(left_x, top_y),
                                             QtCore.QPointF(right_x, mid_y)])
        elif angle == 180:
            self._polygon = QtGui.QPolygonF([QtCore.QPointF(left_x, top_y),
                                             QtCore.QPointF(right_x, top_y),
                                             QtCore.QPointF(mid_x, bot_y)])
        elif angle == 270:
            self._polygon = QtGui.QPolygonF([QtCore.QPointF(left_x, mid_y),
                                             QtCore.QPointF(right_x, top_y),
                                             QtCore.QPointF(right_x, bot_y)])

    def draw(self, painter, option, widget=None):
        painter.drawConvexPolygon(self._polygon)

class QGraphicsPortPolygonItem(QAbstractGraphicsPortItem):
    def __init__(self, *args, **kwargs):
        if 'points' in kwargs:
            points = kwargs['points']
            del kwargs['points']
        else:
            points = None
        if points is None or len(points) < 3:
            raise ValueError("Must have at least three points")
        QAbstractGraphicsPortItem.__init__(self, *args, **kwargs)
        rect = self.getRect()
        new_points = []
        for p in points:
            if p[0] is None:
                x = rect.x() + rect.width()
            # can't do +1 (2+ is fine)
            elif p[0] != 0 and p[0] > 0 and p[0] < 1.0001:
                x = rect.x() + rect.width() * p[0]
            elif p[0] < 0:
                x = rect.x() + rect.width() + p[0]
            else:
                x = rect.x() + p[0]
            if p[1] is None:
                y = rect.y() + rect.height()
            elif p[1] != 0 and p[1] > 0 and p[1] < 1.0001:
                y = rect.y() + rect.height() * p[1]
            elif p[1] < 0:
                y = rect.y() + rect.height() + p[1]
            else:
                y = rect.y() + p[1]

            if x < rect.x():
                x = rect.x()
            # can't do +1 (2+ is fine)
            elif x > (rect.x() + rect.width()):
                x = rect.x() + rect.width()
            if y < rect.y():
                y = rect.y()
            elif y > (rect.y() + rect.height()):
                y = rect.y() + rect.height()
            new_points.append(QtCore.QPointF(x,y))
        self._polygon = QtGui.QPolygonF(new_points)
    
    def draw(self, painter, option, widget=None):
        painter.drawPolygon(self._polygon)

class QGraphicsPortDiamondItem(QGraphicsPortPolygonItem):
    def __init__(self, *args, **kwargs):
        kwargs['points'] = [(0, 0.5), (0.5, 0.999999), 
                            (0.999999, 0.5), (0.5, 0)]
        QGraphicsPortPolygonItem.__init__(self, *args, **kwargs)

################################################################################
# QGraphicsConfigureItem

class QGraphicsConfigureItem(QtWidgets.QGraphicsPolygonItem):
    """
    QGraphicsConfigureItem is a small triangle shape drawing on top (a child)
    of QGraphicsModuleItem
    
    """
    def __init__(self, parent=None, scene=None):
        """ QGraphicsConfigureItem(parent: QGraphicsItem, scene: QGraphicsScene)
                              -> QGraphicsConfigureItem
        Create the shape, initialize its pen and brush accordingly
        
        """
        _pen = CurrentTheme.CONFIGURE_PEN
        _brush = CurrentTheme.CONFIGURE_BRUSH
        _shape = CurrentTheme.CONFIGURE_SHAPE
<<<<<<< HEAD
        QtWidgets.QGraphicsPolygonItem.__init__(self,  _shape,  parent)
        if scene is not None: scene.addItem(self)
=======
        QtGui.QGraphicsPolygonItem.__init__(self, _shape, parent)
>>>>>>> 7a61ea4c
        self.setZValue(1)
        self.setPen(_pen)
        self.setBrush(_brush)
        self.ghosted = False
        self.controller = None
        self.moduleId = None
        self.is_breakpoint = False
        self.createActions()

    def setGhosted(self, ghosted):
        """ setGhosted(ghosted: Bool) -> None
        Set this link to be ghosted or not
        
        """
        if ghosted != self.ghosted:
            self.ghosted = ghosted
            if ghosted:
                self.setPen(CurrentTheme.GHOSTED_CONFIGURE_PEN)
                self.setBrush(CurrentTheme.GHOSTED_CONFIGURE_BRUSH)
            else:
                self.setPen(CurrentTheme.CONFIGURE_PEN)
                self.setBrush(CurrentTheme.CONFIGURE_BRUSH)

    def setBreakpoint(self, breakpoint):
        if self.is_breakpoint != breakpoint:
            if breakpoint:
                self.setBreakpointAct.setText("Remove Breakpoint")
                self.setBreakpointAct.setStatusTip("Remove Breakpoint")
            else:
                self.setBreakpointAct.setText("Set Breakpoint")
                self.setBreakpointAct.setStatusTip("Set Breakpoint")

    def mousePressEvent(self, event):
        """ mousePressEvent(event: QMouseEvent) -> None
        Open the context menu
        
        """
        self.scene().clearSelection()
        self.parentItem().setSelected(True)
        self.ungrabMouse()
        self.contextMenuEvent(event)
        event.accept()

    def contextMenuEvent(self, event):
        """contextMenuEvent(event: QGraphicsSceneContextMenuEvent) -> None
        Captures context menu event.

        """
        module = self.controller.current_pipeline.modules[self.moduleId]
        menu = QtWidgets.QMenu()
        menu.addAction(self.configureAct)
        menu.addAction(self.annotateAct)
        menu.addAction(self.viewDocumentationAct)
        menu.addAction(self.changeModuleLabelAct)
        menu.addAction(self.editLoopingAct)
        menu.addAction(self.setBreakpointAct)
        menu.addAction(self.setWatchedAct)
        menu.addAction(self.runModuleAct)
        menu.addAction(self.setErrorAct)
        if module.is_abstraction() and not module.is_latest_version():
            menu.addAction(self.upgradeAbstractionAct)
        menu.exec_(event.screenPos())

    def createActions(self):
        """ createActions() -> None
        Create actions related to context menu 

        """
        self.configureAct = QtWidgets.QAction("Edit Configuration\tCtrl+E", self.scene())
        self.configureAct.setStatusTip("Edit the Configure of the module")
        self.configureAct.triggered.connect(self.configure)
        self.annotateAct = QtWidgets.QAction("Annotate", self.scene())
        self.annotateAct.setStatusTip("Annotate the module")
        self.annotateAct.triggered.connect(self.annotate)
        self.viewDocumentationAct = QtWidgets.QAction("View Documentation", self.scene())
        self.viewDocumentationAct.setStatusTip("View module documentation")
        self.viewDocumentationAct.triggered.connect(self.viewDocumentation)
        self.editLoopingAct = QtWidgets.QAction("Execution Options", self.scene())
        self.editLoopingAct.setStatusTip("Edit module execution options")
        self.editLoopingAct.triggered.connect(self.editLooping)
        self.changeModuleLabelAct = QtWidgets.QAction("Set Module Label...", self.scene())
        self.changeModuleLabelAct.setStatusTip("Set or remove module label")
        self.changeModuleLabelAct.triggered.connect(self.changeModuleLabel)
        self.setBreakpointAct = QtWidgets.QAction("Set Breakpoint", self.scene())
        self.setBreakpointAct.setStatusTip("Set Breakpoint")
        self.setBreakpointAct.triggered.connect(self.set_breakpoint)
        self.setWatchedAct = QtWidgets.QAction("Watch Module", self.scene())
        self.setWatchedAct.setStatusTip("Watch Module")
        self.setWatchedAct.triggered.connect(self.set_watched)
        self.runModuleAct = QtWidgets.QAction("Run this module", self.scene())
        self.runModuleAct.setStatusTip("Run this module")
        self.runModuleAct.triggered.connect(self.run_module)
        self.setErrorAct = QtWidgets.QAction("Show Error", self.scene())
        self.setErrorAct.setStatusTip("Show Error")
        self.setErrorAct.triggered.connect(self.set_error)
        self.upgradeAbstractionAct = QtWidgets.QAction("Upgrade Module", self.scene())
        self.upgradeAbstractionAct.setStatusTip("Upgrade the subworkflow module")
        self.upgradeAbstractionAct.triggered.connect(self.upgradeAbstraction)

    def run_module(self):
        self.scene().parent().execute(target=self.moduleId)

    def set_breakpoint(self):
        """ set_breakpoint() -> None
        Sets this module as a breakpoint for execution
        """
        if self.moduleId >= 0:
            self.scene().toggle_breakpoint(self.moduleId)
            self.setBreakpoint(not self.is_breakpoint)
        debug = get_default_interpreter().debugger
        if debug:
            debug.update()

    def set_watched(self):
        if self.moduleId >= 0:
            self.scene().toggle_watched(self.moduleId)
        debug = get_default_interpreter().debugger
        if debug:
            debug.update()

    def set_error(self):
        if self.moduleId >= 0:
            self.scene().print_error(self.moduleId)

    def configure(self):
        """ configure() -> None
        Open the modal configuration window
        """
        if self.moduleId>=0:
            self.scene().open_configure_window(self.moduleId)

    def annotate(self):
        """ anotate() -> None
        Open the annotations window
        """
        if self.moduleId>=0:
            self.scene().open_annotations_window(self.moduleId)

    def viewDocumentation(self):
        """ viewDocumentation() -> None
        Show the documentation for the module
        """
        assert self.moduleId >= 0
        self.scene().open_documentation_window(self.moduleId)

    def editLooping(self):
        """ editLooping() -> None
        Show the looping options for the module
        """
        assert self.moduleId >= 0
        self.scene().open_looping_window(self.moduleId)

    def changeModuleLabel(self):
        """ changeModuleLabel() -> None
        Show the module label configuration widget
        """
        if self.moduleId>=0:
            self.scene().open_module_label_window(self.moduleId)

    def upgradeAbstraction(self):
        """ upgradeAbstraction() -> None
        Upgrade the abstraction to the latest version
        """
        if self.moduleId>=0:
            (connections_preserved, missing_ports) = self.controller.upgrade_abstraction_module(self.moduleId, test_only=True)
            upgrade_fail_prompt = getattr(get_vistrails_configuration(), 'upgradeModuleFailPrompt', True)
            do_upgrade = True
            if not connections_preserved and upgrade_fail_prompt:
                ports_msg = '\n'.join(["  - %s port '%s'" % (p[0].capitalize(), p[1]) for p in missing_ports])
                r = QtWidgets.QMessageBox.question(getBuilderWindow(), 'Modify Pipeline',
                                       'Upgrading this module will change the pipeline because the following ports no longer exist in the upgraded module:\n\n'
                                       + ports_msg +
                                       '\n\nIf you proceed, function calls or connections to these ports will no longer exist and the pipeline may not execute properly.\n\n'
                                       'Are you sure you want to proceed?',
                                       QtWidgets.QMessageBox.Yes | QtWidgets.QMessageBox.No,
                                       QtWidgets.QMessageBox.No)
                do_upgrade = (r==QtWidgets.QMessageBox.Yes)
            if do_upgrade:
                self.controller.upgrade_abstraction_module(self.moduleId)
                self.scene().setupScene(self.controller.current_pipeline)
                self.controller.invalidate_version_tree()
        
class QGraphicsTmpConnItem(QtWidgets.QGraphicsLineItem):
    def __init__(self, startPortItem, zValue=1, alwaysDraw=False, parent=None):
        QtWidgets.QGraphicsLineItem.__init__(self, parent)
        self.startPortItem = startPortItem
        self.setPen(CurrentTheme.CONNECTION_SELECTED_PEN)
        self.setZValue(zValue)
        self.snapPortItem = None
        self.alwaysDraw = alwaysDraw
        self.currentPos = None

    def updateLine(self):
        if self.startPortItem is not None:
            if self.snapPortItem is not None:
                self.prepareGeometryChange()
                self.setLine(QtCore.QLineF(self.startPortItem.getPosition(),
                                           self.snapPortItem.getPosition()))
                return
            elif self.alwaysDraw and self.currentPos is not None:
                self.prepareGeometryChange()
                self.setLine(QtCore.QLineF(self.startPortItem.getPosition(),
                                           self.currentPos))
                return
        self.disconnect()

    def setStartPort(self, port):
        self.startPortItem = port
        self.updateLine()

    def setSnapPort(self, port):
        self.snapPortItem = port
        self.updateLine()

    def setCurrentPos(self, pos):
        self.currentPos = pos
        self.updateLine()

    def disconnect(self, override=False):
        if (not self.alwaysDraw or override) and self.startPortItem:
            self.startPortItem.setSelected(False)
        if self.snapPortItem:
            self.snapPortItem.setSelected(False)

    def hide(self):
        self.disconnect(True)
        QtWidgets.QGraphicsLineItem.hide(self)

    def setConverting(self, converting):
        if converting:
            self.setPen(CurrentTheme.CONNECTION_SELECTED_CONVERTING_PEN)
        else:
            self.setPen(CurrentTheme.CONNECTION_SELECTED_PEN)

##############################################################################
# QGraphicsConnectionItem

class QGraphicsConnectionItem(QGraphicsItemInterface,
                              QtWidgets.QGraphicsPathItem):
    """
    QGraphicsConnectionItem is a connection shape connecting two port items

    """

    def __init__(self,
                 srcPortItem, dstPortItem,
                 srcModule, dstModule,
                 connection,
                 parent=None):
        """ QGraphicsConnectionItem(
                srcPortItem, dstPortItem: QAbstractGraphicsPortItem
                srcModule, dstModule: QGraphicsModuleItem
                connection: core.vistrail.connection.Connection
                parent: QGraphicsItem
                ) -> QGraphicsConnectionItem
        Create the shape, initialize its pen and brush accordingly

        """
        self.srcPortItem = srcPortItem
        self.dstPortItem = dstPortItem
        path = self.create_path(srcPortItem.getPosition(), 
                                dstPortItem.getPosition())
        QtWidgets.QGraphicsPathItem.__init__(self,  path)
        if parent is not None: parent.addItem(self)
        self.setFlags(QtWidgets.QGraphicsItem.ItemIsSelectable)
        # Bump it slightly higher than the highest module
        self.setZValue(max(srcModule.id,
                           dstModule.id) + 0.1)
        self.connectionPen = CurrentTheme.CONNECTION_PEN
        self.connectingModules = (srcModule, dstModule)
        self.ghosted = False
        self.connection = connection
        self.id = connection.id
        # Keep a flag for changing selection state during module selection
        self.useSelectionRules = True

    def setGhosted(self, ghosted):
        """ setGhosted(ghosted: True) -> None
        Set this link to be ghosted or not

        """
        self.ghosted = ghosted
        if ghosted:
            self.connectionPen = CurrentTheme.GHOSTED_CONNECTION_PEN
        else:
            self.connectionPen = CurrentTheme.CONNECTION_PEN

    def set_custom_brush(self, brush):
        self.connectionPen = QtGui.QPen(CurrentTheme.CONNECTION_PEN)
        self.connectionPen.setBrush(brush)

    def paint(self, painter, option, widget=None):
        """ paint(painter: QPainter, option: QStyleOptionGraphicsItem,
                  widget: QWidget) -> None
        Peform actual painting of the connection

        """
        if self.isSelected():
            painter.setPen(CurrentTheme.CONNECTION_SELECTED_PEN)
        else:
            painter.setPen(self.connectionPen)
        painter.drawPath(self.path())

    def setupConnection(self, startPos=None, endPos=None):
        path = self.create_path(startPos or self.startPos,
                                endPos or self.endPos)
        self.setPath(path)

    def create_path(self, startPos, endPos):
        self.startPos = startPos
        self.endPos = endPos

        dx = abs(self.endPos.x() - self.startPos.x())
        dy = (self.startPos.y() - self.endPos.y())

        # This is reasonably ugly logic to get reasonably nice
        # curves. Here goes: we use a cubic bezier p0,p1,p2,p3, where:

        # p0 is the source port center
        # p3 is the destination port center
        # p1 is a control point displaced vertically from p0
        # p2 is a control point displaced vertically from p3

        # We want most curves to be "straight": they shouldn't bend
        # much.  However, we want "inverted" connections (connections
        # that go against the natural up-down flow) to bend a little
        # as they go out of the ports. So the logic is:

        # As dy/dx -> oo, we want the control point displacement to go
        # to max(dy/2, m) (m is described below)

        # As dy/dx -> 0, we want the control point displacement to go
        # to m 

        # As dy/dx -> -oo, we want the control point displacement to go
        # to max(-dy/2, m)

        # On points away from infinity, we want some smooth transition.
        # I'm using f(x) = 2/pi arctan (x) as the mapping, since:

        # f(-oo) = -1
        # f(0) = 0
        # f(oo) = 1

        # m is the monotonicity breakdown point: this is the minimum
        # displacement when dy/dx is low
        m = float(CurrentTheme.MODULE_LABEL_MARGIN[0]) * 3.0

        # positive_d and negative_d are the displacements when dy/dx is
        # large positive and large negative
        positive_d = max(m/3.0, dy / 2.0)
        negative_d = max(m/3.0, -dy / 4.0)

        if dx == 0.0:
            v = 0.0
        else:
            w = math.atan(dy/dx) * (2 / math.pi)
            if w < 0:
                w = -w
                v = w * negative_d + (1.0 - w) * m
            else:
                v = w * positive_d + (1.0 - w) * m

        displacement = QtCore.QPointF(0.0, v)
        self._control_1 = startPos + displacement
        # !!! MAC OS X BUG !!!
        # the difference between startPos.y and control_1.y cannot be
        # equal to the difference between control_2.y and endPos.y
        self._control_2 = self.endPos - displacement + QtCore.QPointF(0.0, 1e-11)
        # self._control_2 = endPos - displacement


        # draw multiple connections depending on list depth
        def diff(i, depth):
            return QtCore.QPointF((5.0 + 10.0*i)/depth - 5.0, 0.0)
        
        srcParent = self.srcPortItem.parentItem()
        startDepth = srcParent.module.list_depth + 1 if srcParent else 1
        dstParent = self.dstPortItem.parentItem()
        endDepth = dstParent.module.list_depth + 1 if dstParent else 1
        starts = [diff(i, startDepth) for i in range(startDepth)]
        ends = [diff(i, endDepth) for i in range(endDepth)]
    
        first = True
        for start in starts:
            for end in ends:
                if first:
                    path = QtGui.QPainterPath(self.startPos + start)
                    first = False
                else:
                    path.moveTo(self.startPos + start)
                path.cubicTo(self._control_1, self._control_2,
                             self.endPos + end)
            
        return path

    def itemChange(self, change, value):
        """ itemChange(change: GraphicsItemChange, value: value) -> value
        If modules are selected, only allow connections between 
        selected modules 

        """
        # Selection rules to be used only when a module isn't forcing 
        # the update
        if (change==QtWidgets.QGraphicsItem.ItemSelectedChange and 
            self.useSelectionRules):
            # Check for a selected module
            selectedItems = self.scene().selectedItems()
            selectedModules = False
            for item in selectedItems:
                if isinstance(item, QGraphicsModuleItem):
                    selectedModules = True
                    break
            if selectedModules:
                # Don't allow a connection between selected
                # modules to be deselected
                if (self.connectingModules[0].isSelected() and
                    self.connectingModules[1].isSelected()):
                    if not value:
                        return True
                # Don't allow a connection to be selected if
                # it is not between selected modules
                else:
                    if value:
                        return False
        self.useSelectionRules = True
        return QtWidgets.QGraphicsPathItem.itemChange(self, change, value)    

##############################################################################
# QGraphicsModuleItem

class QGraphicsModuleItem(QGraphicsItemInterface, QtWidgets.QGraphicsItem):
    """
    QGraphicsModuleItem knows how to draw a Vistrail Module into the
    pipeline view. It is usually a rectangular shape with a bold text
    in the center. It also has its input/output port shapes as its
    children. Another remark is that connections are also children of
    module shapes. Each connection belongs to its source module
    ('output port' end of the connection)
    
    """
    moduleSelected = QtCore.pyqtSignal(int,list)
    def __init__(self, parent=None, scene=None):
        """ QGraphicsModuleItem(parent: QGraphicsItem, scene: QGraphicsScene)
                                -> QGraphicsModuleItem
        Create the shape, initialize its pen and brush accordingly
        
        """
<<<<<<< HEAD
        QtWidgets.QGraphicsItem.__init__(self, parent, scene)
=======
        QtGui.QGraphicsItem.__init__(self, parent)
>>>>>>> 7a61ea4c
        self.paddedRect = QtCore.QRectF()
        if QtCore.QT_VERSION >= 0x40600:
            #Qt 4.6 specific flags
            self.setFlags(QtWidgets.QGraphicsItem.ItemIsSelectable |
                          QtWidgets.QGraphicsItem.ItemIsMovable |
                          QtWidgets.QGraphicsItem.ItemSendsGeometryChanges)
        else:
            self.setFlags(QtWidgets.QGraphicsItem.ItemIsSelectable |
                          QtWidgets.QGraphicsItem.ItemIsMovable)
        self.setAcceptHoverEvents(True)
        self.setFlag(self.ItemIsFocusable)
        self.setZValue(0)
        self.labelFont = CurrentTheme.MODULE_FONT
        self.labelFontMetric = CurrentTheme.MODULE_FONT_METRIC
        self.descFont = CurrentTheme.MODULE_DESC_FONT
        self.descFontMetric = CurrentTheme.MODULE_DESC_FONT_METRIC
        self.modulePen = CurrentTheme.MODULE_PEN
        self.moduleBrush = CurrentTheme.MODULE_BRUSH
        self.labelPen = CurrentTheme.MODULE_LABEL_PEN
        self.customBrush = None
        self.statusBrush = None
        self.labelRect = QtCore.QRectF()
        self.descRect = QtCore.QRectF()
        self.abstRect = QtCore.QRectF()
        self.editRect = QtCore.QRectF()
        self.id = -1
        self.label = ''
        self.description = ''
        self.inputPorts = {}
        self.outputPorts = {}
        self.controller = None
        self.module = None
        self.ghosted = False
        self.invalid = False
        self._module_shape = None
        self._original_module_shape = None
        self.errorTrace = None
        self.is_breakpoint = False
        self._needs_state_updated = True
        self.progress = 0.0
        self.progressBrush = CurrentTheme.SUCCESS_MODULE_BRUSH
        self.connectionItems = {}
        self._cur_function_names = set()
        self.function_overview = ''
        self.show_widgets = get_vistrails_configuration(
                                         ).check('showInlineParameterWidgets')
        self.function_widgets = []
        self.functions_widget = None
        self.edit_rect = QtCore.QRectF(0.0, 0.0, 0.0, 0.0)
        self.handlePositionChanges = True

    def moduleHasChanged(self, core_module):
        def module_text_has_changed(m1, m2):
            m1_has = '__desc__' in m1.db_annotations_key_index
            if m1_has != ('__desc__' in m2.db_annotations_key_index):
                return True
            if (m1_has and
                # m2_has, since m1_has and previous condition
                m1.db_annotations_key_index['__desc__'].value.strip()!=
                m2.db_annotations_key_index['__desc__'].value.strip()):
                return True
            return False

        # def module_functions_have_changed(m1, m2):
        #     f1_names = set(f.name for f in m1.functions)
        #     f2_names = set(f.name for f in m2.functions)
        #     return (len(f1_names ^ f2_names) > 0)

        if self.show_widgets != get_vistrails_configuration(
                                   ).check('showInlineParameterWidgets') and \
           core_module.editable_input_ports:
            return True
        elif self.scenePos().x() != core_module.center.x or \
                -self.scenePos().y() != core_module.center.y:
            return True
        elif module_text_has_changed(self.module, core_module):
            return True
        # elif module_functions_have_changed(self.module, core_module):
        #     return True
        else:
            # check for changed edit widgets
            if core_module.editable_input_ports != \
               self.module.editable_input_ports:
                # shape has changed so we need to recreate the module
                return True

            # check for deleted edit widgets
            if self.functions_have_been_deleted(core_module):
                return True
            # Check for changed ports
            # _db_name because this shows up in the profile.
            cip = sorted([x.key_no_id() for x in self.inputPorts])
            cop = sorted([x.key_no_id() for x in self.outputPorts])
            d = PortEndPoint.Destination
            s = PortEndPoint.Source
            ipv = core_module.visible_input_ports
            opv = core_module.visible_output_ports
            new_ip = []
            new_op = []
            try:
                new_ip = sorted([x.key_no_id() 
                                 for x in core_module.destinationPorts()
                                 if (not x.optional or x._db_name in ipv)])
                new_op = sorted([x.key_no_id() 
                                 for x in core_module.sourcePorts()
                                 if (not x.optional or x._db_name in opv)])
            except ModuleRegistryException as e:
                debug.critical("MODULE REGISTRY EXCEPTION: %s" % e)
            if cip != new_ip or cop != new_op:
                return True
        return False

    def functions_have_been_deleted(self, core_module):
        # check if a visible function has been deleted
        before = self._cur_function_names
        after = set(f.name for f in core_module.functions)
        return (before - after) & core_module.editable_input_ports

    def moduleFunctionsHaveChanged(self, core_module):
        m2 = core_module
        f2_names = set(f.name for f in m2.functions)
        return (len(self._cur_function_names ^ f2_names) > 0)

    def update_function_ports(self, core_module=None):
        if core_module is None:
            core_module = self.module
            added_functions = set(f.name for f in self.module.functions)
            deleted_functions = set()
            self._cur_function_names = copy.copy(added_functions)
        else:
            before_names = self._cur_function_names
            after_names = set(f.name for f in core_module.functions)
            added_functions = after_names - before_names
            deleted_functions = before_names - after_names
            self._cur_function_names = copy.copy(after_names)
        if len(deleted_functions) > 0:
            for function_name in deleted_functions:
                try:
                    r_spec = self.module.get_port_spec(function_name, 'input')
                    f_spec = PortSpec(id=-1,
                                      name=function_name,
                                      type=PortSpec.port_type_map['input'],
                                      sigstring=r_spec.sigstring)
                    item = self.getInputPortItem(f_spec)
                    if item is not None:
                        item.disconnect()
                except Exception:
                    pass

        if len(added_functions) > 0:
            for function in core_module.functions:
                if function.name not in added_functions:
                    continue
                added_functions.remove(function.name)
                f_spec = PortSpec(id=-1,
                                  name=function.name,
                                  type=PortSpec.port_type_map['input'],
                                  sigstring=function.sigstring)
                item = self.getInputPortItem(f_spec)
                if item is not None:
                    item.connect()
        self.module = core_module

        
    def update_function_values(self, core_module):
        """ Updates widget values if they have changed
        """
        for function_widget in self.function_widgets:
            for f in core_module.functions:
                if f.name == function_widget.function.name:
                    value = [p.strValue for p in f.params]
                    if function_widget.getContents() != value:
                        function_widget.setContents(value)
                    continue

    def setProgress(self, progress):
        self.progress = progress
        
    def computeBoundingRect(self):
        """ computeBoundingRect() -> None
        Adjust the module size according to contents
        
        """
        width = 0
        height = CurrentTheme.MODULE_LABEL_MARGIN[1]
        # for each rect: Add height, adjust min width,
        # set pos to distance to top middle corner, to be adjusted when
        # paddedRect is known
        labelRect = self.labelFontMetric.boundingRect(self.label)
        labelRect.moveTo(-labelRect.width()//2, height)
        height += labelRect.height()
        padding = labelRect.adjusted(-CurrentTheme.MODULE_LABEL_MARGIN[0], 0,
                                      CurrentTheme.MODULE_LABEL_MARGIN[2], 0)
        width = max(width, padding.width())

        if self.description:
            self.description = '(' + self.description + ')'
            descRect = self.descFontMetric.boundingRect(self.description)
            descRect.moveTo(-descRect.width()//2, height)
            height += descRect.height()
            padding = descRect.adjusted(-CurrentTheme.MODULE_LABEL_MARGIN[0], 0,
                                         CurrentTheme.MODULE_LABEL_MARGIN[2], 0)
            width = max(width, padding.width())

        if self.edit_rect.height():
            height += CurrentTheme.MODULE_EDIT_MARGIN[1] # top margin
            editRect = self.edit_rect
            editRect.moveTo(-editRect.width()//2, height)
            height += editRect.height()
            padding = editRect.adjusted(-CurrentTheme.MODULE_EDIT_MARGIN[0], 0,
                                         CurrentTheme.MODULE_EDIT_MARGIN[2], 0)
            width = max(width, padding.width())
            height += CurrentTheme.MODULE_EDIT_MARGIN[3] # bottom edit margin

        height += CurrentTheme.MODULE_LABEL_MARGIN[3] # bottom margin

        # move to final position

        self.paddedRect = QtCore.QRectF(-width/2, -height/2, width, height)
        labelRect.translate(0, -height//2)
        self.labelRect = labelRect
        if self.description:
            descRect.translate(0, -height//2)
            self.descRect = descRect
        if self.edit_rect.height():
            editRect.translate(0, -height//2)
            self.editRect = editRect
        self.abstRect = QtCore.QRectF(
            self.paddedRect.left(),
            -self.paddedRect.top()-CurrentTheme.MODULE_LABEL_MARGIN[3],
            CurrentTheme.MODULE_LABEL_MARGIN[0],
            CurrentTheme.MODULE_LABEL_MARGIN[3])

    def boundingRect(self):
        """ boundingRect() -> QRectF
        Returns the bounding box of the module
        
        """
        try:
            r = self.paddedRect.adjusted(-2, -2, 2, 2)
        except Exception:
            r = QtCore.QRectF()
        return r

    def setPainterState(self, is_selected=None):
        if is_selected is None:
            is_selected = self.isSelected()
        if is_selected:
            self.modulePen = CurrentTheme.MODULE_SELECTED_PEN
            self.labelPen = CurrentTheme.MODULE_LABEL_SELECTED_PEN
        elif self.is_breakpoint:
            self.modulePen = CurrentTheme.BREAKPOINT_MODULE_PEN
            self.labelPen = CurrentTheme.BREAKPOINT_MODULE_LABEL_PEN
        elif self.ghosted:
            self.modulePen = CurrentTheme.GHOSTED_MODULE_PEN
            self.labelPen = CurrentTheme.GHOSTED_MODULE_LABEL_PEN
        elif self.invalid:
            self.modulePen = CurrentTheme.INVALID_MODULE_PEN
            self.labelPen = CurrentTheme.INVALID_MODULE_LABEL_PEN
        else:
            self.labelPen = CurrentTheme.MODULE_LABEL_PEN
            if self.module is not None and self.module.is_abstraction():
                self.modulePen = CurrentTheme.ABSTRACTION_PEN
            elif self.module is not None and self.module.is_group():
                self.modulePen = CurrentTheme.GROUP_PEN
            else:
                self.modulePen = CurrentTheme.MODULE_PEN

        if self.statusBrush:
            self.moduleBrush = self.statusBrush
        elif self.customBrush:
            self.moduleBrush = self.customBrush
        elif self.is_breakpoint:
            self.moduleBrush = CurrentTheme.BREAKPOINT_MODULE_BRUSH
        elif self.ghosted:
            self.moduleBrush = CurrentTheme.GHOSTED_MODULE_BRUSH
        elif self.invalid:
            self.moduleBrush = CurrentTheme.INVALID_MODULE_BRUSH
        else:
            self.moduleBrush = CurrentTheme.MODULE_BRUSH
            
    def setGhosted(self, ghosted):
        """ setGhosted(ghosted: True) -> None
        Set this link to be ghosted or not
        
        """
        if self.ghosted != ghosted:
            self.ghosted = ghosted
            for port in self.inputPorts.values():
                port.setGhosted(ghosted)
            for port in self.outputPorts.values():
                port.setGhosted(ghosted)
            self._needs_state_updated = True

#             if ghosted:
#                 self.modulePen = CurrentTheme.GHOSTED_MODULE_PEN
#                 self.moduleBrush = CurrentTheme.GHOSTED_MODULE_BRUSH
#                 self.labelPen = CurrentTheme.GHOSTED_MODULE_LABEL_PEN
#             else:
#                 self.modulePen = CurrentTheme.MODULE_PEN
#                 self.moduleBrush = CurrentTheme.MODULE_BRUSH
#                 self.labelPen = CurrentTheme.MODULE_LABEL_PEN

    def setInvalid(self, invalid):
        if self.invalid != invalid:
            self.invalid = invalid
            for port in self.inputPorts.values():
                port.setInvalid(invalid)
            for port in self.outputPorts.values():
                port.setInvalid(invalid)
            self._needs_state_updated = True

    def setBreakpoint(self, breakpoint):
        if self.is_breakpoint != breakpoint:
            self.is_breakpoint = breakpoint
            if breakpoint:
                self._original_module_shape = self._module_shape
                self.set_module_shape(self.create_shape_from_fringe(
                        CurrentTheme.BREAKPOINT_FRINGE))
            else:
                self._module_shape = self._original_module_shape
            self._needs_state_updated = True

#             if breakpoint:
#                 self.modulePen = CurrentTheme.BREAKPOINT_MODULE_PEN
#                 self.moduleBrush = CurrentTheme.BREAKPOINT_MODULE_BRUSH
#                 self.labelPen = CurrentTheme.BREAKPOINT_MODULE_LABEL_PEN
            
    def set_module_shape(self, module_shape=None):
        self._module_shape = module_shape
        if self._module_shape is not None:
            self.paddedRect = self._module_shape.boundingRect()

    def set_custom_brush(self, brush):
        self.customBrush = brush
        self._needs_state_updated = True

    def paint(self, painter, option, widget=None):
        """ paint(painter: QPainter, option: QStyleOptionGraphicsItem,
                  widget: QWidget) -> None
        Peform actual painting of the module
        
        """
        if self.progress>0.0:
            width = (self.progress-1.0)*self.paddedRect.width()
            progressRect = self.paddedRect.adjusted(0, 0, width, 0)
            
        if self._needs_state_updated:
            self.setPainterState()
            self._needs_state_updated = False
            
        # draw module shape
        painter.setBrush(self.moduleBrush)
        painter.setPen(self.modulePen)
        if self._module_shape:
            painter.drawPolygon(self._module_shape)
            if self.progress>0.0:
                painter.setClipRect(progressRect)
                painter.setBrush(self.progressBrush)
                painter.drawPolygon(self._module_shape)
                painter.setClipping(False)
            painter.drawPolyline(self._module_shape)
        else:
            painter.fillRect(self.paddedRect, painter.brush())
            if self.progress>0.0:
                painter.fillRect(progressRect, self.progressBrush)
            painter.setBrush(QtCore.Qt.NoBrush)
            painter.drawRect(self.paddedRect)
    
        # draw module labels
        painter.setPen(self.labelPen)
        painter.setFont(self.labelFont)
        painter.drawText(self.labelRect.adjusted(-10,-10,10,10), QtCore.Qt.AlignCenter, self.label)
        if self.module.is_abstraction() and not self.module.is_latest_version():
            painter.drawText(self.abstRect, QtCore.Qt.AlignCenter, '!')
        if self.descRect:
            painter.setFont(self.descFont)
            painter.drawText(self.descRect.adjusted(-10,-10,10,10), QtCore.Qt.AlignCenter,
                             self.description)

    def paintToPixmap(self, scale_x, scale_y):
        bounding_rect = self.paddedRect.adjusted(-6,-6,6,6)
        center_x = (bounding_rect.width() / 2.0) #* m.m11()
        center_y = (bounding_rect.height() / 2.0) #* m.m22()
        pixmap = QtGui.QPixmap(int(bounding_rect.width() * scale_x),
                         int(bounding_rect.height() * scale_y))
        pixmap.fill(QtGui.QColor(255,255,255,0))
        painter = QtGui.QPainter(pixmap)
        painter.setOpacity(0.5)
        painter.scale(scale_x, scale_y)
        painter.setRenderHints(QtGui.QPainter.Antialiasing |
                               QtGui.QPainter.SmoothPixmapTransform)
        painter.translate(center_x, center_y)
        self.paint(painter, QtWidgets.QStyleOptionGraphicsItem())
        for port in self.inputPorts.values():
            m = port.matrix()
            painter.save()
            painter.translate(m.dx(), m.dy())
            port.paint(painter, QtWidgets.QStyleOptionGraphicsItem())
            painter.restore()
        for port in self.outputPorts.values():
            m = port.matrix()
            painter.save()
            painter.translate(m.dx(), m.dy())
            port.paint(painter, QtWidgets.QStyleOptionGraphicsItem())
            painter.restore()
        painter.end()
        return pixmap

    def adjustWidthToMin(self, minWidth):
        """ adjustWidthToContain(minWidth: int) -> None
        Resize the module width to at least be minWidth
        
        """
        if minWidth>self.paddedRect.width():
            diff = minWidth - self.paddedRect.width() + 1
            self.paddedRect.adjust(-diff/2, 0, diff/2, 0)

    def setupModule(self, module, read_only=False):
        """ setupModule(module: Module) -> None
        Set up the item to reflect the info in 'module'
        
        """
        # Update module info and visual
        self.id = module.id
        self.setZValue(float(self.id))
        self.module = module
        self.center = copy.copy(module.center)
        if '__desc__' in module.db_annotations_key_index:
            self.label = module.get_annotation_by_key('__desc__').value.strip()
            self.description = module.label
        else:
            self.label = module.label
            self.description = ''

        # Show inline edit widgets
        if get_vistrails_configuration().check('showInlineParameterWidgets') and \
            module.is_valid and not read_only and module.editable_input_ports:
            self.functions_widget = QGraphicsFunctionsWidget(self.module,
                          self, module.editable_input_ports == set(['value']))
            set_lod(0.5, self.functions_widget)
            self.functions_widget.function_changed.connect(self.function_changed)
            self.function_widgets = self.functions_widget.function_widgets
            self.edit_rect = self.functions_widget.boundingRect()

        self.setToolTip(self.description)
        self.computeBoundingRect()
        self.setPos(module.center.x, -module.center.y)

        # Check to see which ports will be shown on the screen
        # setupModule is in a hotpath, performance-wise, which is the
        # reason for the strange ._db_name lookup - we're
        # avoiding property calls
        inputPorts = []
        self.inputPorts = {}
        visibleOptionalInputPorts = []
        self.optionalInputPorts = []

        outputPorts = []
        self.outputPorts = {}
        visibleOptionalOutputPorts = []
        self.optionalOutputPorts = []

        error = None
        if module.is_valid:
            try:
                for p in module.destinationPorts():
                    if not p.optional:
                        inputPorts.append(p)
                    elif p.name in module.visible_input_ports:
                        visibleOptionalInputPorts.append(p)
                    else:
                        self.optionalInputPorts.append(p)
                inputPorts += visibleOptionalInputPorts

                for p in module.sourcePorts():
                    if not p.optional:
                        outputPorts.append(p)
                    elif p.name in module.visible_output_ports:
                        visibleOptionalOutputPorts.append(p)
                    else:
                        self.optionalOutputPorts.append(p)
                outputPorts += visibleOptionalOutputPorts
            except ModuleRegistryException as e:
                error = e

        # Local dictionary lookups are faster than global ones..
        t = CurrentTheme
        (mpm0, mpm1, mpm2, mpm3) = t.MODULE_PORT_MARGIN

        # Adjust the width to fit all ports
        maxPortCount = max(len(inputPorts), len(outputPorts))
        minWidth = (mpm0 +
                    t.PORT_WIDTH*maxPortCount +
                    t.MODULE_PORT_SPACE*(maxPortCount-1) +
                    mpm2 +
                    t.MODULE_PORT_PADDED_SPACE)
        self.adjustWidthToMin(minWidth)

        self.nextInputPortPos = [self.paddedRect.x() + mpm0,
                                 self.paddedRect.y() + mpm1]
        self.nextOutputPortPos = [self.paddedRect.right() - \
                                      t.PORT_WIDTH - mpm2,
                                  self.paddedRect.bottom() - \
                                      t.PORT_HEIGHT - mpm3]

        # Update input ports
        [x, y] = self.nextInputPortPos
        for port in inputPorts:
            self.inputPorts[port] = self.createPortItem(port, x, y)
            x += t.PORT_WIDTH + t.MODULE_PORT_SPACE
        self.nextInputPortPos = [x,y]

        # Update output ports
        [x, y] = self.nextOutputPortPos
        for port in reversed(outputPorts):
            self.outputPorts[port] = self.createPortItem(port, x, y)
            x -= t.PORT_WIDTH + t.MODULE_PORT_SPACE
        self.nextOutputPortPos = [x, y]

        # Add a configure button
        y = self.paddedRect.y() + mpm1
        x = (self.paddedRect.right() - t.CONFIGURE_WIDTH
             - mpm2)
        self.createConfigureItem(x, y)

        if module.is_valid:
            try:
                # update module color and shape
                descriptor = module.module_descriptor
    #             c = registry.get_module_color(module.package, module.name, 
    #                                       module.namespace)
                c = descriptor.module_color()
                if c:
                    ic = [int(cl*255) for cl in c]
                    b = QtGui.QBrush(QtGui.QColor(ic[0], ic[1], ic[2]))
                    self.set_custom_brush(b)
    #             fringe = registry.get_module_fringe(module.package,
    #                                                 module.name,
    #                                                 module.namespace)
                fringe = descriptor.module_fringe()
                if fringe:
                    self.set_module_shape(self.create_shape_from_fringe(fringe))
            except ModuleRegistryException as e:
                error = e

            if self.functions_widget:
                self.functions_widget.setPos(self.editRect.topLeft())

            self.update_function_ports()

        else:
            self.setInvalid(True)

    def function_changed(self, name, values):
        """ Called when a function value has changed by the inline edit widget
        
        """
        controller = self.scene().controller
        module = controller.current_pipeline.modules[self.module.id]
        controller.update_function(module, name, values)

        if self.moduleFunctionsHaveChanged(module):
            self.update_function_ports(module)

        if self.isSelected():
            from vistrails.gui.vistrails_window import _app
            module = controller.current_pipeline.modules[self.module.id]
            _app.notify('module_changed', module)

    def create_shape_from_fringe(self, fringe):
        left_fringe, right_fringe = fringe
        if left_fringe[0] != (0.0, 0.0):
            left_fringe = [(0.0, 0.0)] + left_fringe
        if left_fringe[-1] != (0.0, 1.0):
            left_fringe = left_fringe + [(0.0, 1.0)]

        if right_fringe[0] != (0.0, 0.0):
            right_fringe = [(0.0, 0.0)] + right_fringe
        if right_fringe[-1] != (0.0, 1.0):
            right_fringe = right_fringe + [(0.0, 1.0)]

        P = QtCore.QPointF
        module_shape = QtGui.QPolygonF()
        height = self.paddedRect.height()

        # right side of shape
        for (px, py) in right_fringe:
            p = P(px, -py)
            p *= height
            p += self.paddedRect.bottomRight()
            module_shape.append(p)

        # left side of shape
        for (px, py) in reversed(left_fringe):
            p = P(px, -py)
            p *= height
            p += self.paddedRect.bottomLeft()
            module_shape.append(p)
        # close polygon
        module_shape.append(module_shape[0])
        return module_shape

    def createPortItem(self, port, x, y):
        """ createPortItem(port: Port, x: int, y: int) -> QGraphicsPortItem
        Create a item from the port spec
        
        """
        # pts = [(0,2),(0,-2), (2,None), (-2,None),
        #        (None,-2), (None,2), (-2,0), (2,0)]
        # pts = [(0,0.2), (0, 0.8), (0.2, None), (0.8, None), 
        #        (None, 0.8), (None, 0.2), (0.8,0), (0.2, 0)]
        # portShape = QGraphicsPortPolygonItem(x, y, self.ghosted, self, 
        #                                      port.optional, port.min_conns,
        #                                      port.max_conns, points=pts)
        # portShape = QGraphicsPortTriangleItem(x, y, self.ghosted, self, 
        #                                       port.optional, port.min_conns,
        #                                       port.max_conns, angle=0)
        # portShape = QGraphicsPortDiamondItem(x, y, self.ghosted, self, 
        #                                      port.optional, port.min_conns,
        #                                      port.max_conns)
    
        port_klass = QGraphicsPortRectItem
        kwargs = {}
        shape = port.shape()
        if shape is not None:
            if isinstance(shape, str):
                if shape.startswith("triangle"):
                    port_klass = QGraphicsPortTriangleItem
                    try:
                        kwargs['angle'] = int(shape[8:])
                    except ValueError:
                        kwargs['angle'] = 0
                elif shape == "diamond":
                    port_klass = QGraphicsPortDiamondItem
                elif shape == "circle" or shape == "ellipse":
                    port_klass = QGraphicsPortEllipseItem
            else:
                try:
                    iter(shape)
                except TypeError:
                    pass
                else:
                    port_klass = QGraphicsPortPolygonItem
                    kwargs['points'] = shape

        portShape = port_klass(port, x, y, self.ghosted, self, **kwargs)
        # portShape = QGraphicsPortRectItem(port, x, y, self.ghosted, self)

        portShape.controller = self.controller
        portShape.port = port
        if not port.is_valid:
            portShape.setInvalid(True)
        return portShape

    def createConfigureItem(self, x, y):
        """ createConfigureItem(x: int, y: int) -> QGraphicsConfigureItem
        Create a item from the configure spec
        
        """
        if self.module.is_valid:
            configureShape = QGraphicsConfigureItem(self, self.scene())
            configureShape.controller = self.controller
            configureShape.moduleId = self.id
            configureShape.setGhosted(self.ghosted)
            configureShape.setBreakpoint(self.module.is_breakpoint)
            configureShape.translate(x, y)
            return configureShape
        return None

    def getPortItem(self, port, port_dict=None):
        # print 'looking for port', port.name, port.type, port_type
            
        registry = get_module_registry()

        # if we haven't validated pipeline, don't try to use the registry
        if self.module.is_valid:
            # check enabled ports
            for (p, item) in port_dict.items():
                if registry.port_and_port_spec_match(port, p):
                    return item
                        
        # FIXME Raise Error!
        # else not available for some reason, just draw port and raise error?
        # can also decide to use Variant/Module types
        # or use types from the signature
        # port_descs = port.descriptors()
                
        # first, check if we've already added the port
        for (p, item) in port_dict.items():
            if (PortSpec.port_type_map.inverse[port.type] == p.type and
                port.name == p.name and 
                port.sigstring == p.sigstring):
                return item

        return None

    def buildPortItem(self, port, port_dict, optional_ports, visible_ports,
                      next_pos, next_op, default_sig):
        """buildPortItem(port: Port,
                         port_dict: {PortSpec: QGraphicsPortItem},
                         optional_ports: [PortSpec],
                         visible_ports: set(string),
                         next_pos: [float, float],
                         next_op: operator (operator.add, operator.sub),
                         default_sig: str
                         ) -> QPointF
        Return the scene position of a port matched 'port' in port_dict
        
        """
        registry = get_module_registry()
        
        # check optional ports
        if self.module.is_valid:
            for p in optional_ports:
                if registry.port_and_port_spec_match(port, p):
                    item = self.createPortItem(p, *next_pos)
                    visible_ports.add(port.name)
                    port_dict[p] = item
                    next_pos[0] = next_op(next_pos[0], 
                                          (CurrentTheme.PORT_WIDTH +
                                           CurrentTheme.MODULE_PORT_SPACE))
                    return item

        if not port.signature or port.signature == '()':
            # or len(port_descs) == 0:
            sigstring = default_sig
        else:
            sigstring = port.signature
        port_type = PortSpec.port_type_map.inverse[port.type]
        names = []
        for sig in sigstring[1:-1].split(','):
            k = sig.split(':', 2)
            if len(k) < 2:
                names.append(k[0])
            else:
                names.append(k[1])
        short_sigstring = '(' + ','.join(names) + ')'
        tooltip = "%s port %s\n%s" % (port_type.capitalize(),
                                      port.name,
                                      short_sigstring)
        new_spec = PortSpec(id=-1,
                            name=port.name,
                            type=port_type,
                            sigstring=sigstring,
                            tooltip=tooltip,
                            optional=True)

        item = self.createPortItem(new_spec, *next_pos)
        item.setInvalid(True)
        port_dict[new_spec] = item
        next_pos[0] = next_op(next_pos[0], 
                              (CurrentTheme.PORT_WIDTH +
                               CurrentTheme.MODULE_PORT_SPACE))
        return item

    def getInputPortItem(self, port, do_create=False):
        item = self.getPortItem(port, self.inputPorts)
        if not item and do_create:
            item = self.buildPortItem(port,
                                      self.inputPorts,
                                      self.optionalInputPorts,
                                      self.module.visible_input_ports,
                                      self.nextInputPortPos,
                                      operator.add,
                                      '(%s:Variant)' % \
                                          get_vistrails_basic_pkg_id())
        return item

    def getOutputPortItem(self, port, do_create=False):
        item = self.getPortItem(port, self.outputPorts)
        if not item and do_create:
            item = self.buildPortItem(port,
                                      self.outputPorts,
                                      self.optionalOutputPorts,
                                      self.module.visible_output_ports,
                                      self.nextOutputPortPos,
                                      operator.sub,
                                      '(%s:Module)' % \
                                          get_vistrails_basic_pkg_id())
        return item

    def addConnectionItem(self, item):
        self.connectionItems[item.connection.id] = item

    def removeConnectionItem(self, item):
        if item.connectingModules[0].id == self.module.id:
            if item.srcPortItem is not None:
                item.srcPortItem.disconnect()
        if item.connectingModules[1].id == self.module.id:
            if item.dstPortItem is not None:
                item.dstPortItem.disconnect()
        del self.connectionItems[item.connection.id]

    # returns a dictionary of (id, connection) key-value pairs!
    def dependingConnectionItems(self):
        return self.connectionItems

    # this is a generator that yields (connection, is_source [bool]) pairs
    def dependingConnectionItemsWithDir(self):
        for item in self.connectionItems.values():
            if item.connectingModules[0].id == self.id:
                yield (item, False)
            else:
                yield (item, True)

    def keyPressEvent(self, event):
        """ keyPressEvent(event: QKeyEvent) -> None
        Capture 'Del', 'Backspace' for deleting modules.
        Ctrl+C, Ctrl+V, Ctrl+A for copy, paste and select all
        
        """        
        if (self.scene().controller and
            event.key() in [QtCore.Qt.Key_Backspace, QtCore.Qt.Key_Delete]):
            if not self.scene().read_only_mode:
                self.scene().delete_selected_items()
        else:
            QtWidgets.QGraphicsItem.keyPressEvent(self, event)

    def mouseReleaseEvent(self, event):
        super(QGraphicsModuleItem, self).mouseReleaseEvent(event)
        if not self.controller.changed and self.controller.has_move_actions():
            self.controller.set_changed(True)

    def hoverEnterEvent(self, event):
        if QtWidgets.QApplication.keyboardModifiers() == QtCore.Qt.ControlModifier:

            scene = self.scene()
            if scene.function_tooltip:
                scene.removeItem(scene.function_tooltip)

            module = scene.controller.current_pipeline.modules[self.module.id]
            if module.functions:
                function_overview = []
                for f in module.functions:
                    if len(f.params)>1:
                        params = ', '.join([p.strValue for p in f.params])
                    elif len(f.params)>0:
                        params = f.params[0].strValue
                    else:
                        params = ''
                    if len(params)>100:
                        params = params[:97] + '...'
                    function_template = "<b>%s(</b>%s<b>)</b>"
                    function_overview.append(function_template % (f.name, params))
                    template = '<html><p style="background:#FFFFFF;">%s</p></html>'
                self.function_overview = template % '<br/>'.join(function_overview)
            else:
                self.function_overview = ''

            scene.function_tooltip = QtWidgets.QGraphicsTextItem()
            pos = self.paddedRect.bottomLeft()+self.pos()
            scene.function_tooltip.setPos(pos)
            scene.function_tooltip.setAcceptHoverEvents(False)
            scene.addItem(scene.function_tooltip)
            scene.function_tooltip.setHtml(self.function_overview)
            scene.function_tooltip.setZValue(1000000)
        return QtWidgets.QGraphicsItem.hoverEnterEvent(self, event)

    def hoverLeaveEvent(self, event):
        if self.scene().function_tooltip:
            self.scene().removeItem(self.scene().function_tooltip)
            self.scene().function_tooltip = None
        return QtWidgets.QGraphicsItem.hoverLeaveEvent(self, event)

    def itemChange(self, change, value):
        """ itemChange(change: GraphicsItemChange, value: value) -> value
        Capture move event to also move the connections.  Also unselect any
        connections between unselected modules
        
        """
        # Move connections with modules
        if change==QtWidgets.QGraphicsItem.ItemPositionChange and \
                self.handlePositionChanges:
            oldPos = self.pos()
            newPos = value
            dis = newPos - oldPos
            for connectionItem, s in self.dependingConnectionItemsWithDir():
                # If both modules are selected, both of them will
                # trigger itemChange events.

                # If we just add 'dis' to both connection endpoints, we'll
                # end up moving each endpoint twice.

                # But we also don't want to call setupConnection twice on these
                # connections, so we ignore one of the endpoint dependencies and
                # perform the change on the other one

                (srcModule, dstModule) = connectionItem.connectingModules
                start_s = srcModule.isSelected()
                end_s = dstModule.isSelected()

                if start_s and end_s and s:
                    continue

                start = connectionItem.startPos
                end = connectionItem.endPos
                
                if start_s: start += dis
                if end_s: end += dis
                
                connectionItem.prepareGeometryChange()
                connectionItem.setupConnection(start, end)
        # Do not allow lone connections to be selected with modules.
        # Also autoselect connections between selected modules.  Thus the
        # selection is always the subgraph
        elif change==QtWidgets.QGraphicsItem.ItemSelectedHasChanged:
            # Unselect any connections between modules that are not selected
            for item in self.scene().selectedItems():
                if isinstance(item,QGraphicsConnectionItem):
                    (srcModule, dstModule) = item.connectingModules
                    if (not srcModule.isSelected() or 
                        not dstModule.isSelected()):
                        item.useSelectionRules = False
                        item.setSelected(False)
            # Handle connections from self
            for item in self.dependingConnectionItems().values():
                # Select any connections between self and other selected modules
                (srcModule, dstModule) = item.connectingModules
                if value:
                    if (srcModule==self and dstModule.isSelected() or
                        dstModule==self and srcModule.isSelected()):
                        # Because we are setting a state variable in the
                        # connection, do not make the change unless it is
                        # actually going to be performed
                        if not item.isSelected():
                            item.useSelectionRules = False
                            item.setSelected(True)
                # Unselect any connections between self and other modules
                else:
                    if item.isSelected():
                        item.useSelectionRules = False
                        item.setSelected(False)
            # Capture only selected modules + or - self for selection signal
            selectedItems = [m for m in self.scene().selectedItems()
                             if isinstance(m, QGraphicsModuleItem)]
            #print "selectedItems", selectedItems
            selectedId = -1
            if len(selectedItems)==1:
                selectedId = selectedItems[0].id
            self.scene().moduleSelected.emit(selectedId, selectedItems)
            self._needs_state_updated = True
        return QtWidgets.QGraphicsItem.itemChange(self, change, value)

def choose_converter(converters, parent=None):
    """Chooses a converter among a list.
    """
    if len(converters) == 1:
        return converters[0]

    class ConverterItem(QtWidgets.QListWidgetItem):
        def __init__(self, converter):
            QtWidgets.QListWidgetItem.__init__(self, converter.name)
            self.converter = converter

    dialog = QtWidgets.QDialog(parent)
    dialog.setWindowTitle("Automatic conversion")
    layout = QtWidgets.QVBoxLayout()

    label = QtWidgets.QLabel(
            "You are connecting two incompatible ports, however there are "
            "matching Converter modules. Please choose which Converter should "
            "be inserted on this connection:")
    label.setWordWrap(True)
    layout.addWidget(label)
    list_widget = QtWidgets.QListWidget()
    list_widget.setSelectionMode(QtWidgets.QAbstractItemView.SingleSelection)
    for converter in sorted(converters, key=lambda c: c.name):
        list_widget.addItem(ConverterItem(converter))
    layout.addWidget(list_widget)

    buttons = QtWidgets.QDialogButtonBox(
            QtWidgets.QDialogButtonBox.Ok | QtWidgets.QDialogButtonBox.Cancel,
            QtCore.Qt.Horizontal)
    QtCore.QObject.connect(buttons, QtCore.SIGNAL('accepted()'),
                           dialog, QtCore.SLOT('accept()'))
    QtCore.QObject.connect(buttons, QtCore.SIGNAL('rejected()'),
                           dialog, QtCore.SLOT('reject()'))
    layout.addWidget(buttons)

    ok = buttons.button(QtWidgets.QDialogButtonBox.Ok)
    ok.setEnabled(False)
    QtCore.QObject.connect(
            list_widget, QtCore.SIGNAL('itemSelectionChanged()'),
            lambda: ok.setEnabled(True))

    dialog.setLayout(layout)
    if dialog.exec_() == QtWidgets.QDialog.Accepted:
        return list_widget.selectedItems()[0].converter
    else:
        return None

##############################################################################
# QPipelineScene

class QPipelineScene(QInteractiveGraphicsScene):
    """
    QPipelineScene inherits from QInteractiveGraphicsScene to keep track of the
    pipeline scenes, i.e. modules, connections, selection
    
    """

    moduleSelected = QtCore.pyqtSignal(int,list)
    def __init__(self, parent=None):
        """ QPipelineScene(parent: QWidget) -> QPipelineScene
        Initialize the graphics scene with no shapes
        
        """
        QInteractiveGraphicsScene.__init__(self, parent)
        self.setBackgroundBrush(CurrentTheme.PIPELINE_VIEW_BACKGROUND_BRUSH)
        self.setSceneRect(QtCore.QRectF(-5000, -5000, 10000, 10000))
        self.controller = None
        self.modules = {}
        self.connections = {}
        self.noUpdate = False
        self.installEventFilter(self)
        self.pipeline_tab = None
        # These are the IDs currently present in the scene, used to update it
        # faster when switching pipelines via setupScene()
        self._old_module_ids = set()
        self._old_connection_ids = set()
        self._var_selected_port = None
        self.read_only_mode = False
        self.current_pipeline = None
        self.current_version = -1
        self.skip_update = False
        self.function_tooltip = None

        self.tmp_module_item = None
        self.tmp_input_conn = None
        self.tmp_output_conn = None

    def _get_pipeline(self):
        warnings.warn("Use of deprecated field 'pipeline' replaced by "
                      "'current_pipeline'",
                      category=VistrailsDeprecation)
        return self.current_pipeline
    pipeline = property(_get_pipeline)

    def addModule(self, module, moduleBrush=None):
        """ addModule(module: Module, moduleBrush: QBrush) -> QGraphicsModuleItem
        Add a module to the scene

        """
        moduleItem = QGraphicsModuleItem(None)
        if self.controller and self.controller.search:
            moduleQuery = (self.controller.current_version, module)
            matched = self.controller.search.matchModule(*moduleQuery)
            matched = self.controller.search.matchModule(*moduleQuery)
            moduleItem.setGhosted(not matched)
        moduleItem.controller = self.controller
        moduleItem.setupModule(module, self.read_only_mode)
        moduleItem.setBreakpoint(module.is_breakpoint)
        if moduleBrush:
            moduleItem.set_custom_brush(moduleBrush)
        self.addItem(moduleItem)
        self.modules[module.id] = moduleItem
        self._old_module_ids.add(module.id)
        # Hide vistrail variable modules
        if module.is_vistrail_var():
            moduleItem.hide()

        return moduleItem

    def addConnection(self, connection, connectionBrush=None):
        """ addConnection(connection: Connection) -> QGraphicsConnectionItem
        Add a connection to the scene
        
        """
        srcModule = self.modules[connection.source.moduleId]
        dstModule = self.modules[connection.destination.moduleId]
        srcPortItem = srcModule.getOutputPortItem(connection.source, True)
        dstPortItem = dstModule.getInputPortItem(connection.destination, True)
        connectionItem = QGraphicsConnectionItem(srcPortItem, dstPortItem,
                                                 srcModule, dstModule,
                                                 connection)
        srcPortItem.connect()
        dstPortItem.connect()
        connectionItem.id = connection.id
        connectionItem.connection = connection
        if connectionBrush:
            connectionItem.set_custom_brush(connectionBrush)
        self.addItem(connectionItem)
        self.connections[connection.id] = connectionItem
        self._old_connection_ids.add(connection.id)
        srcModule.addConnectionItem(connectionItem)
        dstModule.addConnectionItem(connectionItem)
        if srcModule.module.is_vistrail_var():
            connectionItem.hide()
            var_uuid = srcModule.module.get_vistrail_var()
            dstPortItem.addVistrailVar(var_uuid)
        self.update_connections([srcModule.id, dstModule.id])
        return connectionItem

    def selected_subgraph(self):
        """Returns the subgraph containing the selected modules and its
        mutual connections.
        
        """
        items = self.selectedItems()
        modules = [x.id
                   for x in items
                   if isinstance(x, QGraphicsModuleItem)]
        return self.controller.current_pipeline.graph.subgraph(modules)

#    def contextMenuEvent(self, event):
#        selectedItems = self.selectedItems()
#        if len(selectedItems) == 0:
#            return QInteractiveGraphicsScene.contextMenuEvent(self, event)
#        else:
#            self._context_menu.exec_(event.screenPos())

    def clear(self):
        """ clear() -> None
        Clear the whole scene
        
        """
        self.modules = {}
        self.connections = {}
        self._old_module_ids = set()
        self._old_connection_ids = set()
        self.unselect_all()
        self.clearItems()
        
    def remove_module(self, m_id):
        """remove_module(m_id): None

        Removes module from scene, updating appropriate data structures.

        """
        core_module = self.modules[m_id].module
        if not core_module.has_annotation_with_key('__vistrail_var__'):
            self.removeItem(self.modules[m_id])
        del self.modules[m_id]
        self._old_module_ids.remove(m_id)

    def remove_connection(self, c_id):
        """remove_connection(c_id): None

        Removes connection from scene, updating appropriate data structures.

        """
        # if c_id in self.connections:
        connItem = self.connections[c_id]
        (srcModule, dstModule) = connItem.connectingModules
        srcModule.removeConnectionItem(connItem)
        dstModule.removeConnectionItem(connItem)
        if not srcModule.module.has_annotation_with_key('__vistrail_var__'):
            self.removeItem(self.connections[c_id])
        del self.connections[c_id]
        self._old_connection_ids.remove(c_id)
        self.update_connections([srcModule.id, dstModule.id])

    def recreate_module(self, pipeline, m_id):
        """recreate_module(pipeline, m_id): None

        Recreates a module on the scene."""
        selected = self.modules[m_id].isSelected()
        depending_connections = \
            [c_id for c_id in self.modules[m_id].dependingConnectionItems()]
        
        # when configuring a python source, maybe connections were deleted
        # but are not in the current pipeline. So we need to check the depending
        # connections of the module just before the configure. 
        for c_id in depending_connections:
            self.remove_connection(c_id)

        self.remove_module(m_id)
        
        self.addModule(pipeline.modules[m_id])
        for c_id in depending_connections:
            # only add back those connections that are in the pipeline
            if c_id in pipeline.connections:
                self.addConnection(pipeline.connections[c_id])
                               
        if selected:
            self.modules[m_id].setSelected(True)

    def update_module_functions(self, pipeline, m_id):
        """ Used by ports_pane to update modules

        """
        module = pipeline.modules[m_id]
        if self.modules[m_id].functions_have_been_deleted(module):
            self.recreate_module(pipeline, m_id)
            return

        self.modules[m_id].update_function_values(module)

        if self.modules[m_id].moduleFunctionsHaveChanged(module):
            self.modules[m_id].update_function_ports(module)

    def setupScene(self, pipeline):
        """ setupScene(pipeline: Pipeline) -> None
        Construct the scene to view a pipeline
        
        """
        old_pipeline = self.current_pipeline
        self.current_pipeline = pipeline
        if self.noUpdate: return
        if (pipeline is None or 
            (old_pipeline and not old_pipeline.is_valid) or 
            (pipeline and not pipeline.is_valid)):
            # clear things
            self.clear()
        if not pipeline: return 

        needReset = len(list(self.items()))==0
        try:
            self.skip_update = True
            new_modules = set(pipeline.modules)
            modules_to_be_added = new_modules - self._old_module_ids
            modules_to_be_deleted = self._old_module_ids - new_modules
            common_modules = new_modules.intersection(self._old_module_ids)

            new_connections = set(pipeline.connections)
            connections_to_be_added = new_connections - self._old_connection_ids
            connections_to_be_deleted = self._old_connection_ids - new_connections
            common_connections = new_connections.intersection(self._old_connection_ids)


            # Check if connections to be added require
            # optional ports in modules to be visible
            # check all connections because the visible flag
            # may have been cleared
            for c_id in new_connections:
                connection = pipeline.connections[c_id]
                smid = connection.source.moduleId
                s = connection.source.spec
                if s and s.optional:
                    smm = pipeline.modules[smid]
                    smm.visible_output_ports.add(s.name)
                dmid = connection.destination.moduleId   
                d = connection.destination.spec
                if d and d.optional:
                    dmm = pipeline.modules[dmid]
                    dmm.visible_input_ports.add(d.name)

            # remove old connection shapes
            for c_id in connections_to_be_deleted:
                self.remove_connection(c_id)
            # remove old module shapes
            for m_id in modules_to_be_deleted:
                self.remove_module(m_id)

            selected_modules = []
            # create new module shapes
            for m_id in modules_to_be_added:
                self.addModule(pipeline.modules[m_id])
                if self.modules[m_id].isSelected():
                    selected_modules.append(m_id)

            moved = set()
            # Update common modules
            for m_id in common_modules:
                tm_item = self.modules[m_id]
                nm = pipeline.modules[m_id]
                if tm_item.moduleHasChanged(nm):
                    self.recreate_module(pipeline, m_id)
                    tm_item = self.modules[m_id]
                elif tm_item.moduleFunctionsHaveChanged(nm):
                    tm_item.update_function_ports(pipeline.modules[m_id])
                tm_item.update_function_values(pipeline.modules[m_id])
                if tm_item.isSelected():
                    selected_modules.append(m_id)
                if self.controller and self.controller.search:
                    moduleQuery = (self.controller.current_version, nm)
                    matched = \
                        self.controller.search.matchModule(*moduleQuery)
                    tm_item.setGhosted(not matched)
                else:
                    tm_item.setGhosted(False)
                tm_item.setBreakpoint(nm.is_breakpoint)

            # create new connection shapes
            for c_id in connections_to_be_added:
                self.addConnection(pipeline.connections[c_id])

            # Update common connections
            for c_id in common_connections:
                connection = pipeline.connections[c_id]
                pip_c = self.connections[c_id]
                pip_c.connectingModules = (self.modules[connection.source.moduleId],
                                           self.modules[connection.destination.moduleId])
                (srcModule, dstModule) = pip_c.connectingModules

            self._old_module_ids = new_modules
            self._old_connection_ids = new_connections
            self.unselect_all()
            self.reset_module_colors()
            for m_id in selected_modules:
                self.modules[m_id].setSelected(True)

        except ModuleRegistryException as e:
            debug.print_exc()
            views = self.views()
            assert len(views) > 0
            debug.critical("Missing package/module",
                ("Package '%s' is missing (or module '%s' is not present " +
                "in that package)") % (e._identifier, e._name))
            self.clear()
            self.controller.change_selected_version(0)
        finally:
            self.skip_update = False
            self.update_connections()

        if needReset and len(list(self.items()))>0:
            self.fitToAllViews()

    def findModuleUnder(self, pos):
        """ findModuleUnder(pos: QPoint) -> QGraphicsItem
        Search all items under pos and return the top-most module item if any
        
        """
        for item in self.items(pos):
            if isinstance(item, QGraphicsModuleItem):
                return item
        return None

    def findModulesNear(self, pos, where_mult):
        rect = QtCore.QRectF(pos.x()-50+25*where_mult, 
                             (pos.y()-50) + 50*where_mult,
                             100, 100)
        ### code to display target rectangle
        #
        # if where_mult < 0:
        #     if not hasattr(self, 'tmp_rect'):
        #         self.tmp_rect = QtGui.QGraphicsRectItem(rect)
        #         self.tmp_rect.setPen(QtGui.QColor("red"))
        #         self.addItem(self.tmp_rect)
        #     else:
        #         self.tmp_rect.setRect(rect)
        # else:
        #     if not hasattr(self, 'tmp_rect2'):
        #         self.tmp_rect2 = QtGui.QGraphicsRectItem(rect)
        #         self.tmp_rect2.setPen(QtGui.QColor("red"))
        #         self.addItem(self.tmp_rect2)
        #     else:
        #         self.tmp_rect2.setRect(rect)
            
        closest_item = None
        min_dis = None
        for item in self.items(rect):
            if isinstance(item, QGraphicsModuleItem) and item.isVisible():
                vector = item.scenePos() - pos
                dis = vector.x() * vector.x() + vector.y() * vector.y()
                if min_dis is None or dis < min_dis:
                    min_dis = dis
                    closest_item = item
        return closest_item

    def findPortsNear(self, pos, where_mult):
        width = self.tmp_module_item.paddedRect.width() + 50
        rect = QtCore.QRectF(pos.x()-width/2+25*where_mult,
                             pos.y()-50 + 50*where_mult,
                             width, 100)
        ### code to display target rectangle
        #
        # rect = QtCore.QRectF(pos.x()-50+25*where_mult, 
        #                      (pos.y()-50) + 50*where_mult,
        #                      100, 100)
        # if where_mult < 0:
        #     if not hasattr(self, 'tmp_rect'):
        #         self.tmp_rect = QtGui.QGraphicsRectItem(rect)
        #         self.tmp_rect.setPen(QtGui.QColor("red"))
        #         self.addItem(self.tmp_rect)
        #     else:
        #         self.tmp_rect.setRect(rect)
        # else:
        #     if not hasattr(self, 'tmp_rect2'):
        #         self.tmp_rect2 = QtGui.QGraphicsRectItem(rect)
        #         self.tmp_rect2.setPen(QtGui.QColor("red"))
        #         self.addItem(self.tmp_rect2)
        #     else:
        #         self.tmp_rect2.setRect(rect)

        # if not hasattr(self, 'tmp_rect'):
        #     self.tmp_rect = QtGui.QGraphicsRectItem(rect)
        #     self.tmp_rect.setPen(QtGui.QColor("red"))
        #     self.addItem(self.tmp_rect)
        # else:
        #     self.tmp_rect.setRect(rect)
        near_ports = []
        for item in self.items(rect):
            if isinstance(item, QAbstractGraphicsPortItem) and item.isVisible():
                near_ports.append(item)
        return near_ports

    def findPortMatch(self, output_ports, input_ports, x_trans=0, 
                      fixed_out_pos=None, fixed_in_pos=None,
                      allow_conversion=False, out_converters=None):
        """findPortMatch(output_ports:  list(QAbstractGraphicsPortItem),
                         input_ports:   list(QAbstractGraphicsPortItem),
                         x_trans:       int,
                         fixed_out_pos: QPointF | None,
                         fixed_in_pos:  QPointF | None,
                         ) -> tuple(QAbstractGraphicsPortItem, 
                                    QAbstractGraphicsPortItem)
        findPortMatch returns a port from output_ports and a port from
        input_ports where the ports are compatible and the distance
        between these ports is minimal with respect to compatible
        ports

        If allow_conversion is True, we also search for ports that are not
        directly matched but can be connected if a Converter module is used. In
        this case, we extend the optional 'out_converters' list with the
        possible Converters' ModuleDescriptors.
        """

        reg = get_module_registry()
        result = (None, None)
        min_dis = None
        selected_convs = None
        for o_item in output_ports:
            if o_item.invalid:
                continue
            for i_item in input_ports:
                if i_item.invalid:
                    continue
                convs = []
                if reg.ports_can_connect(o_item.port, i_item.port,
                                         allow_conversion=True,
                                         out_converters=convs):
                    if fixed_out_pos is not None:
                        out_pos = fixed_out_pos
                    else:
                        out_pos = o_item.getPosition()
                    if fixed_in_pos is not None:
                        in_pos = fixed_in_pos
                    else:
                        in_pos = i_item.getPosition()
                    vector = (out_pos - in_pos)
                    dis = (vector.x()-x_trans)*(vector.x()-x_trans) + \
                        vector.y()*vector.y()
                    if result[0] is None or dis < min_dis:
                        min_dis = dis
                        result = (o_item, i_item)
                        selected_convs = convs
        if selected_convs and out_converters is not None:
            out_converters.extend(selected_convs)
        return result

    def updateTmpConnection(self, pos, tmp_connection_item, tmp_module_ports, 
                            where_mult, order_f):
        near_ports = self.findPortsNear(pos, where_mult)
        if len(near_ports) > 0:
            (src_item, dst_item) = \
                self.findPortMatch(*order_f([near_ports,tmp_module_ports]),
                                    x_trans=-50)
            if src_item is not None:
                if tmp_connection_item is None:
                    tmp_connection_item = QGraphicsTmpConnItem(dst_item, 1000)
                    self.addItem(tmp_connection_item)
                # We are assuming the first view is the real pipeline view
                v = self.views()[0]
                tmp_connection_item.setStartPort(dst_item)
                tmp_connection_item.setSnapPort(src_item)
                tooltip = "%s %s\n  -> %s %s" % (src_item.port.name, 
                                              src_item.port.short_sigstring,
                                              dst_item.port.name, 
                                              dst_item.port.short_sigstring)
                QtWidgets.QToolTip.showText(v.mapToGlobal(
                        v.mapFromScene((dst_item.getPosition() + 
                                        src_item.getPosition())/2.0)),
                                        tooltip)
                tmp_connection_item.show()
                return tmp_connection_item

        if tmp_connection_item is not None:
            tmp_connection_item.hide()
            QtWidgets.QToolTip.hideText()
        return tmp_connection_item
            
    def updateTmpInputConnection(self, pos):
        self.tmp_input_conn = \
            self.updateTmpConnection(pos, self.tmp_input_conn, 
                                     list(self.tmp_module_item.inputPorts.values()), 
                                     -1, lambda x: x)
            
    def updateTmpOutputConnection(self, pos):
        self.tmp_output_conn = \
            self.updateTmpConnection(pos, self.tmp_output_conn, 
                                     list(self.tmp_module_item.outputPorts.values()), 
                                     1, reversed)

    def dragEnterEvent(self, event):
        """ dragEnterEvent(event: QDragEnterEvent) -> None
        Set to accept drops from the module palette
        
        """
        if (self.controller and (
                isinstance(event.source(), QModuleTreeWidget) or
                isinstance(event.source(), QDragVariableLabel))):
            data = event.mimeData()
            if not self.read_only_mode:
                if hasattr(data, 'items'):
                    if self.tmp_module_item and \
                       get_vistrails_configuration().check('autoConnect'):
                        self.tmp_module_item.setPos(event.scenePos())
                        self.updateTmpInputConnection(event.scenePos())
                        self.updateTmpOutputConnection(event.scenePos())
                    event.accept()
                    return
                elif hasattr(data, 'variableData'):
                    event.accept()
                    return
        # Ignore if not accepted and returned by this point
        event.ignore()
        
    def dragMoveEvent(self, event):
        """ dragMoveEvent(event: QDragMoveEvent) -> None
        Set to accept drag move event from the module palette
        
        """
        if (self.controller and (
                isinstance(event.source(), QModuleTreeWidget) or
                isinstance(event.source(), QDragVariableLabel))):
            data = event.mimeData()
            if hasattr(data, 'items') and not self.read_only_mode:
                if self.tmp_module_item and \
                   get_vistrails_configuration().check('autoConnect'):
                    self.tmp_module_item.setPos(event.scenePos())
                    self.updateTmpInputConnection(event.scenePos())
                    self.updateTmpOutputConnection(event.scenePos())
                event.accept()
                return
            elif hasattr(data, 'variableData'):
                # Find nearest suitable port
                snapModule = self.findModuleUnder(event.scenePos())
                nearest_port = None
                if snapModule is not None:
                    tmp_port = QAbstractGraphicsPortItem(None, 0, 0)
                    tmp_port.port = data.variableData[0]
                    (_, nearest_port) = \
                        self.findPortMatch([tmp_port], \
                                               list(snapModule.inputPorts.values()), \
                                               fixed_out_pos=event.scenePos())
                    del tmp_port
                # Unhighlight previous nearest port
                if self._var_selected_port is not None:
                    self._var_selected_port.setSelected(False)
                self._var_selected_port = nearest_port
                # Highlight new nearest port
                if nearest_port is not None:
                    nearest_port.setSelected(True)
                    QtWidgets.QToolTip.showText(event.screenPos(), nearest_port.toolTip())
                    event.accept()
                    return
                else:
                    QtWidgets.QToolTip.hideText()
        # Ignore if not accepted and returned by this point
        if not systemType in ['Darwin']:
            # Workaround: On a Mac, dropEvent isn't called if dragMoveEvent is ignored
            event.ignore()

    def dragLeaveEvent(self, event):
        if (self.controller and isinstance(event.source(), QModuleTreeWidget)):
            if self.tmp_output_conn:
                self.tmp_output_conn.disconnect(True)
                self.removeItem(self.tmp_output_conn)
                self.tmp_output_conn = None
            if self.tmp_input_conn:
                self.tmp_input_conn.disconnect(True)
                self.removeItem(self.tmp_input_conn)
                self.tmp_input_conn = None
        elif isinstance(event.source(), QDragVariableLabel):
            data = event.mimeData()
            if hasattr(data, 'variableData'):
                if self._var_selected_port is not None:
                    self._var_selected_port.setPen(CurrentTheme.PORT_PEN)
                    self._var_selected_port = None
                event.accept()

    def unselect_all(self):
        self.clearSelection()
        if self.pipeline_tab:
            self.pipeline_tab.moduleSelected(-1)

    def createConnectionFromTmp(self, tmp_connection_item, module, 
                                start_is_src=False):
        if start_is_src:
            src_port_item = tmp_connection_item.startPortItem
            dst_port_item = tmp_connection_item.snapPortItem
        else:
            src_port_item = tmp_connection_item.snapPortItem
            dst_port_item = tmp_connection_item.startPortItem

        if src_port_item.parentItem().id < 0 or start_is_src:
            src_module_id = module.id
            dst_module_id = dst_port_item.parentItem().id
        else:
            src_module_id = src_port_item.parentItem().id
            dst_module_id = module.id

        graph = copy.copy(self.controller.current_pipeline.graph)
        graph.add_edge(src_module_id, dst_module_id)
        try:
            graph.dfs(raise_if_cyclic=True)
        except GraphContainsCycles:
            return False

        reg = get_module_registry()

        if reg.ports_can_connect(src_port_item.port, dst_port_item.port):
            # Direct connection
            conn = self.controller.add_connection(src_module_id,
                                                  src_port_item.port,
                                                  dst_module_id,
                                                  dst_port_item.port)
            self.addConnection(conn)
        else:
            # Add a converter module
            converters = reg.get_converters(src_port_item.port.descriptors(),
                                            dst_port_item.port.descriptors())
            converter = choose_converter(converters)
            if converter is None:
                return

            src_pos = src_port_item.getPosition()
            dst_pos = dst_port_item.getPosition()
            mod_x = (src_pos.x() + dst_pos.x())/2.0
            mod_y = (src_pos.y() + dst_pos.y())/2.0
            mod = self.controller.create_module_from_descriptor(
                    converter,
                    x=mod_x,
                    y=-mod_y)
            conn1 = self.controller.create_connection(
                    self.controller.current_pipeline.modules[src_module_id],
                    src_port_item.port,
                    mod,
                    'in_value')
            conn2 = self.controller.create_connection(
                    mod, 'out_value',
                    self.controller.current_pipeline.modules[dst_module_id],
                    dst_port_item.port)
            operations = [('add', mod), ('add', conn1), ('add', conn2)]

            action = create_action(operations)
            self.controller.add_new_action(action)
            self.controller.perform_action(action)

            graphics_mod = self.addModule(mod)
            graphics_mod.update()
            self.addConnection(conn1)
            self.addConnection(conn2)

        return True

    def addConnectionFromTmp(self, tmp_connection_item, module, start_is_src):
        result = self.createConnectionFromTmp(tmp_connection_item, module,
                                              start_is_src)
        self.reset_module_colors()
        self._old_connection_ids = \
            set(self.controller.current_pipeline.connections)
        self._old_module_ids = set(self.controller.current_pipeline.modules)
        return result

    def add_module_event(self, event, data):
        """Adds a new module from a drop event"""
        item = data.items[0]
        self.controller.reset_pipeline_view = False
        self.noUpdate = True
        internal_version = -1
        reg = get_module_registry()
        if reg.is_abstraction(item.descriptor):
            internal_version = item.descriptor.module.internal_version
        adder = self.controller.add_module_from_descriptor
        module = adder(item.descriptor, 
                       event.scenePos().x(),
                       -event.scenePos().y(),
                       internal_version)
        self.reset_module_colors()
        graphics_item = self.addModule(module)
        graphics_item.update()

        if get_vistrails_configuration().check('autoConnect'):
            if self.tmp_output_conn is not None:
                if self.tmp_output_conn.isVisible():
                    self.createConnectionFromTmp(self.tmp_output_conn, module)
                self.tmp_output_conn.disconnect()
                self.removeItem(self.tmp_output_conn)
                self.tmp_output_conn = None

            if self.tmp_input_conn is not None:
                if self.tmp_input_conn.isVisible():
                    self.createConnectionFromTmp(self.tmp_input_conn, module)
                self.tmp_input_conn.disconnect()
                self.removeItem(self.tmp_input_conn)
                self.tmp_input_conn = None
        
        self.unselect_all()
        # Change selection
        graphics_item.setSelected(True)

        # controller changed pipeline: update ids
        self._old_connection_ids = \
            set(self.controller.current_pipeline.connections)
        self._old_module_ids = set(self.controller.current_pipeline.modules)

        # We are assuming the first view is the real pipeline view
        self.views()[0].setFocus()

        self.noUpdate = False

    def add_tmp_module(self, desc):
        self.noUpdate = True
        self.tmp_module_item = QGraphicsModuleItem(None)
        module = Module(id=-1,
                        name=desc.name,
                        package=desc.identifier,
                        location=Location(id=-1,x=0.0,y=0.0),
                        namespace=desc.namespace,
                        )
        module.is_valid = True
        self.tmp_module_item.setupModule(module, True)
        self.addItem(self.tmp_module_item)
        self.tmp_module_item.hide()
        self.tmp_module_item.update()
        self.noUpdate = False
        
        return self.tmp_module_item

    def update_connections(self, modules=None):
        if self.skip_update:
            return
        if (self.controller.current_pipeline and
                self.controller.current_pipeline.is_valid):
            try:
                depths = \
                    self.controller.current_pipeline.mark_list_depth(modules)
            except GraphContainsCycles:
                # Pipeline is invalid, we don't really care that the depths are
                # not right
                pass
            else:
                for module_id, list_depth in depths:
                    if module_id in self.modules:
                        self.modules[module_id].module.list_depth = list_depth
        for c in self.connections.values():
            c.setupConnection()

    def delete_tmp_module(self):
        if self.tmp_module_item is not None:
            self.removeItem(self.tmp_module_item)
            self.tmp_module_item = None

    def dropEvent(self, event):
        """ dropEvent(event: QDragMoveEvent) -> None
        Accept drop event to add a new module
        
        """
        if (self.controller and (
                isinstance(event.source(), QModuleTreeWidget) or
                isinstance(event.source(), QDragVariableLabel))):
            data = event.mimeData()
            if hasattr(data, 'items') and not self.read_only_mode and \
                self.controller.current_pipeline == self.current_pipeline:
                assert len(data.items) == 1
                self.add_module_event(event, data)
                event.accept()
                return
            elif hasattr(data, 'variableData'):
                if self._var_selected_port is not None:
                    # Unhighlight selected port and get var data
                    self._var_selected_port.setSelected(False)
                    output_portspec = data.variableData[0]
                    var_uuid = data.variableData[1]
                    var_name = data.variableData[2]
                    descriptor = output_portspec.descriptors()[0]
                    input_module = self._var_selected_port.parentItem().module
                    #input_portspec = self._var_selected_port.port
                    input_port = self._var_selected_port.port.name
                    m_pos_x = event.scenePos().x()
                    m_pos_y = -event.scenePos().y()
                    
                    (new_conn, new_module) = \
                        self.controller.connect_vistrail_var(descriptor,
                                                             var_uuid,
                                                             input_module,
                                                             input_port,
                                                             m_pos_x, 
                                                             m_pos_y)
                    if new_module is not None:
                        self.addModule(new_module)
                    if new_conn is not None:
                        self.addConnection(new_conn)
                    else:
                        msg = 'Vistrail Variable "%s" is already connected' \
                            ' to this port.' % var_name
                        QtWidgets.QMessageBox.information(None, 
                                                      "Already Connected",
                                                      msg)
                    event.accept()
                    return
        # Ignore if not accepted and returned by this point
        event.ignore()

    def delete_selected_items(self):
        selectedItems = self.selectedItems()
        if len(selectedItems)>0:
            modules = []
            module_ids = []
            connection_ids = []
            for it in selectedItems:
                if isinstance(it, QGraphicsModuleItem):
                    modules.append(it)
                    module_ids.append(it.id)
                elif isinstance(it, QGraphicsConnectionItem):
                    connection_ids.append(it.id)
            if len(modules)>0:
                # add connected vistrail variables
                vvms, vvcs = \
                 self.controller.get_connected_vistrail_vars(module_ids, True)
                for vvm in vvms:
                    if vvm not in module_ids:
                        modules.append(self.modules[vvm])
                        module_ids.append(vvm)
                for vvc in vvcs:
                    if vvc not in connection_ids:
                        connection_ids.append(vvc)
                self.noUpdate = True
                dep_connection_ids = set()
                for m in modules:
                    dep_connection_ids.update(
                        iter(m.dependingConnectionItems().keys()))
                # remove_connection updates the dependency list on the
                # other side of connections, cannot use removeItem
                for c_id in dep_connection_ids:
                    self.remove_connection(c_id)
                for m_id in module_ids:
                    self.remove_module(m_id)
                self.controller.delete_module_list(module_ids)
                self.updateSceneBoundingRect()
                self.reset_module_colors()
                self.update()
                self.noUpdate = False
                # Notify that no module is selected
                self.moduleSelected.emit(-1, selectedItems)
                # Current pipeline changed, so we need to change the
                # _old_*_ids. However, remove_module takes care of
                # module ids, and the for loop above takes care of
                # connection ids. So we don't need to call anything.
            else:
                for c_id in connection_ids:
                    self.remove_connection(c_id)
                self.controller.reset_pipeline_view = False
                self.controller.delete_connection_list(connection_ids)
                self.reset_module_colors()
                self.controller.reset_pipeline_view = True
                # Current pipeline changed, so we need to change the
                # _old_connection_ids. However, remove_connection
                # above takes care of connection ids, so we don't need
                # to call anything.        

    def keyPressEvent(self, event):
        """ keyPressEvent(event: QKeyEvent) -> None
        Capture 'Del', 'Backspace' for deleting modules.
        Ctrl+C, Ctrl+V, Ctrl+A for copy, paste and select all
        
        """
        if (not self.focusItem() and self.controller and
            event.key() in [QtCore.Qt.Key_Backspace, QtCore.Qt.Key_Delete]):
            if not self.read_only_mode:
                self.delete_selected_items()
        else:
            QInteractiveGraphicsScene.keyPressEvent(self, event)
            # super(QPipelineScene, self).keyPressEvent(event)

    def get_selected_module_ids(self):
        module_ids = []
        for item in self.selectedItems():
            if isinstance(item, QGraphicsModuleItem):
                module_ids.append(item.module.id)
        return module_ids

    def get_selected_item_ids(self, dangling=False):
        """get_selected_item_ids( self, dangling: bool) -> 
             (module_ids : list, connection_ids : list)
           returns the list of selected modules and the connections
           between them.  If dangling is true, it includes connections
           for which only one end point is selected, otherwise it only
           includes connectiosn where both end points are selected

        """
        selectedItems = self.selectedItems()
        if len(selectedItems) <= 0:
            return None
        
        connection_ids = {}
        module_ids = {}
        for item in selectedItems:
            if isinstance(item, QGraphicsModuleItem):
                module_ids[item.module.id] = 1
                # Add connected vistrail variables
                vvms, vvcs = \
                 self.controller.get_connected_vistrail_vars(module_ids)
                for vvm in vvms:
                    module_ids[vvm] = 1
                for vvc in vvcs:
                    connection_ids[vvc] = 1
        for item in selectedItems:
            if isinstance(item, QGraphicsModuleItem):
                for connItem in item.dependingConnectionItems().values():
                    conn = connItem.connection
                    if not conn.id in connection_ids:
                        source_exists = conn.sourceId in module_ids
                        dest_exists = conn.destinationId in module_ids
                        if source_exists and dest_exists:
                            connection_ids[conn.id] = 1
                        elif dangling and (source_exists or dest_exists):
                            connection_ids[conn.id] = 1
        return (list(module_ids.keys()), list(connection_ids.keys()))

    def group(self):
        items = self.get_selected_item_ids(True)
        if items is not None:
            # self.clear()
            self.controller.create_group(items[0], items[1])
            self.setupScene(self.controller.current_pipeline)

    def ungroup(self):
        items = self.get_selected_item_ids(True)
        if items is not None:
            # self.clear()
            self.controller.ungroup_set(items[0])
            self.setupScene(self.controller.current_pipeline)
        
    def layout(self):
        if len(list(self.items())) <= 0:
            return
        
        def _func(module):
            rect = self.modules[module.shortname].boundingRect()
            return (rect.width(), rect.height())
        
        selected = [self.modules[i].module for i in self.get_selected_module_ids()]
        self.controller.layout_modules(selected,
                                       module_size_func=_func)

    def makeAbstraction(self):
        items = self.get_selected_item_ids(True)
        if items is not None:
            # self.clear()
            self.controller.create_abstraction_with_prompt(items[0], items[1])
            self.setupScene(self.controller.current_pipeline)

    def convertToAbstraction(self):
        items = self.get_selected_item_ids(False)
        if items is not None:
            # self.clear()
            self.controller.create_abstractions_from_groups(items[0])
            self.setupScene(self.controller.current_pipeline)

    def importAbstraction(self):
        items = self.get_selected_item_ids(False)
        if items is not None:
            self.controller.import_abstractions(items[0])

    def exportAbstraction(self):
        items = self.get_selected_item_ids(False)
        if items is not None:
            self.controller.export_abstractions(items[0])

    def copySelection(self):
        """ copySelection() -> None
        Copy the current selected modules into clipboard
        
        """
        items = self.get_selected_item_ids(False)
        if items is not None:
            cb = QtWidgets.QApplication.clipboard()
            text = self.controller.copy_modules_and_connections(items[0],items[1])
            cb.setText(text)
            
    def pasteFromClipboard(self, center):
        """ pasteFromClipboard(center: (float, float)) -> None
        Paste modules/connections from the clipboard into this pipeline view
        
        """
        if self.controller and not self.read_only_mode:
            cb = QtWidgets.QApplication.clipboard()        
            text = cb.text()
            if text=='' or not text.startswith("<workflow"): return
            ids = self.controller.paste_modules_and_connections(text, center)
            self.setupScene(self.controller.current_pipeline)
            self.reset_module_colors()
            if len(ids) > 0:
                self.unselect_all()
            for moduleId in ids:
                self.modules[moduleId].setSelected(True)
            
    def event(self, e):
        """ event(e: QEvent) -> None        
        Process the set module color events
        
        """
        if e.type()==QModuleStatusEvent.TYPE:
            if e.moduleId>=0:
                item = self.modules.get(e.moduleId, None)
                if not item:
                    return True
                item.setToolTip(e.toolTip)
                item.errorTrace = e.errorTrace
                statusMap =  {
                    0: CurrentTheme.SUCCESS_MODULE_BRUSH,
                    1: CurrentTheme.ERROR_MODULE_BRUSH,
                    2: CurrentTheme.NOT_EXECUTED_MODULE_BRUSH,
                    3: CurrentTheme.ACTIVE_MODULE_BRUSH,
                    4: CurrentTheme.COMPUTING_MODULE_BRUSH,
                    6: CurrentTheme.PERSISTENT_MODULE_BRUSH,
                    7: CurrentTheme.SUSPENDED_MODULE_BRUSH,
                    }
                item.setProgress(e.progress)
                if item.statusBrush is not None and e.status == 3:
                    # do not update, already in cache
                    pass
                elif e.status in statusMap:
                    item.statusBrush = statusMap[e.status]
                else:
                    item.statusBrush = None
                item._needs_state_updated = True
                item.update()
            return True
        return QInteractiveGraphicsScene.event(self, e)

    def selectAll(self):
        """ selectAll() -> None
        Select all module items in the scene
        
        """
        for item in list(self.items()):
            if isinstance(item, QGraphicsModuleItem) or \
                    isinstance(item, QGraphicsConnectionItem):
                item.setSelected(True)

    def open_configure_window(self, id):
        """ open_configure_window(int) -> None
        Open the modal configuration window for module with given id
        """
        from vistrails.gui.vistrails_window import _app
        _app.configure_module()
            
    def perform_configure_done_actions(self, module_id):
        if self.controller:
            self.reset_module_colors()
            self.flushMoveActions()
            self.recreate_module(self.controller.current_pipeline, module_id)
             
    def open_documentation_window(self, id):
        """ open_documentation_window(int) -> None
        Opens the modal module documentation window for module with given id
        """
        from vistrails.gui.vistrails_window import _app
        _app.show_documentation()

    def open_looping_window(self, id):
        """ open_looping_window(int) -> None
        Opens the modal module looping options window for module with given id
        """
        from vistrails.gui.vistrails_window import _app
        _app.show_looping_options()

    def toggle_breakpoint(self, id):
        """ toggle_breakpoint(int) -> None
        Toggles the breakpoint attribute for the module with given id
        """
        if self.controller:
            module = self.controller.current_pipeline.modules[id]
            module.toggle_breakpoint()
            self.recreate_module(self.controller.current_pipeline, id)

    def toggle_watched(self, id):
        if self.controller:
            module = self.controller.current_pipeline.modules[id]
            module.toggle_watched()

    def print_error(self, id):
        toolTip = str(self.modules[id].toolTip())
        errorTrace = self.modules[id].errorTrace
        if not toolTip and not errorTrace:
            return
        text = toolTip
        if errorTrace and errorTrace.strip() != 'None':
            text += '\n\n' + errorTrace
        class StackPopup(QtWidgets.QDialog):
            def __init__(self, errorTrace='', parent=None):
                QtWidgets.QDialog.__init__(self, parent)
                self.resize(700, 400)
                self.setWindowTitle('Module Error')
                layout = QtWidgets.QVBoxLayout()
                self.setLayout(layout)
                text = QtWidgets.QTextEdit('')
                text.insertPlainText(errorTrace)
                text.setReadOnly(True)
                text.setLineWrapMode(QtWidgets.QTextEdit.NoWrap)
                layout.addWidget(text)
                close = QtWidgets.QPushButton('Close', self)
                close.setFixedWidth(100)
                layout.addWidget(close)
                close.clicked.connect(self.close)
        sp = StackPopup(text)
        sp.exec_()

    def open_annotations_window(self, id):
        """ open_annotations_window(int) -> None
        Opens the modal annotations window for module with given id
        """
        if self.controller:
            from vistrails.gui.module_info import QModuleInfo
            module_info = QModuleInfo.instance()
            module_info.show_annotations()

    def open_module_label_window(self, id):
        """ open_module_label_window(int) -> None
        Opens the modal module label window for setting module label
        """
        if self.controller:
            module = self.controller.current_pipeline.modules[id]
            if module.has_annotation_with_key('__desc__'):
                currentLabel = module.get_annotation_by_key('__desc__').value.strip()
            else:
                currentLabel = ''
            (text, ok) = QtWidgets.QInputDialog.getText(None, 'Set Module Label',
                                                    'Enter the module label',
                                                    QtWidgets.QLineEdit.Normal,
                                                    currentLabel)
            if ok:
                if not text:
                    if module.has_annotation_with_key('__desc__'):
                        self.controller.delete_annotation('__desc__', id)
                        self.recreate_module(self.controller.current_pipeline, id)
                else:
                    self.controller.add_annotation(('__desc__', str(text)), id)
                    self.recreate_module(self.controller.current_pipeline, id)

    ##########################################################################
    # Execution reporting API

    def check_progress_canceled(self):
        """Checks if the user have canceled the execution and takes
           appropriate action
        """
        p = self.controller.progress
        if p.wasCanceled():
            if p._progress_canceled:
                # It has already been confirmed in a progress update
                p._progress_canceled = False
                raise AbortExecution("Execution aborted by user")
            r = QtWidgets.QMessageBox.question(self.parent(),
                'Execution Paused',
                'Are you sure you want to abort the execution?',
                QtWidgets.QMessageBox.Yes | QtWidgets.QMessageBox.No,
                QtWidgets.QMessageBox.No)
            if r == QtWidgets.QMessageBox.Yes:
                raise AbortExecution("Execution aborted by user")
            else:
                p.goOn()

    def set_module_success(self, moduleId):
        """ set_module_success(moduleId: int) -> None
        Post an event to the scene (self) for updating the module color
        
        """
        QtWidgets.QApplication.postEvent(self,
                                     QModuleStatusEvent(moduleId, 0, ''))
        QtCore.QCoreApplication.processEvents()

    def set_module_error(self, moduleId, error, errorTrace=None):
        """ set_module_error(moduleId: int, error: str) -> None
        Post an event to the scene (self) for updating the module color
        
        """
        QtWidgets.QApplication.postEvent(self,
                                     QModuleStatusEvent(moduleId, 1, error.msg,
                                                        errorTrace=errorTrace))
        QtCore.QCoreApplication.processEvents()

    def set_module_not_executed(self, moduleId):
        """ set_module_not_executed(moduleId: int) -> None
        Post an event to the scene (self) for updating the module color
        
        """
        QtWidgets.QApplication.postEvent(self,
                                     QModuleStatusEvent(moduleId, 2, ''))
        QtCore.QCoreApplication.processEvents()

    def set_module_active(self, moduleId):
        """ set_module_active(moduleId: int) -> None
        Post an event to the scene (self) for updating the module color
        
        """
        QtWidgets.QApplication.postEvent(self,
                                     QModuleStatusEvent(moduleId, 3, ''))
        QtCore.QCoreApplication.processEvents()

    def set_module_computing(self, moduleId):
        """ set_module_computing(moduleId: int) -> None
        Post an event to the scene (self) for updating the module color
        
        """
        p = self.controller.progress
        if p is not None:
            self.check_progress_canceled()
            pipeline = self.controller.current_pipeline
            try:
                module = pipeline.get_module_by_id(moduleId)
            except KeyError:
                # Module does not exist in pipeline
                return
            p.setLabelText(module.name)
        QtWidgets.QApplication.postEvent(self,
                                     QModuleStatusEvent(moduleId, 4, ''))
        QtCore.QCoreApplication.processEvents()
        
    def set_module_progress(self, moduleId, progress=0.0):
        """ set_module_computing(moduleId: int, progress: float) -> None
        Post an event to the scene (self) for updating the module color
        
        """
        p = self.controller.progress
        if p is not None:
            try:
                self.check_progress_canceled()
            except AbortExecution:
                p._progress_canceled = True
                raise
        status = '%d%% Completed' % int(progress*100)
        QtWidgets.QApplication.postEvent(self,
                                     QModuleStatusEvent(moduleId, 5,
                                                        status, progress))
        QtCore.QCoreApplication.processEvents()

    def set_module_persistent(self, moduleId):
        QtWidgets.QApplication.postEvent(self,
                                     QModuleStatusEvent(moduleId, 6, ''))
        QtCore.QCoreApplication.processEvents()

    def set_module_suspended(self, moduleId, error):
        """ set_module_suspended(moduleId: int, error: str/instance) -> None
        Post an event to the scene (self) for updating the module color
        
        """
        status = "Module is suspended, reason: %s" % error
        QtWidgets.QApplication.postEvent(self,
                                     QModuleStatusEvent(moduleId, 7, status))
        QtCore.QCoreApplication.processEvents()

    def set_execution_progress(self, progress):
        p = self.controller.progress
        if p is not None:
            p.setValue(int(progress * 100))

    def reset_module_colors(self):
        for module in self.modules.values():
            module.statusBrush = None
            module._needs_state_updated = True

    def hasMoveActions(self):
        controller = self.controller
        for (mId, item) in self.modules.items():
            module = controller.current_pipeline.modules[mId]
            (dx,dy) = (item.scenePos().x(), -item.scenePos().y())
            if (dx != module.center.x or dy != module.center.y):
                return True
        return False

    def flushMoveActions(self):
        """ flushMoveActions() -> None
        Update all move actions into vistrail
        
        """
        controller = self.controller
        moves = []
        for (mId, item) in self.modules.items():
            module = controller.current_pipeline.modules[mId]
            (dx,dy) = (item.scenePos().x(), -item.scenePos().y())
            if (dx != module.center.x or dy != module.center.y):
                moves.append((mId, dx, dy))
        if len(moves)>0:
            controller.quiet = True
            controller.move_module_list(moves)
            controller.quiet = False
            return True
        return False

    def set_read_only_mode(self, on):
        """set_read_only_mode(on: bool) -> None
        This will prevent user to add/remove modules and connections."""
        self.read_only_mode = on

class QGraphicsFunctionsWidget(QtWidgets.QGraphicsWidget):
    """ GraphicsWidget containing all editable functions

    """
    
    function_changed = QtCore.pyqtSignal(str, list)

    def __init__(self, module, parent=None, constant=None):
        QtWidgets.QGraphicsWidget.__init__(self, parent)
        self.function_widgets = []
        height = 0
        width = 0
        for port_spec in module.destinationPorts():
            if port_spec.name in module.editable_input_ports:
                # create default dummies
                params = []
                for psi in port_spec.items:
                    param = ModuleParam(type=psi.descriptor.name,
                                        identifier=psi.descriptor.identifier,
                                        namespace=psi.descriptor.namespace)
                    params.append(param)
                function = ModuleFunction(name=port_spec.name,
                                          parameters=params)
                for f in module.functions:
                    if f.name == port_spec.name:
                        function = f

                for psi, param in zip(port_spec.port_spec_items, 
                                                             function.params):
                    param.port_spec_item = psi
                function_widget = QGraphicsFunctionWidget(function, self, constant)
                function_widget.setPos(0, height)
                function_widget.function_changed.connect(self.function_changed)
                self.function_widgets.append(function_widget)
                height += function_widget.boundingRect().height()
                width = max(width,function_widget.boundingRect().width())
        # center widgets
        for function_widget in self.function_widgets:
            for widget, w in function_widget.widths:
                widget.moveBy((width-w)/2, 0.0)
        self.bounds = QtCore.QRectF(0,0,width,height)

    def boundingRect(self):
        return self.bounds

class QGraphicsFunctionWidget(QtWidgets.QGraphicsWidget):
    """ GraphicsWidget containing an editable function

    """

    function_changed = QtCore.pyqtSignal(str, list)

    def __init__(self, function, parent=None, constant=None):
        QtWidgets.QGraphicsWidget.__init__(self, parent)
        self.function = function
        self.param_widgets = []
        self.widths = [] # (widget, width)
        self.bounds = None
        width = 0
        height = 0
        SCALE = 3.0/4 # make QWidgets a bit smaller than normal
        MAX_WIDTH = 150
        if not constant:
            # add name label
            name = self.function.name
            bounds = CurrentTheme.MODULE_EDIT_FONT_METRIC.boundingRect
            editRect = bounds(name)
            if editRect.width()>MAX_WIDTH:
                while bounds(name + '...').width() > MAX_WIDTH:
                    name = name[:-1]
                name += '...'
            editRect = bounds(name)
            width = max(width, editRect.width())
            # FIXME Can't identify the QGraphicsScene in the arguments of the QGraphicsItem
            fname = QtWidgets.QGraphicsSimpleTextItem(name, self)
            fname.setFont(CurrentTheme.MODULE_EDIT_FONT)
            fname.setPos(-1, -1)

            names = []
            sigstring = function.sigstring
            for sig in sigstring[1:-1].split(','):
                k = sig.split(':', 2)
                if len(k) < 2:
                    names.append(k[0])
                else:
                    names.append(k[1])
            short_sigstring = '(' + ','.join(names) + ')'
            tooltip = function.name + short_sigstring
            fname.setToolTip(tooltip)

            #height += bounds(name).height()
            height += 11 # hardcoded because fontmetric can give wrong value

        for i in range(len(function.parameters)):
            param = function.parameters[i]
            # check
            psi = param.port_spec_item
            if psi.entry_type is not None:
                # !!only pull off the prefix!! options follow in camelcase
                prefix_end = len(psi.entry_type.lstrip(string.lowercase))
                if prefix_end == 0:
                    entry_type = psi.entry_type
                else:
                    entry_type = psi.entry_type[:-prefix_end]
            else:
                entry_type = None

            Widget = get_widget_class(psi.descriptor, entry_type)
            if hasattr(Widget, 'GraphicsItem') and Widget.GraphicsItem:
                param_widget = Widget.GraphicsItem(param, self)
                # resize to MAX_WIDTH
                rect = param_widget.boundingRect()
                param_widget.setZValue(self.zValue()+0.2)
                scale = max(rect.width(), rect.height())
                if scale>MAX_WIDTH:
                    param_widget.setScale(MAX_WIDTH/scale)
                    rect.setSize(rect.size()*MAX_WIDTH/scale)
                # FIXME Can't identify the QGraphicsScene in the arguments of the QGraphicsItem
                bg = QtWidgets.QGraphicsRectItem(rect, self)
                # TODO COLOR
                bg.setBrush(QtGui.QBrush(QtGui.QColor('#FFFFFF')))
                bg.setZValue(-1)
                bg.setPos(0, height)
                def get_focusable(widget):
                    return lambda e:widget.setFocus() or widget.mousePressEvent(e)
                bg.mousePressEvent = get_focusable(param_widget)
                param_widget.setPos(0, height)
                self.widths.append((param_widget,rect.width()))
            else:
                param_widget = Widget(param)
                param_widget.setAutoFillBackground(False)
                param_widget.setAttribute(QtCore.Qt.WA_NoSystemBackground, True)
                param_widget.setMaximumSize(MAX_WIDTH/SCALE, MAX_WIDTH/SCALE)
                param_widget.setWindowFlags(QtCore.Qt.BypassGraphicsProxyWidget)
                proxy = QtWidgets.QGraphicsProxyWidget(self)
                proxy.setWidget(param_widget)
                proxy.setScale(SCALE)
                rect = param_widget.geometry()
                rect.setSize(rect.size()*SCALE)# uninitialized bounds need to be scaled
                rect.moveTo(0.0,0.0)
                proxy.setPos(0, height)
                self.widths.append((proxy,rect.width()))
            width = max(width, rect.width())
            rect.setHeight(rect.height()+2) # space between parameters
            height += rect.height()
            param_widget.contentsChanged.connect(self.param_changed)
            self.param_widgets.append(param_widget)
        self.bounds = QtCore.QRectF(0.0, 0.0, width, height)

    def param_changed(self, values):
        # get values from all parameters
        values = [p.contents() for p in self.param_widgets]
        self.function_changed.emit(self.function.name, values)

    def setContents(self, values):
        for pw, value in zip(self.param_widgets, values):
            pw.setContents(value, silent=True)

    def getContents(self):
        return [pw.contents() for pw in self.param_widgets]

    def boundingRect(self):
        return self.bounds

def set_lod(limit, item, draw=None):
    """Sets the limit of level of detail used when painting items.
    """
    # This function replaces the paint() methods of the given item and its
    # children. The new version doesn't actually draw any of the items if the
    # level of detail OF THE TOP ITEM (which is the only one checked) is under
    # the threshold
    # Only the top-level item is checked, because children might have different
    # scales

    paint_orig = item.paint # store reference to original paint method
    top_item = draw is None
    if draw is None:
        draw = [True]

    # Overrides paint() on that item
    def paint_with_lod_check(painter, option, widget):
        if top_item:
            draw[0] = option.levelOfDetailFromTransform(
                    painter.worldTransform()) > limit
        if draw[0]:
            return paint_orig(painter, option, widget)
    item.paint = paint_with_lod_check

    # Recursively process children
    for i in item.childItems():
        set_lod(limit, i, draw)

class QModuleStatusEvent(QtCore.QEvent):
    """
    QModuleStatusEvent is trying to handle thread-safe real-time
    module updates in the scene through post-event
    
    """
    TYPE = QtCore.QEvent.Type(QtCore.QEvent.User)
    def __init__(self, moduleId, status, toolTip, progress=0.0,
                 errorTrace=None):
        """ QModuleStatusEvent(type: int) -> None        
        Initialize the specific event with the module status. Status 0
        for success, 1 for error and 2 for not execute, 3 for active,
        and 4 for computing
        
        """
        QtCore.QEvent.__init__(self, QModuleStatusEvent.TYPE)
        self.moduleId = moduleId
        self.status = status
        self.toolTip = toolTip
        self.progress = progress
        self.errorTrace = errorTrace
            
class QPipelineView(QInteractiveGraphicsView, BaseView):
    """
    QPipelineView inherits from QInteractiveGraphicsView that will
    handle drawing of module, connection shapes and selecting
    mechanism.
    
    """

    def __init__(self, parent=None):
        """ QPipelineView(parent: QWidget) -> QPipelineView
        Initialize the graphics view and its properties
        
        """
        QInteractiveGraphicsView.__init__(self, parent)
        BaseView.__init__(self)
        self.setScene(QPipelineScene(self))
        self.set_title('Pipeline')
        self.controller = None
        self.detachable = True
        self._view_fitted = False

    def set_default_layout(self):
        from vistrails.gui.module_palette import QModulePalette
        from vistrails.gui.module_info import QModuleInfo
        self.set_palette_layout(
            {QtCore.Qt.LeftDockWidgetArea: QModulePalette,
             QtCore.Qt.RightDockWidgetArea: QModuleInfo,
             })
            
    def set_action_links(self):
        # FIXME execute should be tied to a pipleine_changed signal...
        self.action_links = \
            {'copy': ('module_changed', self.has_selected_modules),
             'paste': ('clipboard_changed', self.clipboard_non_empty),
             'layout': ('pipeline_changed', self.pipeline_non_empty),
             'group': ('module_changed', self.has_selected_modules),
             'ungroup': ('module_changed', self.has_selected_groups),
             'showGroup': ('module_changed', self.has_selected_group),
             'makeAbstraction': ('module_changed', self.has_selected_modules),
             'execute': ('pipeline_changed', self.pipeline_non_empty),
             'configureModule': ('module_changed', self.has_selected_module),
             'documentModule': ('module_changed', self.has_selected_module),
             'makeAbstraction': ('module_changed', self.has_selected_modules),
             'convertToAbstraction': ('module_changed', 
                                      self.has_selected_group),
             'editAbstraction': ('module_changed', self.has_selected_abs),
             'importAbstraction': ('module_changed', self.has_selected_abs),
             'exportAbstraction': ('module_changed', self.has_selected_abs),
             'publishWeb' : ('pipeline_changed', self.check_publish_db),
             'publishPaper' : ('pipeline_changed', self.pipeline_non_empty),
             'controlFlowAssist': ('pipeline_changed', self.pipeline_non_empty),
             'redo': ('version_changed', self.can_redo),
             'undo': ('version_changed', self.can_undo),
             }

    def can_redo(self, versionId):
        return self.controller and self.controller.can_redo()

    def can_undo(self, versionId):
        return self.controller and self.controller.can_undo()
    
    def set_action_defaults(self):
        self.action_defaults.update(
        { 'execute': [('setEnabled', True, self.set_execute_action),
                      ('setIcon', False, CurrentTheme.EXECUTE_PIPELINE_ICON),
                      ('setToolTip', False, 'Execute the current pipeline')],
        })
        
    def set_execute_action(self):
        if self.controller:
            return self.pipeline_non_empty(self.controller.current_pipeline)
        return False
    
    def execute(self, target=None):
        try:
            if target is not None:
                self.controller.execute_user_workflow(
                        sinks=[target],
                        reason="Execute specific module")
            else:
                self.controller.execute_user_workflow()
        except Exception as e:
            debug.unexpected_exception(e)
            debug.critical("Error executing workflow: %s" % debug.format_exception(e))
        else:
            from vistrails.gui.vistrails_window import _app
            _app.notify('execution_updated')

    def publish_to_web(self):
        from vistrails.gui.publishing import QVersionEmbed
        panel = QVersionEmbed.instance()
        panel.switchType('Wiki')
        panel.set_visible(True)
        
    def publish_to_paper(self):
        from vistrails.gui.publishing import QVersionEmbed
        panel = QVersionEmbed.instance()
        panel.switchType('Latex')
        panel.set_visible(True)
        
    def check_publish_db(self, pipeline):
        loc = self.controller.locator
        result = False
        if hasattr(loc,'host'):
            result = True    
        return result and self.pipeline_non_empty(pipeline)
    
    def has_selected_modules(self, module, only_one=False):
        module_ids_len = len(self.scene().get_selected_module_ids())
        #print '  module_ids_len:', module_ids_len
        if only_one and module_ids_len != 1:
            return False
        return module_ids_len > 0

    def has_selected_module(self, module):
        # 'calling has_selected_module'
        return self.has_selected_modules(module, True)

    def has_selected_groups(self, module, only_one=False):
        module_ids = self.scene().get_selected_module_ids()
        if len(module_ids) <= 0:
            return False
        if only_one and len(module_ids) != 1:
            return False
        for m_id in module_ids:
            if not self.scene().current_pipeline.modules[m_id].is_group():
                return False
        return True

    def has_selected_group(self, module):
        return self.has_selected_groups(True)

    def has_selected_abs(self, module):
        module_ids = self.scene().get_selected_module_ids()
        if len(module_ids) != 1:
            return False
        for m_id in module_ids:
            if not self.scene().current_pipeline.modules[m_id].is_abstraction():
                return False
        return True        

    def clipboard_non_empty(self):
        clipboard = QtWidgets.QApplication.clipboard()
        clipboard_text = clipboard.text()
        return bool(clipboard_text) #and \
        #    str(clipboard_text).startswith("<workflow")

    def pipeline_non_empty(self, pipeline):
        return pipeline is not None and len(pipeline.modules) > 0

    def pasteFromClipboard(self):
        center = self.mapToScene(self.width()/2.0, self.height()/2.0)
        self.scene().pasteFromClipboard((center.x(), -center.y()))

    def setQueryEnabled(self, on):
        QInteractiveGraphicsView.setQueryEnabled(self, on)
        if not self.scene().noUpdate and self.scene().controller:
            self.scene().setupScene(self.scene().controller.current_pipeline)
            
    def setReadOnlyMode(self, on):
        self.scene().set_read_only_mode(on)

    def set_title(self, title):
        BaseView.set_title(self, title)
        self.setWindowTitle(title)

    def set_controller(self, controller):
        oldController = self.controller
        if oldController != controller:
            #if oldController is not None:
                # self.disconnect(oldController,
                #                 QtCore.SIGNAL('versionWasChanged'),
                #                 self.version_changed)
                # is this needed. It causes errors in api tests
                #oldController.current_pipeline_view = None
            self.controller = controller
            self.scene().controller = controller
            # self.connect(controller,
            #              QtCore.SIGNAL('versionWasChanged'),
            #              self.version_changed)
            # self.module_info.set_controller(controller)
            # self.moduleConfig.controller = controller
            # controller.current_pipeline_view = self.scene()

    def set_to_current(self):
        QModuleInfo.instance().setReadOnly(self.scene().read_only_mode)
        self.controller.set_pipeline_view(self)

    def get_long_title(self):
        pip_name = self.controller.get_pipeline_name()
        vt_name = self.controller.name
        self.long_title = "Pipeline %s from %s" % (pip_name,vt_name)
        return self.long_title
    
    def get_controller(self):
        return self.controller

    def version_changed(self):
        self._view_fitted = False
        self.scene().setupScene(self.controller.current_pipeline)

    def run_control_flow_assist(self):
        currentScene = self.scene()
        if currentScene.controller:
            selected_items = currentScene.get_selected_item_ids(True)
            if selected_items is None:
                selected_items = ([],[])
            selected_module_ids = selected_items[0]
            selected_connection_ids = selected_items[1]
            if len(selected_module_ids) > 0:
                try:
                    dialog = QControlFlowAssistDialog(
                            self,
                            selected_module_ids, selected_connection_ids,
                            currentScene)
                except MissingPackage:
                    debug.critical("The controlflow package is not available")
                else:
                    dialog.exec_()
            else:
                QtWidgets.QMessageBox.warning(
                        self,
                        'No modules selected',
                        'You must select at least one module to use the '
                        'Control Flow Assistant')
                
    def done_configure(self, mid):
        self.scene().perform_configure_done_actions(mid)

    def paintModuleToPixmap(self, module_item):
        m = self.matrix()
        return module_item.paintToPixmap(m.m11(), m.m22())

    def viewSelected(self):
        if not self._view_fitted and self.isVisible():
            # We only do this once after a version_changed() call
            self.zoomToFit()
            self._view_fitted = True

################################################################################
# Testing


class TestPipelineView(vistrails.gui.utils.TestVisTrailsGUI):

    def test_quick_change_version_with_ports(self):
        import vistrails.core.system
        filename = (vistrails.core.system.vistrails_root_directory() + 
                    '/tests/resources/triangle_count.vt')
        view = vistrails.api.open_vistrail_from_file(filename)
        vistrails.api.select_version(-1, view.controller)
        vistrails.api.select_version('count + area', view.controller)
        vistrails.api.select_version('writing to file', view.controller)

    def test_change_version_with_common_connections(self):
        import vistrails.core.system
        filename = (vistrails.core.system.vistrails_root_directory() + 
                    '/tests/resources/terminator.vt')
        view = vistrails.api.open_vistrail_from_file(filename)
        vistrails.api.select_version('Image Slices HW', view.controller)
        vistrails.api.select_version('Combined Rendering HW', view.controller)

    def test_switch_mode(self):
        vistrails.api.switch_to_pipeline_view()
        vistrails.api.switch_to_history_view()
        vistrails.api.switch_to_query_view()
        vistrails.api.switch_to_pipeline_view()
        vistrails.api.switch_to_history_view()
        vistrails.api.switch_to_query_view()

    def test_group(self):
        vistrails.api.new_vistrail()
        basic_pkg = get_vistrails_basic_pkg_id()
        m1 = vistrails.api.add_module(0, 0,    basic_pkg, 'File', '')
        m2 = vistrails.api.add_module(0, -100, basic_pkg, 'File', '')
        m3 = vistrails.api.add_module(0, -100, basic_pkg, 'File', '')
        r = vistrails.api.get_module_registry()
        src = r.get_port_spec(basic_pkg, 'File', None, 'value_as_string', 
                              'output')
        dst = r.get_port_spec(basic_pkg, 'File', None, 'name', 'input')
#         src = r.module_source_ports(True, basic_pkg, 'File', '')[1]
#         assert src.name == 'value_as_string'
#         dst = r.module_destination_ports(True, basic_pkg, 'File', '')[1]
#         assert dst.name == 'name'
        vistrails.api.add_connection(m1.id, src, m2.id, dst)
        vistrails.api.add_connection(m2.id, src, m3.id, dst)
        vistrails.api.create_group([0, 1, 2], [0, 1])
<|MERGE_RESOLUTION|>--- conflicted
+++ resolved
@@ -566,12 +566,7 @@
         _pen = CurrentTheme.CONFIGURE_PEN
         _brush = CurrentTheme.CONFIGURE_BRUSH
         _shape = CurrentTheme.CONFIGURE_SHAPE
-<<<<<<< HEAD
         QtWidgets.QGraphicsPolygonItem.__init__(self,  _shape,  parent)
-        if scene is not None: scene.addItem(self)
-=======
-        QtGui.QGraphicsPolygonItem.__init__(self, _shape, parent)
->>>>>>> 7a61ea4c
         self.setZValue(1)
         self.setPen(_pen)
         self.setBrush(_brush)
@@ -1020,11 +1015,7 @@
         Create the shape, initialize its pen and brush accordingly
         
         """
-<<<<<<< HEAD
-        QtWidgets.QGraphicsItem.__init__(self, parent, scene)
-=======
-        QtGui.QGraphicsItem.__init__(self, parent)
->>>>>>> 7a61ea4c
+        QtWidgets.QGraphicsItem.__init__(self, parent)
         self.paddedRect = QtCore.QRectF()
         if QtCore.QT_VERSION >= 0x40600:
             #Qt 4.6 specific flags
