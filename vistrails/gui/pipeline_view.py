###############################################################################
##
## Copyright (C) 2011-2013, NYU-Poly.
## Copyright (C) 2006-2011, University of Utah. 
## All rights reserved.
## Contact: contact@vistrails.org
##
## This file is part of VisTrails.
##
## "Redistribution and use in source and binary forms, with or without 
## modification, are permitted provided that the following conditions are met:
##
##  - Redistributions of source code must retain the above copyright notice, 
##    this list of conditions and the following disclaimer.
##  - Redistributions in binary form must reproduce the above copyright 
##    notice, this list of conditions and the following disclaimer in the 
##    documentation and/or other materials provided with the distribution.
##  - Neither the name of the University of Utah nor the names of its 
##    contributors may be used to endorse or promote products derived from 
##    this software without specific prior written permission.
##
## THIS SOFTWARE IS PROVIDED BY THE COPYRIGHT HOLDERS AND CONTRIBUTORS "AS IS" 
## AND ANY EXPRESS OR IMPLIED WARRANTIES, INCLUDING, BUT NOT LIMITED TO, 
## THE IMPLIED WARRANTIES OF MERCHANTABILITY AND FITNESS FOR A PARTICULAR 
## PURPOSE ARE DISCLAIMED. IN NO EVENT SHALL THE COPYRIGHT HOLDER OR 
## CONTRIBUTORS BE LIABLE FOR ANY DIRECT, INDIRECT, INCIDENTAL, SPECIAL, 
## EXEMPLARY, OR CONSEQUENTIAL DAMAGES (INCLUDING, BUT NOT LIMITED TO, 
## PROCUREMENT OF SUBSTITUTE GOODS OR SERVICES; LOSS OF USE, DATA, OR PROFITS; 
## OR BUSINESS INTERRUPTION) HOWEVER CAUSED AND ON ANY THEORY OF LIABILITY, 
## WHETHER IN CONTRACT, STRICT LIABILITY, OR TORT (INCLUDING NEGLIGENCE OR 
## OTHERWISE) ARISING IN ANY WAY OUT OF THE USE OF THIS SOFTWARE, EVEN IF 
## ADVISED OF THE POSSIBILITY OF SUCH DAMAGE."
##
###############################################################################
""" This is a QGraphicsView for pipeline view, it also holds different
types of graphics items that are only available in the pipeline
view. It only handles GUI-related actions, the rest of the
functionalities are implemented at somewhere else,
e.g. core.vistrails

QGraphicsConnectionItem
QGraphicsPortItem
QGraphicsConfigureItem
QGraphicsModuleItem
QPipelineScene
QPipelineView
"""
from PyQt4 import QtCore, QtGui
from vistrails.core.configuration import get_vistrails_configuration
from vistrails.core import debug
from vistrails.core.db.action import create_action
from vistrails.core.system import systemType
from vistrails.core.modules.module_registry import get_module_registry, \
    ModuleRegistryException
from vistrails.core.system import get_vistrails_basic_pkg_id
from vistrails.core.vistrail.location import Location
from vistrails.core.vistrail.module import Module
from vistrails.core.vistrail.port import PortEndPoint
from vistrails.core.vistrail.port_spec import PortSpec
from vistrails.core.interpreter.base import AbortExecution
from vistrails.core.interpreter.default import get_default_interpreter
from vistrails.gui.base_view import BaseView
from vistrails.gui.controlflow_assist import QControlFlowAssistDialog
from vistrails.gui.graphics_view import (QInteractiveGraphicsScene,
                               QInteractiveGraphicsView,
                               QGraphicsItemInterface)
from vistrails.gui.module_palette import QModuleTreeWidget
from vistrails.gui.theme import CurrentTheme
from vistrails.gui.utils import getBuilderWindow
from vistrails.gui.variable_dropbox import QDragVariableLabel

import copy
import math
import operator

import vistrails.api
import vistrails.gui.utils

##############################################################################
# 2008-06-24 cscheid
#
#   - Profiling has shown that calling setPen and setBrush takes a longer
#   time than we expected. Watch out for that in the future.

##############################################################################
# QAbstractGraphicsPortItem

class QAbstractGraphicsPortItem(QtGui.QAbstractGraphicsShapeItem):
    """
    QAbstractGraphicsPortItem represents a port shape drawing on top
    (a child) of QGraphicsModuleItem, it must be implemented by a
    specific qgraphicsitem type.
    
    """
    def __init__(self, port, x, y, ghosted=False, parent=None):
        """ QAbstractGraphicsPortItem(port: PortSpec,
                                      x: float,
                                      y: float,
                                      ghosted: bool,
                                      parent: QGraphicsItem)
                                      -> QAbstractGraphicsPortItem
        Create the shape, initialize its pen and brush accordingly
        
        """
        # local lookups are faster than global lookups..
        self._rect = CurrentTheme.PORT_RECT.translated(x,y)
        QtGui.QAbstractGraphicsShapeItem.__init__(self, parent)
        self.setZValue(1)
        self.setFlags(QtGui.QGraphicsItem.ItemIsSelectable)
        self.controller = None
        self.port = port
        self.dragging = False
        self.tmp_connection_item = None

        self.vistrail_vars = {}
        self.removeVarActions = []

        if port is not None:
            self._min_conns = port.min_conns
            self._max_conns = port.max_conns
            self.optional = port.optional
        else:
            self._min_conns = 0
            self._max_conns = -1
            self.optional = False
        self._connected = 0
        self._selected = False
        self.ghosted = ghosted
        self.invalid = False
        self.setPainterState()

        self.updateToolTip()
        self.updateActions()

    def getRect(self):
        return self._rect

    def boundingRect(self):
        return self._boundingRect

    def computeBoundingRect(self):
        halfpw = self.pen().widthF() / 2
        self._boundingRect = self.getRect().adjusted(-halfpw, -halfpw, 
                                                      halfpw, halfpw)

    def getPosition(self):
        return self.sceneBoundingRect().center()

    def setPainterState(self):
        if self._selected:
            self._pen_color = CurrentTheme.PORT_PEN_COLOR_SELECTED
        elif self.ghosted:
            self._pen_color = CurrentTheme.PORT_PEN_COLOR_GHOSTED
            # self.setPen(CurrentTheme.GHOSTED_PORT_PEN)
            self.setBrush(CurrentTheme.GHOSTED_PORT_BRUSH)
        elif self.invalid:
            self._pen_color = CurrentTheme.PORT_PEN_COLOR_INVALID
            # self.setPen(CurrentTheme.INVALID_PORT_PEN)
            self.setBrush(CurrentTheme.INVALID_PORT_BRUSH)
        elif self._max_conns >= 0 and self._connected >= self._max_conns:
            self._pen_color = CurrentTheme.PORT_PEN_COLOR_FULL
            self.setBrush(CurrentTheme.PORT_BRUSH)
        else:
            self._pen_color = CurrentTheme.PORT_PEN_COLOR_NORMAL
            # self.setPen(CurrentTheme.PORT_PEN)
            self.setBrush(CurrentTheme.PORT_BRUSH)
        if self._connected > 0:
            self.setBrush(CurrentTheme.PORT_CONNECTED_BRUSH)
        elif self._connected < self._min_conns:
            self.setBrush(CurrentTheme.PORT_MANDATORY_BRUSH)
        else:
            self.setBrush(CurrentTheme.PORT_BRUSH)
        if self._selected:
            self._pen_width = CurrentTheme.PORT_PEN_WIDTH_SELECTED
        elif self._min_conns > 0 and self._connected < self._min_conns:
            self._pen_width = CurrentTheme.PORT_PEN_WIDTH_MANDATORY
        else:
            self._pen_width = CurrentTheme.PORT_PEN_WIDTH_NORMAL
        self.setPen(CurrentTheme.PORT_PENS[(self._pen_color, 
                                            self._pen_width)])
        self.computeBoundingRect()

    def setGhosted(self, ghosted):
        """ setGhosted(ghosted: True) -> None
        Set this link to be ghosted or not
        
        """
        if self.ghosted <> ghosted:
            self.ghosted = ghosted
            self.setPainterState()

    def setInvalid(self, invalid):
        if self.invalid != invalid:
            self.invalid = invalid
            self.setPainterState()

    def setOptional(self, optional):
        if self.optional != optional:
            self.optional = optional
            self.setPainterState()

    def setSelected(self, selected):
        # QtGui.QAbstractGraphicsShapeItem.setSelected(self, selected)
        if self._selected != selected:
            self._selected = selected
            self.setPainterState()

    def disconnect(self):
        self._connected -= 1
        # print "disconnecting", self._connected, self._min_conns, self._max_conns
        if self._connected == 0 or self._connected+1 == self._min_conns or \
                (self._max_conns >= 0 and self._connected+1 == self._max_conns):
            self.setPainterState()
    
    def connect(self):
        self._connected += 1
        # print "connecting", self._connected, self._min_conns, self._max_conns
        if self._connected == 1 or self._connected == self._min_conns or \
                (self._max_conns >= 0 and self._connected == self._max_conns):
            self.setPainterState()

    def draw(self, painter, option, widget=None):
        raise NotImplementedError("Must implement draw method")

    def paint(self, painter, option, widget=None):
        painter.setPen(self.pen())
        painter.setBrush(self.brush())
        self.draw(painter, option, widget)

    def addVistrailVar(self, vistrail_var):
        self.vistrail_vars[vistrail_var.uuid] = vistrail_var
        self.updateActions()
        self.updateToolTip()
        
    def deleteVistrailVar(self, var_uuid):
        del self.vistrail_vars[var_uuid]
        self.updateActions()
        self.updateToolTip()

    def deleteAllVistrailVars(self):
        self.vistrail_vars = {}
        self.updateActions()
        self.updateToolTip()

    def updateToolTip(self):
        tooltip = ""
        if self.port is not None and hasattr(self.port, 'toolTip'):
            tooltip = self.port.toolTip()
        for vistrail_var in self.vistrail_vars.itervalues():
            tooltip += '\nConnected to vistrail var "%s"' % vistrail_var.name
        self.setToolTip(tooltip)
        
    def contextMenuEvent(self, event):
        if len(self.removeVarActions) > 0:
            menu = QtGui.QMenu()
            for (action, _) in self.removeVarActions:
                menu.addAction(action)
            menu.exec_(event.screenPos())
        event.accept()

    def updateActions(self):
        def gen_action(var_uuid):
            def remove_action():
                self.removeVar(var_uuid)
            return remove_action

        for (action, callback) in self.removeVarActions:
            action.disconnect(action, QtCore.SIGNAL("triggered()"), callback)
        self.removeVarActions = []
        if len(self.vistrail_vars) > 1:
            removeAllVarsAct = \
                QtGui.QAction("Disconnect all vistrail variables", 
                              self.scene())
            removeAllVarsAct.setStatusTip("Disconnects all vistrail"
                                          " variables from the port")
            QtCore.QObject.connect(removeAllVarsAct, 
                                   QtCore.SIGNAL("triggered()"),
                                   self.removeAllVars)
            self.removeVarActions.append((removeAllVarsAct, self.removeAllVars))
        for vistrail_var in sorted(self.vistrail_vars.itervalues(),
                                   key=lambda x: x.name):
            removeVarAction = QtGui.QAction('Disconnect vistrail var "%s"' % \
                                                vistrail_var.name, self.scene())
            removeVarAction.setStatusTip('Disconnects vistrail variable "%s"'
                                         ' from the port' % vistrail_var.name)
            callback = gen_action(vistrail_var.uuid)
            QtCore.QObject.connect(removeVarAction,
                                   QtCore.SIGNAL("triggered()"),
                                   callback)
            self.removeVarActions.append((removeVarAction, callback))

    def removeVar(self, var_uuid):
        (to_delete_modules, to_delete_conns) = \
            self.controller.get_disconnect_vistrail_vars( \
                self.parentItem().module, self.port.name, var_uuid)
        for conn in to_delete_conns:
            self.scene().remove_connection(conn.id)
        for module in to_delete_modules:
            self.scene().remove_module(module.id)
        self.deleteVistrailVar(var_uuid)
        self.controller.disconnect_vistrail_vars(to_delete_modules,
                                                 to_delete_conns)
        

    def removeAllVars(self):
        # Get all connections to vistrail variables for this port
        (to_delete_modules, to_delete_conns) = \
            self.controller.get_disconnect_vistrail_vars( \
                self.parentItem().module, self.port.name)
        for conn in to_delete_conns:
            self.scene().remove_connection(conn.id)
        for module in to_delete_modules:
            self.scene().remove_module(module.id)
        self.deleteAllVistrailVars()
        self.controller.disconnect_vistrail_vars(to_delete_modules,
                                                 to_delete_conns)

    def mousePressEvent(self, event):
        """ mousePressEvent(event: QMouseEvent) -> None
        Prepare for dragging a connection
        
        """
        if (self.controller and event.buttons() & QtCore.Qt.LeftButton
            and not self.scene().read_only_mode):
            self.dragging = True
            self.setSelected(True)
            event.accept()
        QtGui.QAbstractGraphicsShapeItem.mousePressEvent(self, event)

    def mouseReleaseEvent(self, event):
        """ mouseReleaseEvent(event: QMouseEvent) -> None
        Apply the connection
        
        """
        if self.tmp_connection_item:
            if self.tmp_connection_item.snapPortItem is not None:
                self.scene().addConnectionFromTmp(self.tmp_connection_item,
                                                  self.parentItem().module,
                                                  self.port.type == "output")
            self.tmp_connection_item.disconnect(True)
            self.scene().removeItem(self.tmp_connection_item)
            self.tmp_connection_item = None
        self.dragging = False
        self.setSelected(False)
        QtGui.QAbstractGraphicsShapeItem.mouseReleaseEvent(self, event)
        
    def mouseMoveEvent(self, event):
        """ mouseMoveEvent(event: QMouseEvent) -> None
        Change the connection
        
        """
        if self.dragging:
            if not self.tmp_connection_item:
                z_val = max(self.controller.current_pipeline.modules) + 1
                self.tmp_connection_item = QGraphicsTmpConnItem(self, z_val,
                                                                True)
                self.scene().addItem(self.tmp_connection_item)
            self.tmp_connection_item.setCurrentPos(event.scenePos())
            snapPort = None
            snapModule = self.scene().findModuleUnder(event.scenePos())
            converters = []
            if snapModule and snapModule != self.parentItem():
                if self.port.type == 'output':
                    portMatch = self.scene().findPortMatch(
                        [self], snapModule.inputPorts.values(),
                        fixed_out_pos=event.scenePos(),
                        allow_conversion=True, out_converters=converters)
                    if portMatch[1] is not None:
                        snapPort = portMatch[1]
                elif self.port.type == 'input':
                    portMatch = self.scene().findPortMatch(
                        snapModule.outputPorts.values(), [self],
                        fixed_in_pos=event.scenePos(),
                        allow_conversion=True, out_converters=converters)
                    if portMatch[0] is not None:
                        snapPort = portMatch[0]
            self.tmp_connection_item.setSnapPort(snapPort)
            if snapPort:
                tooltip = self.tmp_connection_item.snapPortItem.toolTip()
                if converters:
                    tooltip = ('<strong>conversion required</strong><br/>\n'
                               '%s' % tooltip)
                QtGui.QToolTip.showText(event.screenPos(), tooltip)
            else:
                QtGui.QToolTip.hideText()
            self.tmp_connection_item.setConverting(snapPort and converters)
        QtGui.QAbstractGraphicsShapeItem.mouseMoveEvent(self, event)
        
    def findSnappedPort(self, pos):
        """ findSnappedPort(pos: QPoint) -> Port        
        Search all ports of the module under mouse cursor (if any) to
        find the closest matched port
        
        """
        # FIXME don't hardcode input/output strings...
        snapModule = self.scene().findModuleUnder(pos)
        if snapModule and snapModule!=self.parentItem():
            if self.port.type == 'output':
                return snapModule.getDestPort(pos, self.port)
            elif self.port.type == 'input':
                return snapModule.getSourcePort(pos, self.port)
        else:
            return None
        
    def itemChange(self, change, value):
        """ itemChange(change: GraphicsItemChange, value: value) -> value
        Do not allow port to be selected

        """
        if change==QtGui.QGraphicsItem.ItemSelectedChange and value:
            return False
        return QtGui.QAbstractGraphicsShapeItem.itemChange(self, change, value)

##############################################################################
# QGraphicsPortItem

class QGraphicsPortRectItem(QAbstractGraphicsPortItem):
    def draw(self, painter, option, widget=None):
        painter.drawRect(self.getRect())

class QGraphicsPortEllipseItem(QAbstractGraphicsPortItem):
    def draw(self, painter, option, widget=None):
        painter.drawEllipse(self.getRect())

class QGraphicsPortTriangleItem(QAbstractGraphicsPortItem):
    def __init__(self, *args, **kwargs):
        if 'angle' in kwargs:
            angle = kwargs['angle']
            del kwargs['angle']
        else:
            angle = 0
            
        QAbstractGraphicsPortItem.__init__(self, *args, **kwargs)
        angle = angle % 360
        if angle not in set([0,90,180,270]):
            raise ValueError("Triangle item limited to angles 0,90,180,270.")
        rect = self.getRect()
        if angle == 0 or angle == 180:
            width = rect.width()
            height = width * math.sqrt(3)/2.0
            if height > rect.height():
                height = rect.height()
                width = height * 2.0/math.sqrt(3)
        else:
            height = rect.height()
            width = height * math.sqrt(3)/2.0
            if width > rect.width():
                width = rect.width()
                height = width * 2.0/math.sqrt(3)
        left_x = (rect.width() - width)/2.0 + rect.x()
        right_x = (rect.width() + width) / 2.0 + rect.x()
        mid_x = rect.width() / 2.0 + rect.x()
        top_y = (rect.height() - height)/2.0 + rect.y()
        bot_y = (rect.height() + height)/2.0 + rect.y()
        mid_y = rect.height() / 2.0 + rect.y()
        if angle == 0:
            self._polygon = QtGui.QPolygonF([QtCore.QPointF(left_x, bot_y),
                                             QtCore.QPointF(mid_x, top_y),
                                             QtCore.QPointF(right_x, bot_y)])
        elif angle == 90:
            self._polygon = QtGui.QPolygonF([QtCore.QPointF(left_x, bot_y),
                                             QtCore.QPointF(left_x, top_y),
                                             QtCore.QPointF(right_x, mid_y)])
        elif angle == 180:
            self._polygon = QtGui.QPolygonF([QtCore.QPointF(left_x, top_y),
                                             QtCore.QPointF(right_x, top_y),
                                             QtCore.QPointF(mid_x, bot_y)])
        elif angle == 270:
            self._polygon = QtGui.QPolygonF([QtCore.QPointF(left_x, mid_y),
                                             QtCore.QPointF(right_x, top_y),
                                             QtCore.QPointF(right_x, bot_y)])

    def draw(self, painter, option, widget=None):
        painter.drawConvexPolygon(self._polygon)

class QGraphicsPortPolygonItem(QAbstractGraphicsPortItem):
    def __init__(self, *args, **kwargs):
        if 'points' in kwargs:
            points = kwargs['points']
            del kwargs['points']
        else:
            points = None
        if points is None or len(points) < 3:
            raise ValueError("Must have at least three points")
        QAbstractGraphicsPortItem.__init__(self, *args, **kwargs)
        rect = self.getRect()
        new_points = []
        for p in points:
            if p[0] is None:
                x = rect.x() + rect.width()
            elif p[0] != 0 and p[0] != 1 and p[0] > 0 and p[0] < 1:
                x = rect.x() + rect.width() * p[0]
            elif p[0] < 0:
                x = rect.x() + rect.width() + p[0]
            else:
                x = rect.x() + p[0]
            if p[1] is None:
                y = rect.y() + rect.height()
            elif p[1] != 0 and p[1] != 1 and p[1] > 0 and p[1] < 1:
                y = rect.y() + rect.height() * p[1]
            elif p[1] < 0:
                y = rect.y() + rect.height() + p[1]
            else:
                y = rect.y() + p[1]

            print "adding point", x, y
            if x < rect.x():
                x = rect.x()
            elif x > (rect.x() + rect.width()):
                x = rect.x() + rect.width()
            if y < rect.y():
                y = rect.y()
            elif y > (rect.y() + rect.height()):
                y = rect.y() + rect.height()
            print "Adding point", x, y
            new_points.append(QtCore.QPointF(x,y))
        self._polygon = QtGui.QPolygonF(new_points)
    
    def draw(self, painter, option, widget=None):
        painter.drawPolygon(self._polygon)

class QGraphicsPortDiamondItem(QGraphicsPortPolygonItem):
    def __init__(self, *args, **kwargs):
        kwargs['points'] = [(0, 0.5), (0.5, 0.999999), 
                            (0.999999, 0.5), (0.5, 0)]
        QGraphicsPortPolygonItem.__init__(self, *args, **kwargs)

################################################################################
# QGraphicsConfigureItem

class QGraphicsConfigureItem(QtGui.QGraphicsPolygonItem):
    """
    QGraphicsConfigureItem is a small triangle shape drawing on top (a child)
    of QGraphicsModuleItem
    
    """
    def __init__(self, parent=None, scene=None):
        """ QGraphicsConfigureItem(parent: QGraphicsItem, scene: QGraphicsScene)
                              -> QGraphicsConfigureItem
        Create the shape, initialize its pen and brush accordingly
        
        """
        _pen = CurrentTheme.CONFIGURE_PEN
        _brush = CurrentTheme.CONFIGURE_BRUSH
        _shape = CurrentTheme.CONFIGURE_SHAPE
        QtGui.QGraphicsPolygonItem.__init__(self, _shape, parent, scene)
        self.setZValue(1)
        self.setPen(_pen)
        self.setBrush(_brush)
        self.ghosted = False
        self.controller = None
        self.moduleId = None
        self.is_breakpoint = False
        self.createActions()

    def setGhosted(self, ghosted):
        """ setGhosted(ghosted: Bool) -> None
        Set this link to be ghosted or not
        
        """
        if ghosted <> self.ghosted:
            self.ghosted = ghosted
            if ghosted:
                self.setPen(CurrentTheme.GHOSTED_CONFIGURE_PEN)
                self.setBrush(CurrentTheme.GHOSTED_CONFIGURE_BRUSH)
            else:
                self.setPen(CurrentTheme.CONFIGURE_PEN)
                self.setBrush(CurrentTheme.CONFIGURE_BRUSH)

    def setBreakpoint(self, breakpoint):
        if self.is_breakpoint != breakpoint:
            if breakpoint:
                self.setBreakpointAct.setText("Remove Breakpoint")
                self.setBreakpointAct.setStatusTip("Remove Breakpoint")
            else:
                self.setBreakpointAct.setText("Set Breakpoint")
                self.setBreakpointAct.setStatusTip("Set Breakpoint")

    def mousePressEvent(self, event):
        """ mousePressEvent(event: QMouseEvent) -> None
        Open the context menu
        
        """
        self.scene().clearSelection()
        self.parentItem().setSelected(True)
        self.contextMenuEvent(event)
        event.accept()
        self.ungrabMouse()
        
    def contextMenuEvent(self, event):
        """contextMenuEvent(event: QGraphicsSceneContextMenuEvent) -> None
        Captures context menu event.

        """
        module = self.controller.current_pipeline.modules[self.moduleId]
        menu = QtGui.QMenu()
        menu.addAction(self.configureAct)
        menu.addAction(self.annotateAct)
        menu.addAction(self.viewDocumentationAct)
        menu.addAction(self.changeModuleLabelAct)
        menu.addAction(self.setBreakpointAct)
        menu.addAction(self.setWatchedAct)
        menu.addAction(self.runModuleAct)
        menu.addAction(self.setErrorAct)
        if module.is_abstraction() and not module.is_latest_version():
            menu.addAction(self.upgradeAbstractionAct)
        menu.exec_(event.screenPos())

    def createActions(self):
        """ createActions() -> None
        Create actions related to context menu 

        """
        self.configureAct = QtGui.QAction("Edit Configuration\tCtrl+E", self.scene())
        self.configureAct.setStatusTip("Edit the Configure of the module")
        QtCore.QObject.connect(self.configureAct, 
                               QtCore.SIGNAL("triggered()"),
                               self.configure)
        self.annotateAct = QtGui.QAction("Annotate", self.scene())
        self.annotateAct.setStatusTip("Annotate the module")
        QtCore.QObject.connect(self.annotateAct,
                               QtCore.SIGNAL("triggered()"),
                               self.annotate)
        self.viewDocumentationAct = QtGui.QAction("View Documentation", self.scene())
        self.viewDocumentationAct.setStatusTip("View module documentation")
        QtCore.QObject.connect(self.viewDocumentationAct,
                               QtCore.SIGNAL("triggered()"),
                               self.viewDocumentation)
        self.changeModuleLabelAct = QtGui.QAction("Set Module Label...", self.scene())
        self.changeModuleLabelAct.setStatusTip("Set or remove module label")
        QtCore.QObject.connect(self.changeModuleLabelAct,
                               QtCore.SIGNAL("triggered()"),
                               self.changeModuleLabel)
        self.setBreakpointAct = QtGui.QAction("Set Breakpoint", self.scene())
        self.setBreakpointAct.setStatusTip("Set Breakpoint")
        QtCore.QObject.connect(self.setBreakpointAct,
                               QtCore.SIGNAL("triggered()"),
                               self.set_breakpoint)
        self.setWatchedAct = QtGui.QAction("Watch Module", self.scene())
        self.setWatchedAct.setStatusTip("Watch Module")
        QtCore.QObject.connect(self.setWatchedAct,
                               QtCore.SIGNAL("triggered()"),
                               self.set_watched)
        self.runModuleAct = QtGui.QAction("Run this module", self.scene())
        self.runModuleAct.setStatusTip("Run this module")
        QtCore.QObject.connect(self.runModuleAct,
                               QtCore.SIGNAL("triggered()"),
                               self.run_module)
        self.setErrorAct = QtGui.QAction("Show Error", self.scene())
        self.setErrorAct.setStatusTip("Show Error")
        QtCore.QObject.connect(self.setErrorAct,
                               QtCore.SIGNAL("triggered()"),
                               self.set_error)
        self.upgradeAbstractionAct = QtGui.QAction("Upgrade Module", self.scene())
        self.upgradeAbstractionAct.setStatusTip("Upgrade the subworkflow module")
        QtCore.QObject.connect(self.upgradeAbstractionAct,
                   QtCore.SIGNAL("triggered()"),
                   self.upgradeAbstraction)

    def run_module(self):
        self.scene().parent().execute(target=self.moduleId)

    def set_breakpoint(self):
        """ set_breakpoint() -> None
        Sets this module as a breakpoint for execution
        """
        if self.moduleId >= 0:
            self.scene().toggle_breakpoint(self.moduleId)
            self.setBreakpoint(not self.is_breakpoint)
        debug = get_default_interpreter().debugger
        if debug:
            debug.update()

    def set_watched(self):
        if self.moduleId >= 0:
            self.scene().toggle_watched(self.moduleId)
        debug = get_default_interpreter().debugger
        if debug:
            debug.update()

    def set_error(self):
        if self.moduleId >= 0:
            self.scene().print_error(self.moduleId)

    def configure(self):
        """ configure() -> None
        Open the modal configuration window
        """
        if self.moduleId>=0:
            self.scene().open_configure_window(self.moduleId)

    def annotate(self):
        """ anotate() -> None
        Open the annotations window
        """
        if self.moduleId>=0:
            self.scene().open_annotations_window(self.moduleId)

    def viewDocumentation(self):
        """ viewDocumentation() -> None
        Show the documentation for the module
        """
        assert self.moduleId >= 0
        self.scene().open_documentation_window(self.moduleId)

    def changeModuleLabel(self):
        """ changeModuleLabel() -> None
        Show the module label configuration widget
        """
        if self.moduleId>=0:
            self.scene().open_module_label_window(self.moduleId)

    def upgradeAbstraction(self):
        """ upgradeAbstraction() -> None
        Upgrade the abstraction to the latest version
        """
        if self.moduleId>=0:
            (connections_preserved, missing_ports) = self.controller.upgrade_abstraction_module(self.moduleId, test_only=True)
            upgrade_fail_prompt = getattr(get_vistrails_configuration(), 'upgradeModuleFailPrompt', True)
            do_upgrade = True
            if not connections_preserved and upgrade_fail_prompt:
                ports_msg = '\n'.join(["  - %s port '%s'" % (p[0].capitalize(), p[1]) for p in missing_ports])
                r = QtGui.QMessageBox.question(getBuilderWindow(), 'Modify Pipeline',
                                       'Upgrading this module will change the pipeline because the following ports no longer exist in the upgraded module:\n\n'
                                       + ports_msg +
                                       '\n\nIf you proceed, function calls or connections to these ports will no longer exist and the pipeline may not execute properly.\n\n'
                                       'Are you sure you want to proceed?',
                                       QtGui.QMessageBox.Yes | QtGui.QMessageBox.No,
                                       QtGui.QMessageBox.No)
                do_upgrade = (r==QtGui.QMessageBox.Yes)
            if do_upgrade:
                self.controller.upgrade_abstraction_module(self.moduleId)
                self.scene().setupScene(self.controller.current_pipeline)
                self.controller.invalidate_version_tree()
        
class QGraphicsTmpConnItem(QtGui.QGraphicsLineItem):
    def __init__(self, startPortItem, zValue=1, alwaysDraw=False, parent=None):
        QtGui.QGraphicsLineItem.__init__(self, parent)
        self.startPortItem = startPortItem
        self.setPen(CurrentTheme.CONNECTION_SELECTED_PEN)
        self.setZValue(zValue)
        self.snapPortItem = None
        self.alwaysDraw = alwaysDraw
        self.currentPos = None

    def updateLine(self):
        if self.startPortItem is not None:
            if self.snapPortItem is not None:
                self.prepareGeometryChange()
                self.setLine(QtCore.QLineF(self.startPortItem.getPosition(),
                                           self.snapPortItem.getPosition()))
                return
            elif self.alwaysDraw and self.currentPos is not None:
                self.prepareGeometryChange()
                self.setLine(QtCore.QLineF(self.startPortItem.getPosition(),
                                           self.currentPos))
                return
        self.disconnect()

    def setStartPort(self, port):
        self.startPortItem = port
        self.updateLine()

    def setSnapPort(self, port):
        self.snapPortItem = port
        self.updateLine()

    def setCurrentPos(self, pos):
        self.currentPos = pos
        self.updateLine()

    def disconnect(self, override=False):
        if (not self.alwaysDraw or override) and self.startPortItem:
            self.startPortItem.setSelected(False)
        if self.snapPortItem:
            self.snapPortItem.setSelected(False)

    def hide(self):
        self.disconnect(True)
        QtGui.QGraphicsLineItem.hide(self)

    def setConverting(self, converting):
        if converting:
            self.setPen(CurrentTheme.CONNECTION_SELECTED_CONVERTING_PEN)
        else:
            self.setPen(CurrentTheme.CONNECTION_SELECTED_PEN)

##############################################################################
# QGraphicsConnectionItem

class QGraphicsConnectionItem(QGraphicsItemInterface,
                              QtGui.QGraphicsPathItem):
    """
    QGraphicsConnectionItem is a connection shape connecting two port items

    """

    def __init__(self,
                 srcPortItem, dstPortItem,
                 srcModule, dstModule,
                 connection,
                 parent=None):
        """ QGraphicsConnectionItem(
                srcPortItem, dstPortItem: QAbstractGraphicsPortItem
                srcModule, dstModule: QGraphicsModuleItem
                connection: core.vistrail.connection.Connection
                parent: QGraphicsItem
                ) -> QGraphicsConnectionItem
        Create the shape, initialize its pen and brush accordingly

        """
        path = self.create_path(srcPortItem.getPosition(), 
                                dstPortItem.getPosition())
        QtGui.QGraphicsPathItem.__init__(self, path, parent)
        self.setFlags(QtGui.QGraphicsItem.ItemIsSelectable)
        # Bump it slightly higher than the highest module
        self.setZValue(max(srcModule.id,
                           dstModule.id) + 0.1)
        self.srcPortItem = srcPortItem
        self.dstPortItem = dstPortItem
        self.connectionPen = CurrentTheme.CONNECTION_PEN
        self.connectingModules = (srcModule, dstModule)
        self.ghosted = False
        self.connection = connection
        self.id = connection.id
        # Keep a flag for changing selection state during module selection
        self.useSelectionRules = True

    def setGhosted(self, ghosted):
        """ setGhosted(ghosted: True) -> None
        Set this link to be ghosted or not

        """
        self.ghosted = ghosted
        if ghosted:
            self.connectionPen = CurrentTheme.GHOSTED_CONNECTION_PEN
        else:
            self.connectionPen = CurrentTheme.CONNECTION_PEN

    def set_custom_brush(self, brush):
        self.connectionPen = QtGui.QPen(CurrentTheme.CONNECTION_PEN)
        self.connectionPen.setBrush(brush)

    def paint(self, painter, option, widget=None):
        """ paint(painter: QPainter, option: QStyleOptionGraphicsItem,
                  widget: QWidget) -> None
        Peform actual painting of the connection

        """
        if self.isSelected():
            painter.setPen(CurrentTheme.CONNECTION_SELECTED_PEN)
        else:
            painter.setPen(self.connectionPen)
        painter.drawPath(self.path())

    def setupConnection(self, startPos, endPos):
        path = self.create_path(startPos, endPos)
        self.setPath(path)

    def create_path(self, startPos, endPos):
        self.startPos = startPos
        self.endPos = endPos

        dx = abs(self.endPos.x() - self.startPos.x())
        dy = (self.startPos.y() - self.endPos.y())

        # This is reasonably ugly logic to get reasonably nice
        # curves. Here goes: we use a cubic bezier p0,p1,p2,p3, where:

        # p0 is the source port center
        # p3 is the destination port center
        # p1 is a control point displaced vertically from p0
        # p2 is a control point displaced vertically from p3

        # We want most curves to be "straight": they shouldn't bend
        # much.  However, we want "inverted" connections (connections
        # that go against the natural up-down flow) to bend a little
        # as they go out of the ports. So the logic is:

        # As dy/dx -> oo, we want the control point displacement to go
        # to max(dy/2, m) (m is described below)

        # As dy/dx -> 0, we want the control point displacement to go
        # to m 

        # As dy/dx -> -oo, we want the control point displacement to go
        # to max(-dy/2, m)

        # On points away from infinity, we want some smooth transition.
        # I'm using f(x) = 2/pi arctan (x) as the mapping, since:

        # f(-oo) = -1
        # f(0) = 0
        # f(oo) = 1

        # m is the monotonicity breakdown point: this is the minimum
        # displacement when dy/dx is low
        m = float(CurrentTheme.MODULE_LABEL_MARGIN[0]) * 3.0

        # positive_d and negative_d are the displacements when dy/dx is
        # large positive and large negative
        positive_d = max(m/3.0, dy / 2.0)
        negative_d = max(m/3.0, -dy / 4.0)

        if dx == 0.0:
            v = 0.0
        else:
            w = math.atan(dy/dx) * (2 / math.pi)
            if w < 0:
                w = -w
                v = w * negative_d + (1.0 - w) * m
            else:
                v = w * positive_d + (1.0 - w) * m

        displacement = QtCore.QPointF(0.0, v)
        self._control_1 = startPos + displacement
        # !!! MAC OS X BUG !!!
        # the difference between startPos.y and control_1.y cannot be
        # equal to the difference between control_2.y and endPos.y
        self._control_2 = self.endPos - displacement + QtCore.QPointF(0.0, 1e-11)
        # self._control_2 = endPos - displacement


        path = QtGui.QPainterPath(self.startPos)
        path.cubicTo(self._control_1, self._control_2, self.endPos)
        return path

    def itemChange(self, change, value):
        """ itemChange(change: GraphicsItemChange, value: value) -> value
        If modules are selected, only allow connections between 
        selected modules 

        """
        # Selection rules to be used only when a module isn't forcing 
        # the update
        if (change==QtGui.QGraphicsItem.ItemSelectedChange and 
            self.useSelectionRules):
            # Check for a selected module
            selectedItems = self.scene().selectedItems()
            selectedModules = False
            for item in selectedItems:
                if isinstance(item, QGraphicsModuleItem):
                    selectedModules = True
                    break
            if selectedModules:
                # Don't allow a connection between selected
                # modules to be deselected
                if (self.connectingModules[0].isSelected() and
                    self.connectingModules[1].isSelected()):
                    if not value:
                        return True
                # Don't allow a connection to be selected if
                # it is not between selected modules
                else:
                    if value:
                        return False
        self.useSelectionRules = True
        return QtGui.QGraphicsPathItem.itemChange(self, change, value)    

##############################################################################
# QGraphicsModuleItem

class QGraphicsModuleItem(QGraphicsItemInterface, QtGui.QGraphicsItem):
    """
    QGraphicsModuleItem knows how to draw a Vistrail Module into the
    pipeline view. It is usually a rectangular shape with a bold text
    in the center. It also has its input/output port shapes as its
    children. Another remark is that connections are also children of
    module shapes. Each connection belongs to its source module
    ('output port' end of the connection)
    
    """
    def __init__(self, parent=None, scene=None):
        """ QGraphicsModuleItem(parent: QGraphicsItem, scene: QGraphicsScene)
                                -> QGraphicsModuleItem
        Create the shape, initialize its pen and brush accordingly
        
        """
        QtGui.QGraphicsItem.__init__(self, parent, scene)
        self.paddedRect = QtCore.QRectF()
        if QtCore.QT_VERSION >= 0x40600:
            #Qt 4.6 specific flags
            self.setFlags(QtGui.QGraphicsItem.ItemIsSelectable |
                          QtGui.QGraphicsItem.ItemIsMovable |
                          QtGui.QGraphicsItem.ItemSendsGeometryChanges)
        else:
            self.setFlags(QtGui.QGraphicsItem.ItemIsSelectable |
                          QtGui.QGraphicsItem.ItemIsMovable)
        self.setZValue(0)
        self.labelFont = CurrentTheme.MODULE_FONT
        self.labelFontMetric = CurrentTheme.MODULE_FONT_METRIC
        self.descFont = CurrentTheme.MODULE_DESC_FONT
        self.descFontMetric = CurrentTheme.MODULE_DESC_FONT_METRIC
        self.modulePen = CurrentTheme.MODULE_PEN
        self.moduleBrush = CurrentTheme.MODULE_BRUSH
        self.labelPen = CurrentTheme.MODULE_LABEL_PEN
        self.customBrush = None
        self.statusBrush = None
        self.labelRect = QtCore.QRectF()
        self.descRect = QtCore.QRectF()
        self.abstRect = QtCore.QRectF()
        self.id = -1
        self.label = ''
        self.description = ''
        self.inputPorts = {}
        self.outputPorts = {}
        self.controller = None
        self.module = None
        self.ghosted = False
        self.invalid = False
        self._module_shape = None
        self._original_module_shape = None
        self._old_connection_ids = None
        self.errorTrace = None
        self.is_breakpoint = False
        self._needs_state_updated = True
        self.progress = 0.0
        self.progressBrush = CurrentTheme.SUCCESS_MODULE_BRUSH
        self.connectionItems = {}
        self._cur_function_names = set()
        self.handlePositionChanges = True

    def moduleHasChanged(self, core_module):
        def module_text_has_changed(m1, m2):
            m1_has = '__desc__' in m1.db_annotations_key_index
            if m1_has != ('__desc__' in m2.db_annotations_key_index):
                return True
            if (m1_has and
                # m2_has, since m1_has and previous condition
                m1.db_annotations_key_index['__desc__'].value.strip()!=
                m2.db_annotations_key_index['__desc__'].value.strip()):
                return True            
            return False

        # def module_functions_have_changed(m1, m2):
        #     f1_names = set([f.name for f in m1.functions])
        #     f2_names = set([f.name for f in m2.functions])
        #     return (len(f1_names ^ f2_names) > 0)

        if self.scenePos().x() != core_module.center.x or \
                -self.scenePos().y() != core_module.center.y:
            return True
        elif module_text_has_changed(self.module, core_module):
            return True
        # elif module_functions_have_changed(self.module, core_module):
        #     return True
        else:
            # Check for changed ports
            # _db_name because this shows up in the profile.
            cip = sorted([x.key_no_id() for x in self.inputPorts])
            cop = sorted([x.key_no_id() for x in self.outputPorts])
            d = PortEndPoint.Destination
            s = PortEndPoint.Source
            pv = core_module.portVisible
            new_ip = []
            new_op = []
            try:
                new_ip = sorted([x.key_no_id() 
                                 for x in core_module.destinationPorts()
                                 if (not x.optional or (d, x._db_name) in pv)])
                new_op = sorted([x.key_no_id() 
                                 for x in core_module.sourcePorts()
                                 if (not x.optional or (s, x._db_name) in pv)])
            except ModuleRegistryException, e:
                debug.critical("MODULE REGISTRY EXCEPTION: %s" % e)
            if cip <> new_ip or cop <> new_op:
                return True
        return False

    def moduleFunctionsHaveChanged(self, core_module):
        m1 = self.module
        m2 = core_module
        f1_names = set([f.name for f in m1.functions])
        f2_names = set([f.name for f in m2.functions])
        return (len(f1_names ^ f2_names) > 0)

    def update_function_ports(self, core_module=None):
        if core_module is None:
            core_module = self.module
            added_functions = set(f.name for f in self.module.functions)
            deleted_functions = set()
            self._cur_function_names = copy.copy(added_functions)
        else:
            before_names = self._cur_function_names
            after_names = set([f.name for f in core_module.functions])
            # print "before_names:", before_names
            # print "after_names:", after_names
            added_functions = after_names - before_names
            deleted_functions = before_names - after_names
            self._cur_function_names = copy.copy(after_names)

        # print "added_functions:", added_functions
        # print "deleted_functions:", deleted_functions
        if len(deleted_functions) > 0:
            for function_name in deleted_functions:
                try:
                    r_spec = self.module.get_port_spec(function_name, 'input')
                    f_spec = PortSpec(id=-1,
                                      name=function_name,
                                      type=PortSpec.port_type_map['input'],
                                      sigstring=r_spec.sigstring)
                    item = self.getInputPortItem(f_spec)
                    if item is not None:
                        item.disconnect()
                except:
                    # import traceback
                    # traceback.print_exc()
                    pass

        if len(added_functions) > 0:
            for function in core_module.functions:
                if function.name not in added_functions:
                    continue
                added_functions.remove(function.name)
                f_spec = PortSpec(id=-1,
                                  name=function.name,
                                  type=PortSpec.port_type_map['input'],
                                  sigstring=function.sigstring)
                item = self.getInputPortItem(f_spec)
                if item is not None:
                    item.connect()
        
        self.module = core_module

    def setProgress(self, progress):
        self.progress = progress
        
    def computeBoundingRect(self):
        """ computeBoundingRect() -> None
        Adjust the module size according to the text size
        
        """
        labelRect = self.labelFontMetric.boundingRect(self.label)
        if self.description:
            self.description = '(' + self.description + ')'
            descRect = self.descFontMetric.boundingRect(self.description)
            # adjust labelRect in case descRect is wider
            labelRect = labelRect.united(descRect)
            descRect.adjust(0, 0, 0, CurrentTheme.MODULE_PORT_MARGIN[3])
        else:
            descRect = QtCore.QRectF(0, 0, 0, 0)

        labelRect.translate(-labelRect.center().x(), -labelRect.center().y())
        self.paddedRect = QtCore.QRectF(
            labelRect.adjusted(-CurrentTheme.MODULE_LABEL_MARGIN[0],
                                -CurrentTheme.MODULE_LABEL_MARGIN[1]
                                -descRect.height()/2,
                                CurrentTheme.MODULE_LABEL_MARGIN[2],
                                CurrentTheme.MODULE_LABEL_MARGIN[3]
                                +descRect.height()/2))
        
        self.labelRect = QtCore.QRectF(
            self.paddedRect.left(),
            -(labelRect.height()+descRect.height())/2,
            self.paddedRect.width(),
            labelRect.height())
        self.descRect = QtCore.QRectF(
            self.paddedRect.left(),
            self.labelRect.bottom(),
            self.paddedRect.width(),
            descRect.height())
        self.abstRect = QtCore.QRectF(
            self.paddedRect.left(),
            -self.labelRect.top()-CurrentTheme.MODULE_PORT_MARGIN[3],
            labelRect.left()-self.paddedRect.left(),
            self.paddedRect.bottom()+self.labelRect.top())

    def boundingRect(self):
        """ boundingRect() -> QRectF
        Returns the bounding box of the module
        
        """
        try:
            r = self.paddedRect.adjusted(-2, -2, 2, 2)
        except:
            r = QtCore.QRectF()
        return r

    def setPainterState(self, is_selected=None):
        if is_selected is None:
            is_selected = self.isSelected()
        if is_selected:
            self.modulePen = CurrentTheme.MODULE_SELECTED_PEN
            self.labelPen = CurrentTheme.MODULE_LABEL_SELECTED_PEN
        elif self.is_breakpoint:
            self.modulePen = CurrentTheme.BREAKPOINT_MODULE_PEN
            self.labelPen = CurrentTheme.BREAKPOINT_MODULE_LABEL_PEN
        elif self.ghosted:
            self.modulePen = CurrentTheme.GHOSTED_MODULE_PEN
            self.labelPen = CurrentTheme.GHOSTED_MODULE_LABEL_PEN
        elif self.invalid:
            self.modulePen = CurrentTheme.INVALID_MODULE_PEN
            self.labelPen = CurrentTheme.INVALID_MODULE_LABEL_PEN
        else:
            self.labelPen = CurrentTheme.MODULE_LABEL_PEN
            if self.module is not None and self.module.is_abstraction():
                self.modulePen = CurrentTheme.ABSTRACTION_PEN
            elif self.module is not None and self.module.is_group():
                self.modulePen = CurrentTheme.GROUP_PEN
            else:
                self.modulePen = CurrentTheme.MODULE_PEN

        if self.statusBrush:
            self.moduleBrush = self.statusBrush
        elif self.customBrush:
            self.moduleBrush = self.customBrush
        elif self.is_breakpoint:
            self.moduleBrush = CurrentTheme.BREAKPOINT_MODULE_BRUSH
        elif self.ghosted:
            self.moduleBrush = CurrentTheme.GHOSTED_MODULE_BRUSH
        elif self.invalid:
            self.moduleBrush = CurrentTheme.INVALID_MODULE_BRUSH
        else:
            self.moduleBrush = CurrentTheme.MODULE_BRUSH
            
    def setGhosted(self, ghosted):
        """ setGhosted(ghosted: True) -> None
        Set this link to be ghosted or not
        
        """
        if self.ghosted != ghosted:
            self.ghosted = ghosted
            for port in self.inputPorts.itervalues():
                port.setGhosted(ghosted)
            for port in self.outputPorts.itervalues():
                port.setGhosted(ghosted)
            self._needs_state_udpated = True

#             if ghosted:
#                 self.modulePen = CurrentTheme.GHOSTED_MODULE_PEN
#                 self.moduleBrush = CurrentTheme.GHOSTED_MODULE_BRUSH
#                 self.labelPen = CurrentTheme.GHOSTED_MODULE_LABEL_PEN
#             else:
#                 self.modulePen = CurrentTheme.MODULE_PEN
#                 self.moduleBrush = CurrentTheme.MODULE_BRUSH
#                 self.labelPen = CurrentTheme.MODULE_LABEL_PEN

    def setInvalid(self, invalid):
        if self.invalid != invalid:
            self.invalid = invalid
            for port in self.inputPorts.itervalues():
                port.setInvalid(invalid)
            for port in self.outputPorts.itervalues():
                port.setInvalid(invalid)
            self._needs_state_updated = True

    def setBreakpoint(self, breakpoint):
        if self.is_breakpoint != breakpoint:
            self.is_breakpoint = breakpoint
            if breakpoint:
                self._original_module_shape = self._module_shape
                self.set_module_shape(self.create_shape_from_fringe(
                        CurrentTheme.BREAKPOINT_FRINGE))
            else:
                self._module_shape = self._original_module_shape
            self._needs_state_updated = True

#             if breakpoint:
#                 self.modulePen = CurrentTheme.BREAKPOINT_MODULE_PEN
#                 self.moduleBrush = CurrentTheme.BREAKPOINT_MODULE_BRUSH
#                 self.labelPen = CurrentTheme.BREAKPOINT_MODULE_LABEL_PEN
            
    def set_module_shape(self, module_shape=None):
        self._module_shape = module_shape
        if self._module_shape is not None:
            self.paddedRect = self._module_shape.boundingRect()

    def set_custom_brush(self, brush):
        self.customBrush = brush
        self._needs_state_updated = True

    def paint(self, painter, option, widget=None):
        """ paint(painter: QPainter, option: QStyleOptionGraphicsItem,
                  widget: QWidget) -> None
        Peform actual painting of the module
        
        """
        if self.progress>0.0:
            width = (self.progress-1.0)*self.paddedRect.width()
            progressRect = self.paddedRect.adjusted(0, 0, width, 0)
            
        if self._needs_state_updated:
            self.setPainterState()
            self._needs_state_updated = False
            
        # draw module shape
        painter.setBrush(self.moduleBrush)
        painter.setPen(self.modulePen)
        if self._module_shape:
            painter.drawPolygon(self._module_shape)
            if self.progress>0.0:
                painter.setClipRect(progressRect)
                painter.setBrush(self.progressBrush)
                painter.drawPolygon(self._module_shape)
                painter.setClipping(False)
            painter.drawPolyline(self._module_shape)
        else:
            painter.fillRect(self.paddedRect, painter.brush())
            if self.progress>0.0:
                painter.fillRect(progressRect, self.progressBrush)
            painter.setBrush(QtCore.Qt.NoBrush)
            painter.drawRect(self.paddedRect)
    
        # draw module labels
        painter.setPen(self.labelPen)
        painter.setFont(self.labelFont)
        painter.drawText(self.labelRect, QtCore.Qt.AlignCenter, self.label)
        if self.module.is_abstraction() and not self.module.is_latest_version():
            painter.drawText(self.abstRect, QtCore.Qt.AlignCenter, '!')
        if self.descRect:
            painter.setFont(self.descFont)
            painter.drawText(self.descRect, QtCore.Qt.AlignCenter,
                             self.description)

    def paintToPixmap(self, scale_x, scale_y):
        bounding_rect = self.paddedRect.adjusted(-6,-6,6,6)
        center_x = (bounding_rect.width() / 2.0) #* m.m11()
        center_y = (bounding_rect.height() / 2.0) #* m.m22()
        pixmap = QtGui.QPixmap(int(bounding_rect.width() * scale_x),
                         int(bounding_rect.height() * scale_y))
        pixmap.fill(QtGui.QColor(255,255,255,0))
        painter = QtGui.QPainter(pixmap)
        painter.setOpacity(0.5)
        painter.scale(scale_x, scale_y)
        painter.setRenderHints(QtGui.QPainter.Antialiasing |
                               QtGui.QPainter.SmoothPixmapTransform)
        painter.translate(center_x, center_y)
        self.paint(painter, QtGui.QStyleOptionGraphicsItem())
        for port in self.inputPorts.itervalues():
            m = port.matrix()
            painter.save()
            painter.translate(m.dx(), m.dy())
            port.paint(painter, QtGui.QStyleOptionGraphicsItem())
            painter.restore()
        for port in self.outputPorts.itervalues():
            m = port.matrix()
            painter.save()
            painter.translate(m.dx(), m.dy())
            port.paint(painter, QtGui.QStyleOptionGraphicsItem())
            painter.restore()
        painter.end()
        return pixmap

    def adjustWidthToMin(self, minWidth):
        """ adjustWidthToContain(minWidth: int) -> None
        Resize the module width to at least be minWidth
        
        """
        if minWidth>self.paddedRect.width():
            diff = minWidth - self.paddedRect.width() + 1
            self.paddedRect.adjust(-diff/2, 0, diff/2, 0)

    def setupModule(self, module):
        """ setupModule(module: Module) -> None
        Set up the item to reflect the info in 'module'
        
        """
        # Update module info and visual
        self.id = module.id
        self.setZValue(float(self.id))
        self.module = module
        self.center = copy.copy(module.center)
        if '__desc__' in module.db_annotations_key_index:
            self.label = module.get_annotation_by_key('__desc__').value.strip()
            self.description = module.label
        else:
            self.label = module.label
            self.description = ''
        self.setToolTip(self.description)
        self.computeBoundingRect()
        self.setPos(module.center.x, -module.center.y)

        # Check to see which ports will be shown on the screen
        # setupModule is in a hotpath, performance-wise, which is the
        # reason for the strange ._db_name lookup - we're
        # avoiding property calls
        inputPorts = []
        self.inputPorts = {}
        visibleOptionalInputPorts = []
        self.optionalInputPorts = []

        outputPorts = []
        self.outputPorts = {}
        visibleOptionalOutputPorts = []
        self.optionalOutputPorts = []

        error = None
        if module.is_valid:
            try:
                d = PortEndPoint.Destination
                for p in module.destinationPorts():
                    if not p.optional:
                        inputPorts.append(p)
                    # elif (d, p.name) in module.portVisible:
                    elif p.name in module.visible_input_ports:
                        visibleOptionalInputPorts.append(p)
                    else:
                        self.optionalInputPorts.append(p)
                inputPorts += visibleOptionalInputPorts

                s = PortEndPoint.Source
                for p in module.sourcePorts():
                    if not p.optional:
                        outputPorts.append(p)
                    # elif (s, p.name) in module.portVisible:
                    elif p.name in module.visible_output_ports:
                        visibleOptionalOutputPorts.append(p)
                    else:
                        self.optionalOutputPorts.append(p)
                outputPorts += visibleOptionalOutputPorts
            except ModuleRegistryException, e:
                error = e

        # Local dictionary lookups are faster than global ones..
        t = CurrentTheme
        (mpm0, mpm1, mpm2, mpm3) = t.MODULE_PORT_MARGIN

        # Adjust the width to fit all ports
        maxPortCount = max(len(inputPorts), len(outputPorts))
        minWidth = (mpm0 +
                    t.PORT_WIDTH*maxPortCount +
                    t.MODULE_PORT_SPACE*(maxPortCount-1) +
                    mpm2 +
                    t.MODULE_PORT_PADDED_SPACE)
        self.adjustWidthToMin(minWidth)

        self.nextInputPortPos = [self.paddedRect.x() + mpm0,
                                 self.paddedRect.y() + mpm1]
        self.nextOutputPortPos = [self.paddedRect.right() - \
                                      t.PORT_WIDTH - mpm2,
                                  self.paddedRect.bottom() - \
                                      t.PORT_HEIGHT - mpm3]

        # Update input ports
        [x, y] = self.nextInputPortPos
        for port in inputPorts:
            self.inputPorts[port] = self.createPortItem(port, x, y)
            x += t.PORT_WIDTH + t.MODULE_PORT_SPACE
        self.nextInputPortPos = [x,y]

        # Update output ports
        [x, y] = self.nextOutputPortPos
        for port in outputPorts:            
            self.outputPorts[port] = self.createPortItem(port, x, y)
            x -= t.PORT_WIDTH + t.MODULE_PORT_SPACE
        self.nextOutputPortPos = [x, y]

        # Add a configure button
        y = self.paddedRect.y() + mpm1
        x = (self.paddedRect.right() - t.CONFIGURE_WIDTH
             - mpm2)
        self.createConfigureItem(x, y)

        if module.is_valid:
            try:
                # update module color and shape
                descriptor = module.module_descriptor
    #             c = registry.get_module_color(module.package, module.name, 
    #                                       module.namespace)
                c = descriptor.module_color()
                if c:
                    ic = [int(cl*255) for cl in c]
                    b = QtGui.QBrush(QtGui.QColor(ic[0], ic[1], ic[2]))
                    self.set_custom_brush(b)
    #             fringe = registry.get_module_fringe(module.package,
    #                                                 module.name,
    #                                                 module.namespace)
                fringe = descriptor.module_fringe()
                if fringe:
                    self.set_module_shape(self.create_shape_from_fringe(fringe))
            except ModuleRegistryException, e:
                error = e

            self.update_function_ports()
        else:
            self.setInvalid(True)
            
    def create_shape_from_fringe(self, fringe):
        left_fringe, right_fringe = fringe
        if left_fringe[0] != (0.0, 0.0):
            left_fringe = [(0.0, 0.0)] + left_fringe
        if left_fringe[-1] != (0.0, 1.0):
            left_fringe = left_fringe + [(0.0, 1.0)]

        if right_fringe[0] != (0.0, 0.0):
            right_fringe = [(0.0, 0.0)] + right_fringe
        if right_fringe[-1] != (0.0, 1.0):
            right_fringe = right_fringe + [(0.0, 1.0)]

        P = QtCore.QPointF
        module_shape = QtGui.QPolygonF()
        height = self.paddedRect.height()

        # right side of shape
        for (px, py) in right_fringe:
            p = P(px, -py)
            p *= height
            p += self.paddedRect.bottomRight()
            module_shape.append(p)

        # left side of shape
        for (px, py) in reversed(left_fringe):
            p = P(px, -py)
            p *= height
            p += self.paddedRect.bottomLeft()
            module_shape.append(p)
        # close polygon
        module_shape.append(module_shape[0])
        return module_shape

    def createPortItem(self, port, x, y):
        """ createPortItem(port: Port, x: int, y: int) -> QGraphicsPortItem
        Create a item from the port spec
        
        """
        # pts = [(0,2),(0,-2), (2,None), (-2,None),
        #        (None,-2), (None,2), (-2,0), (2,0)]
        # pts = [(0,0.2), (0, 0.8), (0.2, None), (0.8, None), 
        #        (None, 0.8), (None, 0.2), (0.8,0), (0.2, 0)]
        # portShape = QGraphicsPortPolygonItem(x, y, self.ghosted, self, 
        #                                      port.optional, port.min_conns,
        #                                      port.max_conns, points=pts)
        # portShape = QGraphicsPortTriangleItem(x, y, self.ghosted, self, 
        #                                       port.optional, port.min_conns,
        #                                       port.max_conns, angle=0)
        # portShape = QGraphicsPortDiamondItem(x, y, self.ghosted, self, 
        #                                      port.optional, port.min_conns,
        #                                      port.max_conns)
    
        port_klass = QGraphicsPortRectItem
        kwargs = {}
        shape = port.shape()
        if shape is not None:
            if isinstance(shape, basestring):
                if shape.startswith("triangle"):
                    port_klass = QGraphicsPortTriangleItem
                    try:
                        kwargs['angle'] = int(shape[8:])
                    except:
                        kwargs['angle'] = 0
                elif shape == "diamond":
                    port_klass = QGraphicsPortDiamondItem
                elif shape == "circle" or shape == "ellipse":
                    port_klass = QGraphicsPortEllipseItem
            else:
                is_iterable = False
                try:
                    shape.__iter__()
                    is_iterable = True
                    port_klass = QGraphicsPortPolygonItem
                    kwargs['points'] = shape
                except:
                    pass

        portShape = port_klass(port, x, y, self.ghosted, self, **kwargs)
        # portShape = QGraphicsPortRectItem(port, x, y, self.ghosted, self)

        portShape.controller = self.controller
        portShape.port = port
        if not port.is_valid:
            portShape.setInvalid(True)
        return portShape

    def createConfigureItem(self, x, y):
        """ createConfigureItem(x: int, y: int) -> QGraphicsConfigureItem
        Create a item from the configure spec
        
        """
        if self.module.is_valid:
            configureShape = QGraphicsConfigureItem(self, self.scene())
            configureShape.controller = self.controller
            configureShape.moduleId = self.id
            configureShape.setGhosted(self.ghosted)
            configureShape.setBreakpoint(self.module.is_breakpoint)
            configureShape.translate(x, y)
            return configureShape
        return None

    def getPortItem(self, port, port_dict=None):
        # print 'looking for port', port.name, port.type, port_type
            
        registry = get_module_registry()

        # if we haven't validated pipeline, don't try to use the registry
        if self.module.is_valid:
            # check enabled ports
            for (p, item) in port_dict.iteritems():
                if registry.port_and_port_spec_match(port, p):
                    return item
                        
        # FIXME Raise Error!
        # else not available for some reason, just draw port and raise error?
        # can also decide to use Variant/Module types
        # or use types from the signature
        # port_descs = port.descriptors()
                
        # first, check if we've already added the port
        for (p, item) in port_dict.iteritems():
            if (PortSpec.port_type_map.inverse[port.type] == p.type and
                port.name == p.name and 
                port.sigstring == p.sigstring):
                return item

        return None

    def buildPortItem(self, port, port_dict, optional_ports, visible_ports,
                      next_pos, next_op, default_sig):
        """buildPortItem(port: Port,
                         port_dict: {PortSpec: QGraphicsPortItem},
                         optional_ports: [PortSpec],
                         visible_ports: set(string),
                         next_pos: [float, float],
                         next_op: operator (operator.add, operator.sub),
                         default_sig: str
                         ) -> QPointF
        Return the scene position of a port matched 'port' in port_dict
        
        """
        registry = get_module_registry()
        
        # check optional ports
        if self.module.is_valid:
            for p in optional_ports:
                if registry.port_and_port_spec_match(port, p):
                    item = self.createPortItem(p, *next_pos)
                    visible_ports.add(port.name)
                    port_dict[p] = item
                    next_pos[0] = next_op(next_pos[0], 
                                          (CurrentTheme.PORT_WIDTH +
                                           CurrentTheme.MODULE_PORT_SPACE))
                    return item

        debug.log("PORT SIG:" + port.signature)
        if not port.signature or port.signature == '()':
            # or len(port_descs) == 0:
            sigstring = default_sig
        else:
            sigstring = port.signature
        port_type = PortSpec.port_type_map.inverse[port.type]
        names = []
        for sig in sigstring[1:-1].split(','):
            k = sig.split(':', 2)
            if len(k) < 2:
                names.append(k[0])
            else:
                names.append(k[1])
        short_sigstring = '(' + ','.join(names) + ')'
        tooltip = "%s port %s\n%s" % (port_type.capitalize(),
                                      port.name,
                                      short_sigstring)
        new_spec = PortSpec(id=-1,
                            name=port.name,
                            type=port_type,
                            sigstring=sigstring,
                            tooltip=tooltip,
                            optional=True)

        item = self.createPortItem(new_spec, *next_pos)
        item.setInvalid(True)
        port_dict[new_spec] = item
        next_pos[0] = next_op(next_pos[0], 
                              (CurrentTheme.PORT_WIDTH +
                               CurrentTheme.MODULE_PORT_SPACE))
        return item

    def getInputPortItem(self, port, do_create=False):
        item = self.getPortItem(port, self.inputPorts)
        if not item and do_create:
            item = self.buildPortItem(port,
                                      self.inputPorts,
                                      self.optionalInputPorts,
                                      self.module.visible_input_ports,
                                      self.nextInputPortPos,
                                      operator.add,
                                      '(%s:Variant)' % \
                                          get_vistrails_basic_pkg_id())
        return item

    def getOutputPortItem(self, port, do_create=False):
        item = self.getPortItem(port, self.outputPorts)
        if not item and do_create:
            item = self.buildPortItem(port,
                                      self.outputPorts,
                                      self.optionalOutputPorts,
                                      self.module.visible_output_ports,
                                      self.nextOutputPortPos,
                                      operator.sub,
                                      '(%s:Module)' % \
                                          get_vistrails_basic_pkg_id())
        return item

    def addConnectionItem(self, item):
        self.connectionItems[item.connection.id] = item

    def removeConnectionItem(self, item):
        if item.connectingModules[0].id == self.module.id:
            if item.srcPortItem is not None:
                item.srcPortItem.disconnect()
        if item.connectingModules[1].id == self.module.id:
            if item.dstPortItem is not None:
                item.dstPortItem.disconnect()
        del self.connectionItems[item.connection.id]

    # returns a dictionary of (id, connection) key-value pairs!
    def dependingConnectionItems(self):
        return self.connectionItems

    # this is a generator that yields (connection, is_source [bool]) pairs
    def dependingConnectionItemsWithDir(self):
        for item in self.connectionItems.itervalues():
            if item.connectingModules[0].id == self.id:
                yield (item, False)
            else:
                yield (item, True)

    def itemChange(self, change, value):
        """ itemChange(change: GraphicsItemChange, value: value) -> value
        Capture move event to also move the connections.  Also unselect any
        connections between unselected modules
        
        """
        # Move connections with modules
        if change==QtGui.QGraphicsItem.ItemPositionChange and \
                self.handlePositionChanges:
            oldPos = self.pos()
            newPos = value
            dis = newPos - oldPos
            for connectionItem, s in self.dependingConnectionItemsWithDir():
                # If both modules are selected, both of them will
                # trigger itemChange events.

                # If we just add 'dis' to both connection endpoints, we'll
                # end up moving each endpoint twice.

                # But we also don't want to call setupConnection twice on these
                # connections, so we ignore one of the endpoint dependencies and
                # perform the change on the other one

                (srcModule, dstModule) = connectionItem.connectingModules
                start_s = srcModule.isSelected()
                end_s = dstModule.isSelected()

                if start_s and end_s and s:
                    continue

                start = connectionItem.startPos
                end = connectionItem.endPos
                
                if start_s: start += dis
                if end_s: end += dis
                
                connectionItem.prepareGeometryChange()
                connectionItem.setupConnection(start, end)
        # Do not allow lone connections to be selected with modules.
        # Also autoselect connections between selected modules.  Thus the
        # selection is always the subgraph
        elif change==QtGui.QGraphicsItem.ItemSelectedHasChanged:
            # Unselect any connections between modules that are not selected
            for item in self.scene().selectedItems():
                if isinstance(item,QGraphicsConnectionItem):
                    (srcModule, dstModule) = item.connectingModules
                    if (not srcModule.isSelected() or 
                        not dstModule.isSelected()):
                        item.useSelectionRules = False
                        item.setSelected(False)
            # Handle connections from self
            for item in self.dependingConnectionItems().itervalues():
                # Select any connections between self and other selected modules
                (srcModule, dstModule) = item.connectingModules
                if value:
                    if (srcModule==self and dstModule.isSelected() or
                        dstModule==self and srcModule.isSelected()):
                        # Because we are setting a state variable in the
                        # connection, do not make the change unless it is
                        # actually going to be performed
                        if not item.isSelected():
                            item.useSelectionRules = False
                            item.setSelected(True)
                # Unselect any connections between self and other modules
                else:
                    if item.isSelected():
                        item.useSelectionRules = False
                        item.setSelected(False)
            # Capture only selected modules + or - self for selection signal
            selectedItems = [m for m in self.scene().selectedItems()
                             if isinstance(m, QGraphicsModuleItem)]
            #print "selectedItems", selectedItems
            selectedId = -1
            if len(selectedItems)==1:
                selectedId = selectedItems[0].id
            self.scene().emit(QtCore.SIGNAL('moduleSelected'),
                              selectedId, selectedItems)
            self._needs_state_updated = True
        return QtGui.QGraphicsItem.itemChange(self, change, value)

def choose_converter(converters, parent=None):
    """Chooses a converter among a list.
    """
    if len(converters) == 1:
        return converters[0]

    class ConverterItem(QtGui.QListWidgetItem):
        def __init__(self, converter):
            QtGui.QListWidgetItem.__init__(self, converter.name)
            self.converter = converter

    dialog = QtGui.QDialog(parent)
    dialog.setWindowTitle("Automatic conversion")
    layout = QtGui.QVBoxLayout()

    label = QtGui.QLabel(
            "You are connecting two incompatible ports, however there are "
            "matching Converter modules. Please choose which Converter should "
            "be inserted on this connection:")
    label.setWordWrap(True)
    layout.addWidget(label)
    list_widget = QtGui.QListWidget()
    list_widget.setSelectionMode(QtGui.QAbstractItemView.SingleSelection)
    for converter in sorted(converters, key=lambda c: c.name):
        list_widget.addItem(ConverterItem(converter))
    layout.addWidget(list_widget)

    buttons = QtGui.QDialogButtonBox(
            QtGui.QDialogButtonBox.Ok | QtGui.QDialogButtonBox.Cancel,
            QtCore.Qt.Horizontal)
    QtCore.QObject.connect(buttons, QtCore.SIGNAL('accepted()'),
                           dialog, QtCore.SLOT('accept()'))
    QtCore.QObject.connect(buttons, QtCore.SIGNAL('rejected()'),
                           dialog, QtCore.SLOT('reject()'))
    layout.addWidget(buttons)

    ok = buttons.button(QtGui.QDialogButtonBox.Ok)
    ok.setEnabled(False)
    QtCore.QObject.connect(
            list_widget, QtCore.SIGNAL('itemSelectionChanged()'),
            lambda: ok.setEnabled(True))

    dialog.setLayout(layout)
    if dialog.exec_() == QtGui.QDialog.Accepted:
        return list_widget.selectedItems()[0].converter
    else:
        return None

##############################################################################
# QPipelineScene

class QPipelineScene(QInteractiveGraphicsScene):
    """
    QPipelineScene inherits from QInteractiveGraphicsScene to keep track of the
    pipeline scenes, i.e. modules, connections, selection
    
    """

    def __init__(self, parent=None):
        """ QPipelineScene(parent: QWidget) -> QPipelineScene
        Initialize the graphics scene with no shapes
        
        """
        QInteractiveGraphicsScene.__init__(self, parent)
        self.setBackgroundBrush(CurrentTheme.PIPELINE_VIEW_BACKGROUND_BRUSH)
        self.setSceneRect(QtCore.QRectF(-5000, -5000, 10000, 10000))
        self.controller = None
        self.modules = {}
        self.connections = {}
        self.noUpdate = False
        self.installEventFilter(self)
        self.pipeline_tab = None
        self._old_module_ids = set()
        self._old_connection_ids = set()
        self._var_selected_port = None
        self.pipeline = None
        self.read_only_mode = False
        self.current_pipeline = None
        self.current_version = -1
        self.progress = None

        self.tmp_module_item = None
        self.tmp_input_conn = None
        self.tmp_output_conn = None

    def addModule(self, module, moduleBrush=None):
        """ addModule(module: Module, moduleBrush: QBrush) -> QGraphicsModuleItem
        Add a module to the scene
        
        """
        moduleItem = QGraphicsModuleItem(None)
        if self.controller and self.controller.search:
            moduleQuery = (self.controller.current_version, module)
            matched = self.controller.search.matchModule(*moduleQuery)
            moduleItem.setGhosted(not matched)
        moduleItem.controller = self.controller
        moduleItem.setupModule(module)
        moduleItem.setBreakpoint(module.is_breakpoint)
        if moduleBrush:
            moduleItem.set_custom_brush(moduleBrush)
        self.addItem(moduleItem)
        self.modules[module.id] = moduleItem
        self._old_module_ids.add(module.id)
        # Hide vistrail variable modules
        if module.is_vistrail_var():
            moduleItem.hide()

        return moduleItem

    def addConnection(self, connection, connectionBrush=None):
        """ addConnection(connection: Connection) -> QGraphicsConnectionItem
        Add a connection to the scene
        
        """
        srcModule = self.modules[connection.source.moduleId]
        dstModule = self.modules[connection.destination.moduleId]
        srcPortItem = srcModule.getOutputPortItem(connection.source, True)
        dstPortItem = dstModule.getInputPortItem(connection.destination, True)
        connectionItem = QGraphicsConnectionItem(srcPortItem, dstPortItem,
                                                 srcModule, dstModule,
                                                 connection)
        srcPortItem.connect()
        dstPortItem.connect()
        connectionItem.id = connection.id
        connectionItem.connection = connection
        if connectionBrush:
            connectionItem.set_custom_brush(connectionBrush)
        self.addItem(connectionItem)
        self.connections[connection.id] = connectionItem
        self._old_connection_ids.add(connection.id)
        srcModule.addConnectionItem(connectionItem)
        dstModule.addConnectionItem(connectionItem)
        if srcModule.module.is_vistrail_var():
            connectionItem.hide()
            var_uuid = srcModule.module.get_vistrail_var()
            dstPortItem.addVistrailVar(
                self.controller.get_vistrail_variable_by_uuid(var_uuid))
        return connectionItem

    def selected_subgraph(self):
        """Returns the subgraph containing the selected modules and its
        mutual connections.
        
        """
        items = self.selectedItems()
        modules = [x.id
                   for x in items
                   if isinstance(x, QGraphicsModuleItem)]
        return self.controller.current_pipeline.graph.subgraph(modules)

#    def contextMenuEvent(self, event):
#        selectedItems = self.selectedItems()
#        if len(selectedItems) == 0:
#            return QInteractiveGraphicsScene.contextMenuEvent(self, event)
#        else:
#            self._context_menu.exec_(event.screenPos())

    def clear(self):
        """ clear() -> None
        Clear the whole scene
        
        """
        self.modules = {}
        self.connections = {}
        self._old_module_ids = set()
        self._old_connection_ids = set()
        self.unselect_all()
        self.clearItems()
        
    def remove_module(self, m_id):
        """remove_module(m_id): None

        Removes module from scene, updating appropriate data structures.

        """
        core_module = self.modules[m_id].module
        if not core_module.has_annotation_with_key('__vistrail_var__'):
            self.removeItem(self.modules[m_id])
        del self.modules[m_id]
        self._old_module_ids.remove(m_id)

    def remove_connection(self, c_id):
        """remove_connection(c_id): None

        Removes connection from scene, updating appropriate data structures.

        """
        # if c_id in self.connections:
        connItem = self.connections[c_id]
        (srcModule, dstModule) = connItem.connectingModules
        srcModule.removeConnectionItem(connItem)
        dstModule.removeConnectionItem(connItem)
        if not srcModule.module.has_annotation_with_key('__vistrail_var__'):
            self.removeItem(self.connections[c_id])
        del self.connections[c_id]
        self._old_connection_ids.remove(c_id)
        

    def recreate_module(self, pipeline, m_id):
        """recreate_module(pipeline, m_id): None

        Recreates a module on the scene."""
        selected = self.modules[m_id].isSelected()

        depending_connections = \
            [c_id for c_id in self.modules[m_id].dependingConnectionItems()]
        # old_depending_connections = self.modules[m_id]._old_connection_ids
        
        #when configuring a python source, maybe connections were deleted
        # but are not in the current pipeline. So we need to check the depending
        # connections of the module just before the configure. 
        for c_id in depending_connections:
            self.remove_connection(c_id)

        self.remove_module(m_id)
        
        self.addModule(pipeline.modules[m_id])
        for c_id in depending_connections:
            # only add back those connections that are in the pipeline
            if c_id in pipeline.connections:
                self.addConnection(pipeline.connections[c_id])
                               
        if selected:
            self.modules[m_id].setSelected(True)
            
    def update_module_functions(self, pipeline, m_id):
        self.modules[m_id].update_function_ports(pipeline.modules[m_id])

    def setupScene(self, pipeline):
        """ setupScene(pipeline: Pipeline) -> None
        Construct the scene to view a pipeline
        
        """
        old_pipeline = self.pipeline
        self.pipeline = pipeline

        if self.noUpdate: return
        if (pipeline is None or 
            (old_pipeline and not old_pipeline.is_valid) or 
            (pipeline and not pipeline.is_valid)):
            # clear things
            self.clear()
        if not pipeline: return 
            
        needReset = len(self.items())==0
        try:
            new_modules = set(pipeline.modules)
            modules_to_be_added = new_modules - self._old_module_ids
            modules_to_be_deleted = self._old_module_ids - new_modules
            common_modules = new_modules.intersection(self._old_module_ids)

            new_connections = set(pipeline.connections)
            connections_to_be_added = new_connections - self._old_connection_ids
            connections_to_be_deleted = self._old_connection_ids - new_connections
            common_connections = new_connections.intersection(self._old_connection_ids)

            # Check if connections to be added require 
            # optional ports in modules to be visible
            for c_id in connections_to_be_added:
                connection = pipeline.connections[c_id]
                smid = connection.source.moduleId
                s = connection.source.spec
                if s and s.optional:
                    smm = pipeline.modules[smid]
                    smm.portVisible.add((PortEndPoint.Source,s.name))
                dmid = connection.destination.moduleId   
                d = connection.destination.spec
                if d and d.optional:
                    dmm = pipeline.modules[dmid]
                    dmm.portVisible.add((PortEndPoint.Destination,d.name))

            # remove old connection shapes
            for c_id in connections_to_be_deleted:
                self.remove_connection(c_id)
            # remove old module shapes
            for m_id in modules_to_be_deleted:
                self.remove_module(m_id)

            selected_modules = []
            # create new module shapes
            for m_id in modules_to_be_added:
                self.addModule(pipeline.modules[m_id])
                if self.modules[m_id].isSelected():
                    selected_modules.append(m_id)

            moved = set()
            # Update common modules
            for m_id in common_modules:
                tm_item = self.modules[m_id]
                tm = tm_item.module
                nm = pipeline.modules[m_id]
                if tm_item.moduleHasChanged(nm):
                    self.recreate_module(pipeline, m_id)
                elif tm_item.moduleFunctionsHaveChanged(nm):
                    tm_item.update_function_ports(pipeline.modules[m_id])
                if tm_item.isSelected():
                    selected_modules.append(m_id)
                if self.controller and self.controller.search:
                    moduleQuery = (self.controller.current_version, nm)
                    matched = \
                        self.controller.search.matchModule(*moduleQuery)
                    tm_item.setGhosted(not matched)
                else:
                    tm_item.setGhosted(False)
                tm_item.setBreakpoint(nm.is_breakpoint)

            # create new connection shapes
            for c_id in connections_to_be_added:
                self.addConnection(pipeline.connections[c_id])

            # Update common connections
            for c_id in common_connections:
                connection = pipeline.connections[c_id]
                pip_c = self.connections[c_id]
                pip_c.connectingModules = (self.modules[connection.source.moduleId],
                                           self.modules[connection.destination.moduleId])
                (srcModule, dstModule) = pip_c.connectingModules

            self._old_module_ids = new_modules
            self._old_connection_ids = new_connections
            self.unselect_all()
            self.reset_module_colors()
            for m_id in selected_modules:
                self.modules[m_id].setSelected(True)
        except ModuleRegistryException, e:
            import traceback
            traceback.print_exc()
            views = self.views()
            assert len(views) > 0
            debug.critical("Missing package/module",
                ("Package '%s' is missing (or module '%s' is not present " +
                "in that package)") % (e._identifier, e._name))
            self.clear()
            self.controller.change_selected_version(0)

        if needReset and len(self.items())>0:
            self.fitToAllViews()

    def findModuleUnder(self, pos):
        """ findModuleUnder(pos: QPoint) -> QGraphicsItem
        Search all items under pos and return the top-most module item if any
        
        """
        for item in self.items(pos):
            if isinstance(item, QGraphicsModuleItem):
                return item
        return None

    def findModulesNear(self, pos, where_mult):
        rect = QtCore.QRectF(pos.x()-50+25*where_mult, 
                             (pos.y()-50) + 50*where_mult,
                             100, 100)
        ### code to display target rectangle
        #
        # if where_mult < 0:
        #     if not hasattr(self, 'tmp_rect'):
        #         self.tmp_rect = QtGui.QGraphicsRectItem(rect)
        #         self.tmp_rect.setPen(QtGui.QColor("red"))
        #         self.addItem(self.tmp_rect)
        #     else:
        #         self.tmp_rect.setRect(rect)
        # else:
        #     if not hasattr(self, 'tmp_rect2'):
        #         self.tmp_rect2 = QtGui.QGraphicsRectItem(rect)
        #         self.tmp_rect2.setPen(QtGui.QColor("red"))
        #         self.addItem(self.tmp_rect2)
        #     else:
        #         self.tmp_rect2.setRect(rect)
            
        closest_item = None
        min_dis = None
        for item in self.items(rect):
            if isinstance(item, QGraphicsModuleItem) and item.isVisible():
                vector = item.scenePos() - pos
                dis = vector.x() * vector.x() + vector.y() * vector.y()
                if min_dis is None or dis < min_dis:
                    min_dis = dis
                    closest_item = item
        return closest_item

    def findPortsNear(self, pos, where_mult):
        width = self.tmp_module_item.paddedRect.width() + 50
        rect = QtCore.QRectF(pos.x()-width/2+25*where_mult,
                             pos.y()-50 + 50*where_mult,
                             width, 100)
        ### code to display target rectangle
        #
        # rect = QtCore.QRectF(pos.x()-50+25*where_mult, 
        #                      (pos.y()-50) + 50*where_mult,
        #                      100, 100)
        # if where_mult < 0:
        #     if not hasattr(self, 'tmp_rect'):
        #         self.tmp_rect = QtGui.QGraphicsRectItem(rect)
        #         self.tmp_rect.setPen(QtGui.QColor("red"))
        #         self.addItem(self.tmp_rect)
        #     else:
        #         self.tmp_rect.setRect(rect)
        # else:
        #     if not hasattr(self, 'tmp_rect2'):
        #         self.tmp_rect2 = QtGui.QGraphicsRectItem(rect)
        #         self.tmp_rect2.setPen(QtGui.QColor("red"))
        #         self.addItem(self.tmp_rect2)
        #     else:
        #         self.tmp_rect2.setRect(rect)

        # if not hasattr(self, 'tmp_rect'):
        #     self.tmp_rect = QtGui.QGraphicsRectItem(rect)
        #     self.tmp_rect.setPen(QtGui.QColor("red"))
        #     self.addItem(self.tmp_rect)
        # else:
        #     self.tmp_rect.setRect(rect)
        near_ports = []
        for item in self.items(rect):
            if isinstance(item, QAbstractGraphicsPortItem) and item.isVisible():
                near_ports.append(item)
        return near_ports

    def findPortMatch(self, output_ports, input_ports, x_trans=0, 
                      fixed_out_pos=None, fixed_in_pos=None,
                      allow_conversion=False, out_converters=None):
        """findPortMatch(output_ports:  list(QAbstractGraphicsPortItem),
                         input_ports:   list(QAbstractGraphicsPortItem),
                         x_trans:       int,
                         fixed_out_pos: QPointF | None,
                         fixed_in_pos:  QPointF | None,
                         ) -> tuple(QAbstractGraphicsPortItem, 
                                    QAbstractGraphicsPortItem)
        findPortMatch returns a port from output_ports and a port from
        input_ports where the ports are compatible and the distance
        between these ports is minimal with respect to compatible
        ports

        If allow_conversion is True, we also search for ports that are not
        directly matched but can be connected if a Converter module is used. In
        this case, we extend the optional 'out_converters' list with the
        possible Converters' ModuleDescriptors.
        """

        reg = get_module_registry()
        result = (None, None)
        min_dis = None
        selected_convs = None
        for o_item in output_ports:
            for i_item in input_ports:
                convs = []
                if reg.ports_can_connect(o_item.port, i_item.port,
                                         allow_conversion=True,
                                         out_converters=convs):
                    if fixed_out_pos is not None:
                        out_pos = fixed_out_pos
                    else:
                        out_pos = o_item.getPosition()
                    if fixed_in_pos is not None:
                        in_pos = fixed_in_pos
                    else:
                        in_pos = i_item.getPosition()
                    vector = (out_pos - in_pos)
                    dis = (vector.x()-x_trans)*(vector.x()-x_trans) + \
                        vector.y()*vector.y()
                    if result[0] is None or dis < min_dis:
                        min_dis = dis
                        result = (o_item, i_item)
                        selected_convs = convs
        if selected_convs and out_converters is not None:
            out_converters.extend(selected_convs)
        return result

    def updateTmpConnection(self, pos, tmp_connection_item, tmp_module_ports, 
                            where_mult, order_f):
        near_ports = self.findPortsNear(pos, where_mult)
        if len(near_ports) > 0:
            (src_item, dst_item) = \
                self.findPortMatch(*order_f([near_ports,tmp_module_ports]),
                                    x_trans=-50)
            if src_item is not None:
                if tmp_connection_item is None:
                    tmp_connection_item = QGraphicsTmpConnItem(dst_item, 1000)
                    self.addItem(tmp_connection_item)
                # We are assuming the first view is the real pipeline view
                v = self.views()[0]
                tmp_connection_item.setStartPort(dst_item)
                tmp_connection_item.setSnapPort(src_item)
                tooltip = "%s %s\n  -> %s %s" % (src_item.port.name, 
                                              src_item.port.short_sigstring,
                                              dst_item.port.name, 
                                              dst_item.port.short_sigstring)
                QtGui.QToolTip.showText(v.mapToGlobal(
                        v.mapFromScene((dst_item.getPosition() + 
                                        src_item.getPosition())/2.0)),
                                        tooltip)
                tmp_connection_item.show()
                return tmp_connection_item

        if tmp_connection_item is not None:
            tmp_connection_item.hide()
            QtGui.QToolTip.hideText()
        return tmp_connection_item
            
    def updateTmpInputConnection(self, pos):
        self.tmp_input_conn = \
            self.updateTmpConnection(pos, self.tmp_input_conn, 
                                     self.tmp_module_item.inputPorts.values(), 
                                     -1, lambda x: x)
            
    def updateTmpOutputConnection(self, pos):
        self.tmp_output_conn = \
            self.updateTmpConnection(pos, self.tmp_output_conn, 
                                     self.tmp_module_item.outputPorts.values(), 
                                     1, reversed)

    def dragEnterEvent(self, event):
        """ dragEnterEvent(event: QDragEnterEvent) -> None
        Set to accept drops from the module palette
        
        """
        if (self.controller and (
                isinstance(event.source(), QModuleTreeWidget) or
                isinstance(event.source(), QDragVariableLabel))):
            data = event.mimeData()
            if not self.read_only_mode:
                if hasattr(data, 'items'):
                    if get_vistrails_configuration().check('autoConnect'):
                        self.tmp_module_item.setPos(event.scenePos())
                        self.updateTmpInputConnection(event.scenePos())
                        self.updateTmpOutputConnection(event.scenePos())
                    event.accept()
                    return
                elif hasattr(data, 'variableData'):
                    event.accept()
                    return
        # Ignore if not accepted and returned by this point
        event.ignore()
        
    def dragMoveEvent(self, event):
        """ dragMoveEvent(event: QDragMoveEvent) -> None
        Set to accept drag move event from the module palette
        
        """
        if (self.controller and (
                isinstance(event.source(), QModuleTreeWidget) or
                isinstance(event.source(), QDragVariableLabel))):
            data = event.mimeData()
            if hasattr(data, 'items') and not self.read_only_mode:
                if get_vistrails_configuration().check('autoConnect'):
                    self.tmp_module_item.setPos(event.scenePos())
                    self.updateTmpInputConnection(event.scenePos())
                    self.updateTmpOutputConnection(event.scenePos())
                event.accept()
                return
            elif hasattr(data, 'variableData'):
                # Find nearest suitable port
                snapModule = self.findModuleUnder(event.scenePos())
                nearest_port = None
                if snapModule is not None:
                    tmp_port = QAbstractGraphicsPortItem(None, 0, 0)
                    tmp_port.port = data.variableData[0]
                    (_, nearest_port) = \
                        self.findPortMatch([tmp_port], \
                                               snapModule.inputPorts.values(), \
                                               fixed_out_pos=event.scenePos())
                    del tmp_port
                # Unhighlight previous nearest port
                if self._var_selected_port is not None:
                    self._var_selected_port.setSelected(False)
                self._var_selected_port = nearest_port
                # Highlight new nearest port
                if nearest_port is not None:
                    nearest_port.setSelected(True)
                    QtGui.QToolTip.showText(event.screenPos(), nearest_port.toolTip())
                    event.accept()
                    return
                else:
                    QtGui.QToolTip.hideText()
        # Ignore if not accepted and returned by this point
        if not systemType in ['Darwin']:
            # Workaround: On a Mac, dropEvent isn't called if dragMoveEvent is ignored
            event.ignore()

    def dragLeaveEvent(self, event):
        if (self.controller and isinstance(event.source(), QModuleTreeWidget)):
            if self.tmp_output_conn:
                self.tmp_output_conn.disconnect(True)
                self.removeItem(self.tmp_output_conn)
                self.tmp_output_conn = None
            if self.tmp_input_conn:
                self.tmp_input_conn.disconnect(True)
                self.removeItem(self.tmp_input_conn)
                self.tmp_input_conn = None
        elif isinstance(event.source(), QDragVariableLabel):
            data = event.mimeData()
            if hasattr(data, 'variableData'):
                if self._var_selected_port is not None:
                    self._var_selected_port.setPen(CurrentTheme.PORT_PEN)
                    self._var_selected_port = None
                event.accept()

    def unselect_all(self):
        self.clearSelection()
        if self.pipeline_tab:
            self.pipeline_tab.moduleSelected(-1)

    def createConnectionFromTmp(self, tmp_connection_item, module, 
                                start_is_src=False):
        if start_is_src:
            src_port_item = tmp_connection_item.startPortItem
            dst_port_item = tmp_connection_item.snapPortItem
        else:
            src_port_item = tmp_connection_item.snapPortItem
            dst_port_item = tmp_connection_item.startPortItem
        
        if src_port_item.parentItem().id < 0 or start_is_src:
            src_module_id = module.id
            dst_module_id = dst_port_item.parentItem().id
        else:
            src_module_id = src_port_item.parentItem().id
            dst_module_id = module.id

        reg = get_module_registry()

        if reg.ports_can_connect(src_port_item.port, dst_port_item.port):
            # Direct connection
            conn = self.controller.add_connection(src_module_id,
                                                  src_port_item.port,
                                                  dst_module_id,
                                                  dst_port_item.port)
            self.addConnection(conn)
        else:
            # Add a converter module
            converters = reg.get_converters(src_port_item.port.descriptors(),
                                            dst_port_item.port.descriptors())
            converter = choose_converter(converters)
            if converter is None:
                return

            src_pos = src_port_item.getPosition()
            dst_pos = dst_port_item.getPosition()
            mod_x = (src_pos.x() + dst_pos.x())/2.0
            mod_y = (src_pos.y() + dst_pos.y())/2.0
            mod = self.controller.create_module_from_descriptor(
                    converter,
                    x=mod_x,
                    y=-mod_y)
            conn1 = self.controller.create_connection(
                    self.controller.current_pipeline.modules[src_module_id],
                    src_port_item.port,
                    mod,
                    'in_value')
            conn2 = self.controller.create_connection(
                    mod, 'out_value',
                    self.controller.current_pipeline.modules[dst_module_id],
                    dst_port_item.port)
            operations = [('add', mod), ('add', conn1), ('add', conn2)]

            action = create_action(operations)
            self.controller.add_new_action(action)
            self.controller.perform_action(action)

            graphics_mod = self.addModule(mod)
            graphics_mod.update()
            self.addConnection(conn1)
            self.addConnection(conn2)

    def addConnectionFromTmp(self, tmp_connection_item, module, start_is_src):
        self.createConnectionFromTmp(tmp_connection_item, module, start_is_src)
        self.reset_module_colors()
        self._old_connection_ids = \
            set(self.controller.current_pipeline.connections)
        self._old_module_ids = set(self.controller.current_pipeline.modules)

    def add_module_event(self, event, data):
        """Adds a new module from a drop event"""
        item = data.items[0]
        self.controller.reset_pipeline_view = False
        self.noUpdate = True
        internal_version = -1L
        reg = get_module_registry()
        if reg.is_abstraction(item.descriptor):
            internal_version = item.descriptor.module.internal_version
        adder = self.controller.add_module_from_descriptor
        module = adder(item.descriptor, 
                       event.scenePos().x(),
                       -event.scenePos().y(),
                       internal_version)
        self.reset_module_colors()
        graphics_item = self.addModule(module)
        graphics_item.update()

        if get_vistrails_configuration().check('autoConnect'):
            if self.tmp_output_conn is not None:
                if self.tmp_output_conn.isVisible():
                    self.createConnectionFromTmp(self.tmp_output_conn, module)
                self.tmp_output_conn.disconnect()
                self.removeItem(self.tmp_output_conn)
                self.tmp_output_conn = None

            if self.tmp_input_conn is not None:
                if self.tmp_input_conn.isVisible():
                    self.createConnectionFromTmp(self.tmp_input_conn, module)
                self.tmp_input_conn.disconnect()
                self.removeItem(self.tmp_input_conn)
                self.tmp_input_conn = None
        
        self.unselect_all()
        # Change selection
        graphics_item.setSelected(True)

        # controller changed pipeline: update ids
        self._old_connection_ids = \
            set(self.controller.current_pipeline.connections)
        self._old_module_ids = set(self.controller.current_pipeline.modules)

        # We are assuming the first view is the real pipeline view
        self.views()[0].setFocus()

        self.noUpdate = False

    def add_tmp_module(self, desc):
        self.noUpdate = True
        self.tmp_module_item = QGraphicsModuleItem(None)
        module = Module(id=-1,
                        name=desc.name,
                        package=desc.identifier,
                        location=Location(id=-1,x=0.0,y=0.0),
                        namespace=desc.namespace,
                        )
        module.is_valid = True
        self.tmp_module_item.setupModule(module)
        self.addItem(self.tmp_module_item)
        self.tmp_module_item.hide()
        self.tmp_module_item.update()
        self.noUpdate = False
        
        return self.tmp_module_item

    def delete_tmp_module(self):
        if self.tmp_module_item is not None:
            self.removeItem(self.tmp_module_item)
            self.tmp_module_item = None

    def dropEvent(self, event):
        """ dropEvent(event: QDragMoveEvent) -> None
        Accept drop event to add a new module
        
        """
        if (self.controller and (
                isinstance(event.source(), QModuleTreeWidget) or
                isinstance(event.source(), QDragVariableLabel))):
            data = event.mimeData()
            if hasattr(data, 'items') and not self.read_only_mode:
                assert len(data.items) == 1
                self.add_module_event(event, data)
                event.accept()
                return
            elif hasattr(data, 'variableData'):
                if self._var_selected_port is not None:
                    # Unhighlight selected port and get var data
                    self._var_selected_port.setSelected(False)
                    output_portspec = data.variableData[0]
                    var_uuid = data.variableData[1]
                    var_name = data.variableData[2]
                    descriptor = output_portspec.descriptors()[0]
                    input_module = self._var_selected_port.parentItem().module
                    #input_portspec = self._var_selected_port.port
                    input_port = self._var_selected_port.port.name
                    m_pos_x = event.scenePos().x()
                    m_pos_y = -event.scenePos().y()
                    
                    (new_conn, new_module) = \
                        self.controller.connect_vistrail_var(descriptor,
                                                             var_uuid,
                                                             input_module,
                                                             input_port,
                                                             m_pos_x, 
                                                             m_pos_y)
                    if new_module is not None:
                        self.addModule(new_module)
                    if new_conn is not None:
                        self.addConnection(new_conn)
                    else:
                        msg = 'Vistrail Variable "%s" is already connected' \
                            ' to this port.' % var_name
                        QtGui.QMessageBox.information(None, 
                                                      "Already Connected",
                                                      msg)
                    event.accept()
                    return
        # Ignore if not accepted and returned by this point
        event.ignore()

    def delete_selected_items(self):
        selectedItems = self.selectedItems()
        if len(selectedItems)>0:
            modules = []
            module_ids = []
            connection_ids = []
            for it in selectedItems:
                if isinstance(it, QGraphicsModuleItem):
                    modules.append(it)
                    module_ids.append(it.id)
                elif isinstance(it, QGraphicsConnectionItem):
                    connection_ids.append(it.id)
            if len(modules)>0:
                self.noUpdate = True
                dep_connection_ids = set()
                for m in modules:
                    dep_connection_ids.update(
                        m.dependingConnectionItems().iterkeys())
                # remove_connection updates the dependency list on the
                # other side of connections, cannot use removeItem
                for c_id in dep_connection_ids:
                    self.remove_connection(c_id)
                for m_id in module_ids:
                    self.remove_module(m_id)
                self.controller.delete_module_list(module_ids)
                self.updateSceneBoundingRect()
                self.reset_module_colors()
                self.update()
                self.noUpdate = False
                # Notify that no module is selected
                self.emit(QtCore.SIGNAL('moduleSelected'),
                          -1, selectedItems)
                # Current pipeline changed, so we need to change the
                # _old_*_ids. However, remove_module takes care of
                # module ids, and the for loop above takes care of
                # connection ids. So we don't need to call anything.
            else:
                for c_id in connection_ids:
                    self.remove_connection(c_id)
                self.controller.reset_pipeline_view = False
                self.controller.delete_connection_list(connection_ids)
                self.reset_module_colors()
                self.controller.reset_pipeline_view = True
                # Current pipeline changed, so we need to change the
                # _old_connection_ids. However, remove_connection
                # above takes care of connection ids, so we don't need
                # to call anything.        

    def keyPressEvent(self, event):
        """ keyPressEvent(event: QKeyEvent) -> None
        Capture 'Del', 'Backspace' for deleting modules.
        Ctrl+C, Ctrl+V, Ctrl+A for copy, paste and select all
        
        """        
        if (self.controller and
            event.key() in [QtCore.Qt.Key_Backspace, QtCore.Qt.Key_Delete]):
            if not self.read_only_mode:
                self.delete_selected_items()
        else:
            QInteractiveGraphicsScene.keyPressEvent(self, event)
            # super(QPipelineScene, self).keyPressEvent(event)

    def get_selected_module_ids(self):
        module_ids = []
        for item in self.selectedItems():
            if isinstance(item, QGraphicsModuleItem):
                module_ids.append(item.module.id)
        return module_ids

    def get_selected_item_ids(self, dangling=False):
        """get_selected_item_ids( self, dangling: bool) -> 
             (module_ids : list, connection_ids : list)
           returns the list of selected modules and the connections
           between them.  If dangling is true, it includes connections
           for which only one end point is selected, otherwise it only
           includes connectiosn where both end points are selected

        """
        selectedItems = self.selectedItems()
        if len(selectedItems) <= 0:
            return None
        
        connection_ids = {}
        module_ids = {}
        for item in selectedItems:
            if isinstance(item, QGraphicsModuleItem):
                module_ids[item.module.id] = 1
        for item in selectedItems:
            if isinstance(item, QGraphicsModuleItem):
                for connItem in item.dependingConnectionItems().itervalues():
                    conn = connItem.connection
                    if not conn.id in connection_ids:
                        source_exists = conn.sourceId in module_ids
                        dest_exists = conn.destinationId in module_ids
                        if source_exists and dest_exists:
                            connection_ids[conn.id] = 1
                        elif dangling and (source_exists or dest_exists):
                            connection_ids[conn.id] = 1
        return (module_ids.keys(), connection_ids.keys())

    def group(self):
        items = self.get_selected_item_ids(True)
        if items is not None:
            # self.clear()
            self.controller.create_group(items[0], items[1])
            self.setupScene(self.controller.current_pipeline)

    def ungroup(self):
        items = self.get_selected_item_ids(True)
        if items is not None:
            # self.clear()
            self.controller.ungroup_set(items[0])
            self.setupScene(self.controller.current_pipeline)
        
    def layout(self):
        if len(self.items()) <= 0:
            return
        
        def _func(module):
            rect = self.modules[module.shortname].boundingRect()
            return (rect.width(), rect.height())
        
        selected = [self.modules[i].module for i in self.get_selected_module_ids()]
        self.controller.layout_modules(selected,
                                       module_size_func=_func)

    def makeAbstraction(self):
        items = self.get_selected_item_ids(True)
        if items is not None:
            # self.clear()
            self.controller.create_abstraction_with_prompt(items[0], items[1])
            self.setupScene(self.controller.current_pipeline)

    def convertToAbstraction(self):
        items = self.get_selected_item_ids(False)
        if items is not None:
            # self.clear()
            self.controller.create_abstractions_from_groups(items[0])
            self.setupScene(self.controller.current_pipeline)

    def importAbstraction(self):
        items = self.get_selected_item_ids(False)
        if items is not None:
            self.controller.import_abstractions(items[0])

    def exportAbstraction(self):
        items = self.get_selected_item_ids(False)
        if items is not None:
            self.controller.export_abstractions(items[0])

    def copySelection(self):
        """ copySelection() -> None
        Copy the current selected modules into clipboard
        
        """
        items = self.get_selected_item_ids(False)
        if items is not None:
            cb = QtGui.QApplication.clipboard()
            text = self.controller.copy_modules_and_connections(items[0],items[1])
            cb.setText(text)
            
    def pasteFromClipboard(self, center):
        """ pasteFromClipboard(center: (float, float)) -> None
        Paste modules/connections from the clipboard into this pipeline view
        
        """
        if self.controller and not self.read_only_mode:
            cb = QtGui.QApplication.clipboard()        
            text = cb.text()
            if text=='' or not text.startswith("<workflow"): return
            ids = self.controller.paste_modules_and_connections(text, center)
            self.setupScene(self.controller.current_pipeline)
            self.reset_module_colors()
            if len(ids) > 0:
                self.unselect_all()
            for moduleId in ids:
                self.modules[moduleId].setSelected(True)
            
    def event(self, e):
        """ event(e: QEvent) -> None        
        Process the set module color events
        
        """
        if e.type()==QModuleStatusEvent.TYPE:
            if e.moduleId>=0:
                item = self.modules.get(e.moduleId, None)
                if not item:
                    return True
                item.setToolTip(e.toolTip)
                item.errorTrace = e.errorTrace
                statusMap =  {
                    0: CurrentTheme.SUCCESS_MODULE_BRUSH,
                    1: CurrentTheme.ERROR_MODULE_BRUSH,
                    2: CurrentTheme.NOT_EXECUTED_MODULE_BRUSH,
                    3: CurrentTheme.ACTIVE_MODULE_BRUSH,
                    4: CurrentTheme.COMPUTING_MODULE_BRUSH,
                    6: CurrentTheme.PERSISTENT_MODULE_BRUSH,
                    7: CurrentTheme.SUSPENDED_MODULE_BRUSH,
                    }
                item.setProgress(e.progress)
                if item.statusBrush is not None and e.status == 3:
                    # do not update, already in cache
                    pass
                elif e.status in statusMap:
                    item.statusBrush = statusMap[e.status]
                else:
                    item.statusBrush = None
                item._needs_state_updated = True
                item.update()
            return True
        return QInteractiveGraphicsScene.event(self, e)

    def selectAll(self):
        """ selectAll() -> None
        Select all module items in the scene
        
        """
        for item in self.items():
            if isinstance(item, QGraphicsModuleItem) or \
                    isinstance(item, QGraphicsConnectionItem):
                item.setSelected(True)

    def open_configure_window(self, id):
        """ open_configure_window(int) -> None
        Open the modal configuration window for module with given id
        """
        from vistrails.gui.vistrails_window import _app
        _app.configure_module()
            
    def perform_configure_done_actions(self, module_id):
        if self.controller:
            self.reset_module_colors()
            self.flushMoveActions()
            self.recreate_module(self.controller.current_pipeline, module_id)
             
    def open_documentation_window(self, id):
        """ open_documentation_window(int) -> None
        Opens the modal module documentation window for module with given id
        """
        from vistrails.gui.vistrails_window import _app
        _app.show_documentation()

    def toggle_breakpoint(self, id):
        """ toggle_breakpoint(int) -> None
        Toggles the breakpoint attribute for the module with given id
        """
        if self.controller:
            module = self.controller.current_pipeline.modules[id]
            module.toggle_breakpoint()
            self.recreate_module(self.controller.current_pipeline, id)

    def toggle_watched(self, id):
        if self.controller:
            module = self.controller.current_pipeline.modules[id]
            module.toggle_watched()

    def print_error(self, id):
        toolTip = str(self.modules[id].toolTip())
        errorTrace = self.modules[id].errorTrace
        if not toolTip and not errorTrace:
            return
        text = toolTip
        if errorTrace and errorTrace.strip() != 'None':
            text += '\n\n' + errorTrace
        class StackPopup(QtGui.QDialog):
            def __init__(self, errorTrace='', parent=None):
                QtGui.QDialog.__init__(self, parent)
                self.resize(700, 400)
                self.setWindowTitle('Module Error')
                layout = QtGui.QVBoxLayout()
                self.setLayout(layout)
                text = QtGui.QTextEdit('')
                text.insertPlainText(errorTrace)
                text.setReadOnly(True)
                text.setLineWrapMode(QtGui.QTextEdit.NoWrap)
                layout.addWidget(text)
                close = QtGui.QPushButton('Close', self)
                close.setFixedWidth(100)
                layout.addWidget(close)
                self.connect(close, QtCore.SIGNAL('clicked()'),
                             self, QtCore.SLOT('close()'))
        sp = StackPopup(text)
        sp.exec_()

    def open_annotations_window(self, id):
        """ open_annotations_window(int) -> None
        Opens the modal annotations window for module with given id
        """
        if self.controller:
            from vistrails.gui.module_info import QModuleInfo
            module_info = QModuleInfo.instance()
            module_info.show_annotations()

    def open_module_label_window(self, id):
        """ open_module_label_window(int) -> None
        Opens the modal module label window for setting module label
        """
        if self.controller:
            module = self.controller.current_pipeline.modules[id]
            if module.has_annotation_with_key('__desc__'):
                currentLabel = module.get_annotation_by_key('__desc__').value.strip()
            else:
                currentLabel = ''
            (text, ok) = QtGui.QInputDialog.getText(None, 'Set Module Label',
                                                    'Enter the module label',
                                                    QtGui.QLineEdit.Normal,
                                                    currentLabel)
            if ok:
                if not text:
                    if module.has_annotation_with_key('__desc__'):
                        self.controller.delete_annotation('__desc__', id)
                        self.recreate_module(self.controller.current_pipeline, id)
                else:
                    self.controller.add_annotation(('__desc__', str(text)), id)
                    self.recreate_module(self.controller.current_pipeline, id)

    ##########################################################################
    # Execution reporting API

    def cancel_progress(self):
        """Checks if the user have canceled the execution and takes
           appropriate action
        """
        if self.progress.wasCanceled():
            r = QtGui.QMessageBox.question(self.parent(),
                'Execution Paused',
                'Are you sure you want to abort the execution?',
                QtGui.QMessageBox.Yes | QtGui.QMessageBox.No,
                QtGui.QMessageBox.No)
            if r == QtGui.QMessageBox.Yes:
                raise AbortExecution("Execution aborted by user")
            else:
                self.progress.goOn()

    def set_module_success(self, moduleId):
        """ set_module_success(moduleId: int) -> None
        Post an event to the scene (self) for updating the module color
        
        """
        QtGui.QApplication.postEvent(self,
                                     QModuleStatusEvent(moduleId, 0, ''))
        QtCore.QCoreApplication.processEvents()

    def set_module_error(self, moduleId, error, errorTrace=None):
        """ set_module_error(moduleId: int, error: str) -> None
        Post an event to the scene (self) for updating the module color
        
        """
        QtGui.QApplication.postEvent(self,
                                     QModuleStatusEvent(moduleId, 1, error,
                                                      errorTrace = errorTrace))
        QtCore.QCoreApplication.processEvents()

    def set_module_not_executed(self, moduleId):
        """ set_module_not_executed(moduleId: int) -> None
        Post an event to the scene (self) for updating the module color
        
        """
        QtGui.QApplication.postEvent(self,
                                     QModuleStatusEvent(moduleId, 2, ''))
        QtCore.QCoreApplication.processEvents()

    def set_module_active(self, moduleId):
        """ set_module_active(moduleId: int) -> None
        Post an event to the scene (self) for updating the module color
        
        """
        QtGui.QApplication.postEvent(self,
                                     QModuleStatusEvent(moduleId, 3, ''))
        QtCore.QCoreApplication.processEvents()

    def set_module_computing(self, moduleId):
        """ set_module_computing(moduleId: int) -> None
        Post an event to the scene (self) for updating the module color
        
        """
        if self.progress:
            self.cancel_progress()
            self.progress.setValue(self.progress.value() + 1)
            self.progress.setLabelText(self.controller.current_pipeline.get_module_by_id(moduleId).name)
        QtGui.QApplication.postEvent(self,
                                     QModuleStatusEvent(moduleId, 4, ''))
        QtCore.QCoreApplication.processEvents()
        
    def set_module_progress(self, moduleId, progress=0.0):
        """ set_module_computing(moduleId: int, progress: float) -> None
        Post an event to the scene (self) for updating the module color
        
        """
        if self.progress:
            self.cancel_progress()
        QtGui.QApplication.postEvent(self,
                                     QModuleStatusEvent(moduleId, 5,
                                                        '%d%% Completed' % int(progress*100),
                                                        progress))
        QtCore.QCoreApplication.processEvents()

    def set_module_persistent(self, moduleId):
        QtGui.QApplication.postEvent(self,
                                     QModuleStatusEvent(moduleId, 6, ''))
        QtCore.QCoreApplication.processEvents()

    def set_module_suspended(self, moduleId, error):
        """ set_module_suspended(moduleId: int, error: str) -> None
        Post an event to the scene (self) for updating the module color
        
        """
        msg = error if isinstance(error, str) else error.msg
        text = "Module is suspended, reason: %s" % msg
        QtGui.QApplication.postEvent(self,
                                     QModuleStatusEvent(moduleId, 7, text))
        QtCore.QCoreApplication.processEvents()
        # add to suspended modules dialog
        if isinstance(error, str):
            return
        from vistrails.gui.job_monitor import QJobView
        jobView = QJobView.instance()
        try:
            result = jobView.add_job(self.controller, error)
            if result:
                jobView.set_visible(True)
        except Exception, e:
            import traceback
            debug.critical("Error Monitoring Job: %s" % str(e), traceback.format_exc())
            
    def reset_module_colors(self):
        for module in self.modules.itervalues():
            module.statusBrush = None
            module._needs_state_updated = True

    def hasMoveActions(self):
        controller = self.controller
        for (mId, item) in self.modules.iteritems():
            module = controller.current_pipeline.modules[mId]
            (dx,dy) = (item.scenePos().x(), -item.scenePos().y())
            if (dx != module.center.x or dy != module.center.y):
                return True
        return False

    def flushMoveActions(self):
        """ flushMoveActions() -> None
        Update all move actions into vistrail
        
        """
        controller = self.controller
        moves = []
        for (mId, item) in self.modules.iteritems():
            module = controller.current_pipeline.modules[mId]
            (dx,dy) = (item.scenePos().x(), -item.scenePos().y())
            if (dx != module.center.x or dy != module.center.y):
                moves.append((mId, dx, dy))
        if len(moves)>0:
            controller.quiet = True
            controller.move_module_list(moves)
            controller.quiet = False
            return True
        return False

    def set_read_only_mode(self, on):
        """set_read_only_mode(on: bool) -> None
        This will prevent user to add/remove modules and connections."""
        self.read_only_mode = on

class QModuleStatusEvent(QtCore.QEvent):
    """
    QModuleStatusEvent is trying to handle thread-safe real-time
    module updates in the scene through post-event
    
    """
    TYPE = QtCore.QEvent.Type(QtCore.QEvent.User)
    def __init__(self, moduleId, status, toolTip, progress=0.0,
                 errorTrace=None):
        """ QModuleStatusEvent(type: int) -> None        
        Initialize the specific event with the module status. Status 0
        for success, 1 for error and 2 for not execute, 3 for active,
        and 4 for computing
        
        """
        QtCore.QEvent.__init__(self, QModuleStatusEvent.TYPE)
        self.moduleId = moduleId
        self.status = status
        self.toolTip = toolTip
        self.progress = progress
        self.errorTrace = errorTrace
            
class QPipelineView(QInteractiveGraphicsView, BaseView):
    """
    QPipelineView inherits from QInteractiveGraphicsView that will
    handle drawing of module, connection shapes and selecting
    mechanism.
    
    """

    def __init__(self, parent=None):
        """ QPipelineView(parent: QWidget) -> QPipelineView
        Initialize the graphics view and its properties
        
        """
        QInteractiveGraphicsView.__init__(self, parent)
        BaseView.__init__(self)
        self.setScene(QPipelineScene(self))
        self.set_title('Pipeline')
        self.controller = None
        self.detachable = True

    def set_default_layout(self):
        from vistrails.gui.module_palette import QModulePalette
        from vistrails.gui.module_info import QModuleInfo
        self.set_palette_layout(
            {QtCore.Qt.LeftDockWidgetArea: QModulePalette,
             QtCore.Qt.RightDockWidgetArea: QModuleInfo,
             })
            
    def set_action_links(self):
        # FIXME execute should be tied to a pipleine_changed signal...
        self.action_links = \
            {'copy': ('module_changed', self.has_selected_modules),
             'paste': ('clipboard_changed', self.clipboard_non_empty),
             'layout': ('pipeline_changed', self.pipeline_non_empty),
             'group': ('module_changed', self.has_selected_modules),
             'ungroup': ('module_changed', self.has_selected_groups),
             'showGroup': ('module_changed', self.has_selected_group),
             'makeAbstraction': ('module_changed', self.has_selected_modules),
             'execute': ('pipeline_changed', self.pipeline_non_empty),
             'configureModule': ('module_changed', self.has_selected_module),
             'documentModule': ('module_changed', self.has_selected_module),
             'makeAbstraction': ('module_changed', self.has_selected_modules),
             'convertToAbstraction': ('module_changed', 
                                      self.has_selected_group),
             'editAbstraction': ('module_changed', self.has_selected_abs),
             'importAbstraction': ('module_changed', self.has_selected_abs),
             'exportAbstraction': ('module_changed', self.has_selected_abs),
             'publishWeb' : ('pipeline_changed', self.check_publish_db),
             'publishPaper' : ('pipeline_changed', self.pipeline_non_empty),
             'controlFlowAssist': ('pipeline_changed', self.pipeline_non_empty),
             'redo': ('version_changed', self.can_redo),
             'undo': ('version_changed', self.can_undo),
             }

    def can_redo(self, versionId):
        return self.controller and self.controller.can_redo()

    def can_undo(self, versionId):
        return self.controller and self.controller.can_undo()
    
    def set_action_defaults(self):
        self.action_defaults.update(
        { 'execute': [('setEnabled', True, self.set_execute_action),
                      ('setIcon', False, CurrentTheme.EXECUTE_PIPELINE_ICON),
                      ('setToolTip', False, 'Execute the current pipeline')],
        })
        
    def set_execute_action(self):
        if self.controller:
            return self.pipeline_non_empty(self.controller.current_pipeline)
        return False
    
    def execute(self, target=None):
        # view.checkModuleConfigPanel()
        # reset job view
        from vistrails.gui.job_monitor import QJobView
        jobView = QJobView.instance()
        if jobView.updating_now:
            debug.critical("Execution Aborted: Job Monitor is updating. Please wait a few seconds and try again.")
            return
        jobView.delete_job(self.controller)
        jobView.updating_now = True

        try:
            modules = len(self.controller.current_pipeline.modules)
            progress = ExecutionProgressDialog(modules, self.viewport())
            self.scene().progress = progress
            progress.show()

            if target is not None:
                self.controller.execute_current_workflow(
                        sinks=[target],
                        reason="Execute specific module")
            else:
                self.controller.execute_current_workflow()

            progress.setValue(modules)
            #progress.hide()
            self.scene().progress = None
        except Exception, e:
            import traceback
            debug.critical(str(e) or e.__class__.__name__,
                           traceback.format_exc())
        finally:
            self.scene().progress = None
            jobView.updating_now = False
            from vistrails.gui.vistrails_window import _app
            _app.notify('execution_updated')
        
    def publish_to_web(self):
        from vistrails.gui.publishing import QVersionEmbed
        panel = QVersionEmbed.instance()
        panel.switchType('Wiki')
        panel.set_visible(True)
        
    def publish_to_paper(self):
        from vistrails.gui.publishing import QVersionEmbed
        panel = QVersionEmbed.instance()
        panel.switchType('Latex')
        panel.set_visible(True)
        
    def check_publish_db(self, pipeline):
        loc = self.controller.locator
        result = False
        if hasattr(loc,'host'):
            result = True    
        return result and self.pipeline_non_empty(pipeline)
    
    def has_selected_modules(self, module, only_one=False):
        module_ids_len = len(self.scene().get_selected_module_ids())
        #print '  module_ids_len:', module_ids_len
        if only_one and module_ids_len != 1:
            return False
        return module_ids_len > 0

    def has_selected_module(self, module):
        #print 'calling has_selected_module'
        return self.has_selected_modules(module, True)

    def has_selected_groups(self, module, only_one=False):
        module_ids = self.scene().get_selected_module_ids()
        if len(module_ids) <= 0:
            return False
        if only_one and len(module_ids) != 1:
            return False
        for m_id in module_ids:
            if not self.scene().current_pipeline.modules[m_id].is_group():
                return False
        return True

    def has_selected_group(self, module):
        return self.has_selected_groups(True)

    def has_selected_abs(self, module):
        module_ids = self.scene().get_selected_module_ids()
        if len(module_ids) != 1:
            return False
        for m_id in module_ids:
            if not self.scene().current_pipeline.modules[m_id].is_abstraction():
                return False
        return True        

    def clipboard_non_empty(self):
        clipboard = QtGui.QApplication.clipboard()
        clipboard_text = clipboard.text()
        return bool(clipboard_text) #and \
        #    str(clipboard_text).startswith("<workflow")

    def pipeline_non_empty(self, pipeline):
        return pipeline is not None and len(pipeline.modules) > 0

    def pasteFromClipboard(self):
        center = self.mapToScene(self.width()/2.0, self.height()/2.0)
        self.scene().pasteFromClipboard((center.x(), -center.y()))

    def setQueryEnabled(self, on):
        QInteractiveGraphicsView.setQueryEnabled(self, on)
        if not self.scene().noUpdate and self.scene().controller:
            self.scene().setupScene(self.scene().controller.current_pipeline)
            
    def setReadOnlyMode(self, on):
        self.scene().set_read_only_mode(on)

    def set_title(self, title):
        BaseView.set_title(self, title)
        self.setWindowTitle(title)

    def set_controller(self, controller):
        oldController = self.controller
        if oldController != controller:
            if oldController != None:
                # self.disconnect(oldController,
                #                 QtCore.SIGNAL('versionWasChanged'),
                #                 self.version_changed)
                oldController.current_pipeline_view = None
            self.controller = controller
            self.scene().controller = controller
            # self.connect(controller,
            #              QtCore.SIGNAL('versionWasChanged'),
            #              self.version_changed)
            # self.module_info.set_controller(controller)
            # self.moduleConfig.controller = controller
            # controller.current_pipeline_view = self.scene()

    def set_to_current(self):
        self.controller.set_pipeline_view(self)

    def get_long_title(self):
        pip_name = self.controller.get_pipeline_name()
        vt_name = self.controller.name
        self.long_title = "Pipeline %s from %s" % (pip_name,vt_name)
        return self.long_title
    
    def get_controller(self):
        return self.controller

    def version_changed(self):
        self.scene().setupScene(self.controller.current_pipeline)

    def run_control_flow_assist(self):
        currentScene = self.scene()
        if currentScene.controller:
            selected_items = currentScene.get_selected_item_ids(True)
            if selected_items is None:
                selected_items = ([],[])
            selected_module_ids = selected_items[0]
            selected_connection_ids = selected_items[1]
            if len(selected_module_ids) > 0:
                dialog = QControlFlowAssistDialog(self, selected_module_ids, 
                                                  selected_connection_ids, 
                                                  currentScene)
                dialog.exec_()
            else:
                QtGui.QMessageBox.warning(
                        self,
                        'No modules selected',
                        'You must select at least one module to use the '
                        'Control Flow Assistant')
                
    def done_configure(self, mid):
        self.scene().perform_configure_done_actions(mid)

    def paintModuleToPixmap(self, module_item):
        m = self.matrix()
        return module_item.paintToPixmap(m.m11(), m.m22())

class ExecutionProgressDialog(QtGui.QProgressDialog):
<<<<<<< HEAD
    def __init__(self, modules):
        QtGui.QProgressDialog.__init__(self, 'Executing Workflow',
                                       '&Cancel',
                                       0, modules)
=======
    def __init__(self, modules, parent=None):
        QtGui.QProgressDialog.__init__(
                self,
                'Starting Workflow execution', '&Cancel',
                0, modules,
                parent, QtCore.Qt.Dialog)
>>>>>>> 920d30fe
        self.setWindowTitle('Executing')
        self.setWindowModality(QtCore.Qt.WindowModal)
        self._last_set_value = 0

    def setValue(self, value):
        self._last_set_value = value
        super(ExecutionProgressDialog, self).setValue(value)

    def goOn(self):
        self.reset()
        self.show()
        super(ExecutionProgressDialog, self).setValue(self._last_set_value)

################################################################################
# Testing


class TestPipelineView(vistrails.gui.utils.TestVisTrailsGUI):

    def test_quick_change_version_with_ports(self):
        import vistrails.core.system
        filename = (vistrails.core.system.vistrails_root_directory() + 
                    '/tests/resources/triangle_count.vt')
        view = vistrails.api.open_vistrail_from_file(filename)
        vistrails.api.select_version(-1, view.controller)
        vistrails.api.select_version('count + area', view.controller)
        vistrails.api.select_version('writing to file', view.controller)

    def test_change_version_with_common_connections(self):
        import vistrails.core.system
        filename = (vistrails.core.system.vistrails_root_directory() + 
                    '/tests/resources/terminator.vt')
        view = vistrails.api.open_vistrail_from_file(filename)
        vistrails.api.select_version('Image Slices HW', view.controller)
        vistrails.api.select_version('Combined Rendering HW', view.controller)

    def test_switch_mode(self):
        vistrails.api.switch_to_pipeline_view()
        vistrails.api.switch_to_history_view()
        vistrails.api.switch_to_query_view()
        vistrails.api.switch_to_pipeline_view()
        vistrails.api.switch_to_history_view()
        vistrails.api.switch_to_query_view()

    def test_group(self):
        vistrails.api.new_vistrail()
        basic_pkg = get_vistrails_basic_pkg_id()
        m1 = vistrails.api.add_module(0, 0,    basic_pkg, 'File', '')
        m2 = vistrails.api.add_module(0, -100, basic_pkg, 'File', '')
        m3 = vistrails.api.add_module(0, -100, basic_pkg, 'File', '')
        r = vistrails.api.get_module_registry()
        src = r.get_port_spec(basic_pkg, 'File', None, 'value_as_string', 
                              'output')
        dst = r.get_port_spec(basic_pkg, 'File', None, 'name', 'input')
#         src = r.module_source_ports(True, basic_pkg, 'File', '')[1]
#         assert src.name == 'value_as_string'
#         dst = r.module_destination_ports(True, basic_pkg, 'File', '')[1]
#         assert dst.name == 'name'
        vistrails.api.add_connection(m1.id, src, m2.id, dst)
        vistrails.api.add_connection(m2.id, src, m3.id, dst)
        vistrails.api.create_group([0, 1, 2], [0, 1])
<|MERGE_RESOLUTION|>--- conflicted
+++ resolved
@@ -3314,19 +3314,12 @@
         return module_item.paintToPixmap(m.m11(), m.m22())
 
 class ExecutionProgressDialog(QtGui.QProgressDialog):
-<<<<<<< HEAD
-    def __init__(self, modules):
-        QtGui.QProgressDialog.__init__(self, 'Executing Workflow',
-                                       '&Cancel',
-                                       0, modules)
-=======
     def __init__(self, modules, parent=None):
         QtGui.QProgressDialog.__init__(
                 self,
-                'Starting Workflow execution', '&Cancel',
+                'Executing Workflow', '&Cancel',
                 0, modules,
                 parent, QtCore.Qt.Dialog)
->>>>>>> 920d30fe
         self.setWindowTitle('Executing')
         self.setWindowModality(QtCore.Qt.WindowModal)
         self._last_set_value = 0
