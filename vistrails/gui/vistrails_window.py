###############################################################################
##
## Copyright (C) 2011-2013, NYU-Poly.
## Copyright (C) 2006-2011, University of Utah. 
## All rights reserved.
## Contact: contact@vistrails.org
##
## This file is part of VisTrails.
##
## "Redistribution and use in source and binary forms, with or without 
## modification, are permitted provided that the following conditions are met:
##
##  - Redistributions of source code must retain the above copyright notice, 
##    this list of conditions and the following disclaimer.
##  - Redistributions in binary form must reproduce the above copyright 
##    notice, this list of conditions and the following disclaimer in the 
##    documentation and/or other materials provided with the distribution.
##  - Neither the name of the University of Utah nor the names of its 
##    contributors may be used to endorse or promote products derived from 
##    this software without specific prior written permission.
##
## THIS SOFTWARE IS PROVIDED BY THE COPYRIGHT HOLDERS AND CONTRIBUTORS "AS IS" 
## AND ANY EXPRESS OR IMPLIED WARRANTIES, INCLUDING, BUT NOT LIMITED TO, 
## THE IMPLIED WARRANTIES OF MERCHANTABILITY AND FITNESS FOR A PARTICULAR 
## PURPOSE ARE DISCLAIMED. IN NO EVENT SHALL THE COPYRIGHT HOLDER OR 
## CONTRIBUTORS BE LIABLE FOR ANY DIRECT, INDIRECT, INCIDENTAL, SPECIAL, 
## EXEMPLARY, OR CONSEQUENTIAL DAMAGES (INCLUDING, BUT NOT LIMITED TO, 
## PROCUREMENT OF SUBSTITUTE GOODS OR SERVICES; LOSS OF USE, DATA, OR PROFITS; 
## OR BUSINESS INTERRUPTION) HOWEVER CAUSED AND ON ANY THEORY OF LIABILITY, 
## WHETHER IN CONTRACT, STRICT LIABILITY, OR TORT (INCLUDING NEGLIGENCE OR 
## OTHERWISE) ARISING IN ANY WAY OUT OF THE USE OF THIS SOFTWARE, EVEN IF 
## ADVISED OF THE POSSIBILITY OF SUCH DAMAGE."
##
###############################################################################
""" The file describes a container widget consisting of a pipeline
view and a version tree for each opened Vistrail """
from PyQt4 import QtCore, QtGui
import copy
from itertools import izip
import operator

from vistrails.core import get_vistrails_application
from vistrails.core.configuration import (get_vistrails_configuration,
                                get_vistrails_persistent_configuration)
from vistrails.core.db.locator import FileLocator, XMLFileLocator, DBLocator, \
    UntitledLocator
from vistrails.core.db.io import load_vistrail
from vistrails.core.interpreter.cached import CachedInterpreter
from vistrails.core.modules.module_registry import ModuleRegistry, \
                                         ModuleRegistryException
from vistrails.core.recent_vistrails import RecentVistrailList
import vistrails.core.system
import vistrails.core.db.action
from vistrails.core.packagemanager import get_package_manager
from vistrails.core.system import vistrails_default_file_type
from vistrails.core.vistrail.vistrail import Vistrail
from vistrails.core.vistrail.pipeline import Pipeline
from vistrails.core.thumbnails import ThumbnailCache
from vistrails.core.collection import Collection
from vistrails.core import debug

from vistrails.gui.application import get_vistrails_application
from vistrails.gui.preferences import QPreferencesDialog
from vistrails.gui.base_view import BaseView
from vistrails.gui.pipeline_view import QPipelineView
from vistrails.gui.repository import QRepositoryDialog
from vistrails.gui.theme import initializeCurrentTheme, CurrentTheme
from vistrails.gui.utils import build_custom_window
from vistrails.gui.vistrail_view import QVistrailView
from vistrails.gui import merge_gui
from vistrails.gui.vistrail_variables import QVistrailVariables
from vistrails.gui.vistrails_palette import QVistrailsPaletteInterface
from vistrails.gui.mashups.mashup_app import QMashupAppMainWindow
from vistrails.gui.modules.constant_configuration import ConstantWidgetMixin
from vistrails.gui.paramexplore.pe_view import QParamExploreView
from vistrails.gui.mashups.alias_inspector import QAliasInspector
from vistrails.gui.mashups.mashup_view import QMashupViewTab
from vistrails.packages.spreadsheet.spreadsheet_cell import QCellWidget
from vistrails.db.services.io import SaveBundle
import vistrails.db.services.vistrail
from vistrails.db import VistrailsDBException

class QBaseViewWindow(QtGui.QMainWindow):
    def __init__(self, view=None, parent=None, f=QtCore.Qt.WindowFlags()):
        QtGui.QMainWindow.__init__(self, parent, f)
       
        self.view = view

        if self.view is not None:
            self.setCentralWidget(view)
            self.view.setVisible(True)
        
        self.create_actions_and_toolbar()
        
    def create_actions_and_toolbar(self):
        self.create_actions()
        self.init_toolbar()
        
    def closeEvent(self, event):
        self.emit(QtCore.SIGNAL("viewWasClosed"), self.view)
        event.accept()
    
    def init_toolbar(self):
        pass
    
    def get_current_view(self):
        if self.view is None:
            return None
        return self.view.vistrail_view
    
    def get_current_tab(self):
        return self.view
    
    def get_current_scene(self):
        return self.get_current_tab().scene()
    
    def get_current_controller(self):
        if self.get_current_view() is None:
            return None
        return self.get_current_view().get_controller()
    
    def process_list(self, action_list, parent, qactions, qmenus):
        for data in action_list:
            if data == "---":
                if parent is not None:
                    parent.addSeparator()
                continue
            name, title, options = data
            if isinstance(options, list):
                # menu
                if parent is not None:
                    qmenu = parent.addMenu(title)
                qmenus[name] = qmenu
                self.process_list(options, qmenu, qactions, qmenus)
            else:
                qaction = QtGui.QAction(title, self)
                callback = None
                if 'callback' in options:
                    callback = options['callback']
                    del options['callback']
                for option, value in options.iteritems():
                    method = getattr(qaction, 'set%s' % \
                                         option[0].capitalize() + \
                                         option[1:])
                    method(value)
                qactions[name] = qaction
                if parent is not None:
                    parent.addAction(qaction)
                if callback is not None:
                    if 'checkable' in options and \
                            options['checkable'] is True:
                        self.connect(qaction, 
                                     QtCore.SIGNAL("toggled(bool)"),
                                     callback)
                    else:
                        self.connect(qaction, QtCore.SIGNAL("triggered()"),
                                     callback)
        
    def init_action_list(self):
        global _app
        
        self._actions = [("file", "&File",
                   [("export", "Export",
                      [('savePDF', "PDF...",
                        {'statusTip': "Save the current view to a PDF file",
                         'enabled': True,
                         'callback': _app.pass_through(self.get_current_tab,
                                                       'save_pdf')}),
                       "---",
                       ('saveWorkflow', "Workflow To XML...",
                        {'statusTip': "Save the current workflow to a file",
                         'enabled': True,
                         'callback': \
                             _app.pass_through_locator(self.get_current_view,
                                                       'save_workflow',
                                                       FileLocator())}),
                       ('exportWorkflow', "Workflow to DB...",
                        {'statusTip': "Save the current workflow to a database",
                         'enabled': True,
                         'callback': \
                             _app.pass_through_locator(self.get_current_view,
                                                       'save_workflow',
                                                       DBLocator)})]),
                       "---",
                       ('close', "Close",
                        {'shortcut': QtGui.QKeySequence.Close,
                        'statusTip': "Close the current window",
                         'enabled': True,
                         'callback': self.close})]),
                   ("edit", "&Edit",
                    [("undo", "Undo",
                      {'statusTip': "Undo the previous action",
                       'shortcut': QtGui.QKeySequence.Undo,
                       'callback': _app.pass_through(self.get_current_view,
                                                     'undo'),
                       'enabled': False}),
                     ("redo", "Redo",
                      {'statusTip': "Redo an undone action",
                       'shortcut': QtGui.QKeySequence.Redo,
                       'callback': _app.pass_through(self.get_current_view,
                                                     'redo'),
                       'enabled': False}),
                     "---",
                     ("copy", "Copy",
                      {'statusTip': "Copy the selected modules in the " \
                           "current pipeline view",
                       'shortcut': QtGui.QKeySequence.Copy,
                       'enabled': False,
                       'callback': _app.pass_through(self.get_current_scene,
                                                     'copySelection')}),
                     ("paste", "Paste",
                      {'statusTip': "Paste modules from the clipboard into " \
                           "the current pipeline view",
                       'shortcut': QtGui.QKeySequence.Paste,
                       'enabled': False,
                       'callback': _app.pass_through(self.get_current_tab,
                                                     'pasteFromClipboard')}),
                     ("selectAll", "Select All",
                      {'statusTip': "Select all modules in the current " \
                           "pipeline view",
                       'enabled': True,
                       'shortcut': QtGui.QKeySequence.SelectAll,
                       'callback': _app.pass_through(self.get_current_scene,
                                                     'selectAll')}),
                     "---",
                     ("controlFlowAssist", "Control Flow Assistant",
                      {'callback': _app.pass_through(self.get_current_tab,
                                                     'run_control_flow_assist'),
                       'statusTip': "Create a loop over the selected modules",
                       })]),
                   ("run", "&Workflow",
                    [("execute", "Execute",
                      {'icon': CurrentTheme.EXECUTE_PIPELINE_ICON,
                       'shortcut': 'Ctrl+Return',
                       'enabled': False,
                       'callback': _app.pass_through(self.get_current_view,
                                                     'execute')}),
                     ("stop_on_error", "Stop on first error",
                      {'checkable': True,
                       'callback': _app.set_stop_on_error}),
                     ("flushCache", "Erase Cache Contents", 
                      {'enabled': True,
                       'callback': _app.flush_cache}),
                     "---",
                     ("layout", "Re-Layout",
                      {'statusTip': "Move all modules to create a clean " \
                           "layout for the workflow",
                       'shortcut': 'Ctrl+L',
                       'enabled': False,
                       'callback': _app.pass_through(self.get_current_scene,
                                                     'layout')}),
                     ("group", "Group",
                      {'statusTip': "Group the selected modules in the " \
                           "current pipeline view",
                       'shortcut': 'Ctrl+G',
                       'enabled': False,
                       'callback': _app.pass_through(self.get_current_scene,
                                                     'group')}),
                     ("ungroup", "Ungroup",
                      {'statusTip': "Ungroup the selected groups in the " \
                           "current pipeline view",
                       'shortcut': 'Ctrl+Shift+G',
                       'enabled': False,
                       'callback': _app.pass_through(self.get_current_scene,
                                                     'ungroup')}),
                     ("showGroup", "Show Pipeline",
                      {'statusTip': "Show the underlying pipeline for the " \
                           "selected group in the current pipeline view",
                       'enabled': False,
                       'callback': _app.pass_through(self.get_current_view, 
                                                     'show_group')}),
                     "---",
                     ("makeAbstraction", "Create Subworkflow",
                      {'statusTip': "Create a subworkflow from the selected " \
                           "modules",
                       'enabled': False,
                       'callback': _app.pass_through(self.get_current_scene,
                                                     'makeAbstraction')}),
                     ("convertToAbstraction", "Convert to Subworkflow",
                      {'statusTip': "Convert selected group to a subworkflow",
                       'enabled': False,
                       'callback': _app.pass_through(self.get_current_scene,
                                                     'convertToAbstraction')}),
                     ("editAbstraction", "Edit Subworkflow",
                      {'statusTip': "Edit a subworkflow",
                       'enabled': False,
                       'callback': _app.edit_abstraction}),
                     ("importAbstraction", "Import Subworkflow",
                      {'statusTip': "Import subworkflow from a vistrail to " \
                           "local subworkflows",
                       'enabled': False,
                       'callback': _app.pass_through(self.get_current_scene,
                                                     'importAbstraction')}),
                     ("exportAbstraction", "Export Subworkflow",
                      {'statusTip': "Export subworkflow from local " \
                           "subworkflows for use in a package",
                       'enabled': False,
                       'callback': _app.pass_through(_app.get_current_scene,
                                                     'exportAbstraction')}),
                     "---",
                     ("configureModule", "Configure Module...",
                      {'shortcut': "Ctrl+E",
                       'enabled': False,
                       'callback': _app.configure_module}),
                     ("documentModule", "Module Documentation...",
                      {'enabled': False,
                       'callback': _app.show_documentation})]),
                   ("view", "&Views",
                    [("zoomToFit", "Zoom To Fit",
                      {'enabled': True,
                       'shortcut': "Ctrl+R",
                       'statusTip': "Fit current view to window",
                       'callback': _app.pass_through(self.get_current_tab,
                                                     'zoomToFit')}),
                     ("zoomIn", "Zoom In",
                      {'enabled': True,
                       'shortcut': QtGui.QKeySequence.ZoomIn,
                       'callback': _app.pass_through(self.get_current_tab,
                                                     'zoomIn')}),
                     ("zoomOut", "Zoom Out",
                      {'enabled': True,
                       'shortcut': QtGui.QKeySequence.ZoomOut,
                       'callback': _app.pass_through(self.get_current_tab,
                                                     'zoomOut')})]),
                   ("publish", "Publish",
                    [("publishPaper", "To Paper...", 
                      {'enabled': True,
                       'statusTip': \
                           "Embed workflow and results into a paper",
                        'callback': _app.pass_through(self.get_current_view,
                                                      'publish_to_paper')}),
                     ("publishWeb", "To Wiki...",
                      {'enabled': True,
                       'statusTip': "Embed workflow in wiki",
                       'callback' : _app.pass_through(self.get_current_view,
                                                      'publish_to_web')}),
                     ("publishCrowdLabs", "To crowdLabs...",
                      {'enabled': True,
                       'statusTip': "Publish workflows on crowdlabs.org",
                       'callback': _app.publish_to_crowdlabs})]),
                    ("window", "Window", 
                      []),
                   ("help", "Help",
                    [("help", "About VisTrails...", 
                      {'callback': _app.showAboutMessage}),
                     ("checkUpdate", "Check for Updates", 
                      {'callback': _app.showUpdatesMessage})])]
                    
    def create_actions(self):
        self.init_action_list()

        self.qactions = {}
        self.qmenus = {}

        menu_bar = self.menuBar()
        #print 'menu_bar:', menu_bar
        self.process_list(self._actions, menu_bar, self.qactions, self.qmenus)
        #print 'done processing list'
        
class QVistrailViewWindow(QBaseViewWindow):
    def __init__(self, view=None, parent=None, f=QtCore.Qt.WindowFlags()):
        QBaseViewWindow.__init__(self, view, parent, f)
        
        self.setDocumentMode(True)
        self.view = view

        if self.view is not None:
            self.setCentralWidget(view)
            self.view.setVisible(True)
            self.setWindowTitle('%s - VisTrails' % self.view.get_name())

    def close_vistrail(self):
        global _app
        return _app.close_vistrail(self.view)
        
    def closeEvent(self, event):
        if not self.close_vistrail():
            event.ignore()
        else:
            self.emit(QtCore.SIGNAL("window_closed"), self.view)
            event.accept()
        
    def get_current_controller(self):
        return self.view.get_controller()

    def get_current_view(self):
        return self.view
    
    def get_current_tab(self):
        return self.view.get_current_tab()

    def get_current_scene(self):
        return self.get_current_tab().scene()
        
    def init_toolbar(self):
        def create_spacer():
            spacer = QtGui.QWidget()
            spacer.setSizePolicy(QtGui.QSizePolicy.MinimumExpanding, 
                                  QtGui.QSizePolicy.Preferred)
            return spacer
        def create_separator():
            sep = QtGui.QWidget()
            sep.setMinimumWidth(50)
            return sep

        self.selected_mode = None
        self.toolbar = QtGui.QToolBar(self)
        
        #left side
        for action in [self.qactions[n] 
                       for n in ['newVistrail', 'openFile', 'saveFile']]:
            self.toolbar.addAction(action)
        
        self.toolbar.addWidget(create_spacer())
        
        #second group
        self.view_action_group = QtGui.QActionGroup(self)
        for action in [self.qactions[n] 
                       for n in ['pipeline', 'history', 
                                 'search', 'explore', 'provenance', 'mashup']]:
            self.toolbar.addAction(action)
            self.view_action_group.addAction(action)
        self.toolbar.addWidget(create_separator())
        # self.connect(self.view_action_group, 
        #              QtCore.SIGNAL("triggered(QAction*)"),
        #              self.view_triggered)
        #third group
        for action in [self.qactions[n] 
                       for n in ['execute']]:
            self.toolbar.addAction(action)
            
        
        self.toolbar.addWidget(create_spacer())
        self.toolbar.addWidget(create_spacer())
        self.toolbar.setToolButtonStyle(QtCore.Qt.ToolButtonTextUnderIcon)
        self.addToolBar(self.toolbar)
        self.setUnifiedTitleAndToolBarOnMac(True)

    def set_title(self, title):
        self.setWindowTitle('%s - VisTrails' % title)
        
    def get_name(self):
        return self.windowTitle()

    def set_name(self):
        if self.view:
            self.set_title(self.view.get_name())
        else:
            self.set_title('(empty)')

    def build_packages_menu_from_main_app(self):
        global _app
        if len(self._package_menu_items) == 0:
            self.qmenus['packages'].menuAction().setEnabled(True)
            
        for (pkg_id, d) in _app._package_menu_items.iteritems():
            self._package_menu_items[pkg_id] = {}
            for pkg_name,items in d['items']:
                pkg_menu = self.qmenus['packages'].addMenu(str(pkg_name))
                self._package_menu_items[pkg_id]['menu'] = pkg_menu
                self._package_menu_items[pkg_id]['items'] = (pkg_name, items)
                for item in items:
                    (name, callback) = item
                    action = QtGui.QAction(name, self,
                                           triggered=callback)
                    pkg_menu.addAction(action)

    def init_action_list(self):
        global _app
        # This keeps track of the menu items for each package
        self._package_menu_items = {}
        
        self.all_palette_actions =  _app.create_palette_actions()
        tools_actions = []
        palette_actions = []
        for a,p in self.all_palette_actions:
            if p.toolWindow().window() == _app.palette_window:
                tools_actions.append(a)
            else:
                palette_actions.append(a)
        
        QBaseViewWindow.init_action_list(self)
        #FIXME: 
        #The menus that are different from the base class' menus are being 
        # replaced in place. It would be much cleaner to create a function 
        # to add/replace a menu item of a menu.
        
        self._actions[0] = ("file", "&File",
                    [('newVistrail', "&New",
                      {'icon': CurrentTheme.NEW_VISTRAIL_ICON,
                       'shortcut': QtGui.QKeySequence.New,
                       'statusTip': 'Create a new vistrail',
                       'callback': _app.new_vistrail}),
                     ('openFile', "&Open",
                      {'icon': CurrentTheme.OPEN_VISTRAIL_ICON,
                       'shortcut': QtGui.QKeySequence.Open,
                       'statusTip': 'Open an existing vistrail from a file',
                       'callback': _app.open_vistrail_default}),
                     ("openRecent", "Open Recent", 
                      []),
                     ('saveFile', "&Save",
                      {'icon': CurrentTheme.SAVE_VISTRAIL_ICON,
                       'shortcut': QtGui.QKeySequence.Save,
                       'statusTip': "Save the current vistrail to a file",
                       'enabled': False,
                       'callback': \
                           _app.pass_through_locator(self.get_current_view,
                                                     'save_vistrail')}),
                     ('saveFileAs', "Save as...",
                      {'shortcut': QtGui.QKeySequence.SaveAs,
                       'statusTip': "Save the current vistrail to a " \
                           "different file location",
                       'enabled': False,
                       'callback': \
                           _app.pass_through_locator(self.get_current_view,
                                                     'save_vistrail_as')}),
                     ('saveToOther', "Save To DB...",
                      {'statusTip': "Save the current vistrail to a " \
                           "database",
                       'enabled': True,
                       'callback': \
                           _app.pass_through_locator(self.get_current_view,
                                                     'save_vistrail_as', 
                                                     reverse=True)}),
                     ('closeVistrail', "Close",
                      {'shortcut': QtGui.QKeySequence.Close,
                       'statusTip': "Close the current vistrail",
                       'enabled': False,
                       'callback': _app.close_vistrail}),
                     "---",
                     ("import", "Import",
                      [('importFile', "From DB...",
                        {'icon': CurrentTheme.OPEN_VISTRAIL_DB_ICON,
                         'statusTip': "Import an existing vistrail " \
                             "from a database",
                         'callback': \
                             _app.import_vistrail_default}),
                       "---",
                       ('importWorkflow', "Workflow...",
                        {'statusTip': "Import a workflow from an XML file",
                         'enabled': True,
                         'callback': _app.import_workflow_default}),
                       ('importWorkflowDB', "Workflow from DB...",
                        {'statusTip': "Import a workflow from a database",
                         'enabled': True,
                         'callback': _app.import_workflow_from_db})]),
                     ("export", "Export",
                      [('exportFile', "To DB...",
                        {'statusTip': "Export the current vistrail to a " \
                             "database",
                         'enabled': True,
                         'callback': \
                             _app.pass_through_locator(self.get_current_view,
                                                       'export_vistrail', 
                                                       reverse=True)}),
                       ('exportStable', "To Stable Version...",
                        {'statusTip': "Save vistrail as XML according to " \
                             "the older (stable) schema",
                         'enabled': True,
                         'callback': \
                             _app.pass_through_locator(self.get_current_view,
                                                       'export_stable')}),
                       "---",
                       ('savePDF', "PDF...",
                        {'statusTip': "Save the current view to a PDF file",
                         'enabled': True,
                         'callback': _app.pass_through(self.get_current_tab,
                                                       'save_pdf')}),
                       "---",
                       ('saveWorkflow', "Workflow To XML...",
                        {'statusTip': "Save the current workflow to a file",
                         'enabled': True,
                         'callback': \
                             _app.pass_through_locator(self.get_current_view,
                                                       'save_workflow',
                                                       FileLocator())}),
                       ('exportWorkflow', "Workflow to DB...",
                        {'statusTip': "Save the current workflow to a database",
                         'enabled': True,
                         'callback': \
                             _app.pass_through_locator(self.get_current_view,
                                                       'save_workflow',
                                                       DBLocator)}),
                       "---",
                       ('saveOpm', "OPM XML...",
                        {'statusTip': "Save provenance according to the " \
                             "Open Provenance Model in XML",
                         'enabled': True,
                         'callback': _app.pass_through(self.get_current_view,
                                                       'save_opm')}),
                       ('saveProv', "PROV Document...",
                        {'statusTip': "Saves provenance according to " \
                             "PROV-DM in XML",
                         'enabled': True,
                         'callback': _app.pass_through(self.get_current_view,
                                                       'save_prov')}),
                       ('saveLog', "Log to XML...",
                        {'statusTip': "Save the execution log to a file",
                         'enabled': True,
                         'callback': \
                             _app.pass_through_locator(self.get_current_view,
                                                       'save_log',
                                                       FileLocator())}),
                       ('exportLog', "Log to DB...",
                        {'statusTip': "Save the execution log to a database",
                         'enabled': True,
                         'callback': \
                             _app.pass_through_locator(self.get_current_view,
                                                       'save_log',
                                                       DBLocator)}),
                       "---",
                       ('saveRegistry', "Registry to XML...",
                        {'statusTip': "Save the current registry to a file",
                         'enabled': True,
                         'callback': \
                             _app.pass_through_locator(self.get_current_view,
                                                       'save_registry',
                                                       FileLocator())}),
                       ('exportRegistry', "Registry to DB...",
                        {'statusTip': "Save the current registry to a database",
                         'enabled': True,
                         'callback': \
                             _app.pass_through_locator(self.get_current_view,
                                                       'save_registry',
                                                       DBLocator)})]),
                     "---",
                     ('quitVistrails', "Quit",
                      {'shortcut': QtGui.QKeySequence.Quit,
                       'statusTip': "Exit VisTrails",
                       'callback': _app.quit})])
        
        self._actions[1] = ("edit", "&Edit",
                    [("undo", "Undo",
                      {'statusTip': "Undo the previous action",
                       'shortcut': QtGui.QKeySequence.Undo,
                       'callback': _app.pass_through(self.get_current_view,
                                                     'undo'),
                       'enabled': False}),
                     ("redo", "Redo",
                      {'statusTip': "Redo an undone action",
                       'shortcut': QtGui.QKeySequence.Redo,
                       'callback': _app.pass_through(self.get_current_view,
                                                     'redo'),
                       'enabled': False}),
                     "---",
                     ("copy", "Copy",
                      {'statusTip': "Copy the selected modules in the " \
                           "current pipeline view",
                       'shortcut': QtGui.QKeySequence.Copy,
                       'enabled': False,
                       'callback': _app.pass_through(self.get_current_scene,
                                                     'copySelection')}),
                     ("paste", "Paste",
                      {'statusTip': "Paste modules from the clipboard into " \
                           "the current pipeline view",
                       'shortcut': QtGui.QKeySequence.Paste,
                       'enabled': False,
                       'callback': _app.pass_through(self.get_current_tab,
                                                     'pasteFromClipboard')}),
                     ("selectAll", "Select All",
                      {'statusTip': "Select all modules in the current " \
                           "pipeline view",
                       'enabled': True,
                       'shortcut': QtGui.QKeySequence.SelectAll,
                       'callback': _app.pass_through(self.get_current_scene,
                                                     'selectAll')}),
                     "---",
                     ("controlFlowAssist", "Control Flow Assistant",
                      {'callback': _app.pass_through(self.get_current_tab,
                                                     'run_control_flow_assist'),
                       'statusTip': "Create a loop over the selected modules",
                       }),
                     ("merge", "Merge with...", 
                      []),
                     "---",
                     ("editPreferences", "Preferences...",
                      {'statusTip': "Edit system preferences",
                       'enabled': True,
                       'shortcut': QtGui.QKeySequence.Preferences,
                       'callback': _app.showPreferences}),
                     ])
        self._actions.insert(3, ("vistrail", "Vis&trail",
                    [("tag", "Tag...",
                      {'statusTip': "Tag the current pipeline",
                       'shortcut': "Ctrl+Shift+T",
                       'enabled': True,
                       'callback': _app.add_tag}),
                     "---",
                     ("reLayout", "Re-Layout",
                      {'statusTip': "Re-layouts the version tree",
                       'enabled': True,
                       'callback': \
                           _app.pass_through(self.get_current_controller,
                                             'invalidate_version_tree')}),
                     ("expandBranch", "Expand Branch",
                      {'statusTip': "Expand all versions in the tree below " \
                           "the current version",
                       'enabled': True,
                       'callback': \
                           _app.pass_through(self.get_current_controller,
                                             'expand_all_versions_below')}),
                     ("collapseBranch", "Collapse Branch",
                      {'statusTip': "Collapse all expanded versions of the " \
                           "tree",
                       'enabled': True,
                       'callback': \
                           _app.pass_through(self.get_current_controller,
                                             'collapse_all_versions_below')}),
                     ("collapseAll", "Collapse All",
                      {'statusTip': "Collapse all expanded branches of the " \
                           "tree",
                       'enabled': True,
                       'callback': \
                           _app.pass_through(self.get_current_controller,
                                             'collapse_all_versions')}),
                     ("hideBranch", "Hide Branch",
                      {'statusTip': "Hide all versions in the tre including " \
                           "and below the current version",
                       'enabled': True,
                       'callback': \
                           _app.pass_through(self.get_current_controller,
                                             'hide_versions_below')}),
                     ("showAll", "Show All",
                      {'enabled': True,
                       'statusTip': "Show all hidden versions",
                       'callback': \
                           _app.pass_through(self.get_current_controller,
                                             'show_all_versions')})]))
        
        self._actions[4] = ("view", "&Views",
                    [("newView", "New Pipeline View",
                      {'shortcut': QtGui.QKeySequence.AddTab,
                       'enabled': True,
                       'statusTip': "Create a new pipeline view",
                       'callback': _app.pass_through(self.get_current_view,
                                                     'add_pipeline_view')}),
                     ("newDiff", "New Visual Difference",
                      {'enabled': True,
                       'statusTip': "Create a new visual difference for two" \
                           "pipelines",
                       'callback': _app.new_diff}),
                     "---",
                     ("zoomToFit", "Zoom To Fit",
                      {'enabled': True,
                       'shortcut': "Ctrl+R",
                       'statusTip': "Fit current view to window",
                       'callback': _app.pass_through(self.get_current_tab,
                                                     'zoomToFit')}),
                     ("zoomIn", "Zoom In",
                      {'enabled': True,
                       'shortcut': QtGui.QKeySequence.ZoomIn,
                       'callback': _app.pass_through(self.get_current_tab,
                                                     'zoomIn')}),
                     ("zoomOut", "Zoom Out",
                      {'enabled': True,
                       'shortcut': QtGui.QKeySequence.ZoomOut,
                       'callback': _app.pass_through(self.get_current_tab,
                                                     'zoomOut')}),
                     "---",
                     ("pipeline", "Pipeline",
                      {'icon': CurrentTheme.PIPELINE_ICON,
                       'checkable': True,
                       'checked': True,
                       'callback': \
                           _app.pass_through_bool(self.get_current_view,
                                                  'pipeline_change')}),
                     ("history", "History",
                      {'icon': CurrentTheme.HISTORY_ICON,
                       'checkable': True,
                       'checked': False,
                       'callback': \
                           _app.pass_through_bool(self.get_current_view,
                                                  'history_change')}),
                     ("search", "Search",
                      {'icon': CurrentTheme.QUERY_ICON,
                       'checkable': True,
                       'checked': False,
                       'callback': \
                           _app.pass_through_bool(self.get_current_view,
                                                  'search_change')}),
                     ("explore", "Explore",
                      {'icon': CurrentTheme.EXPLORE_ICON,
                       'checkable': True,
                       'checked': False,
                       'callback': \
                           _app.pass_through_bool(self.get_current_view,
                                                  'explore_change')}),
                     ("provenance", "Provenance",
                      {'icon': CurrentTheme.PROVENANCE_ICON,
                       'checkable': True,
                       'checked': False,
                       'callback': \
                           _app.pass_through_bool(self.get_current_view,
                                                  'provenance_change')}),
                    ("mashup", "Mashup",
                      {'icon': CurrentTheme.MASHUP_ICON,
                       'checkable': True,
                       'checked': False,
                       'enabled': False,
                       'callback': \
                           _app.pass_through_bool(self.get_current_view,
                                                  'mashup_change')}),
                     "---"] +
                    palette_actions + 
                    ["---"] + 
                    tools_actions + 
                    ["---", 
                     ("dockPalettes", "Dock Palettes", 
                      {'enabled': True,
                       'statusTip': "Dock palettes on active window",
                       'callback': _app.dock_palettes})])
        self._actions.insert(6, ("packages", "Packages", 
                                     []))
    
    def create_actions(self):
        """ createActions() -> None 

        Construct all menu/toolbar actions for window.

        """
        global _app

        # format of each item in the list is:
        # item: reference, title, options
        # where options is either a list of subitems or
        # a dictionary of options to be set for an action
        # Also, "---" denotes a separator

        is_main_window = False
        if self == _app:
            is_main_window = True

        #global _global_menubar
        
        # palettes = []
        # palette_actions = []

        self.init_action_list()

        self.qactions = {}
        self.qmenus = {}

        #if is_main_window and core.system.systemType in ['Darwin']:
            # menu_bar = QtGui.QMenuBar()
            #_global_menubar = menu_bar
        #else:
        menu_bar = self.menuBar()
        #print 'menu_bar:', menu_bar
        self.process_list(self._actions, menu_bar, self.qactions, self.qmenus)
        #print 'done processing list'
        
        if is_main_window:
            for action_tuple, palette in self.all_palette_actions:
                palette.set_action(self.qactions[action_tuple[0]])
            _app.connect_package_manager_signals()
        else:
            self.build_packages_menu_from_main_app()

        self.qactions['stop_on_error'].setChecked(
                getattr(get_vistrails_configuration(), 'stopOnError'))

        # view_menu = self.qmenus["view"]
        # for action_name, action in self.create_palette_actions():
        #     self.qactions[action_name] = action
        #     view_menu.addAction(action)

class QVistrailsWindow(QVistrailViewWindow):
    def __init__(self, parent=None, f=QtCore.Qt.WindowFlags()):
        global _app
        _app = self

        QVistrailViewWindow.__init__(self, None, parent, f)

        self.stack = QtGui.QStackedWidget()
        self.vistrail_widgets = []
        self.setCentralWidget(self.stack)        
        self.auto_view = True

        self._focus_owner = None
        self._previous_view = None
        self._is_quitting = False
        self._first_view = True
        self.connect(QtGui.QApplication.clipboard(),
                     QtCore.SIGNAL('dataChanged()'),
                     self.clipboard_changed)
        self.connect(QtGui.QApplication.instance(), 
                     QtCore.SIGNAL("focusChanged(QWidget*,QWidget*)"),
                     self.applicationFocusChanged)

        self.preferencesDialog = QPreferencesDialog(self)

        # To track the current view we need to track all mouse clicks
        builder = self
        class FocusEvent(QtGui.QWidget):
            def __init__(self):
                QtGui.QWidget.__init__(self)
                self.old_focus = None
                self.vt_app = get_vistrails_application()
            def eventFilter(self, object, event):
                if event.type() == QtCore.QEvent.MouseButtonPress:
                    # object may be the old one when this window gets focus
                    object = self.vt_app.widgetAt(QtGui.QCursor.pos())
                    if object != self.old_focus:
                        builder.applicationFocusChanged(self.old_focus, object)
                        self.old_focus = object
                return False
        self.focusEvent = FocusEvent()
        self.focusEvent.vt_app.installEventFilter(self.focusEvent)

        if get_vistrails_configuration().detachHistoryView:
            self.history_view = QBaseViewWindow(parent=None)
            self.history_view.resize(800, 600)
            from vistrails.gui.version_prop import QVersionProp
            inst = QVersionProp.instance().toolWindow()
            self.history_view.addDockWidget(QtCore.Qt.RightDockWidgetArea,inst)
            self.history_view.stack = QtGui.QStackedWidget()
            self.history_view.setCentralWidget(self.history_view.stack)
            self.history_view.show()
            self.history_view.move(self.rect().center())
            self.history_view.setWindowTitle('Version Tree')

    def create_actions_and_toolbar(self):
        self.current_view = None
        self.windows = {}
        self.base_view_windows = {}
        self.notifications = {}
        self.view_notifications = {}
        self.view_notifications[-1] = {}
        self.action_links = {}
        self.dbDefault = False

        self.init_palettes()
        self.create_menus()
        self.setup_recent_vistrails()
        self.init_toolbar()

    def create_view(self, vistrail, locator,  abstraction_files=None, 
                    thumbnail_files=None, mashups=None):
        from vistrails.gui.collection.workspace import QWorkspaceWindow
        view = QVistrailView(vistrail, locator, abstraction_files,
                             thumbnail_files, mashups)
        self.vistrail_widgets.append(view)
        index = self.stack.addWidget(view)
        self.stack.setCurrentIndex(index)
        self.view_notifications[view] = {}
        for notification_id, method_list in \
                view.get_notifications().iteritems():
            for method in method_list:
                self.register_notification(notification_id, method, True, view)

        QWorkspaceWindow.instance().add_vt_window(view)

        return view

    def remove_view(self, view):
        from vistrails.gui.collection.workspace import QWorkspaceWindow
        if view not in self.windows:
            if view in self.view_notifications:
                del self.view_notifications[view]
            self.stack.removeWidget(view)
        else:
            window = self.windows[view]
            window.close()
        QWorkspaceWindow.instance().remove_vt_window(view)
        self.current_view = None

    def view_triggered(self, action):
        #print "VIEW_TRIGGERED", action
        if self.selected_mode == action:
            if action is not None:
                #print "SETTING CHECKED FALSE"
                action.setChecked(False)
            self.selected_mode = None
        else:
            self.selected_mode = action
        current_view = self.stack.currentWidget()
        current_view.tab_state[current_view.tabs.currentIndex()] = \
            self.selected_mode
        current_view.view_changed()

    def action_triggered(self, action):
        if self.selected_mode is not None:
            self.selected_mode.un_method()
        if self.selected_mode != action:
            self.selected_mode = action
            if action is not None:
                action.method()
        elif self.selected_mode is not None:
            self.selected_mode = None
            action.setChecked(False)
        current_view = self.stack.currentWidget()
        current_view.tab_state[current_view.tabs.currentIndex()] = \
            self.selected_mode
        current_view.view_changed()

    # enumeration for dock areas
    (UPPER_LEFT_DOCK_AREA, LOWER_LEFT_DOCK_AREA, RIGHT_DOCK_AREA,
     UTILITY_WINDOW_AREA) = range(4)
    DOCK_AREA_MAP = {UPPER_LEFT_DOCK_AREA: QtCore.Qt.LeftDockWidgetArea,
                     LOWER_LEFT_DOCK_AREA: QtCore.Qt.LeftDockWidgetArea,
                     RIGHT_DOCK_AREA: QtCore.Qt.RightDockWidgetArea,
                     UTILITY_WINDOW_AREA: QtCore.Qt.NoDockWidgetArea}

    def init_palettes(self):
        # palettes are global!
        from vistrails.gui.debug import DebugView
        from vistrails.gui.job_monitor import QJobView
        from vistrails.gui.debugger import QDebugger
        from vistrails.gui.module_configuration import QModuleConfiguration
        from vistrails.gui.module_documentation import QModuleDocumentation
        from vistrails.gui.module_palette import QModulePalette
        from vistrails.gui.module_info import QModuleInfo
        from vistrails.gui.paramexplore.param_view import QParameterView
        from vistrails.gui.paramexplore.pe_inspector import QParamExploreInspector
        from vistrails.gui.shell import QShellDialog
        from vistrails.gui.version_prop import QVersionProp
        from vistrails.gui.vis_diff import QDiffProperties
        from vistrails.gui.collection.explorer import QExplorerWindow
        from vistrails.gui.collection.workspace import QWorkspaceWindow
        from vistrails.gui.collection.vis_log import QLogDetails
        from vistrails.gui.mashups.mashups_inspector import QMashupsInspector
        from vistrails.gui.mashups.alias_parameter_view import QAliasParameterView
        from vistrails.gui.publishing import QLatexAssistant, QVersionEmbed
        self.palettes = []
        self.palette_window = None
        
        self.palette_layout = \
            [(self.UPPER_LEFT_DOCK_AREA,
              [((QWorkspaceWindow,True),
                (('search_changed', 'updateSearchResults'),
                 ('execution_updated', 'execution_updated'),
                 ('state_changed', 'state_changed')))]),
             (self.LOWER_LEFT_DOCK_AREA,
              [(QModulePalette, True),
               ((QParamExploreInspector, False),
                (('pipeline_changed', 'set_pipeline'),
                 ('exploration_changed', 'set_exploration'),
                 ('controller_changed', 'set_controller'))),
               ((QMashupsInspector, False),
                (('controller_changed', 'updateVistrailController'),
                 ('mshpcontroller_changed', 'updateMshpController'),
                 ('mshpversion_changed', 'updateMshpVersion'),
                 ('version_changed', 'updateVistrailVersion')))]),
             (self.RIGHT_DOCK_AREA,
              [((QModuleInfo, True),
                (('controller_changed', 'set_controller'),
                 ('module_changed', 'update_module'),
                 ('entry_klass_changed', 'update_entry_klass'))),
               ((QVersionProp, True),
                (('controller_changed', 'updateController'),
                 ('version_changed', 'updateVersion'))),
               ((QDiffProperties, False),
                (('controller_changed', 'set_controller'),
                 ('module_changed', 'update_module'))),
               ((QParameterView, False),
                (('controller_changed', 'set_controller'),
                 ('pipeline_changed', 'set_pipeline'))),
               ((QLogDetails, False),
                (('controller_changed', 'set_controller'),
                 ('execution_updated', 'execution_updated'),
                 ('execution_changed', 'execution_changed'))),
               ((QAliasParameterView, False),
                (('mshpcontroller_changed', 'updateMshpController'),
                 ('mshpversion_changed', 'updateMshpVersion'))),
               ((QVistrailVariables, False),
                (('controller_changed', 'updateController'),))]),
             (self.UTILITY_WINDOW_AREA,
              [((QModuleConfiguration, True),
                (('controller_changed', 'set_controller'),
                 ('module_changed', 'updateModule'))),
               ((QModuleDocumentation, True),
                (('controller_changed', 'set_controller'),
                 ('module_changed', 'update_module'),
                 ('descriptor_changed', 'update_descriptor'))),
               ((QShellDialog, True),
                (('controller_changed', 'set_controller'),)),
               ((QDebugger, True),
                (('controller_changed', 'set_controller'),)),
               (DebugView, True),
               (QJobView, True),
               (QExplorerWindow, True),
#               ((QLatexAssistant, True),
#                (('controller_changed', 'set_controller'),)),
               ((QVersionEmbed, True),
                (('controller_changed', 'set_controller'),
                 ('vistrail_saved', 'updateEmbedText'),
                 ('version_changed', 'updateVersion')))])]
        
        left_added = None
        self.palette_window = QPaletteMainWindow()
        self.palette_window.setWindowTitle('VisTrails - Tools')
        self.palette_window.setGeometry(200, 200, 768, 512)
        self.palette_window.setDocumentMode(True)
        for dock_area, p_group in self.palette_layout:
            first_added = None
            for p_klass in p_group:
                notifications = []
                if isinstance(p_klass, tuple):
                    p_klass, visible = p_klass
                    if isinstance(p_klass, tuple):
                        notifications = visible
                        p_klass, visible = p_klass      
                #print "generating instance", p_klass
                palette = p_klass.instance()
                #print 'palette:', palette
                self.palettes.append(palette)
                for n_tuple in notifications:
                    #print "n_tuple:", n_tuple
                    if isinstance(n_tuple, tuple):
                        if len(n_tuple) > 1:
                            n_id, method_name = n_tuple
                        else:
                            n_id = n_tuple[0]
                            method_name = n_tuple[0]
                    else:
                        n_id = n_tuple
                        method_name = n_tuple
                    method = getattr(palette, method_name)
                    self.register_notification(n_id, method)

                # palette.toolWindow().show()
                # palette.toolWindow().setFloating(True)
                if dock_area != self.UTILITY_WINDOW_AREA:
                    palette.set_pin_status(visible)
                    qt_dock_area = self.DOCK_AREA_MAP[dock_area]
                    if first_added is None:
                        if qt_dock_area == QtCore.Qt.LeftDockWidgetArea and \
                                left_added is not None:
                            if dock_area == self.UPPER_LEFT_DOCK_AREA:
                                self.splitDockWidget(palette.toolWindow(),
                                                     left_added,
                                                     QtCore.Qt.Vertical)
                            else:
                                self.splitDockWidget(left_added,
                                                     palette.toolWindow(),
                                                     QtCore.Qt.Vertical)
                        else:
                            self.addDockWidget(qt_dock_area,
                                               palette.toolWindow())
                        first_added = palette.toolWindow()
                        if qt_dock_area == QtCore.Qt.LeftDockWidgetArea and \
                                left_added is None:
                            left_added = first_added
                    else:   
                        self.tabifyDockWidget(first_added, palette.toolWindow())
                    if not visible:
                        palette.toolWindow().close()
                else:
                    self.palette_window.addPalette(palette)
                    palette.set_main_window(self.palette_window)
                    
        if self.palette_window:
            self.palette_window.hide()
                        
        self.connect(QWorkspaceWindow.instance(), 
                     QtCore.SIGNAL("vistrailChanged(PyQt_PyObject)"),
                     self.change_view)
        self.connect(QWorkspaceWindow.instance(), 
                     QtCore.SIGNAL("detachVistrail"),
                     self.detach_view)

    def dock_palettes(self, window=None):
        if not window:
            window = QtGui.QApplication.activeWindow()
        if window == self or window in self.windows.values():
            left_first_added = None
            right_first_added = None
            for dock_area, p_group in self.palette_layout:
                for p_klass in p_group:
                
                    if isinstance(p_klass, tuple):
                        p_klass, visible = p_klass
                        if isinstance(p_klass, tuple):
                            notifications = visible
                            p_klass, visible = p_klass      
                    palette = p_klass.instance()
                    if dock_area == QtCore.Qt.RightDockWidgetArea:
                        pin_status = palette.get_pin_status()
                        palette.toolWindow().setParent(window)
                        if right_first_added is None:
                            window.addDockWidget(dock_area, palette.toolWindow())
                            right_first_added = palette.toolWindow()
                        else:
                            window.tabifyDockWidget(right_first_added, palette.toolWindow())
                    elif dock_area == QtCore.Qt.LeftDockWidgetArea:
                        pin_status = palette.get_pin_status()
                        palette.toolWindow().setParent(window)
                        if left_first_added is None:
                            window.addDockWidget(dock_area, palette.toolWindow())
                            left_first_added = palette.toolWindow()
                        else:
                            window.tabifyDockWidget(left_first_added, palette.toolWindow())
                    if not visible:
                        palette.toolWindow().close()
                    else:
                        palette.toolWindow().show()
                        
    def create_notification(self, notification_id, link_view=False, view=None):
        vt_app = get_vistrails_application()
        vt_app.create_notification(notification_id, self, view)
        # if link_view:
        #     if view is not None:
        #         notifications = self.view_notifications[view]
        # else:
        #     notifications = self.notifications
        # if notification_id not in notifications:
        #     notifications[notification_id] = set()
        # else:
        #     print "already added notification", notification_id

    def register_notification(self, notification_id, method, link_view=False,
                              view=None):
        vt_app = get_vistrails_application()
        vt_app.register_notification(notification_id, method, self, view)
        # if link_view:
        #     if view is not None:
        #         notifications = self.view_notifications[view]
        #         #print '>>> LOCAL adding notification', notification_id, view, method
        #     #print id(notifications), notifications
        #     #for n, o in notifications.iteritems():
        #     #    print "    ", n , "(%s)"%len(o)
        #     #    for m in o:
        #     #        print "        ", m
        # else:
        #     notifications = self.notifications     
        #     #print '>>> GLOBAL adding notification', notification_id, method  
        #     #print id(notifications), notifications
        # if notification_id not in notifications:
        #     self.create_notification(notification_id, link_view, view)
        # notifications[notification_id].add(method)

    def unregister_notification(self, notification_id, method, link_view=False,
                                view=None):
        vt_app = get_vistrails_application()
        vt_app.unregister_notification(notification_id, method, self, view)
        
#         if link_view:
#             notifications = {}
#             if view in self.view_notifications:
#                 notifications = self.view_notifications[view]
#                 #print '>>> LOCAL remove notification', notification_id, view
            
#             #print id(notifications), notifications
# #            for n, o in notifications.iteritems():
# #                print "    ", n , "(%s)"%len(o)
# #                for m in o:
# #                    print "        ", m
#         else:
#             notifications = self.notifications    
#             #print '>>> GLOBAL remove notification', notification_id, method   
#             #print id(notifications), notifications           
#         if notification_id in notifications:
#             notifications[notification_id].remove(method)

    def notify(self, notification_id, *args):
        vt_app = get_vistrails_application()
        vt_app.send_notification(notification_id, *args)

        # # do global notifications
        # if notification_id in self.notifications:
        #     print 'global notification ', notification_id
        #     for m in self.notifications[notification_id]:
        #         try:
        #             #print "  m: ", m
        #             m(*args)
        #         except Exception, e:
        #             import traceback
        #             traceback.print_exc()
        # notifications = {}
        # # do local notifications
        # if self.current_view in self.view_notifications:
        #     notifications = self.view_notifications[self.current_view]
        #     print 'local notification ', notification_id, self.current_view
                
        # if notification_id in notifications:
        #     for m in notifications[notification_id]:
        #         try:
        #             #print "  m: ", m
        #             m(*args)
        #         except Exception, e:
        #             import traceback
        #             traceback.print_exc()

    def clipboard_changed(self):
        self.notify("clipboard_changed")

    def set_action_links(self, action_links, obj, view):
        link_list = []
        def get_method(_qaction, _check):
            def do_check_and_set(*args, **kwargs):
                _qaction.setEnabled(_check(*args, **kwargs))
            return do_check_and_set
        for action, (notification_id, check) in action_links.iteritems():
            window = obj.window()
            if isinstance(window, BaseView):
                window = window.vistrail_view.window()
            if action in window.qactions:
                qaction = window.qactions[action]
                method = get_method(qaction, check)
                notification = (notification_id, method, True, view)
                self.register_notification(*notification)
                link_list.append(notification)
        self.action_links[id(obj)] = link_list
    
    def unset_action_links(self, obj):
        if id(obj) in self.action_links:
            for notification in self.action_links[id(obj)]:
                self.unregister_notification(*notification)
        
    def set_action_defaults(self, obj):
        window = obj.window()
        if isinstance(window, BaseView):
            window = window.vistrail_view.window()
        qactions = window.qactions
        for action, mlist in obj.action_defaults.iteritems():
            if action in qactions:
                qaction = qactions[action]
                for (method, is_callback, value) in mlist:
                    if is_callback:
                        getattr(qaction, method)(value())
                    else:
                        getattr(qaction, method)(value)
            
    def set_name(self):
        widget = self.stack.currentWidget()
        if widget:
            self.set_title(widget.get_name())
        else:
            self.set_title('(empty)')

    # def action_triggered(self, action):
    #     if self.selected_mode is not None:
    #         self.selected_mode.un_method()
    #     if self.selected_mode != action:
    #         self.selected_mode = action
    #         if action is not None:
    #             action.method()
    #     elif self.selected_mode is not None:
    #         self.selected_mode = None
    #         action.setChecked(False)
    #     current_view = self.stack.currentWidget()
    #     current_view.tab_state[current_view.tabs.currentIndex()] = \
    #         self.selected_mode
    #     current_view.view_changed()

    # def create_pass_actions(self):
    #     actions = ['history_selected', 'history_unselected',
    #                'query_selected', 'query_unselected',
    #                'explore_selected', 'explore_unselected']
    #     def create_action(action_str):
    #         def new_action():
    #             getattr(self.stack.currentWidget(), action_str)()
    #         return new_action
    #     for action_str in actions:
    #         method = create_action(action_str)
    #         setattr(self, action_str, method)

    def sizeHint(self):
        return QtCore.QSize(1280, 768)

    def create_first_vistrail(self):
        #print 'calling create_first_vistrail'
        if self.get_current_view():
            return
        if not self.dbDefault:
            untitled_temps = UntitledLocator.all_untitled_temporaries()
            if len(untitled_temps) > 0:
                if FileLocator.prompt_autosave(self):
                    for locator in untitled_temps:
                        self.open_vistrail(locator)
                    return
                else:
                    for locator in untitled_temps:
                        locator.clean_temporaries()
        self._first_view = None
        self.new_vistrail(True)
        self._first_view = self.get_current_view()

    def change_view(self, view):
        #print 'changing view', id(view), view
        if isinstance(view, QVistrailView) or view is None:
            if view and view not in self.windows:
                if self.stack.currentWidget() != view:
                    self.stack.setCurrentWidget(view)
                    view.reset_tab_state()
            self.view_changed(view)
            if view and get_vistrails_configuration().detachHistoryView:
                self.history_view.stack.setCurrentIndex(view.version_index)
                self.history_view.view = view.controller
        else:
            debug.warning("change_view() got a wrong view type:'%s'"%view)            

    def detach_view(self, view):
        if view not in self.windows:
            index = self.stack.indexOf(view)
            self.stack.removeWidget(view)
            window = QVistrailViewWindow(view, parent=None)
            self.windows[view] = window
            self.connect(window, QtCore.SIGNAL("window_closed"),
                         self.window_closed)
            window.qactions['history'].setChecked(True)
            window.show()
            # this is needed to make dropping modules work
            self.dock_palettes(window)
            self.dock_palettes(self)
            self.view_changed(view)
        else:
            self.view_changed(view)

    def attach_view(self, view=None):
        if not view:
            view = self.current_view
        if view not in self.windows:
            return
        window = view.window()
        self.disconnect(window, QtCore.SIGNAL("window_closed"),
                        self.window_closed)
        self.stack.addWidget(view)
        del self.windows[view]
        # disable save_vistrail call
        window.closeEvent = lambda event: event.accept()
        window.close()
        self.stack.setCurrentWidget(view)
        self.view_changed(view)
            
    def window_closed(self, view):
        if view in self.windows:
            del self.windows[view]
            
    def view_changed(self, new_view):
        """ Updates the controller when the view changes and 
            updates buttons when """
        if self.current_view != new_view:
            self.current_view = new_view
            if new_view is not None:
                self.notify('controller_changed', new_view.get_controller())
                if new_view.current_tab:
                    self.set_action_defaults(new_view.current_tab)
        
        if new_view is not None:
            window = None
            if new_view in self.windows:
                window = self.windows[new_view]
            if window is None:
                if self.current_view.has_changes():
                    self.qactions['saveFile'].setEnabled(True)
                    # un-remember first view when it is changed
                    if self._first_view:
                        self._first_view = None
                self.qactions['saveFileAs'].setEnabled(True)
                self.qactions['closeVistrail'].setEnabled(True)
            else:
                window.set_name()
                window.activateWindow()
                window.raise_()
                if self.current_view.has_changes():
                    window.qactions['saveFile'].setEnabled(True)
                window.qactions['saveFileAs'].setEnabled(True)
                window.qactions['closeVistrail'].setEnabled(True)
        else:
            self.qactions['saveFile'].setEnabled(False)
            self.qactions['saveFileAs'].setEnabled(False)
            self.qactions['closeVistrail'].setEnabled(False)

        from vistrails.gui.collection.workspace import QWorkspaceWindow
        QWorkspaceWindow.instance().change_vt_window(new_view)
        self.update_merge_menu()
        self.update_window_menu()
        self.update_recent_vistrail_menu()
        self.set_name()

    def reset_toolbar_for_view(self, view):
        if view:
            window = view.window()
        else:
            window = self
        for action in window.view_action_group.actions():
            action.setChecked(False)
            
    def state_changed(self, view):
        """ state for the view changed so we need to update buttons"""
        self.view_changed(view)

    def new_vistrail(self, recover_files=False):
        # if self.single_document_mode and self.currentView():
        #     if not self.closeVistrail():
        #         return None
        self._first_view = None

        locator = None
        if recover_files:
            untitled_temps = UntitledLocator.all_untitled_temporaries()
            if len(untitled_temps) > 0:
                # FIXME how do we choose which one? -- really should open all
                locator = untitled_temps[0]

        # try:
        #     (vistrail, abstraction_files, thumbnail_files) = load_vistrail(locator)
        # except ModuleRegistryException, e:
        #     debug.critical("Module registry error for %s" %
        #                    str(e.__class__.__name__), str(e))
        # except Exception, e:
        #     debug.critical('An error has occurred', str(e))
        #     raise
        # return self.set_vistrail_view(vistrail, locator, abstraction_files,
        #                               thumbnail_files)
        
        self.open_vistrail(locator)
        self.qactions['pipeline'].trigger()

    def close_first_vistrail_if_necessary(self):
        # Close first vistrail of no change was made
        if not self._first_view:
            return
        if self._first_view is True:
            view = self.get_current_view()
            if not view:
                return
            vt = view.controller.vistrail
        else:
            vt = self._first_view.controller.vistrail
        if vt.get_version_count() == 0:
            #print "closing first vistrail"
            self.close_vistrail(self._first_view)
            self._first_view = None
        else:
            # We set it to none, since it's been changed, so
            # we don't want to ever close it again.
            self._first_view = None

    def ensureController(self, controller):
        """ ensureController(controller: VistrailController) -> QVistrailView        
        This will first find among the opened vistrails to see if
        controller is open. If not, it will try to open it if a locator exist.

        This should be used when you have a controller and want to open the
        associated vistrail 
        """
        if controller is None:
            return None
        for i in xrange(self.stack.count()):
            view = self.stack.widget(i)
            if view.controller is controller:
                self.change_view(view)
                return view
        for (view, window) in self.windows.iteritems():
            if view.controller == controller:
                window.activateWindow()
                window.raise_()
                return view
        # try to open it
        if controller.locator:
            return self.open_vistrail(controller.locator)
        return None

    def getViewFromLocator(self, locator):
        """ getViewFromLocator(locator: VistrailLocator) -> QVistrailView        
        This will find the view associated with the locator. If not, it will
        return None.
        
        """
        if locator is None:
            return None
        for i in xrange(self.stack.count()):
            view = self.stack.widget(i)
            if view.controller.vistrail.locator == locator:
                return view
        for (view, window) in self.windows.iteritems():
            if view.controller.vistrail.locator == locator:
                return view
        return None

    def ensureVistrail(self, locator):
        """ ensureVistrail(locator: VistrailLocator) -> QVistrailView        
        This will first find among the opened vistrails to see if
        vistrails from locator has been opened. If not, it will return None.
        
        """
        if locator is None:
            return None
        for i in xrange(self.stack.count()):
            view = self.stack.widget(i)
            if view.controller.vistrail.locator == locator:
                self.change_view(view)
                return view
        for (view, window) in self.windows.iteritems():
            if view.controller.vistrail.locator == locator:
                window.activateWindow()
                window.raise_()
                return view
        return None

    def add_vistrail(self, *objs):
        view = self.create_view(*objs)
        # view.is_abstraction = is_abstraction
        self.view_changed(view)
        self.reset_toolbar_for_view(view)
        self.qactions['history'].trigger()
        view.version_view.zoomToFit()
        return view.controller

    def remove_vistrail(self, locator):
        for view in copy.copy(self.vistrail_widgets):
            if view.controller.locator == locator:
                view.closeDetachedViews()
                self.remove_view(view)
                self.vistrail_widgets.remove(view)
                if view == self._first_view:
                    self._first_view = None
                elif not self.stack.count() and not self._is_quitting and \
                     self.auto_view:
                    self.create_first_vistrail()
                view = self.get_next_view()
                self.change_view(view)

    def select_version(self, version):
        view = self.get_current_view()
        if view is not None:
            view.version_selected(version, True, double_click=True)
            return True
        return False

    def open_vistrail(self, locator, version=None, is_abstraction=False):
        """open_vistrail(locator: Locator, version = None: int or str,
                         is_abstraction: bool)

        opens a new vistrail from the given locator, selecting the
        given version.

        """
        self.close_first_vistrail_if_necessary()
        
        get_vistrails_application().open_vistrail(locator, version, 
                                                  is_abstraction)
        from vistrails.gui.collection.workspace import QWorkspaceWindow
        view = self.get_current_view()
        view.is_abstraction = view.controller.is_abstraction
        return view

    def open_vistrail_from_locator(self, locator_class):
        """ open_vistrail(locator_class) -> None
        Prompt user for information to get to a vistrail in different ways,
        depending on the locator class given.
        """
        locator = locator_class.load_from_gui(self, Vistrail.vtType)
        if locator:
            if not self.getViewFromLocator(locator):
                if locator.has_temporaries():
                    if not locator_class.prompt_autosave(self):
                        locator.clean_temporaries()
            if hasattr(locator, '_vnode'):
                version = locator._vnode
                if hasattr(locator,'_vtag'):
                    # if a tag is set, it should be used instead of the
                    # version number
                    if locator._vtag != '':
                        version = locator._vtag
            mashuptrail = None
            mashupversion = None
            if hasattr(locator, '_mshptrail'):
                mashuptrail = locator._mshptrail
            if hasattr(locator, '_mshpversion'):
                mashupversion = locator._mshpversion
            self.open_vistrail_without_prompt(locator, version, 
                                              mashuptrail=mashuptrail,
                                              mashupVersion=mashupversion)
            self.set_current_locator(locator)

    def executeParameterExploration(self, pe_id):
        vistrail = self.current_view.controller.vistrail
        try:
            pe_id = int(pe_id)
            pe = vistrail.get_paramexp(pe_id)
        except ValueError:
            pe= vistrail.get_named_paramexp(pe_id)
        except Exception:
            return
        self.current_view.open_parameter_exploration(pe.id)
        self.qactions['execute'].trigger()

    def open_vistrail_without_prompt(self, locator, version=None,
                                     execute_workflow=False, 
                                     is_abstraction=False, workflow_exec=None,
                                     mashuptrail=None, mashupVersion=None,
                                     parameterExploration=None):
        """open_vistrail_without_prompt(locator_class, version: int or str,
                                        execute_workflow: bool,
                                        is_abstraction: bool) -> None
        Open vistrail depending on the locator class given.
        If a version is given, the workflow is shown on the Pipeline View.
        If execute_workflow is True the workflow will be executed.
        If is_abstraction is True, the vistrail is flagged as abstraction
        If mashuptrail is not None and mashupVersion is not None, the mashup 
        will be executed.
        If parameterExploration is not None, it will be opened.
        
        """
        
        # move additional information from locator to variables
        if 'version_node' in locator.kwargs:
            if locator.kwargs['version_node']:
                version = locator.kwargs['version_node']
            del locator.kwargs['version_node']
        if 'version_tag' in locator.kwargs:
            if locator.kwargs['version_tag']:
                version = locator.kwargs['version_tag']
            del locator.kwargs['version_tag']
        if not parameterExploration:
            if 'parameterExploration' in locator.kwargs:
                parameterExploration = locator.kwargs['parameterExploration']
                del locator.kwargs['parameterExploration']
        if not mashuptrail:
            if 'mashuptrail' in locator.kwargs:
                mashuptrail = locator.kwargs['mashuptrail']
                del locator.kwargs['mashuptrail']
        if not mashupVersion:
            if 'mashupVersion' in locator.kwargs:
                mashupVersion = locator.kwargs['mashupVersion']
                del locator.kwargs['mashupVersion']
            
        if not locator.is_valid():
            ok = locator.update_from_gui(self)
        else:
            ok = True
        if ok:
            if locator and not self.getViewFromLocator(locator):
                if locator.has_temporaries():
                    if not locator.prompt_autosave(self):
                        locator.clean_temporaries()
            view = self.open_vistrail(locator, version, is_abstraction)
            view.version_view.select_current_version()
            conf = get_vistrails_configuration()
            has_tag = len(view.controller.vistrail.get_tagMap()) > 0
            if (not conf.check('showPipelineViewOnLoad')) and \
               (conf.check('showHistoryViewOnLoad') or has_tag):
                self.qactions['history'].trigger()

            if version:
                self.qactions['pipeline'].trigger()
                
            if mashuptrail is not None and mashupVersion is not None:
                view.open_mashup_from_mashuptrail_id(mashuptrail, mashupVersion)
            elif parameterExploration is not None:
                view.open_parameter_exploration(parameterExploration)
            elif execute_workflow:
                self.qactions['execute'].trigger()
            
            # self.closeVistrailAction.setEnabled(True)
            # self.saveFileAsAction.setEnabled(True)
            # self.exportFileAction.setEnabled(True)
            # self.vistrailMenu.menuAction().setEnabled(True)
            # self.mergeMenu.menuAction().setEnabled(True)
            # self.viewManager.changeCursor(self.interactionToolBar.cursorMode)
            # if version:
            #     self.viewModeChanged(0)
            # else:
            #     self.viewModeChanged(1)
            if workflow_exec:
                self.qactions['provenance'].trigger()
                self.current_view.log_view.set_exec_by_id(workflow_exec) or \
                 self.current_view.log_view.set_exec_by_date(workflow_exec)

    def open_vistrail_default(self):
        """ open_vistrail_default() -> None
        Opens a vistrail from the file/db

        """
        if self.dbDefault:
            self.open_vistrail_from_locator(DBLocator)
        else:
            self.open_vistrail_from_locator(FileLocator())

    def import_vistrail_default(self):
        """ import_vistrail_default() -> None
        Imports a vistrail from the file/db

        """
        if self.dbDefault:
            self.open_vistrail_from_locator(FileLocator())
        else:
            self.open_vistrail_from_locator(DBLocator)

    def import_workflow(self, locator_class):
        locator = locator_class.load_from_gui(self, Pipeline.vtType)
        if locator:
            if not locator.is_valid():
                ok = locator.update_from_gui(self, Pipeline.vtType)
            else:
                ok = True
            if ok:
                self.open_workflow(locator)

    def import_workflow_default(self):
        self.import_workflow(XMLFileLocator)

    def import_workflow_from_db(self):
        """ import_workflow_from_db() -> None
        Imports a workflow from the db

        """
        self.import_workflow(DBLocator)

    def open_workflow(self, locator):
        self.close_first_vistrail_if_necessary()

        get_vistrails_application().open_workflow(locator)

        self.qactions['pipeline'].trigger()
    
    def close_vistrail(self, current_view=None, quiet=False):
        locator = None
        if not current_view:
            current_view = self.get_current_view()
        if current_view:
            locator = current_view.controller.locator

        if not quiet and current_view and current_view.has_changes():
            window = current_view.window()
            name = current_view.controller.name
            if name=='':
                name = 'Untitled%s'%vistrails.core.system.vistrails_default_file_type()
            text = ('Vistrail ' +
                    QtCore.Qt.escape(name) +
                    ' contains unsaved changes.\n Do you want to '
                    'save changes before closing it?')
            res = QtGui.QMessageBox.information(window,
                                                'Vistrails',
                                                text, 
                                                '&Save', 
                                                '&Discard',
                                                'Cancel',
                                                0,
                                                2)
            # Check if any unsaved workflow contains jobs
            vistrail = current_view.controller.vistrail
            from vistrails.core.interpreter.job import JobMonitor
            if res == 1:
<<<<<<< HEAD
                res = 0
                for workflow in JobMonitor.getInstance()._running_workflows.values():
                    if workflow.vistrail != locator.to_url():
=======
                vistrail = current_view.controller.vistrail
                conf = get_vistrails_configuration()
                if not conf.has('runningJobsList') or not conf.runningJobsList:
                    conf_jobs = []
                else:
                    conf_jobs = conf.runningJobsList.split(';')
                    res = 0
                for url in conf_jobs:
                    loc, version = url.split('?')
                    version = int(version.split('=')[1])
                    if loc != locator.to_url():
>>>>>>> da5c18a8
                        continue
                    action = vistrail.db_get_action_by_id(workflow.version)
                    if not action.is_new:
                        continue
                    if res == 1:
                        JobMonitor.getInstance().deleteWorkflow(workflow.id)
                        continue
                    text = ('Vistrail ' +
                            QtCore.Qt.escape(name) +
                            ' contains unsaved jobs.\n Do you want to '
                            'save changes or discard the job?')
                    res = QtGui.QMessageBox.information(window,
                                                        'Vistrails',
                                                        text, 
                                                        '&Save', 
                                                        '&Discard',
                                                        'Cancel',
                                                        0,
                                                        2)
                    if res == 1:
                        JobMonitor.getInstance().deleteWorkflow(workflow.id)
        else:
            res = 1
        
        if res == 0:
            if locator is None or locator.is_untitled():
                class_ = FileLocator()
            else:
                class_ = type(locator)
            locator = current_view.save_vistrail(class_)
            if not locator:
                return False
        elif res == 2:
            return False
        
        if locator is not None:
            get_vistrails_application().close_vistrail(locator, current_view.controller)
        return True

    def close_all_vistrails(self, quiet=False):
        self.current_view = None
        for view in [self.stack.widget(i) for i in xrange(self.stack.count())]:
            if not self.close_vistrail(view, quiet=quiet):
                return False
        while len(self.windows) > 0:
            window = self.windows.values()[0]
            window.activateWindow()
            window.raise_()
            if not window.close():
                return False
        return True

    def closeEvent(self, e):
        """ closeEvent(e: QCloseEvent) -> None
        Close the whole application when the builder is closed

        """
        if not self.quit():
            e.ignore()

    def quit(self):
        self._is_quitting = True
        if self.close_all_vistrails():
            QtCore.QCoreApplication.quit()
            # In case the quit() failed (when Qt doesn't have the main
            # event loop), we have to return True still
            return True
        self._is_quitting = False
        return False

    def link_registry(self):
        from vistrails.gui.module_palette import QModulePalette
        QModulePalette.instance().link_registry()
       
    def get_current_view(self):
        # return the current global view
        return self.current_view

    def get_next_view(self):
        # return an available view if one exist
        # this can be used after closing a vistrail to get a new current one
        if self.stack.count() > 0:
            return self.stack.currentWidget()
        else:
            if len(self.windows) > 0:
                return self.windows.iterkeys().next()
        return None
        
    def get_current_controller(self):
        if self.get_current_view() is None:
            return None
        return self.get_current_view().get_controller()

    def get_current_tab(self):
        view = self.get_current_view()
        if not view:
            return None
        return view.get_current_tab()

    def get_current_scene(self):
        return self.get_current_tab().scene()

    def pass_through(self, accessor, method_name):
        def method():
            obj = accessor()
            if obj is not None:
                if hasattr(obj, method_name):
                    getattr(obj, method_name)()
        return method

    def pass_through_bool(self, accessor, method_name):
        def method(checked):
            obj = accessor()
            if obj is not None:
                getattr(obj, method_name)(checked)
        return method

    def pass_through_locator(self, accessor, method_name, locator_klass=None,
                             reverse=False):
        def method():
            obj = accessor()
            obj_method = getattr(obj, method_name)
            if locator_klass is not None:
                obj_method(locator_klass)
            elif self.dbDefault ^ reverse:
                obj_method(DBLocator)
            else:
                obj_method(FileLocator())
        return method

    def create_menus(self):
        self.create_actions()
        # self.fileMenu = _menu_bar.addMenu('&File')
        # self.newVistrailAction = QtGui.QAction('&New', self)
        # self.newVistrailAction.setShortcut('Ctrl+N')
        # self.newVistrailAction.setStatusTip('Create a new vistrail')
        # self.openFileAction = QtGui.QAction('&Open', self)
        # self.openFileAction.setShortcut('Ctrl+O')
        # self.openFileAction.setStatusTip('Open an existing vistrail from '
        #                                  'a file')
        
        # self.fileMenu.addAction(self.newVistrailAction)
        # self.fileMenu.addAction(self.openFileAction)

        # trigger_actions = [(self.newVistrailAction, self.new_vistrail),
        #                    (self.openFileAction, self.open_vistrail_default)]
        # for (emitter, receiver) in trigger_actions:
        #     self.connect(emitter, QtCore.SIGNAL('triggered()'), receiver)


    def create_palette_actions(self):
        palette_actions = []
        for palette in self.palettes:
            # palette_actions.append((palette.get_title(), palette.get_action()))
            palette_actions.append((palette.get_action_tuple(), palette))
        palette_actions.sort()
        return palette_actions

    def connect_package_manager_signals(self):
        """ connect_package_manager_signals()->None
        Connect specific signals related to the package manager """
        self.register_notification("pm_add_package_menu", 
                                   self.add_package_menu_items)
        self.register_notification("pm_remove_package_menu",
                                   self.remove_package_menu_items)
        self.register_notification("pm_package_error_message",
                                   self.show_package_error_message)
        # pm = get_package_manager()
        # self.connect(pm,
        #              pm.add_package_menu_signal,
        #              self.add_package_menu_items)
        # self.connect(pm,
        #              pm.remove_package_menu_signal,
        #              self.remove_package_menu_items)
        # self.connect(pm,
        #              pm.package_error_message_signal,
        #              self.show_package_error_message)

    def add_package_menu_items(self, pkg_id, pkg_name, items):
        """add_package_menu_items(pkg_id: str,pkg_name: str,items: list)->None
        Add a pacckage menu entry with submenus defined by 'items' to
        Packages menu.

        """
        if len(self._package_menu_items) == 0:
            self.qmenus['packages'].menuAction().setEnabled(True)

        # we don't support a menu hierarchy yet, only a flat list
        # this can be added later
        def update_menu(d, packagesMenu):
            if pkg_id not in d:
                pkg_menu = packagesMenu.addMenu(str(pkg_name))
                d[pkg_id] = {}
                d[pkg_id]['menu'] = pkg_menu
                d[pkg_id]['items'] = []
            else:
                pkg_menu = d[pkg_id]['menu']
                pkg_menu.clear()
            d[pkg_id]['items'] = [(pkg_name,items)]
            
            for item in items:
                (name, callback) = item
                action = QtGui.QAction(name,self,
                                       triggered=callback)
                pkg_menu.addAction(action)
                
        update_menu(self._package_menu_items,self.qmenus['packages'])    
        
        for w in self.windows.values():
            update_menu(w._package_menu_items, w.qmenus['packages'])

    def remove_package_menu_items(self, pkg_id):
        """remove_package_menu_items(pkg_id: str)-> None
        removes all menu entries from the Packages Menu created by pkg_id """
        def update_menu(items, menu):
            if pkg_id in items:
                pkg_menu = items[pkg_id]['menu']
                del items[pkg_id]
                pkg_menu.clear()
                pkg_menu.deleteLater()
            if len(items) == 0:
                menu.menuAction().setEnabled(False)
            
        update_menu(self._package_menu_items, self.qmenus['packages'])
        for w in self.windows.values():
            update_menu(w._package_menu_items, w.qmenus['packages'])
            
    def show_package_error_message(self, pkg_id, pkg_name, msg):
        """show_package_error_message(pkg_id: str, pkg_name: str, msg:str)->None
        shows a message box with the message msg.
        Because the way initialization is being set up, the messages will be
        shown after the builder window is shown.

        """
        msgbox = build_custom_window("Package %s (%s) says:"%(pkg_name,pkg_id),
                                    msg,
                                    modal=True,
                                    parent=self)
        #we cannot call self.msgbox.exec_() or the initialization will hang
        # creating a modal window and calling show() does not cause it to hang
        # and forces the messages to be shown on top of the builder window after
        # initialization
        msgbox.show()

    def showAboutMessage(self):
        """showAboutMessage() -> None
        Displays Application about message

        """
        class About(QtGui.QLabel):
            def mousePressEvent(self, e):
                self.emit(QtCore.SIGNAL("clicked()"))

        dlg = QtGui.QDialog(self, QtCore.Qt.FramelessWindowHint)
        layout = QtGui.QVBoxLayout()
        layout.setMargin(0)
        layout.setSpacing(0)
        bgimage = About(dlg)
        bgimage.setPixmap(CurrentTheme.DISCLAIMER_IMAGE)
        layout.addWidget(bgimage)
        dlg.setLayout(layout)
        text = "<font color=\"white\"><b>%s</b></font>" % \
            vistrails.core.system.short_about_string()
        version = About(text, dlg)
        version.setGeometry(11,20,450,30)
        self.connect(bgimage,
                     QtCore.SIGNAL('clicked()'),
                     dlg,
                     QtCore.SLOT('accept()'))
        self.connect(version,
                     QtCore.SIGNAL('clicked()'),
                     dlg,
                     QtCore.SLOT('accept()'))
        dlg.setSizeGripEnabled(False)
        dlg.exec_()

    def showUpdatesMessage(self):
        """ showUpdatesMessage() -> None
        Displays Check for Updates message.
        This queries vistrails.org for new VisTrails Versions

        """

        new_version_exists, version = vistrails.core.system.new_vistrails_release_exists()
        if new_version_exists:
            msg = 'Version %s of VisTrails is available at ' \
                '<a href="%s">%s</a>' % \
                (version, "http://www.vistrails.org/index.php/Downloads", \
                     "http://www.vistrails.org/index.php/Downloads")
        else:
            msg = "Your VisTrails installation is up-to-date."
        QtGui.QMessageBox.information(self, "Check for VisTrails Updates",
                                      msg)
                                      
    def showRepositoryOptions(self):
        """ Displays Repository Options for authentication and pushing VisTrail to Repository """
        self.publish_to_crowdlabs()

    def setDBDefault(self, dbState):
        """ setDBDefault(on: bool) -> None
        The preferences are set to turn on/off read/write from db instead of
        file. Update the state accordingly.

        """
        self.dbDefault = dbState
        if self.dbDefault:
            openFileAction = self.qactions['openFile']
            openFileAction.setIcon(CurrentTheme.OPEN_VISTRAIL_DB_ICON)
            openFileAction.setStatusTip('Open an existing vistrail from '
                                        'a database')
            importFileAction = self.qactions['importFile']
            importFileAction.setIcon(CurrentTheme.OPEN_VISTRAIL_ICON)
            importFileAction.setText('From XML File...')
            importFileAction.setStatusTip('Import an existing vistrail '
                                          'from a file')
            saveFileAction = self.qactions['saveFile']
            saveFileAction.setStatusTip('Save the current vistrail '
                                        'to a database')
            saveFileAsAction = self.qactions['saveFileAs']
            saveFileAsAction.setStatusTip('Save the current vistrail to a '
                                          'different database location')
            saveToOtherAction = self.qactions['saveToOther']
            saveToOtherAction.setText('Save To File...')
            saveToOtherAction.setStatusTip('Save the current vistrail to '
                                          'a file')
            exportFileAction = self.qactions['exportFile']
            exportFileAction.setText('To File...')
            exportFileAction.setStatusTip('Export the current vistrail to '
                                          'a file')
        else:
            openFileAction = self.qactions['openFile']
            openFileAction.setIcon(CurrentTheme.OPEN_VISTRAIL_ICON)
            openFileAction.setStatusTip('Open an existing vistrail from '
                                             'a file')
            importFileAction = self.qactions['importFile']
            importFileAction.setIcon(CurrentTheme.OPEN_VISTRAIL_DB_ICON)
            importFileAction.setText('From DB...')
            importFileAction.setStatusTip('Import an existing vistrail '
                                          'from a database')
            saveFileAction = self.qactions['saveFile']
            saveFileAction.setStatusTip('Save the current vistrail '
                                             'to a file')
            saveFileAsAction = self.qactions['saveFileAs']
            saveFileAsAction.setStatusTip('Save the current vistrail to a '
                                          'different file location')
            saveToOtherAction = self.qactions['saveToOther']
            saveToOtherAction.setText('Save To DB...')
            saveToOtherAction.setStatusTip('Save the current vistrail to '
                                          'a database')
            exportFileAction = self.qactions['exportFile']
            exportFileAction.setText('Export To DB...')
            exportFileAction.setStatusTip('Export the current vistrail to '
                                          'a database')

    def flush_cache(self):
        CachedInterpreter.flush()

    def set_stop_on_error(self, stop):
        setattr(get_vistrails_persistent_configuration(), 'stopOnError', stop)
        setattr(get_vistrails_configuration(), 'stopOnError', stop)

    def showPreferences(self):
        """showPreferences() -> None
        Display Preferences dialog

        """
        self.preferencesDialog.show()

    def new_diff(self):
        selected_items = \
            self.get_current_view().version_view.scene().selectedItems()
        if len(selected_items) == 2:
            selected_ids = [item.id for item in selected_items]
            self.get_current_view().diff_requested(*selected_ids)

    def setup_recent_vistrails(self):
        conf = get_vistrails_configuration()
        if conf.check('recentVistrailList'):
            self.recentVistrailLocators = \
                RecentVistrailList.unserialize(conf.recentVistrailList)
        else:
            self.recentVistrailLocators = RecentVistrailList()
        conf.subscribe('maxRecentVistrails', self.max_recent_vistrails_changed)
        self.update_recent_vistrail_actions()

    def check_running_jobs(self):
        from vistrails.gui.job_monitor import QJobView
        QJobView.instance().load_running_jobs()

    def open_recent_vistrail(self):
        """ open_recent_vistrail() -> None
        Opens a vistrail from Open Recent menu list
        
        """
        action = self.sender()
        if action:
            self.open_vistrail_without_prompt(action.locator)
            self.set_current_locator(action.locator)
            
    def update_recent_vistrail_menu(self):
        #check if we have enough actions
        def update_menu(openRecentMenu):
            openRecentMenu.clear()
            for i, locator in enumerate(self.recentVistrailLocators.locators):
                action = QtGui.QAction(self)
                self.connect(action, QtCore.SIGNAL("triggered()"),
                             self.open_recent_vistrail)
                action.locator = locator
                action.setText("&%d %s" % (i+1, locator.name))
                openRecentMenu.addAction(action)
        update_menu(self.qmenus['openRecent'])
        for w in self.windows.values():
            update_menu(w.qmenus['openRecent'])

    def update_window_menu(self):
        def compute_action_items():
            actions = []
            action = QtGui.QAction(
                    "Main Window", self,
                    triggered=lambda checked=False: self.activateWindow())
            action.setCheckable(True)
            
            base_view_windows = {}
            if current_view == None or \
               QtGui.QApplication.activeWindow() == self:
                action.setChecked(True)
            actions.append(action)
            if current_view and current_view.window() == self:
                for i in range(self.stack.count()):
                    view = self.stack.widget(i)
                    for dview, dw in current_view.detached_views.iteritems():
                        base_view_windows[dview] = dw
            if len(self.windows) > 0:
                windowactions = []
                for view, w in self.windows.iteritems():
                    action = QtGui.QAction(view.get_name(), self,
                           triggered=lambda checked=False: w.activateWindow())
                    action.setCheckable(True)
                    if w == QtGui.QApplication.activeWindow():
                        action.setChecked(True)
                    windowactions.append(action)
                    for dview, dw in view.detached_views.iteritems():
                        base_view_windows[dview] = dw
                actions.append(windowactions)
            if len(base_view_windows) > 0:
                base_view_actions = []
                for view, w in base_view_windows.iteritems():
                    action = QtGui.QAction(w.windowTitle(), self,
                           triggered=lambda checked=False: w.activateWindow())
                    action.setCheckable(True)
                    if w == QtGui.QApplication.activeWindow():
                        action.setChecked(True)
                    base_view_actions.append(action)
                actions.append(base_view_actions)
            return actions
        
        def update_menu(windowMenu):
            actions = compute_action_items()
            windowMenu.clear()
            if len(actions) > 0:
                windowMenu.addAction(actions[0])
                if len(actions) > 1:
                    windowMenu.addSeparator()
                    for action in actions[1]:
                        windowMenu.addAction(action)
                if len(actions) > 2:
                    windowMenu.addSeparator()
                    for action in actions[2]:
                        windowMenu.addAction(action)

        current_view = self.get_current_view()
        update_menu(self.qmenus['window'])
        if current_view and current_view.window() == self:
            for i in range(self.stack.count()):
                view = self.stack.widget(i)
                for dw in view.detached_views.values():
                    update_menu(dw.qmenus['window'])
        for v, w in self.windows.iteritems():
            update_menu(w.qmenus['window'])
            for dw in v.detached_views.values():
                update_menu(dw.qmenus['window'])
                
        if current_view and current_view.window() in self.windows.values():
            # add detach action
            current_view.window().qmenus['window'].addSeparator()
            action = QtGui.QAction(
                    "Re-attach Vistrail View", self,
                    triggered=lambda b=None: self.attach_view())
            current_view.window().qmenus['window'].addAction(action)
            
            
    def update_merge_menu(self):
        #check if we have enough actions
        def update_menu(mergeMenu):
            mergeMenu.clear()
            for i in xrange(self.stack.count()):
                view = self.stack.widget(i)
                # skip merge with self and not saved views
                if view == self.current_view or not view.controller.vistrail.locator:
                    continue
                action = QtGui.QAction(self)
                self.connect(action, QtCore.SIGNAL("triggered()"),
                             self.merge_vistrail)
                action.controller = view.controller
                action.setText("%s" % view.controller.vistrail.locator.name)
                mergeMenu.addAction(action)
            for view, w in self.windows.iteritems():
                # skip merge with self and not saved views
                if view == self.current_view or not view.controller.vistrail.locator:
                    continue
                action = QtGui.QAction(self)
                self.connect(action, QtCore.SIGNAL("triggered()"),
                             self.merge_vistrail)
                action.controller = view.controller
                action.setText("%s" % view.controller.vistrail.locator.name)
                mergeMenu.addAction(action)
                
        update_menu(self.qmenus['merge'])
        for w in self.windows.values():
            update_menu(w.qmenus['merge'])

    def update_recent_vistrail_actions(self):
        maxRecentVistrails = \
            int(get_vistrails_configuration().maxRecentVistrails)
        self.recentVistrailLocators.ensure_no_more_than_max(maxRecentVistrails)
        self.update_recent_vistrail_menu()
        
        conf = get_vistrails_persistent_configuration()
        tconf = get_vistrails_configuration()
        conf.recentVistrailList = self.recentVistrailLocators.serialize()
        tconf.recentVistrailList = conf.recentVistrailList
        get_vistrails_application().save_configuration()
        
    def set_current_locator(self, locator):
        """ set_current_locator(locator: CoreLocator)
        Updates the list of recent files in the gui and in the configuration
        
        """
        if locator:
            self.recentVistrailLocators.add_locator(locator)
            self.update_recent_vistrail_actions()
    
    def max_recent_vistrails_changed(self, field, value):
        """max_recent_vistrails_changed()-> obj
        callback to create an object to be used as a subscriber when the 
        configuration changed.
        
        """
        self.update_recent_vistrail_actions()
                
    def configure_module(self):
        from vistrails.gui.module_configuration import QModuleConfiguration
        action_name = QModuleConfiguration.instance().get_title()
        # easy way to make sure that configuration window is raised
        self.qactions[action_name].setChecked(False)
        self.qactions[action_name].setChecked(True)

    def show_documentation(self):
        from vistrails.gui.module_documentation import QModuleDocumentation
        action_name = QModuleDocumentation.instance().get_title()
        # easy way to make sure that documentation window is raised
        self.qactions[action_name].setChecked(False)
        self.qactions[action_name].setChecked(True)

#    def show_group(self):
#        class DummyController(object):
#            def __init__(self, pip):
#                self.current_pipeline = pip
#                self.search = None
#        #FIXME: this should be delegated to QVistrailView
#        current_scene = self.get_current_scene()
#        selected_module_ids = current_scene.get_selected_module_ids()
#        if len(selected_module_ids) > 0:
#            for m_id in selected_module_ids:
#                module = current_scene.current_pipeline.modules[m_id]
#                if module.is_group() or module.is_abstraction():
#                    pipelineView = QPipelineView()
#                    controller = DummyController(module.pipeline)
#                    pipelineView.controller = controller
#                   pipelineMainWindow = QBaseViewWindow(pipelineView)
#                    #pipelineMainWindow.setCentralWidget(pipelineView)
#                    pipelineView.scene().controller = \
#                        controller
#                    controller.current_pipeline_view = \
#                        pipelineView.scene()
#                    module.pipeline.ensure_connection_specs()
#                    pipelineView.scene().setupScene(module.pipeline)
#                    pipelineView.scene().current_pipeline = module.pipeline
#                    pipelineView.scene().fitToView(pipelineView, True)
#                    pipelineView.show()
#                    pipelineMainWindow.show()

    def openAbstraction(self, filename):
        locator = XMLFileLocator(filename)
        self.open_vistrail_without_prompt(locator, None, False, True)

    def edit_abstraction(self):
        current_scene = self.get_current_tab().scene()
        selected_module_ids = current_scene.get_selected_module_ids()
        if len(selected_module_ids) > 0:
            for m_id in selected_module_ids:
                module = current_scene.current_pipeline.modules[m_id]
                if module.is_abstraction():
                    from vistrails.core.modules.abstraction import identifier as \
                        abstraction_pkg                    
                    ann_get = module.vistrail.get_annotation
                    if module.package == abstraction_pkg and \
                            ann_get('__abstraction_descriptor_info__') is None:
                        desc = module.module_descriptor
                        filename = desc.module.vt_fname
                        self.openAbstraction(filename)
                    else:
                        debug.critical('Subworkflow is from a package and is '
                                       'read-only',
                                       "This subworkflow is from a package and "
                                       "cannot be modified.  You can create an "
                                       "editable copy in 'My Subworkflows' "
                                       "using 'Edit->Import Subworkflow'")
    def merge_vistrail(self):
        action = self.sender()
        if action:
            self.merge_vistrails(self.current_view.controller, action.controller)

    def merge_vistrails(self, c1, c2):
        """ merge_vistrails(c1: VistrailController, c2: VistrailController) -> None
            hamdle merge vistrail from 2 controller into new vistrail

        """
        thumb_cache = ThumbnailCache.getInstance()
        
        l1 = c1.locator._name if c1.locator is not None else ''
        t1 = c1.find_thumbnails(tags_only=thumb_cache.conf.tagsOnly) \
            if thumb_cache.conf.autoSave else []
        s1 = SaveBundle(c1.vistrail.vtType, c1.vistrail.do_copy(), c1.log, thumbnails=t1)

        l2 = c2.locator._name if c2.locator is not None else ''
        t2 = c2.find_thumbnails(tags_only=thumb_cache.conf.tagsOnly) \
            if thumb_cache.conf.autoSave else []
        s2 = SaveBundle(c2.vistrail.vtType, c2.vistrail, c2.log, thumbnails=t2)

        vistrails.db.services.vistrail.merge(s1, s2, "", merge_gui, l1, l2)
        vistrail = s1.vistrail
        vistrail.locator = None
        vistrail.set_defaults()
        view = self.create_view(vistrail, None)
        # FIXME need to figure out what to do with this !!!
        view.controller.set_vistrail(vistrail, None, thumbnails=s1.thumbnails)
        view.controller.set_changed(True)
        self.view_changed(view)
        self.reset_toolbar_for_view(view)
        self.qactions['history'].trigger()
        view.version_view.scene().fitToView(view.version_view, True)


        
    def do_tag_prompt(self, name="", exists=False):
        if exists:
            prompt = "'%s' already exists.  Enter a new tag" % name
        else:
            prompt = "Enter a tag"
            
        (text, ok) = QtGui.QInputDialog.getText(None, 
                                                'Tag Version',
                                                prompt,
                                                QtGui.QLineEdit.Normal,
                                                name)
        if ok and text:
            return str(text).strip().rstrip()
        if not ok:
            return None
        return ""

    def add_tag(self, check_exists=True):
        controller = self.get_current_controller()
        vistrail = controller.vistrail
        name = self.do_tag_prompt()
        if name is None:
            return None
        while name == "" or (check_exists and vistrail.has_tag_str(name)):
            name = self.do_tag_prompt(name, name != "")
            if name is None:
                return None
        controller.update_current_tag(name)
        
    def publish_to_crowdlabs(self):
        dialog = QRepositoryDialog(self)
        if QRepositoryDialog.cookiejar:
            dialog.exec_()

    def invalidate_pipelines(self):
        """ invalidate_pipelines() -> None
            Clears the cache and reloads the current pipelines in all views
            This should be called when a module in the module registry
            is changed/added/deleted
        """
        
        def reload_view(view):
            view.version_selected(view.controller.current_version,
                                  True, from_root=True)
        
        for i in xrange(self.stack.count()):
            view = self.stack.widget(i)
            reload_view(view)
        for view in self.windows:
            reload_view(view)
    
    def closeNotPinPalettes(self):
        if (QtGui.QApplication.activeWindow() == self or 
            QtGui.QApplication.activeWindow() in self.windows.values()):
            for p in self.palettes:
                if p.toolWindow().window() == QtGui.QApplication.activeWindow():
                    if (p.toolWindow().isVisible() and 
                        not p.toolWindow().isFloating() and not p.get_pin_status()):
                        p.toolWindow().close()
                 
    def applicationFocusChanged(self, old, current):
        """ This method updates the current vistrail view when needed
            Clicking a vistrail view selects it as the current unless clicking
            in a vistrail palette widget which are global
        """
        if self._is_quitting:
            return
        # focus owner is used to prevent view update when re-clicking a detached view
        focus_owner = self._focus_owner
        self._focus_owner = None

        vt_app = get_vistrails_application()
        # sometimes the correct widget is not selected
        current = vt_app.widgetAt(QtGui.QCursor.pos())
        
        if current is not None:
            owner = current.window()
            #print "\n\n\n >>>>>> applicationfocuschanged"
            #print "owner: ", owner, " current: ", current
            def is_or_has_parent_of_types(widget, types):
                while widget is not None:
                    for _type in types:
                        if isinstance(widget, _type):
                            return True
                    widget = widget.parent()
                return False
            allowed_widgets = [ConstantWidgetMixin,
                               QParamExploreView,
                               QAliasInspector,
                               QCellWidget,
                               QMashupViewTab,
                               QVistrailsPaletteInterface]
            old_view = self.get_current_view()
            view = None
            if self.isAncestorOf(current):
                view = self.stack.currentWidget()
            elif  owner in self.windows.values():
                view = owner.get_current_view()
            if view:
                # owner is a vistrail view
                if not is_or_has_parent_of_types(current, allowed_widgets):
                    # clicked in a valid view, so update it
                    #print "generating view_changed", view
                    self.change_view(view)
                    if view != old_view:
                        self.update_window_menu()
                    self._previous_view = self.current_view.current_tab
                    view.reset_tab_view_to_current()
                    view.view_changed()    
                return
            if isinstance(owner, QBaseViewWindow):
                # this is a pipeline view
                self._focus_owner = owner
                view = owner.get_current_view()
                if (view and owner != focus_owner and 
                    not is_or_has_parent_of_types(current, allowed_widgets)):
                    #print "generating view changed2", view
                    self.change_view(view)
                    if view != old_view:
                        self.update_window_menu()
                    self._previous_view = self.current_view.current_tab
                    view.set_to_current(owner.get_current_tab())
                    view.view_changed()
_app = None
#_global_menubar = None
    
            
class QPaletteMainWindow(QtGui.QMainWindow):
    def __init__(self, parent=None, f=QtCore.Qt.WindowFlags()):
        QtGui.QMainWindow.__init__(self, parent, f)
        self.palettes = []
        self.windows = []
        
    def addPalette(self, palette):
        if palette not in self.palettes:
            self.palettes.append(palette)
        if len(self.palettes) == 1:
            self.addDockWidget(QtCore.Qt.TopDockWidgetArea, palette.toolWindow())
        else:
            self.tabifyDockWidget(self.palettes[0].toolWindow(),
                                  palette.toolWindow())
        palette.toolWindow().close()
        
    def closeDockedPalettes(self):
        for p in self.palettes:
            if (p.toolWindow().isVisible() and 
                not p.toolWindow().isFloating()):
                        p.toolWindow().close()
            
    def closeEvent(self, event):
        if not QtCore.QCoreApplication.closingDown():
            self.closeDockedPalettes()
            self.hide()
            event.ignore()

    def showEvent(self, event):
        for p in self.palettes:
            if (not p.toolWindow().isVisible() and 
                not p.toolWindow().isFloating() and p.get_pin_status()):
                p.set_visible(True)
    <|MERGE_RESOLUTION|>--- conflicted
+++ resolved
@@ -1835,35 +1835,21 @@
             vistrail = current_view.controller.vistrail
             from vistrails.core.interpreter.job import JobMonitor
             if res == 1:
-<<<<<<< HEAD
-                res = 0
+                res2 = 0
                 for workflow in JobMonitor.getInstance()._running_workflows.values():
                     if workflow.vistrail != locator.to_url():
-=======
-                vistrail = current_view.controller.vistrail
-                conf = get_vistrails_configuration()
-                if not conf.has('runningJobsList') or not conf.runningJobsList:
-                    conf_jobs = []
-                else:
-                    conf_jobs = conf.runningJobsList.split(';')
-                    res = 0
-                for url in conf_jobs:
-                    loc, version = url.split('?')
-                    version = int(version.split('=')[1])
-                    if loc != locator.to_url():
->>>>>>> da5c18a8
                         continue
                     action = vistrail.db_get_action_by_id(workflow.version)
                     if not action.is_new:
                         continue
-                    if res == 1:
+                    if res2 == 1:
                         JobMonitor.getInstance().deleteWorkflow(workflow.id)
                         continue
                     text = ('Vistrail ' +
                             QtCore.Qt.escape(name) +
                             ' contains unsaved jobs.\n Do you want to '
-                            'save changes or discard the job?')
-                    res = QtGui.QMessageBox.information(window,
+                            'save changes or discard the job(s)?')
+                    res2 = QtGui.QMessageBox.information(window,
                                                         'Vistrails',
                                                         text, 
                                                         '&Save', 
@@ -1871,8 +1857,11 @@
                                                         'Cancel',
                                                         0,
                                                         2)
-                    if res == 1:
+                    if res2 == 1:
                         JobMonitor.getInstance().deleteWorkflow(workflow.id)
+                    if res2 == 2:
+                        res = 2
+                        continue
         else:
             res = 1
         
