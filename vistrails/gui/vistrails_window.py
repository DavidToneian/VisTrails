###############################################################################
##
## Copyright (C) 2011-2013, NYU-Poly.
## Copyright (C) 2006-2011, University of Utah. 
## All rights reserved.
## Contact: contact@vistrails.org
##
## This file is part of VisTrails.
##
## "Redistribution and use in source and binary forms, with or without 
## modification, are permitted provided that the following conditions are met:
##
##  - Redistributions of source code must retain the above copyright notice, 
##    this list of conditions and the following disclaimer.
##  - Redistributions in binary form must reproduce the above copyright 
##    notice, this list of conditions and the following disclaimer in the 
##    documentation and/or other materials provided with the distribution.
##  - Neither the name of the University of Utah nor the names of its 
##    contributors may be used to endorse or promote products derived from 
##    this software without specific prior written permission.
##
## THIS SOFTWARE IS PROVIDED BY THE COPYRIGHT HOLDERS AND CONTRIBUTORS "AS IS" 
## AND ANY EXPRESS OR IMPLIED WARRANTIES, INCLUDING, BUT NOT LIMITED TO, 
## THE IMPLIED WARRANTIES OF MERCHANTABILITY AND FITNESS FOR A PARTICULAR 
## PURPOSE ARE DISCLAIMED. IN NO EVENT SHALL THE COPYRIGHT HOLDER OR 
## CONTRIBUTORS BE LIABLE FOR ANY DIRECT, INDIRECT, INCIDENTAL, SPECIAL, 
## EXEMPLARY, OR CONSEQUENTIAL DAMAGES (INCLUDING, BUT NOT LIMITED TO, 
## PROCUREMENT OF SUBSTITUTE GOODS OR SERVICES; LOSS OF USE, DATA, OR PROFITS; 
## OR BUSINESS INTERRUPTION) HOWEVER CAUSED AND ON ANY THEORY OF LIABILITY, 
## WHETHER IN CONTRACT, STRICT LIABILITY, OR TORT (INCLUDING NEGLIGENCE OR 
## OTHERWISE) ARISING IN ANY WAY OUT OF THE USE OF THIS SOFTWARE, EVEN IF 
## ADVISED OF THE POSSIBILITY OF SUCH DAMAGE."
##
###############################################################################
""" The file describes a container widget consisting of a pipeline
view and a version tree for each opened Vistrail """
from PyQt4 import QtCore, QtGui
import copy
from itertools import izip
import operator

from vistrails.core import get_vistrails_application
from vistrails.core.configuration import (get_vistrails_configuration,
                                get_vistrails_persistent_configuration)
from vistrails.core.db.locator import FileLocator, XMLFileLocator, DBLocator, \
    UntitledLocator
from vistrails.core.db.io import load_vistrail
from vistrails.core.interpreter.cached import CachedInterpreter
from vistrails.core.modules.module_registry import ModuleRegistry, \
                                         ModuleRegistryException
from vistrails.core.recent_vistrails import RecentVistrailList
import vistrails.core.system
import vistrails.core.db.action
from vistrails.core.packagemanager import get_package_manager
from vistrails.core.system import vistrails_default_file_type
from vistrails.core.vistrail.vistrail import Vistrail
from vistrails.core.vistrail.pipeline import Pipeline
from vistrails.core.thumbnails import ThumbnailCache
from vistrails.core.collection import Collection
from vistrails.core import debug

from vistrails.gui.application import get_vistrails_application
from vistrails.gui.preferences import QPreferencesDialog
from vistrails.gui.base_view import BaseView
from vistrails.gui.pipeline_view import QPipelineView
from vistrails.gui.repository import QRepositoryDialog
from vistrails.gui.theme import initializeCurrentTheme, CurrentTheme
from vistrails.gui.utils import build_custom_window
from vistrails.gui.vistrail_view import QVistrailView
from vistrails.gui import merge_gui
from vistrails.gui.vistrail_variables import QVistrailVariables
from vistrails.gui.vistrails_palette import QVistrailsPaletteInterface
from vistrails.gui.mashups.mashup_app import QMashupAppMainWindow
from vistrails.gui.modules.constant_configuration import ConstantWidgetMixin
from vistrails.gui.paramexplore.pe_view import QParamExploreView
from vistrails.gui.mashups.alias_inspector import QAliasInspector
from vistrails.gui.mashups.mashup_view import QMashupViewTab
from vistrails.packages.spreadsheet.spreadsheet_cell import QCellWidget
from vistrails.db.services.io import SaveBundle
import vistrails.db.services.vistrail
from vistrails.db import VistrailsDBException

class QBaseViewWindow(QtGui.QMainWindow):
    def __init__(self, view=None, parent=None, f=QtCore.Qt.WindowFlags(),
            ui_hooks=None):
        QtGui.QMainWindow.__init__(self, parent, f)

        if ui_hooks is None:
            self.ui_hooks = dict()
        else:
            self.ui_hooks = ui_hooks
        self.view = view

        if self.view is not None:
            self.setCentralWidget(view)
            self.view.setVisible(True)
        
        self.create_actions_and_toolbar()
        
    def create_actions_and_toolbar(self):
        self.create_actions()
        self.init_toolbar()
        
    def closeEvent(self, event):
        self.emit(QtCore.SIGNAL("viewWasClosed"), self.view)
        event.accept()
    
    def init_toolbar(self):
        pass
    
    def get_current_view(self):
        if self.view is None:
            return None
        return self.view.vistrail_view
    
    def get_current_tab(self):
        return self.view
    
    def get_current_scene(self):
        return self.get_current_tab().scene()
    
    def get_current_controller(self):
        if self.get_current_view() is None:
            return None
        return self.get_current_view().get_controller()
    
    def process_list(self, action_list, parent, qactions, qmenus):
        for data in action_list:
            if data == "---":
                if parent is not None:
                    parent.addSeparator()
                continue
            name, title, options = data
            if isinstance(options, list):
                # menu
                if parent is not None:
                    qmenu = parent.addMenu(title)
                qmenus[name] = qmenu
                self.process_list(options, qmenu, qactions, qmenus)
            else:
                qaction = QtGui.QAction(title, self)
                callback = None
                if 'callback' in options:
                    callback = options['callback']
                    del options['callback']
                for option, value in options.iteritems():
                    method = getattr(qaction, 'set%s' % \
                                         option[0].capitalize() + \
                                         option[1:])
                    method(value)
                qactions[name] = qaction
                if parent is not None:
                    parent.addAction(qaction)
                if callback is not None:
                    if 'checkable' in options and \
                            options['checkable'] is True:
                        self.connect(qaction, 
                                     QtCore.SIGNAL("toggled(bool)"),
                                     callback)
                    else:
                        self.connect(qaction, QtCore.SIGNAL("triggered()"),
                                     callback)
        
    def init_action_list(self):
        global _app
        
        self._actions = [("file", "&File",
                   [("export", "Export",
                      [('savePDF', "PDF...",
                        {'statusTip': "Save the current view to a PDF file",
                         'enabled': True,
                         'callback': _app.pass_through(self.get_current_tab,
                                                       'save_pdf')}),
                       "---",
                       ('saveWorkflow', "Workflow To XML...",
                        {'statusTip': "Save the current workflow to a file",
                         'enabled': True,
                         'callback': \
                             _app.pass_through_locator(self.get_current_view,
                                                       'save_workflow',
                                                       FileLocator())}),
                       ('exportWorkflow', "Workflow to DB...",
                        {'statusTip': "Save the current workflow to a database",
                         'enabled': True,
                         'callback': \
                             _app.pass_through_locator(self.get_current_view,
                                                       'save_workflow',
                                                       DBLocator)})]),
                       "---",
                       ('close', "Close",
                        {'shortcut': QtGui.QKeySequence.Close,
                        'statusTip': "Close the current window",
                         'enabled': True,
                         'callback': self.close})]),
                   ("edit", "&Edit",
                    [("undo", "Undo",
                      {'statusTip': "Undo the previous action",
                       'shortcut': QtGui.QKeySequence.Undo,
                       'callback': _app.pass_through(self.get_current_view,
                                                     'undo'),
                       'enabled': False}),
                     ("redo", "Redo",
                      {'statusTip': "Redo an undone action",
                       'shortcut': QtGui.QKeySequence.Redo,
                       'callback': _app.pass_through(self.get_current_view,
                                                     'redo'),
                       'enabled': False}),
                     "---",
                     ("copy", "Copy",
                      {'statusTip': "Copy the selected modules in the " \
                           "current pipeline view",
                       'shortcut': QtGui.QKeySequence.Copy,
                       'enabled': False,
                       'callback': _app.pass_through(self.get_current_scene,
                                                     'copySelection')}),
                     ("paste", "Paste",
                      {'statusTip': "Paste modules from the clipboard into " \
                           "the current pipeline view",
                       'shortcut': QtGui.QKeySequence.Paste,
                       'enabled': False,
                       'callback': _app.pass_through(self.get_current_tab,
                                                     'pasteFromClipboard')}),
                     ("selectAll", "Select All",
                      {'statusTip': "Select all modules in the current " \
                           "pipeline view",
                       'enabled': True,
                       'shortcut': QtGui.QKeySequence.SelectAll,
                       'callback': _app.pass_through(self.get_current_scene,
                                                     'selectAll')}),
                     "---",
                     ("controlFlowAssist", "Control Flow Assistant",
                      {'callback': _app.pass_through(self.get_current_tab,
                                                     'run_control_flow_assist'),
                       'statusTip': "Create a loop over the selected modules",
                       })]),
                   ("run", "&Workflow",
                    [("execute", "Execute",
                      {'icon': CurrentTheme.EXECUTE_PIPELINE_ICON,
                       'shortcut': 'Ctrl+Return',
                       'enabled': False,
                       'callback': _app.pass_through(self.get_current_view,
                                                     'execute')}),
                     ("stop_on_error", "Stop on first error",
                      {'checkable': True,
                       'callback': _app.set_stop_on_error}),
                     ("flushCache", "Erase Cache Contents", 
                      {'enabled': True,
                       'callback': _app.flush_cache}),
                     "---",
                     ("layout", "Re-Layout",
                      {'statusTip': "Move all modules to create a clean " \
                           "layout for the workflow",
                       'shortcut': 'Ctrl+L',
                       'enabled': False,
                       'callback': _app.pass_through(self.get_current_scene,
                                                     'layout')}),
                     ("group", "Group",
                      {'statusTip': "Group the selected modules in the " \
                           "current pipeline view",
                       'shortcut': 'Ctrl+G',
                       'enabled': False,
                       'callback': _app.pass_through(self.get_current_scene,
                                                     'group')}),
                     ("ungroup", "Ungroup",
                      {'statusTip': "Ungroup the selected groups in the " \
                           "current pipeline view",
                       'shortcut': 'Ctrl+Shift+G',
                       'enabled': False,
                       'callback': _app.pass_through(self.get_current_scene,
                                                     'ungroup')}),
                     ("showGroup", "Show Pipeline",
                      {'statusTip': "Show the underlying pipeline for the " \
                           "selected group in the current pipeline view",
                       'enabled': False,
                       'callback': _app.pass_through(self.get_current_view, 
                                                     'show_group')}),
                     "---",
                     ("makeAbstraction", "Create Subworkflow",
                      {'statusTip': "Create a subworkflow from the selected " \
                           "modules",
                       'enabled': False,
                       'callback': _app.pass_through(self.get_current_scene,
                                                     'makeAbstraction')}),
                     ("convertToAbstraction", "Convert to Subworkflow",
                      {'statusTip': "Convert selected group to a subworkflow",
                       'enabled': False,
                       'callback': _app.pass_through(self.get_current_scene,
                                                     'convertToAbstraction')}),
                     ("editAbstraction", "Edit Subworkflow",
                      {'statusTip': "Edit a subworkflow",
                       'enabled': False,
                       'callback': _app.edit_abstraction}),
                     ("importAbstraction", "Import Subworkflow",
                      {'statusTip': "Import subworkflow from a vistrail to " \
                           "local subworkflows",
                       'enabled': False,
                       'callback': _app.pass_through(self.get_current_scene,
                                                     'importAbstraction')}),
                     ("exportAbstraction", "Export Subworkflow",
                      {'statusTip': "Export subworkflow from local " \
                           "subworkflows for use in a package",
                       'enabled': False,
                       'callback': _app.pass_through(_app.get_current_scene,
                                                     'exportAbstraction')}),
                     "---",
                     ("configureModule", "Configure Module...",
                      {'shortcut': "Ctrl+E",
                       'enabled': False,
                       'callback': _app.configure_module}),
                     ("documentModule", "Module Documentation...",
                      {'enabled': False,
                       'callback': _app.show_documentation})]),
                   ("view", "&Views",
                    [("zoomToFit", "Zoom To Fit",
                      {'enabled': True,
                       'shortcut': "Ctrl+R",
                       'statusTip': "Fit current view to window",
                       'callback': _app.pass_through(self.get_current_tab,
                                                     'zoomToFit')}),
                     ("zoomIn", "Zoom In",
                      {'enabled': True,
                       'shortcut': QtGui.QKeySequence.ZoomIn,
                       'callback': _app.pass_through(self.get_current_tab,
                                                     'zoomIn')}),
                     ("zoomOut", "Zoom Out",
                      {'enabled': True,
                       'shortcut': QtGui.QKeySequence.ZoomOut,
                       'callback': _app.pass_through(self.get_current_tab,
                                                     'zoomOut')})]),
                   ("publish", "Publish",
                    [("publishPaper", "To Paper...", 
                      {'enabled': True,
                       'statusTip': \
                           "Embed workflow and results into a paper",
                        'callback': _app.pass_through(self.get_current_view,
                                                      'publish_to_paper')}),
                     ("publishWeb", "To Wiki...",
                      {'enabled': True,
                       'statusTip': "Embed workflow in wiki",
                       'callback' : _app.pass_through(self.get_current_view,
                                                      'publish_to_web')}),
                     ("publishCrowdLabs", "To crowdLabs...",
                      {'enabled': True,
                       'statusTip': "Publish workflows on crowdlabs.org",
                       'callback': _app.publish_to_crowdlabs})]),
                    ("window", "Window", 
                      []),
                   ("help", "Help",
                    [("help", "About VisTrails...", 
                      {'callback': _app.showAboutMessage}),
                     ("checkUpdate", "Check for Updates", 
                      {'callback': _app.showUpdatesMessage})])]
                    
    def create_actions(self):
        self.init_action_list()

        self.qactions = {}
        self.qmenus = {}

        menu_bar = self.menuBar()
        #print 'menu_bar:', menu_bar
        self.process_list(self._actions, menu_bar, self.qactions, self.qmenus)
        #print 'done processing list'
        
class QVistrailViewWindow(QBaseViewWindow):
    def __init__(self, view=None, parent=None, f=QtCore.Qt.WindowFlags(),
            ui_hooks=None):
        QBaseViewWindow.__init__(self, view, parent, f, ui_hooks=ui_hooks)
        
        self.setDocumentMode(True)
        self.view = view

        if self.view is not None:
            self.setCentralWidget(view)
            self.view.setVisible(True)
            self.setWindowTitle('%s - VisTrails' % self.view.get_name())

    def close_vistrail(self):
        global _app
        return _app.close_vistrail(self.view)
        
    def closeEvent(self, event):
        if not self.close_vistrail():
            event.ignore()
        else:
            self.emit(QtCore.SIGNAL("window_closed"), self.view)
            event.accept()
        
    def get_current_controller(self):
        return self.view.get_controller()

    def get_current_view(self):
        return self.view
    
    def get_current_tab(self):
        return self.view.get_current_tab()

    def get_current_scene(self):
        return self.get_current_tab().scene()
        
    def init_toolbar(self):
        def create_spacer():
            spacer = QtGui.QWidget()
            spacer.setSizePolicy(QtGui.QSizePolicy.MinimumExpanding, 
                                  QtGui.QSizePolicy.Preferred)
            return spacer
        def create_separator():
            sep = QtGui.QWidget()
            sep.setMinimumWidth(50)
            return sep

        self.selected_mode = None
        self.toolbar = QtGui.QToolBar(self)
        
        #left side
        for action in [self.qactions[n] 
                       for n in ['newVistrail', 'openFile', 'saveFile']]:
            self.toolbar.addAction(action)
        
        self.toolbar.addWidget(create_spacer())
        
        #second group
        self.view_action_group = QtGui.QActionGroup(self)
        for action in [self.qactions[n] 
                       for n in ['pipeline', 'history', 
                                 'search', 'explore', 'provenance', 'mashup']]:
            self.toolbar.addAction(action)
            self.view_action_group.addAction(action)
        self.toolbar.addWidget(create_separator())
        # self.connect(self.view_action_group, 
        #              QtCore.SIGNAL("triggered(QAction*)"),
        #              self.view_triggered)
        #third group
        for action in [self.qactions[n] 
                       for n in ['execute']]:
            self.toolbar.addAction(action)
            
        
        self.toolbar.addWidget(create_spacer())
        self.toolbar.addWidget(create_spacer())
        self.toolbar.setToolButtonStyle(QtCore.Qt.ToolButtonTextUnderIcon)
        self.addToolBar(self.toolbar)
        self.setUnifiedTitleAndToolBarOnMac(True)

    def set_title(self, title):
        self.setWindowTitle('%s - VisTrails' % title)
        
    def get_name(self):
        return self.windowTitle()

    def set_name(self):
        if self.view:
            self.set_title(self.view.get_name())
        else:
            self.set_title('(empty)')

    def build_packages_menu_from_main_app(self):
        global _app
        if len(self._package_menu_items) == 0:
            self.qmenus['packages'].menuAction().setEnabled(True)
            
        for (pkg_id, d) in _app._package_menu_items.iteritems():
            self._package_menu_items[pkg_id] = {}
            for pkg_name,items in d['items']:
                pkg_menu = self.qmenus['packages'].addMenu(str(pkg_name))
                self._package_menu_items[pkg_id]['menu'] = pkg_menu
                self._package_menu_items[pkg_id]['items'] = (pkg_name, items)
                for item in items:
                    (name, callback) = item
                    action = QtGui.QAction(name, self,
                                           triggered=callback)
                    pkg_menu.addAction(action)

    def init_action_list(self):
        global _app
        # This keeps track of the menu items for each package
        self._package_menu_items = {}
        
        self.all_palette_actions =  _app.create_palette_actions()
        tools_actions = []
        palette_actions = []
        for a,p in self.all_palette_actions:
            if p.toolWindow().window() == _app.palette_window:
                tools_actions.append(a)
            else:
                palette_actions.append(a)
        
        QBaseViewWindow.init_action_list(self)
        #FIXME: 
        #The menus that are different from the base class' menus are being 
        # replaced in place. It would be much cleaner to create a function 
        # to add/replace a menu item of a menu.
        
        self._actions[0] = ("file", "&File",
                    [('newVistrail', "&New",
                      {'icon': CurrentTheme.NEW_VISTRAIL_ICON,
                       'shortcut': QtGui.QKeySequence.New,
                       'statusTip': 'Create a new vistrail',
                       'callback': _app.new_vistrail}),
                     ('openFile', "&Open",
                      {'icon': CurrentTheme.OPEN_VISTRAIL_ICON,
                       'shortcut': QtGui.QKeySequence.Open,
                       'statusTip': 'Open an existing vistrail from a file',
                       'callback': _app.open_vistrail_default}),
                     ("openRecent", "Open Recent", 
                      []),
                     ('saveFile', "&Save",
                      {'icon': CurrentTheme.SAVE_VISTRAIL_ICON,
                       'shortcut': QtGui.QKeySequence.Save,
                       'statusTip': "Save the current vistrail to a file",
                       'enabled': False,
                       'callback': \
                           _app.pass_through_locator(self.get_current_view,
                                                     'save_vistrail')}),
                     ('saveFileAs', "Save as...",
                      {'shortcut': QtGui.QKeySequence.SaveAs,
                       'statusTip': "Save the current vistrail to a " \
                           "different file location",
                       'enabled': False,
                       'callback': \
                           _app.pass_through_locator(self.get_current_view,
                                                     'save_vistrail_as')}),
                     ('saveToOther', "Save To DB...",
                      {'statusTip': "Save the current vistrail to a " \
                           "database",
                       'enabled': True,
                       'callback': \
                           _app.pass_through_locator(self.get_current_view,
                                                     'save_vistrail_as', 
                                                     reverse=True)}),
                     ('closeVistrail', "Close",
                      {'shortcut': QtGui.QKeySequence.Close,
                       'statusTip': "Close the current vistrail",
                       'enabled': False,
                       'callback': _app.close_vistrail}),
                     "---",
                     ("import", "Import",
                      [('importFile', "From DB...",
                        {'icon': CurrentTheme.OPEN_VISTRAIL_DB_ICON,
                         'statusTip': "Import an existing vistrail " \
                             "from a database",
                         'callback': \
                             _app.import_vistrail_default}),
                       "---",
                       ('importWorkflow', "Workflow...",
                        {'statusTip': "Import a workflow from an XML file",
                         'enabled': True,
                         'callback': _app.import_workflow_default}),
                       ('importWorkflowDB', "Workflow from DB...",
                        {'statusTip': "Import a workflow from a database",
                         'enabled': True,
                         'callback': _app.import_workflow_from_db})]),
                     ("export", "Export",
                      [('exportFile', "To DB...",
                        {'statusTip': "Export the current vistrail to a " \
                             "database",
                         'enabled': True,
                         'callback': \
                             _app.pass_through_locator(self.get_current_view,
                                                       'export_vistrail', 
                                                       reverse=True)}),
                       ('exportStable', "To Stable Version...",
                        {'statusTip': "Save vistrail as XML according to " \
                             "the older (stable) schema",
                         'enabled': True,
                         'callback': \
                             _app.pass_through_locator(self.get_current_view,
                                                       'export_stable')}),
                       "---",
                       ('savePDF', "PDF...",
                        {'statusTip': "Save the current view to a PDF file",
                         'enabled': True,
                         'callback': _app.pass_through(self.get_current_tab,
                                                       'save_pdf')}),
                       "---",
                       ('saveWorkflow', "Workflow To XML...",
                        {'statusTip': "Save the current workflow to a file",
                         'enabled': True,
                         'callback': \
                             _app.pass_through_locator(self.get_current_view,
                                                       'save_workflow',
                                                       FileLocator())}),
                       ('exportWorkflow', "Workflow to DB...",
                        {'statusTip': "Save the current workflow to a database",
                         'enabled': True,
                         'callback': \
                             _app.pass_through_locator(self.get_current_view,
                                                       'save_workflow',
                                                       DBLocator)}),
                       "---",
                       ('saveOpm', "OPM XML...",
                        {'statusTip': "Save provenance according to the " \
                             "Open Provenance Model in XML",
                         'enabled': True,
                         'callback': _app.pass_through(self.get_current_view,
                                                       'save_opm')}),
                       ('saveProv', "PROV Document...",
                        {'statusTip': "Saves provenance according to " \
                             "PROV-DM in XML",
                         'enabled': True,
                         'callback': _app.pass_through(self.get_current_view,
                                                       'save_prov')}),
                       ('saveLog', "Log to XML...",
                        {'statusTip': "Save the execution log to a file",
                         'enabled': True,
                         'callback': \
                             _app.pass_through_locator(self.get_current_view,
                                                       'save_log',
                                                       FileLocator())}),
                       ('exportLog', "Log to DB...",
                        {'statusTip': "Save the execution log to a database",
                         'enabled': True,
                         'callback': \
                             _app.pass_through_locator(self.get_current_view,
                                                       'save_log',
                                                       DBLocator)}),
                       "---",
                       ('saveRegistry', "Registry to XML...",
                        {'statusTip': "Save the current registry to a file",
                         'enabled': True,
                         'callback': \
                             _app.pass_through_locator(self.get_current_view,
                                                       'save_registry',
                                                       FileLocator())}),
                       ('exportRegistry', "Registry to DB...",
                        {'statusTip': "Save the current registry to a database",
                         'enabled': True,
                         'callback': \
                             _app.pass_through_locator(self.get_current_view,
                                                       'save_registry',
                                                       DBLocator)})]),
                     "---",
                     ('quitVistrails', "Quit",
                      {'shortcut': QtGui.QKeySequence.Quit,
                       'statusTip': "Exit VisTrails",
                       'callback': _app.quit})])
        
        self._actions[1] = ("edit", "&Edit",
                    [("undo", "Undo",
                      {'statusTip': "Undo the previous action",
                       'shortcut': QtGui.QKeySequence.Undo,
                       'callback': _app.pass_through(self.get_current_view,
                                                     'undo'),
                       'enabled': False}),
                     ("redo", "Redo",
                      {'statusTip': "Redo an undone action",
                       'shortcut': QtGui.QKeySequence.Redo,
                       'callback': _app.pass_through(self.get_current_view,
                                                     'redo'),
                       'enabled': False}),
                     "---",
                     ("copy", "Copy",
                      {'statusTip': "Copy the selected modules in the " \
                           "current pipeline view",
                       'shortcut': QtGui.QKeySequence.Copy,
                       'enabled': False,
                       'callback': _app.pass_through(self.get_current_scene,
                                                     'copySelection')}),
                     ("paste", "Paste",
                      {'statusTip': "Paste modules from the clipboard into " \
                           "the current pipeline view",
                       'shortcut': QtGui.QKeySequence.Paste,
                       'enabled': False,
                       'callback': _app.pass_through(self.get_current_tab,
                                                     'pasteFromClipboard')}),
                     ("selectAll", "Select All",
                      {'statusTip': "Select all modules in the current " \
                           "pipeline view",
                       'enabled': True,
                       'shortcut': QtGui.QKeySequence.SelectAll,
                       'callback': _app.pass_through(self.get_current_scene,
                                                     'selectAll')}),
                     "---",
                     ("controlFlowAssist", "Control Flow Assistant",
                      {'callback': _app.pass_through(self.get_current_tab,
                                                     'run_control_flow_assist'),
                       'statusTip': "Create a loop over the selected modules",
                       }),
                     ("merge", "Merge with...", 
                      []),
                     "---",
                     ("editPreferences", "Preferences...",
                      {'statusTip': "Edit system preferences",
                       'enabled': True,
                       'shortcut': QtGui.QKeySequence.Preferences,
                       'callback': _app.showPreferences}),
                     ])
        self._actions.insert(3, ("vistrail", "Vis&trail",
                    [("tag", "Tag...",
                      {'statusTip': "Tag the current pipeline",
                       'shortcut': "Ctrl+Shift+T",
                       'enabled': True,
                       'callback': _app.add_tag}),
                     "---",
                     ("reLayout", "Re-Layout",
                      {'statusTip': "Re-layouts the version tree",
                       'enabled': True,
                       'callback': \
                           _app.pass_through(self.get_current_controller,
                                             'invalidate_version_tree')}),
                     ("expandBranch", "Expand Branch",
                      {'statusTip': "Expand all versions in the tree below " \
                           "the current version",
                       'enabled': True,
                       'callback': \
                           _app.pass_through(self.get_current_controller,
                                             'expand_all_versions_below')}),
                     ("collapseBranch", "Collapse Branch",
                      {'statusTip': "Collapse all expanded versions of the " \
                           "tree",
                       'enabled': True,
                       'callback': \
                           _app.pass_through(self.get_current_controller,
                                             'collapse_all_versions_below')}),
                     ("collapseAll", "Collapse All",
                      {'statusTip': "Collapse all expanded branches of the " \
                           "tree",
                       'enabled': True,
                       'callback': \
                           _app.pass_through(self.get_current_controller,
                                             'collapse_all_versions')}),
                     ("hideBranch", "Hide Branch",
                      {'statusTip': "Hide all versions in the tre including " \
                           "and below the current version",
                       'enabled': True,
                       'callback': \
                           _app.pass_through(self.get_current_controller,
                                             'hide_versions_below')}),
                     ("showAll", "Show All",
                      {'enabled': True,
                       'statusTip': "Show all hidden versions",
                       'callback': \
                           _app.pass_through(self.get_current_controller,
                                             'show_all_versions')})]))
        
        self._actions[4] = ("view", "&Views",
                    [("newView", "New Pipeline View",
                      {'shortcut': QtGui.QKeySequence.AddTab,
                       'enabled': True,
                       'statusTip': "Create a new pipeline view",
                       'callback': _app.pass_through(self.get_current_view,
                                                     'add_pipeline_view')}),
                     ("newDiff", "New Visual Difference",
                      {'enabled': True,
                       'statusTip': "Create a new visual difference for two" \
                           "pipelines",
                       'callback': _app.new_diff}),
                     "---",
                     ("zoomToFit", "Zoom To Fit",
                      {'enabled': True,
                       'shortcut': "Ctrl+R",
                       'statusTip': "Fit current view to window",
                       'callback': _app.pass_through(self.get_current_tab,
                                                     'zoomToFit')}),
                     ("zoomIn", "Zoom In",
                      {'enabled': True,
                       'shortcut': QtGui.QKeySequence.ZoomIn,
                       'callback': _app.pass_through(self.get_current_tab,
                                                     'zoomIn')}),
                     ("zoomOut", "Zoom Out",
                      {'enabled': True,
                       'shortcut': QtGui.QKeySequence.ZoomOut,
                       'callback': _app.pass_through(self.get_current_tab,
                                                     'zoomOut')}),
                     "---",
                     ("pipeline", "Pipeline",
                      {'icon': CurrentTheme.PIPELINE_ICON,
                       'checkable': True,
                       'checked': True,
                       'callback': \
                           _app.pass_through_bool(self.get_current_view,
                                                  'pipeline_change')}),
                     ("history", "History",
                      {'icon': CurrentTheme.HISTORY_ICON,
                       'checkable': True,
                       'checked': False,
                       'callback': \
                           _app.pass_through_bool(self.get_current_view,
                                                  'history_change')}),
                     ("search", "Search",
                      {'icon': CurrentTheme.QUERY_ICON,
                       'checkable': True,
                       'checked': False,
                       'callback': \
                           _app.pass_through_bool(self.get_current_view,
                                                  'search_change')}),
                     ("explore", "Explore",
                      {'icon': CurrentTheme.EXPLORE_ICON,
                       'checkable': True,
                       'checked': False,
                       'callback': \
                           _app.pass_through_bool(self.get_current_view,
                                                  'explore_change')}),
                     ("provenance", "Provenance",
                      {'icon': CurrentTheme.PROVENANCE_ICON,
                       'checkable': True,
                       'checked': False,
                       'callback': \
                           _app.pass_through_bool(self.get_current_view,
                                                  'provenance_change')}),
                    ("mashup", "Mashup",
                      {'icon': CurrentTheme.MASHUP_ICON,
                       'checkable': True,
                       'checked': False,
                       'enabled': False,
                       'callback': \
                           _app.pass_through_bool(self.get_current_view,
                                                  'mashup_change')}),
                     "---"] +
                    palette_actions + 
                    ["---"] + 
                    tools_actions + 
                    ["---", 
                     ("dockPalettes", "Dock Palettes", 
                      {'enabled': True,
                       'statusTip': "Dock palettes on active window",
                       'callback': _app.dock_palettes})])
        self._actions.insert(6, ("packages", "Packages", 
                                     []))
    
    def create_actions(self):
        """ createActions() -> None 

        Construct all menu/toolbar actions for window.

        """
        global _app

        # format of each item in the list is:
        # item: reference, title, options
        # where options is either a list of subitems or
        # a dictionary of options to be set for an action
        # Also, "---" denotes a separator

        is_main_window = False
        if self == _app:
            is_main_window = True

        #global _global_menubar
        
        # palettes = []
        # palette_actions = []

        self.init_action_list()

        self.qactions = {}
        self.qmenus = {}

        #if is_main_window and core.system.systemType in ['Darwin']:
            # menu_bar = QtGui.QMenuBar()
            #_global_menubar = menu_bar
        #else:
        menu_bar = self.menuBar()
        #print 'menu_bar:', menu_bar
        self.process_list(self._actions, menu_bar, self.qactions, self.qmenus)
        #print 'done processing list'
        
        if is_main_window:
            for action_tuple, palette in self.all_palette_actions:
                palette.set_action(self.qactions[action_tuple[0]])
            _app.connect_package_manager_signals()
        else:
            self.build_packages_menu_from_main_app()

        self.qactions['stop_on_error'].setChecked(
                getattr(get_vistrails_configuration(), 'stopOnError'))

        # view_menu = self.qmenus["view"]
        # for action_name, action in self.create_palette_actions():
        #     self.qactions[action_name] = action
        #     view_menu.addAction(action)

class QVistrailsWindow(QVistrailViewWindow):
    def __init__(self, parent=None, f=QtCore.Qt.WindowFlags(), ui_hooks=None):
        global _app
        _app = self

        QVistrailViewWindow.__init__(self, None, parent, f, ui_hooks=ui_hooks)

        self.stack = QtGui.QStackedWidget()
        self.vistrail_widgets = []
        self.setCentralWidget(self.stack)        
        self.auto_view = True

        self._previous_vt_view = None
        self._focus_owner = None
        self._previous_view = None
        self._is_quitting = False
        self._first_view = True
        self.connect(QtGui.QApplication.clipboard(),
                     QtCore.SIGNAL('dataChanged()'),
                     self.clipboard_changed)
        self.connect(QtGui.QApplication.instance(), 
                     QtCore.SIGNAL("focusChanged(QWidget*,QWidget*)"),
                     self.applicationFocusChanged)

        self.preferencesDialog = QPreferencesDialog(self)

        if get_vistrails_configuration().detachHistoryView:
            self.history_view = QBaseViewWindow(parent=None)
            self.history_view.resize(800, 600)
            from vistrails.gui.version_prop import QVersionProp
            inst = QVersionProp.instance().toolWindow()
            self.history_view.addDockWidget(QtCore.Qt.RightDockWidgetArea,inst)
            self.history_view.stack = QtGui.QStackedWidget()
            self.history_view.setCentralWidget(self.history_view.stack)
            self.history_view.show()
            self.history_view.move(self.rect().center())
            self.history_view.setWindowTitle('Version Tree')

    def create_actions_and_toolbar(self):
        self.current_view = None
        self.windows = {}
        self.base_view_windows = {}
        self.notifications = {}
        self.view_notifications = {}
        self.view_notifications[-1] = {}
        self.action_links = {}
        self.dbDefault = False

        self.init_palettes()
        self.create_menus()
        self.setup_recent_vistrails()
        self.init_toolbar()

    def create_view(self, vistrail, locator,  abstraction_files=None, 
                    thumbnail_files=None, mashups=None):
        from vistrails.gui.collection.workspace import QWorkspaceWindow
        view = QVistrailView(vistrail, locator, abstraction_files,
                             thumbnail_files, mashups, ui_hooks=self.ui_hooks)
        self.vistrail_widgets.append(view)
        index = self.stack.addWidget(view)
        self.stack.setCurrentIndex(index)
        self.view_notifications[view] = {}
        for notification_id, method_list in \
                view.get_notifications().iteritems():
            for method in method_list:
                self.register_notification(notification_id, method, True, view)

        QWorkspaceWindow.instance().add_vt_window(view)
        self.notify('view_created', view.controller, view)

        return view

    def remove_view(self, view):
        from vistrails.gui.collection.workspace import QWorkspaceWindow
        if view not in self.windows:
            if view in self.view_notifications:
                del self.view_notifications[view]
            self.stack.removeWidget(view)
        else:
            window = self.windows[view]
            window.close()
        QWorkspaceWindow.instance().remove_vt_window(view)
        self.current_view = None

    def view_triggered(self, action):
        #print "VIEW_TRIGGERED", action
        if self.selected_mode == action:
            if action is not None:
                #print "SETTING CHECKED FALSE"
                action.setChecked(False)
            self.selected_mode = None
        else:
            self.selected_mode = action
        current_view = self.stack.currentWidget()
        current_view.tab_state[current_view.tabs.currentIndex()] = \
            self.selected_mode
        current_view.view_changed()

    def action_triggered(self, action):
        if self.selected_mode is not None:
            self.selected_mode.un_method()
        if self.selected_mode != action:
            self.selected_mode = action
            if action is not None:
                action.method()
        elif self.selected_mode is not None:
            self.selected_mode = None
            action.setChecked(False)
        current_view = self.stack.currentWidget()
        current_view.tab_state[current_view.tabs.currentIndex()] = \
            self.selected_mode
        current_view.view_changed()

    # enumeration for dock areas
    (UPPER_LEFT_DOCK_AREA, LOWER_LEFT_DOCK_AREA, RIGHT_DOCK_AREA,
     UTILITY_WINDOW_AREA) = range(4)
    DOCK_AREA_MAP = {UPPER_LEFT_DOCK_AREA: QtCore.Qt.LeftDockWidgetArea,
                     LOWER_LEFT_DOCK_AREA: QtCore.Qt.LeftDockWidgetArea,
                     RIGHT_DOCK_AREA: QtCore.Qt.RightDockWidgetArea,
                     UTILITY_WINDOW_AREA: QtCore.Qt.NoDockWidgetArea}

    def init_palettes(self):
        # palettes are global!
        from vistrails.gui.debug import DebugView
        from vistrails.gui.job_monitor import QJobView
        from vistrails.gui.debugger import QDebugger
        from vistrails.gui.module_configuration import QModuleConfiguration
        from vistrails.gui.module_documentation import QModuleDocumentation
        from vistrails.gui.module_palette import QModulePalette
        from vistrails.gui.module_info import QModuleInfo
        from vistrails.gui.paramexplore.param_view import QParameterView
        from vistrails.gui.paramexplore.pe_inspector import QParamExploreInspector
        from vistrails.gui.shell import QShellDialog
        from vistrails.gui.version_prop import QVersionProp
        from vistrails.gui.vis_diff import QDiffProperties
        from vistrails.gui.collection.explorer import QExplorerWindow
        from vistrails.gui.collection.workspace import QWorkspaceWindow
        from vistrails.gui.collection.vis_log import QLogDetails
        from vistrails.gui.mashups.mashups_inspector import QMashupsInspector
        from vistrails.gui.mashups.alias_parameter_view import QAliasParameterView
        from vistrails.gui.publishing import QLatexAssistant, QVersionEmbed
        self.palettes = []
        self.palette_window = None
        
        self.palette_layout = \
            [(self.UPPER_LEFT_DOCK_AREA,
              [((QWorkspaceWindow,True),
                (('search_changed', 'updateSearchResults'),
                 ('execution_updated', 'execution_updated'),
                 ('state_changed', 'state_changed')))]),
             (self.LOWER_LEFT_DOCK_AREA,
              [(QModulePalette, True),
               ((QParamExploreInspector, False),
                (('pipeline_changed', 'set_pipeline'),
                 ('exploration_changed', 'set_exploration'),
                 ('controller_changed', 'set_controller'))),
               ((QMashupsInspector, False),
                (('controller_changed', 'updateVistrailController'),
                 ('mshpcontroller_changed', 'updateMshpController'),
                 ('mshpversion_changed', 'updateMshpVersion'),
                 ('version_changed', 'updateVistrailVersion')))]),
             (self.RIGHT_DOCK_AREA,
              [((QModuleInfo, True),
                (('controller_changed', 'set_controller'),
                 ('module_changed', 'update_module'),
                 ('entry_klass_changed', 'update_entry_klass'))),
               ((QVersionProp, True),
                (('controller_changed', 'updateController'),
                 ('version_changed', 'updateVersion'))),
               ((QDiffProperties, False),
                (('controller_changed', 'set_controller'),
                 ('module_changed', 'update_module'))),
               ((QParameterView, False),
                (('controller_changed', 'set_controller'),
                 ('pipeline_changed', 'set_pipeline'))),
               ((QLogDetails, False),
                (('controller_changed', 'set_controller'),
                 ('execution_updated', 'execution_updated'),
                 ('execution_changed', 'execution_changed'))),
               ((QAliasParameterView, False),
                (('mshpcontroller_changed', 'updateMshpController'),
                 ('mshpversion_changed', 'updateMshpVersion'))),
               ((QVistrailVariables, False),
                (('controller_changed', 'updateController'),))]),
             (self.UTILITY_WINDOW_AREA,
              [((QModuleConfiguration, True),
                (('controller_changed', 'set_controller'),
                 ('module_changed', 'updateModule'))),
               ((QModuleDocumentation, True),
                (('controller_changed', 'set_controller'),
                 ('module_changed', 'update_module'),
                 ('descriptor_changed', 'update_descriptor'))),
               ((QShellDialog, True),
                (('controller_changed', 'set_controller'),)),
               ((QDebugger, True),
                (('controller_changed', 'set_controller'),)),
               (DebugView, True),
               (QJobView, True),
               (QExplorerWindow, True),
#               ((QLatexAssistant, True),
#                (('controller_changed', 'set_controller'),)),
               ((QVersionEmbed, True),
                (('controller_changed', 'set_controller'),
                 ('vistrail_saved', 'updateEmbedText'),
                 ('version_changed', 'updateVersion')))])]
        
        left_added = None
        self.palette_window = QPaletteMainWindow()
        self.palette_window.setWindowTitle('VisTrails - Tools')
        self.palette_window.setGeometry(200, 200, 768, 512)
        self.palette_window.setDocumentMode(True)
        for dock_area, p_group in self.palette_layout:
            first_added = None
            for p_klass in p_group:
                notifications = []
                if isinstance(p_klass, tuple):
                    p_klass, visible = p_klass
                    if isinstance(p_klass, tuple):
                        notifications = visible
                        p_klass, visible = p_klass
                #print "generating instance", p_klass
                palette = p_klass.instance(ui_hooks=self.ui_hooks)
                #print 'palette:', palette
                self.palettes.append(palette)
                for n_tuple in notifications:
                    #print "n_tuple:", n_tuple
                    if isinstance(n_tuple, tuple):
                        if len(n_tuple) > 1:
                            n_id, method_name = n_tuple
                        else:
                            n_id = n_tuple[0]
                            method_name = n_tuple[0]
                    else:
                        n_id = n_tuple
                        method_name = n_tuple
                    method = getattr(palette, method_name)
                    self.register_notification(n_id, method)

                # palette.toolWindow().show()
                # palette.toolWindow().setFloating(True)
                if dock_area != self.UTILITY_WINDOW_AREA:
                    palette.set_pin_status(visible)
                    qt_dock_area = self.DOCK_AREA_MAP[dock_area]
                    if first_added is None:
                        if qt_dock_area == QtCore.Qt.LeftDockWidgetArea and \
                                left_added is not None:
                            if dock_area == self.UPPER_LEFT_DOCK_AREA:
                                self.splitDockWidget(palette.toolWindow(),
                                                     left_added,
                                                     QtCore.Qt.Vertical)
                            else:
                                self.splitDockWidget(left_added,
                                                     palette.toolWindow(),
                                                     QtCore.Qt.Vertical)
                        else:
                            self.addDockWidget(qt_dock_area,
                                               palette.toolWindow())
                        first_added = palette.toolWindow()
                        if qt_dock_area == QtCore.Qt.LeftDockWidgetArea and \
                                left_added is None:
                            left_added = first_added
                    else:   
                        self.tabifyDockWidget(first_added, palette.toolWindow())
                    if not visible:
                        palette.toolWindow().close()
                else:
                    self.palette_window.addPalette(palette)
                    palette.set_main_window(self.palette_window)
                    
        if self.palette_window:
            self.palette_window.hide()
                        
        self.connect(QWorkspaceWindow.instance(), 
                     QtCore.SIGNAL("vistrailChanged(PyQt_PyObject)"),
                     self.change_view)
        self.connect(QWorkspaceWindow.instance(), 
                     QtCore.SIGNAL("detachVistrail"),
                     self.detach_view)

    def dock_palettes(self):
        window = QtGui.QApplication.activeWindow()
        if window == self or window in self.windows.values():
            left_first_added = None
            right_first_added = None
            for dock_area, p_group in self.palette_layout:
                for p_klass in p_group:
                
                    if isinstance(p_klass, tuple):
                        p_klass, visible = p_klass
                        if isinstance(p_klass, tuple):
                            notifications = visible
                            p_klass, visible = p_klass      
                    palette = p_klass.instance()
                    if dock_area == QtCore.Qt.RightDockWidgetArea:
                        pin_status = palette.get_pin_status()
                        palette.toolWindow().setParent(window)
                        if right_first_added is None:
                            window.addDockWidget(dock_area, palette.toolWindow())
                            right_first_added = palette.toolWindow()
                        else:
                            window.tabifyDockWidget(right_first_added, palette.toolWindow())
                    elif dock_area == QtCore.Qt.LeftDockWidgetArea:
                        pin_status = palette.get_pin_status()
                        palette.toolWindow().setParent(window)
                        if left_first_added is None:
                            window.addDockWidget(dock_area, palette.toolWindow())
                            left_first_added = palette.toolWindow()
                        else:
                            window.tabifyDockWidget(left_first_added, palette.toolWindow())
                    if not visible:
                        palette.toolWindow().close()
                    else:
                        palette.toolWindow().show()
                        
    def create_notification(self, notification_id, link_view=False, view=None):
        vt_app = get_vistrails_application()
        vt_app.create_notification(notification_id, self, view)
        # if link_view:
        #     if view is not None:
        #         notifications = self.view_notifications[view]
        # else:
        #     notifications = self.notifications
        # if notification_id not in notifications:
        #     notifications[notification_id] = set()
        # else:
        #     print "already added notification", notification_id

    def register_notification(self, notification_id, method, link_view=False,
                              view=None):
        vt_app = get_vistrails_application()
        vt_app.register_notification(notification_id, method, self, view)
        # if link_view:
        #     if view is not None:
        #         notifications = self.view_notifications[view]
        #         #print '>>> LOCAL adding notification', notification_id, view, method
        #     #print id(notifications), notifications
        #     #for n, o in notifications.iteritems():
        #     #    print "    ", n , "(%s)"%len(o)
        #     #    for m in o:
        #     #        print "        ", m
        # else:
        #     notifications = self.notifications     
        #     #print '>>> GLOBAL adding notification', notification_id, method  
        #     #print id(notifications), notifications
        # if notification_id not in notifications:
        #     self.create_notification(notification_id, link_view, view)
        # notifications[notification_id].add(method)

    def unregister_notification(self, notification_id, method, link_view=False,
                                view=None):
        vt_app = get_vistrails_application()
        vt_app.unregister_notification(notification_id, method, self, view)
        
#         if link_view:
#             notifications = {}
#             if view in self.view_notifications:
#                 notifications = self.view_notifications[view]
#                 #print '>>> LOCAL remove notification', notification_id, view
            
#             #print id(notifications), notifications
# #            for n, o in notifications.iteritems():
# #                print "    ", n , "(%s)"%len(o)
# #                for m in o:
# #                    print "        ", m
#         else:
#             notifications = self.notifications    
#             #print '>>> GLOBAL remove notification', notification_id, method   
#             #print id(notifications), notifications           
#         if notification_id in notifications:
#             notifications[notification_id].remove(method)

    def notify(self, notification_id, *args):
        vt_app = get_vistrails_application()
        vt_app.send_notification(notification_id, *args)

        # # do global notifications
        # if notification_id in self.notifications:
        #     print 'global notification ', notification_id
        #     for m in self.notifications[notification_id]:
        #         try:
        #             #print "  m: ", m
        #             m(*args)
        #         except Exception, e:
        #             import traceback
        #             traceback.print_exc()
        # notifications = {}
        # # do local notifications
        # if self.current_view in self.view_notifications:
        #     notifications = self.view_notifications[self.current_view]
        #     print 'local notification ', notification_id, self.current_view
                
        # if notification_id in notifications:
        #     for m in notifications[notification_id]:
        #         try:
        #             #print "  m: ", m
        #             m(*args)
        #         except Exception, e:
        #             import traceback
        #             traceback.print_exc()

    def clipboard_changed(self):
        self.notify("clipboard_changed")

    def set_action_links(self, action_links, obj, view):
        link_list = []
        def get_method(_qaction, _check):
            def do_check_and_set(*args, **kwargs):
                _qaction.setEnabled(_check(*args, **kwargs))
            return do_check_and_set
        for action, (notification_id, check) in action_links.iteritems():
            window = obj.window()
            if isinstance(window, BaseView):
                window = window.vistrail_view.window()
            if action in window.qactions:
                qaction = window.qactions[action]
                method = get_method(qaction, check)
                notification = (notification_id, method, True, view)
                self.register_notification(*notification)
                link_list.append(notification)
        self.action_links[id(obj)] = link_list
    
    def unset_action_links(self, obj):
        if id(obj) in self.action_links:
            for notification in self.action_links[id(obj)]:
                self.unregister_notification(*notification)
        
    def set_action_defaults(self, obj):
        window = obj.window()
        if isinstance(window, BaseView):
            window = window.vistrail_view.window()
        qactions = window.qactions
        for action, mlist in obj.action_defaults.iteritems():
            if action in qactions:
                qaction = qactions[action]
                for (method, is_callback, value) in mlist:
                    if is_callback:
                        getattr(qaction, method)(value())
                    else:
                        getattr(qaction, method)(value)
            
    def set_name(self):
        widget = self.stack.currentWidget()
        if widget:
            self.set_title(widget.get_name())
        else:
            self.set_title('(empty)')

    # def action_triggered(self, action):
    #     if self.selected_mode is not None:
    #         self.selected_mode.un_method()
    #     if self.selected_mode != action:
    #         self.selected_mode = action
    #         if action is not None:
    #             action.method()
    #     elif self.selected_mode is not None:
    #         self.selected_mode = None
    #         action.setChecked(False)
    #     current_view = self.stack.currentWidget()
    #     current_view.tab_state[current_view.tabs.currentIndex()] = \
    #         self.selected_mode
    #     current_view.view_changed()

    # def create_pass_actions(self):
    #     actions = ['history_selected', 'history_unselected',
    #                'query_selected', 'query_unselected',
    #                'explore_selected', 'explore_unselected']
    #     def create_action(action_str):
    #         def new_action():
    #             getattr(self.stack.currentWidget(), action_str)()
    #         return new_action
    #     for action_str in actions:
    #         method = create_action(action_str)
    #         setattr(self, action_str, method)

    def sizeHint(self):
        return QtCore.QSize(1280, 768)

    def create_first_vistrail(self):
        #print 'calling create_first_vistrail'
        if self.get_current_view():
            return None
        if not self.dbDefault:
            untitled_temps = UntitledLocator.all_untitled_temporaries()
            if len(untitled_temps) > 0:
                if FileLocator.prompt_autosave(self):
                    for locator in untitled_temps:
                        self.open_vistrail(locator)
                    return None
                else:
                    for locator in untitled_temps:
                        locator.clean_temporaries()
        self._first_view = self.new_vistrail(True)
        return self._first_view

    def change_view(self, view):
        #print 'changing view', id(view), view
        if isinstance(view, QVistrailView) or view is None:
            if view and view not in self.windows:
                if self.stack.currentWidget() != view:
                    self.stack.setCurrentWidget(view)
                    view.reset_tab_state()
            self.view_changed(view)
            if view and get_vistrails_configuration().detachHistoryView:
                self.history_view.stack.setCurrentIndex(view.version_index)
                self.history_view.view = view.controller
        else:
            debug.warning("change_view() got a wrong view type:'%s'"%view)            

    def detach_view(self, view):
        if view not in self.windows:
            index = self.stack.indexOf(view)
            self.stack.removeWidget(view)
            window = QVistrailViewWindow(view, parent=None)
            self.windows[view] = window
            self.connect(window, QtCore.SIGNAL("window_closed"),
                         self.window_closed)
            window.qactions['history'].setChecked(True)
            window.show()
            self.view_changed(view)
        else:
            self.view_changed(view)
            
    def window_closed(self, view):
        if view in self.windows:
            del self.windows[view]
            
    def view_changed(self, new_view):
        """ Updates the controller when the view changes and 
            updates buttons when """
        if self.current_view != new_view:
            self.current_view = new_view
            if new_view is not None:
                self.notify('controller_changed', new_view.get_controller())
                if new_view.current_tab:
                    self.set_action_defaults(new_view.current_tab)
        
        if new_view is not None:
            window = None
            if new_view in self.windows:
                window = self.windows[new_view]
            if window is None:
                if self.current_view.has_changes():
                    self.qactions['saveFile'].setEnabled(True)
                    # un-remember first view when it is changed
                    if self._first_view:
                        self._first_view = None
                self.qactions['saveFileAs'].setEnabled(True)
                self.qactions['closeVistrail'].setEnabled(True)
            else:
                window.set_name()
                window.activateWindow()
                window.raise_()
                if self.current_view.has_changes():
                    window.qactions['saveFile'].setEnabled(True)
                window.qactions['saveFileAs'].setEnabled(True)
                window.qactions['closeVistrail'].setEnabled(True)
        else:
            self.qactions['saveFile'].setEnabled(False)
            self.qactions['saveFileAs'].setEnabled(False)
            self.qactions['closeVistrail'].setEnabled(False)

        from vistrails.gui.collection.workspace import QWorkspaceWindow
        QWorkspaceWindow.instance().change_vt_window(new_view)
        self.update_merge_menu()
        self.update_window_menu()
        self.update_recent_vistrail_menu()
        self.set_name()

    def reset_toolbar_for_view(self, view):
        if view:
            window = view.window()
        else:
            window = self
        for action in window.view_action_group.actions():
            action.setChecked(False)
            
    def state_changed(self, view):
        """ state for the view changed so we need to update buttons"""
        self.view_changed(view)

    def new_vistrail(self, recover_files=False):
        # if self.single_document_mode and self.currentView():
        #     if not self.closeVistrail():
        #         return None
        self._first_view = None

        locator = None
        if recover_files:
            untitled_temps = UntitledLocator.all_untitled_temporaries()
            if len(untitled_temps) > 0:
                # FIXME how do we choose which one? -- really should open all
                locator = untitled_temps[0]

        # try:
        #     (vistrail, abstraction_files, thumbnail_files) = load_vistrail(locator)
        # except ModuleRegistryException, e:
        #     debug.critical("Module registry error for %s" %
        #                    str(e.__class__.__name__), str(e))
        # except Exception, e:
        #     debug.critical('An error has occurred', str(e))
        #     raise
        # return self.set_vistrail_view(vistrail, locator, abstraction_files,
        #                               thumbnail_files)
        
        view = self.open_vistrail(locator)
        self.qactions['pipeline'].trigger()
        return view

    def close_first_vistrail_if_necessary(self):
        # Close first vistrail of no change was made
        if not self._first_view:
            return
        if self._first_view is True:
            view = self.get_current_view()
            if not view:
                return
            vt = view.controller.vistrail
        else:
            vt = self._first_view.controller.vistrail
        if vt.get_version_count() == 0:
            #print "closing first vistrail"
            self.close_vistrail(self._first_view)
            self._first_view = None
        else:
            # We set it to none, since it's been changed, so
            # we don't want to ever close it again.
            self._first_view = None

    def ensureController(self, controller):
        """ ensureController(locator: VistrailController) -> QVistrailView        
        This will first find among the opened vistrails to see if
        controller is open. If not, it will try to open it if a locator exist.

        This should be used when you have a controller and want to open the
        associated vistrail 
        """
        if controller is None:
            return None
        for i in xrange(self.stack.count()):
            view = self.stack.widget(i)
            if view.controller is controller:
                self.change_view(view)
                return view
        for (view, window) in self.windows.iteritems():
            if view.controller == controller:
                window.activateWindow()
                window.raise_()
                return view
        # try to open it
        if controller.locator:
            return self.open_vistrail(controller.locator)
        return None

    def ensureVistrail(self, locator):
        """ ensureVistrail(locator: VistrailLocator) -> QVistrailView        
        This will first find among the opened vistrails to see if
        vistrails from locator has been opened. If not, it will return None.
        
        """
        if locator is None:
            return None
        for i in xrange(self.stack.count()):
            view = self.stack.widget(i)
            if view.controller.vistrail.locator == locator:
                self.change_view(view)
                return view
        for (view, window) in self.windows.iteritems():
            if view.controller.vistrail.locator == locator:
                window.activateWindow()
                window.raise_()
                return view
        return None

    def add_vistrail(self, *objs):
        view = self.create_view(*objs)
        # view.is_abstraction = is_abstraction
        self.view_changed(view)
        self.reset_toolbar_for_view(view)
        self.qactions['history'].trigger()
        return view.controller

    def remove_vistrail(self, locator):
        for view in copy.copy(self.vistrail_widgets):
            if view.controller.locator == locator:
                from vistrails.gui.job_monitor import QJobView
                jobView = QJobView.instance()
                jobView.delete_job(view.controller, all=True)

                view.closeDetachedViews()
                self.remove_view(view)
                self.vistrail_widgets.remove(view)
                if view == self._first_view:
                    self._first_view = None
                elif not self.stack.count() and not self._is_quitting and \
                     self.auto_view:
                    self.create_first_vistrail()
                view = self.get_current_view()
                self.change_view(view)

    def select_version(self, version):
        view = self.get_current_view()
        if view is not None:
            view.version_selected(version, True, double_click=True)
            return True
        return False

    def open_vistrail(self, locator, version=None, is_abstraction=False):
        """open_vistrail(locator: Locator, version = None: int or str,
                         is_abstraction: bool) -> BaseView

        opens a new vistrail from the given locator, selecting the
        given version.

        """
        self.close_first_vistrail_if_necessary()
        
        get_vistrails_application().open_vistrail(locator, version, 
                                                  is_abstraction)
        from vistrails.gui.collection.workspace import QWorkspaceWindow
        view = self.get_current_view()
        view.is_abstraction = view.controller.is_abstraction
<<<<<<< HEAD
        QWorkspaceWindow.instance().remove_vt_window(view)
        QWorkspaceWindow.instance().add_vt_window(view)
        self.notify('view_created', view.controller, view)
=======
>>>>>>> 3b12544c
        return view

    def open_vistrail_from_locator(self, locator_class):
        """ open_vistrail(locator_class) -> BaseView
        Prompt user for information to get to a vistrail in different ways,
        depending on the locator class given.
        """
        locator = locator_class.load_from_gui(self, Vistrail.vtType)
        if locator:
            if locator.has_temporaries():
                if not locator_class.prompt_autosave(self):
                    locator.clean_temporaries()
            if hasattr(locator, '_vnode'):
                version = locator._vnode
                if hasattr(locator,'_vtag'):
                    # if a tag is set, it should be used instead of the
                    # version number
                    if locator._vtag != '':
                        version = locator._vtag
            mashuptrail = None
            mashupversion = None
            if hasattr(locator, '_mshptrail'):
                mashuptrail = locator._mshptrail
            if hasattr(locator, '_mshpversion'):
                mashupversion = locator._mshpversion
            self.open_vistrail_without_prompt(locator, version, 
                                              mashuptrail=mashuptrail,
                                              mashupVersion=mashupversion)
            self.set_current_locator(locator)
            return self.get_current_view()
        return None

    def executeParameterExploration(self, pe_id):
        vistrail = self.current_view.controller.vistrail
        try:
            pe_id = int(pe_id)
            pe = vistrail.get_paramexp(pe_id)
        except ValueError:
            pe= vistrail.get_named_paramexp(pe_id)
        except Exception:
            return
        self.current_view.open_parameter_exploration(pe.id)
        self.qactions['execute'].trigger()

    def open_vistrail_without_prompt(self, locator, version=None,
                                     execute_workflow=False, 
                                     is_abstraction=False, workflow_exec=None,
                                     mashuptrail=None, mashupVersion=None,
                                     parameterExploration=None):
        """open_vistrail_without_prompt(locator_class, version: int or str,
                                        execute_workflow: bool,
                                        is_abstraction: bool) -> None
        Open vistrail depending on the locator class given.
        If a version is given, the workflow is shown on the Pipeline View.
        If execute_workflow is True the workflow will be executed.
        If is_abstraction is True, the vistrail is flagged as abstraction
        If mashuptrail is not None and mashupVersion is not None, the mashup 
        will be executed.
        If parameterExploration is not None, it will be opened.
        
        """
        
        # move additional information from locator to variables
        if not version:
            if 'version' in locator.kwargs:
                version = locator.kwargs['version']
                del locator.kwargs['version']
        if not parameterExploration:
            if 'parameterExploration' in locator.kwargs:
                parameterExploration = locator.kwargs['parameterExploration']
                del locator.kwargs['parameterExploration']
        if not mashuptrail:
            if 'mashuptrail' in locator.kwargs:
                mashuptrail = locator.kwargs['mashuptrail']
                del locator.kwargs['mashuptrail']
        if not mashupVersion:
            if 'mashupVersion' in locator.kwargs:
                mashupVersion = locator.kwargs['mashupVersion']
                del locator.kwargs['mashupVersion']
            
        if not locator.is_valid():
            ok = locator.update_from_gui(self)
        else:
            ok = True
        if ok:
            if locator:
                if locator.has_temporaries():
                    if not locator.prompt_autosave(self):
                        locator.clean_temporaries()
            view = self.open_vistrail(locator, version, is_abstraction)
            view.version_view.select_current_version()
            conf = get_vistrails_configuration()
            has_tag = len(view.controller.vistrail.get_tagMap()) > 0
            if (not conf.check('showPipelineViewOnLoad')) and \
               (conf.check('showHistoryViewOnLoad') or has_tag):
                self.qactions['history'].trigger()

            if version:
                self.qactions['pipeline'].trigger()
                
            if mashuptrail is not None and mashupVersion is not None:
                view.open_mashup_from_mashuptrail_id(mashuptrail, mashupVersion)
            elif parameterExploration is not None:
                view.open_parameter_exploration(parameterExploration)
            elif execute_workflow:
                self.qactions['execute'].trigger()
            
            # self.closeVistrailAction.setEnabled(True)
            # self.saveFileAsAction.setEnabled(True)
            # self.exportFileAction.setEnabled(True)
            # self.vistrailMenu.menuAction().setEnabled(True)
            # self.mergeMenu.menuAction().setEnabled(True)
            # self.viewManager.changeCursor(self.interactionToolBar.cursorMode)
            # if version:
            #     self.viewModeChanged(0)
            # else:
            #     self.viewModeChanged(1)
            if workflow_exec:
                self.qactions['provenance'].trigger()
                self.current_view.log_view.set_exec_by_id(workflow_exec) or \
                 self.current_view.log_view.set_exec_by_date(workflow_exec)

    def open_vistrail_default(self):
        """ open_vistrail_default() -> BaseView
        Opens a vistrail from the file/db

        """
        if self.dbDefault:
            return self.open_vistrail_from_locator(DBLocator)
        else:
            return self.open_vistrail_from_locator(FileLocator())

    def import_vistrail_default(self):
        """ import_vistrail_default() -> None
        Imports a vistrail from the file/db

        """
        if self.dbDefault:
            self.open_vistrail_from_locator(FileLocator())
        else:
            self.open_vistrail_from_locator(DBLocator)

    def import_workflow(self, locator_class):
        locator = locator_class.load_from_gui(self, Pipeline.vtType)
        if locator:
            if not locator.is_valid():
                ok = locator.update_from_gui(self, Pipeline.vtType)
            else:
                ok = True
            if ok:
                self.open_workflow(locator)

    def import_workflow_default(self):
        self.import_workflow(XMLFileLocator)

    def import_workflow_from_db(self):
        """ import_workflow_from_db() -> None
        Imports a workflow from the db

        """
        self.import_workflow(DBLocator)

    def open_workflow(self, locator):
        self.close_first_vistrail_if_necessary()

        get_vistrails_application().open_workflow(locator)

        self.qactions['pipeline'].trigger()
    
    def close_vistrail(self, current_view=None, quiet=False):
        locator = None
        if not current_view:
            current_view = self.get_current_view()
        if current_view:
            locator = current_view.controller.locator

        if not quiet and current_view and current_view.has_changes():
            window = current_view.window()
            text = current_view.controller.name
            if text=='':
                text = 'Untitled%s'%vistrails.core.system.vistrails_default_file_type()
            text = ('Vistrail ' +
                    QtCore.Qt.escape(text) +
                    ' contains unsaved changes.\n Do you want to '
                    'save changes before closing it?')
            res = QtGui.QMessageBox.information(window,
                                                'Vistrails',
                                                text, 
                                                '&Save', 
                                                '&Discard',
                                                'Cancel',
                                                0,
                                                2)
        else:
            res = 1
        
        if res == 0:
            if locator is None or locator.is_untitled():
                class_ = FileLocator()
            else:
                class_ = type(locator)
            locator = current_view.save_vistrail(class_)
            if not locator:
                return False
        elif res == 2:
            return False
        
        if locator is not None:
            get_vistrails_application().close_vistrail(locator)
        return True

    def close_all_vistrails(self, quiet=False):
        self.current_view = None
        for view in [self.stack.widget(i) for i in xrange(self.stack.count())]:
            if not self.close_vistrail(view, quiet=quiet):
                return False
        while len(self.windows) > 0:
            window = self.windows.values()[0]
            window.activateWindow()
            window.raise_()
            if not window.close():
                return False
        return True

    def closeEvent(self, e):
        """ closeEvent(e: QCloseEvent) -> None
        Close the whole application when the builder is closed

        """
        if not self.quit():
            e.ignore()

    def quit(self):
        self._is_quitting = True
        if self.close_all_vistrails():
            QtCore.QCoreApplication.quit()
            # In case the quit() failed (when Qt doesn't have the main
            # event loop), we have to return True still
            return True
        self._is_quitting = False
        return False

    def link_registry(self):
        from vistrails.gui.module_palette import QModulePalette
        QModulePalette.instance().link_registry()
       
    def get_current_view(self):
        from vistrails.packages.spreadsheet.spreadsheet_window import SpreadsheetWindow
        from vistrails.gui.common_widgets import QToolWindow
        if self.isActiveWindow():
            return self.stack.currentWidget()
        else:
            window = QtGui.QApplication.activeWindow()
            for view, w in self.windows.iteritems():
                if w == window:
                    return view
            if isinstance(window, QBaseViewWindow):
                return window.view.vistrail_view
            elif (window == self.palette_window or 
                  window in self.palette_window.windows):
                return self.stack.currentWidget()
            elif isinstance(window, QMashupAppMainWindow):
                return window.view
            elif (window is None or isinstance(window,SpreadsheetWindow)
                  or isinstance(window, QtGui.QMessageBox)
                  or isinstance(window, QtGui.QMenu)
                  or isinstance(window, QToolWindow)):
                #in this case we should return the current view (if valid)
                #or the immediate previous view. If both are invalid we return
                #the first valid view we find
                if self.current_view is not None:
                    return self.current_view
                elif self._previous_vt_view is not None:
                    return self._previous_vt_view
                else:
                    if self.stack.count() > 0:
                        return self.stack.currentWidget()
                    else:
                        if len(self.windows) > 0:
                            return self.windows.iterkeys().next()
                        return self.stack.currentWidget()
            #please do not remove this warning. It is necessary to know
            #what type of window is causing the get_current_view to return
            # a wrong value -- Emanuele.
            debug.debug("[invalid view] get_current_view() -> %s"%window)
            #instead of returning the current widget lets try to return any 
            #previous view
            if self.current_view is not None:
                return self.current_view
            elif self._previous_vt_view is not None:
                return self._previous_vt_view
            return self.stack.currentWidget()
        
    def get_current_controller(self):
        if self.get_current_view() is None:
            return None
        return self.get_current_view().get_controller()

    def get_current_tab(self):
        view = self.get_current_view()
        if not view:
            return None
        return view.get_current_tab()

    def get_current_scene(self):
        return self.get_current_tab().scene()

    def pass_through(self, accessor, method_name):
        def method():
            obj = accessor()
            if obj is not None:
                if hasattr(obj, method_name):
                    getattr(obj, method_name)()
        return method

    def pass_through_bool(self, accessor, method_name):
        def method(checked):
            obj = accessor()
            if obj is not None:
                getattr(obj, method_name)(checked)
        return method

    def pass_through_locator(self, accessor, method_name, locator_klass=None,
                             reverse=False):
        def method():
            obj = accessor()
            obj_method = getattr(obj, method_name)
            if locator_klass is not None:
                obj_method(locator_klass)
            elif self.dbDefault ^ reverse:
                obj_method(DBLocator)
            else:
                obj_method(FileLocator())
        return method

    def create_menus(self):
        self.create_actions()
        # self.fileMenu = _menu_bar.addMenu('&File')
        # self.newVistrailAction = QtGui.QAction('&New', self)
        # self.newVistrailAction.setShortcut('Ctrl+N')
        # self.newVistrailAction.setStatusTip('Create a new vistrail')
        # self.openFileAction = QtGui.QAction('&Open', self)
        # self.openFileAction.setShortcut('Ctrl+O')
        # self.openFileAction.setStatusTip('Open an existing vistrail from '
        #                                  'a file')
        
        # self.fileMenu.addAction(self.newVistrailAction)
        # self.fileMenu.addAction(self.openFileAction)

        # trigger_actions = [(self.newVistrailAction, self.new_vistrail),
        #                    (self.openFileAction, self.open_vistrail_default)]
        # for (emitter, receiver) in trigger_actions:
        #     self.connect(emitter, QtCore.SIGNAL('triggered()'), receiver)


    def create_palette_actions(self):
        palette_actions = []
        for palette in self.palettes:
            # palette_actions.append((palette.get_title(), palette.get_action()))
            palette_actions.append((palette.get_action_tuple(), palette))
        palette_actions.sort()
        return palette_actions

    def connect_package_manager_signals(self):
        """ connect_package_manager_signals()->None
        Connect specific signals related to the package manager """
        self.register_notification("pm_add_package_menu", 
                                   self.add_package_menu_items)
        self.register_notification("pm_remove_package_menu",
                                   self.remove_package_menu_items)
        self.register_notification("pm_package_error_message",
                                   self.show_package_error_message)
        # pm = get_package_manager()
        # self.connect(pm,
        #              pm.add_package_menu_signal,
        #              self.add_package_menu_items)
        # self.connect(pm,
        #              pm.remove_package_menu_signal,
        #              self.remove_package_menu_items)
        # self.connect(pm,
        #              pm.package_error_message_signal,
        #              self.show_package_error_message)

    def add_package_menu_items(self, pkg_id, pkg_name, items):
        """add_package_menu_items(pkg_id: str,pkg_name: str,items: list)->None
        Add a pacckage menu entry with submenus defined by 'items' to
        Packages menu.

        """
        if len(self._package_menu_items) == 0:
            self.qmenus['packages'].menuAction().setEnabled(True)

        # we don't support a menu hierarchy yet, only a flat list
        # this can be added later
        def update_menu(d, packagesMenu):
            if pkg_id not in d:
                pkg_menu = packagesMenu.addMenu(str(pkg_name))
                d[pkg_id] = {}
                d[pkg_id]['menu'] = pkg_menu
                d[pkg_id]['items'] = []
            else:
                pkg_menu = d[pkg_id]['menu']
                pkg_menu.clear()
            d[pkg_id]['items'] = [(pkg_name,items)]
            
            for item in items:
                (name, callback) = item
                action = QtGui.QAction(name,self,
                                       triggered=callback)
                pkg_menu.addAction(action)
                
        update_menu(self._package_menu_items,self.qmenus['packages'])    
        
        for w in self.windows.values():
            update_menu(w._package_menu_items, w.qmenus['packages'])

    def remove_package_menu_items(self, pkg_id):
        """remove_package_menu_items(pkg_id: str)-> None
        removes all menu entries from the Packages Menu created by pkg_id """
        def update_menu(items, menu):
            if pkg_id in items:
                pkg_menu = items[pkg_id]['menu']
                del items[pkg_id]
                pkg_menu.clear()
                pkg_menu.deleteLater()
            if len(items) == 0:
                menu.menuAction().setEnabled(False)
            
        update_menu(self._package_menu_items, self.qmenus['packages'])
        for w in self.windows.values():
            update_menu(w._package_menu_items, w.qmenus['packages'])
            
    def show_package_error_message(self, pkg_id, pkg_name, msg):
        """show_package_error_message(pkg_id: str, pkg_name: str, msg:str)->None
        shows a message box with the message msg.
        Because the way initialization is being set up, the messages will be
        shown after the builder window is shown.

        """
        msgbox = build_custom_window("Package %s (%s) says:"%(pkg_name,pkg_id),
                                    msg,
                                    modal=True,
                                    parent=self)
        #we cannot call self.msgbox.exec_() or the initialization will hang
        # creating a modal window and calling show() does not cause it to hang
        # and forces the messages to be shown on top of the builder window after
        # initialization
        msgbox.show()

    def showAboutMessage(self):
        """showAboutMessage() -> None
        Displays Application about message

        """
        class About(QtGui.QLabel):
            def mousePressEvent(self, e):
                self.emit(QtCore.SIGNAL("clicked()"))

        dlg = QtGui.QDialog(self, QtCore.Qt.FramelessWindowHint)
        layout = QtGui.QVBoxLayout()
        layout.setMargin(0)
        layout.setSpacing(0)
        bgimage = About(dlg)
        bgimage.setPixmap(CurrentTheme.DISCLAIMER_IMAGE)
        layout.addWidget(bgimage)
        dlg.setLayout(layout)
        text = "<font color=\"white\"><b>%s</b></font>" % \
            vistrails.core.system.short_about_string()
        version = About(text, dlg)
        version.setGeometry(11,20,450,30)
        self.connect(bgimage,
                     QtCore.SIGNAL('clicked()'),
                     dlg,
                     QtCore.SLOT('accept()'))
        self.connect(version,
                     QtCore.SIGNAL('clicked()'),
                     dlg,
                     QtCore.SLOT('accept()'))
        dlg.setSizeGripEnabled(False)
        dlg.exec_()

    def showUpdatesMessage(self):
        """ showUpdatesMessage() -> None
        Displays Check for Updates message.
        This queries vistrails.org for new VisTrails Versions

        """

        new_version_exists, version = vistrails.core.system.new_vistrails_release_exists()
        if new_version_exists:
            msg = 'Version %s of VisTrails is available at ' \
                '<a href="%s">%s</a>' % \
                (version, "http://www.vistrails.org/index.php/Downloads", \
                     "http://www.vistrails.org/index.php/Downloads")
        else:
            msg = "Your VisTrails installation is up-to-date."
        QtGui.QMessageBox.information(self, "Check for VisTrails Updates",
                                      msg)
                                      
    def showRepositoryOptions(self):
        """ Displays Repository Options for authentication and pushing VisTrail to Repository """
        self.publish_to_crowdlabs()

    def setDBDefault(self, dbState):
        """ setDBDefault(on: bool) -> None
        The preferences are set to turn on/off read/write from db instead of
        file. Update the state accordingly.

        """
        self.dbDefault = dbState
        if self.dbDefault:
            openFileAction = self.qactions['openFile']
            openFileAction.setIcon(CurrentTheme.OPEN_VISTRAIL_DB_ICON)
            openFileAction.setStatusTip('Open an existing vistrail from '
                                        'a database')
            importFileAction = self.qactions['importFile']
            importFileAction.setIcon(CurrentTheme.OPEN_VISTRAIL_ICON)
            importFileAction.setText('From XML File...')
            importFileAction.setStatusTip('Import an existing vistrail '
                                          'from a file')
            saveFileAction = self.qactions['saveFile']
            saveFileAction.setStatusTip('Save the current vistrail '
                                        'to a database')
            saveFileAsAction = self.qactions['saveFileAs']
            saveFileAsAction.setStatusTip('Save the current vistrail to a '
                                          'different database location')
            saveToOtherAction = self.qactions['saveToOther']
            saveToOtherAction.setText('Save To File...')
            saveToOtherAction.setStatusTip('Save the current vistrail to '
                                          'a file')
            exportFileAction = self.qactions['exportFile']
            exportFileAction.setText('To File...')
            exportFileAction.setStatusTip('Export the current vistrail to '
                                          'a file')
        else:
            openFileAction = self.qactions['openFile']
            openFileAction.setIcon(CurrentTheme.OPEN_VISTRAIL_ICON)
            openFileAction.setStatusTip('Open an existing vistrail from '
                                             'a file')
            importFileAction = self.qactions['importFile']
            importFileAction.setIcon(CurrentTheme.OPEN_VISTRAIL_DB_ICON)
            importFileAction.setText('From DB...')
            importFileAction.setStatusTip('Import an existing vistrail '
                                          'from a database')
            saveFileAction = self.qactions['saveFile']
            saveFileAction.setStatusTip('Save the current vistrail '
                                             'to a file')
            saveFileAsAction = self.qactions['saveFileAs']
            saveFileAsAction.setStatusTip('Save the current vistrail to a '
                                          'different file location')
            saveToOtherAction = self.qactions['saveToOther']
            saveToOtherAction.setText('Save To DB...')
            saveToOtherAction.setStatusTip('Save the current vistrail to '
                                          'a database')
            exportFileAction = self.qactions['exportFile']
            exportFileAction.setText('Export To DB...')
            exportFileAction.setStatusTip('Export the current vistrail to '
                                          'a database')

    def flush_cache(self):
        CachedInterpreter.flush()

    def set_stop_on_error(self, stop):
        setattr(get_vistrails_persistent_configuration(), 'stopOnError', stop)
        setattr(get_vistrails_configuration(), 'stopOnError', stop)

    def showPreferences(self):
        """showPreferences() -> None
        Display Preferences dialog

        """
        self.preferencesDialog.show()

    def new_diff(self):
        selected_items = \
            self.get_current_view().version_view.scene().selectedItems()
        if len(selected_items) == 2:
            selected_ids = [item.id for item in selected_items]
            self.get_current_view().diff_requested(*selected_ids)

    def setup_recent_vistrails(self):
        conf = get_vistrails_configuration()
        if conf.check('recentVistrailList'):
            self.recentVistrailLocators = \
                RecentVistrailList.unserialize(conf.recentVistrailList)
        else:
            self.recentVistrailLocators = RecentVistrailList()
        conf.subscribe('maxRecentVistrails', self.max_recent_vistrails_changed)
        self.update_recent_vistrail_actions()

    def check_running_jobs(self):
        from vistrails.gui.job_monitor import QJobView
        QJobView.instance().load_running_jobs()

    def open_recent_vistrail(self):
        """ open_recent_vistrail() -> None
        Opens a vistrail from Open Recent menu list
        
        """
        action = self.sender()
        if action:
            self.open_vistrail_without_prompt(action.locator)
            self.set_current_locator(action.locator)
            
    def update_recent_vistrail_menu(self):
        #check if we have enough actions
        def update_menu(openRecentMenu):
            openRecentMenu.clear()
            for i, locator in enumerate(self.recentVistrailLocators.locators):
                action = QtGui.QAction(self)
                self.connect(action, QtCore.SIGNAL("triggered()"),
                             self.open_recent_vistrail)
                action.locator = locator
                action.setText("&%d %s" % (i+1, locator.name))
                openRecentMenu.addAction(action)
        update_menu(self.qmenus['openRecent'])
        for w in self.windows.values():
            update_menu(w.qmenus['openRecent'])

    def update_window_menu(self):
        def compute_action_items():
            actions = []
            action = QtGui.QAction(
                    "Main Window", self,
                    triggered=lambda checked=False: self.activateWindow())
            action.setCheckable(True)
            
            base_view_windows = {}
            if current_view == None or QtGui.QApplication.activeWindow() == self:
                action.setChecked(True)
            actions.append(action)
            if current_view and current_view.window() == self:
                for i in range(self.stack.count()):
                    view = self.stack.widget(i)
                    for dview, dw in current_view.detached_views.iteritems():
                        base_view_windows[dview] = dw
            if len(self.windows) > 0:
                windowactions = []
                for view, w in self.windows.iteritems():
                    action = QtGui.QAction(view.get_name(),
                                           self,
                                           triggered=w.activateWindow)
                    action.setCheckable(True)
                    if w == QtGui.QApplication.activeWindow():
                        action.setChecked(True)
                    windowactions.append(action)
                    for dview, dw in view.detached_views.iteritems():
                        base_view_windows[dview] = dw
                actions.append(windowactions)
            if len(base_view_windows) > 0:
                base_view_actions = []
                for view, w in base_view_windows.iteritems():
                    action = QtGui.QAction(w.windowTitle(),
                                           self,
                                           triggered=w.activateWindow)
                    action.setCheckable(True)
                    if w == QtGui.QApplication.activeWindow():
                        action.setChecked(True)
                    base_view_actions.append(action)
                actions.append(base_view_actions)
            return actions
        
        def update_menu(windowMenu):
            actions = compute_action_items()
            windowMenu.clear()
            if len(actions) > 0:
                windowMenu.addAction(actions[0])
                if len(actions) > 1:
                    windowMenu.addSeparator()
                    for action in actions[1]:
                        windowMenu.addAction(action)
                if len(actions) > 2:
                    windowMenu.addSeparator()
                    for action in actions[2]:
                        windowMenu.addAction(action)

        current_view = self.get_current_view()
        update_menu(self.qmenus['window'])
        if current_view and current_view.window() == self:
            for i in range(self.stack.count()):
                view = self.stack.widget(i)
                for dw in view.detached_views.values():
                    update_menu(dw.qmenus['window'])
        for v, w in self.windows.iteritems():
            update_menu(w.qmenus['window'])
            for dw in v.detached_views.values():
                update_menu(dw.qmenus['window'])
            
    def update_merge_menu(self):
        #check if we have enough actions
        def update_menu(mergeMenu):
            mergeMenu.clear()
            for i in xrange(self.stack.count()):
                view = self.stack.widget(i)
                # skip merge with self and not saved views
                if view == self.current_view or not view.controller.vistrail.locator:
                    continue
                action = QtGui.QAction(self)
                self.connect(action, QtCore.SIGNAL("triggered()"),
                             self.merge_vistrail)
                action.controller = view.controller
                action.setText("%s" % view.controller.vistrail.locator.name)
                mergeMenu.addAction(action)
            for view, w in self.windows.iteritems():
                # skip merge with self and not saved views
                if view == self.current_view or not view.controller.vistrail.locator:
                    continue
                action = QtGui.QAction(self)
                self.connect(action, QtCore.SIGNAL("triggered()"),
                             self.merge_vistrail)
                action.controller = view.controller
                action.setText("%s" % view.controller.vistrail.locator.name)
                mergeMenu.addAction(action)
                
        update_menu(self.qmenus['merge'])
        for w in self.windows.values():
            update_menu(w.qmenus['merge'])

    def update_recent_vistrail_actions(self):
        maxRecentVistrails = \
            int(get_vistrails_configuration().maxRecentVistrails)
        self.recentVistrailLocators.ensure_no_more_than_max(maxRecentVistrails)
        self.update_recent_vistrail_menu()
        
        conf = get_vistrails_persistent_configuration()
        tconf = get_vistrails_configuration()
        conf.recentVistrailList = self.recentVistrailLocators.serialize()
        tconf.recentVistrailList = conf.recentVistrailList
        get_vistrails_application().save_configuration()
        
    def set_current_locator(self, locator):
        """ set_current_locator(locator: CoreLocator)
        Updates the list of recent files in the gui and in the configuration
        
        """
        if locator:
            self.recentVistrailLocators.add_locator(locator)
            self.update_recent_vistrail_actions()
    
    def max_recent_vistrails_changed(self, field, value):
        """max_recent_vistrails_changed()-> obj
        callback to create an object to be used as a subscriber when the 
        configuration changed.
        
        """
        self.update_recent_vistrail_actions()
                
    def configure_module(self):
        from vistrails.gui.module_configuration import QModuleConfiguration
        action_name = QModuleConfiguration.instance().get_title()
        # easy way to make sure that configuration window is raised
        self.qactions[action_name].setChecked(False)
        self.qactions[action_name].setChecked(True)

    def show_documentation(self):
        from vistrails.gui.module_documentation import QModuleDocumentation
        action_name = QModuleDocumentation.instance().get_title()
        # easy way to make sure that documentation window is raised
        self.qactions[action_name].setChecked(False)
        self.qactions[action_name].setChecked(True)

#    def show_group(self):
#        class DummyController(object):
#            def __init__(self, pip):
#                self.current_pipeline = pip
#                self.search = None
#        #FIXME: this should be delegated to QVistrailView
#        current_scene = self.get_current_scene()
#        selected_module_ids = current_scene.get_selected_module_ids()
#        if len(selected_module_ids) > 0:
#            for m_id in selected_module_ids:
#                module = current_scene.current_pipeline.modules[m_id]
#                if module.is_group() or module.is_abstraction():
#                    pipelineView = QPipelineView()
#                    controller = DummyController(module.pipeline)
#                    pipelineView.controller = controller
#                   pipelineMainWindow = QBaseViewWindow(pipelineView)
#                    #pipelineMainWindow.setCentralWidget(pipelineView)
#                    pipelineView.scene().controller = \
#                        controller
#                    controller.current_pipeline_view = \
#                        pipelineView.scene()
#                    module.pipeline.ensure_connection_specs()
#                    pipelineView.scene().setupScene(module.pipeline)
#                    pipelineView.scene().current_pipeline = module.pipeline
#                    pipelineView.scene().fitToView(pipelineView, True)
#                    pipelineView.show()
#                    pipelineMainWindow.show()

    def openAbstraction(self, filename):
        locator = XMLFileLocator(filename)
        self.open_vistrail_without_prompt(locator, None, False, True)

    def edit_abstraction(self):
        current_scene = self.get_current_tab().scene()
        selected_module_ids = current_scene.get_selected_module_ids()
        if len(selected_module_ids) > 0:
            for m_id in selected_module_ids:
                module = current_scene.current_pipeline.modules[m_id]
                if module.is_abstraction():
                    from vistrails.core.modules.abstraction import identifier as \
                        abstraction_pkg                    
                    ann_get = module.vistrail.get_annotation
                    if module.package == abstraction_pkg and \
                            ann_get('__abstraction_descriptor_info__') is None:
                        desc = module.module_descriptor
                        filename = desc.module.vt_fname
                        self.openAbstraction(filename)
                    else:
                        debug.critical('Subworkflow is from a package and is '
                                       'read-only',
                                       "This subworkflow is from a package and "
                                       "cannot be modified.  You can create an "
                                       "editable copy in 'My Subworkflows' "
                                       "using 'Edit->Import Subworkflow'")
    def merge_vistrail(self):
        action = self.sender()
        if action:
            self.merge_vistrails(self.current_view.controller, action.controller)

    def merge_vistrails(self, c1, c2):
        """ merge_vistrails(c1: VistrailController, c2: VistrailController) -> None
            hamdle merge vistrail from 2 controller into new vistrail

        """
        thumb_cache = ThumbnailCache.getInstance()
        
        l1 = c1.locator._name if c1.locator is not None else ''
        t1 = c1.find_thumbnails(tags_only=thumb_cache.conf.tagsOnly) \
            if thumb_cache.conf.autoSave else []
        s1 = SaveBundle(c1.vistrail.vtType, c1.vistrail.do_copy(), c1.log, thumbnails=t1)

        l2 = c2.locator._name if c2.locator is not None else ''
        t2 = c2.find_thumbnails(tags_only=thumb_cache.conf.tagsOnly) \
            if thumb_cache.conf.autoSave else []
        s2 = SaveBundle(c2.vistrail.vtType, c2.vistrail, c2.log, thumbnails=t2)

        vistrails.db.services.vistrail.merge(s1, s2, "", merge_gui, l1, l2)
        vistrail = s1.vistrail
        vistrail.locator = None
        vistrail.set_defaults()
        view = self.create_view(vistrail, None)
        # FIXME need to figure out what to do with this !!!
        view.controller.set_vistrail(vistrail, None, thumbnails=s1.thumbnails)
        view.controller.set_changed(True)
        self.view_changed(view)
        self.reset_toolbar_for_view(view)
        self.qactions['history'].trigger()
        view.version_view.scene().fitToView(view.version_view, True)


        
    def do_tag_prompt(self, name="", exists=False):
        if exists:
            prompt = "'%s' already exists.  Enter a new tag" % name
        else:
            prompt = "Enter a tag"
            
        (text, ok) = QtGui.QInputDialog.getText(None, 
                                                'Tag Version',
                                                prompt,
                                                QtGui.QLineEdit.Normal,
                                                name)
        if ok and text:
            return str(text).strip().rstrip()
        if not ok:
            return None
        return ""

    def add_tag(self, check_exists=True):
        controller = self.get_current_controller()
        vistrail = controller.vistrail
        name = self.do_tag_prompt()
        if name is None:
            return None
        while name == "" or (check_exists and vistrail.has_tag_str(name)):
            name = self.do_tag_prompt(name, name != "")
            if name is None:
                return None
        controller.update_current_tag(name)
        
    def publish_to_crowdlabs(self):
        dialog = QRepositoryDialog(self)
        if QRepositoryDialog.cookiejar:
            dialog.exec_()

    def invalidate_pipelines(self):
        """ invalidate_pipelines() -> None
            Clears the cache and reloads the current pipelines in all views
            This should be called when a module in the module registry
            is changed/added/deleted
        """
        
        def reload_view(view):
            view.version_selected(view.controller.current_version,
                                  True, from_root=True)
        
        for i in xrange(self.stack.count()):
            view = self.stack.widget(i)
            reload_view(view)
        for view in self.windows:
            reload_view(view)
    
    def closeNotPinPalettes(self):
        if (QtGui.QApplication.activeWindow() == self or 
            QtGui.QApplication.activeWindow() in self.windows.values()):
            for p in self.palettes:
                if p.toolWindow().window() == QtGui.QApplication.activeWindow():
                    if (p.toolWindow().isVisible() and 
                        not p.toolWindow().isFloating() and not p.get_pin_status()):
                        p.toolWindow().close()
                      
    def applicationFocusChanged(self, old, current):
        if self._is_quitting:
            return
        def is_or_has_parent_of_types(widget, types):
            while widget is not None:
                for _type in types:
                    if isinstance(widget, _type):
                        return True
                widget = widget.parent()
            return False
                
        if current is not None:
            owner = current.window()
            #print "\n\n\n >>>>>> applicationfocuschanged"
            #print "focus_owner: ", self._focus_owner," previous_vt_view ", self._previous_vt_view, " previous_view ", self._previous_view
            #print "owner: ", owner, " current: ", current
            allowed_widgets = [ConstantWidgetMixin,
                               QParamExploreView,
                               QAliasInspector,
                               QCellWidget,
                               QMashupViewTab]
            if (self.isAncestorOf(current) or 
                owner in self.windows.values()):
                view = self.get_current_view()
                #print "view: ", view
                if view and (view == current or view.isAncestorOf(current)):
                    # when a widget spans another control, for example, a Color
                    # wheel, VisTrails will lose focus to that widget and it 
                    # will try to generate a view_changed() event. This will
                    # reset the view and happens with parameter exploration 
                    # and mashups preview.
                    # To avoid that, we will check if the current widget is a 
                    # constant widget or a parameter exploration widget or has
                    # any of these types as a parent in the hierarchy.  
                    if (owner != self._focus_owner and 
                        not is_or_has_parent_of_types(current, allowed_widgets)):
                        #print "generating view_changed"
                        self._previous_vt_view = view
                        self._focus_owner = owner
                        self.change_view(view)
                        self.update_window_menu()
                        self._previous_view = view.get_current_tab()
                        view.reset_tab_view_to_current()
                        view.view_changed()    
                        
            elif isinstance(owner, QBaseViewWindow):
                view = owner.get_current_view()
                #print "QBaseViewWindow view: ", view
                if (view and owner != self._focus_owner and 
                    not is_or_has_parent_of_types(current, allowed_widgets)):
                    #print "generating view changed"
                    self._previous_vt_view = view
                    self._focus_owner = owner
                    self.change_view(view)
                    self.update_window_menu()
                    self._previous_view = view.get_current_tab()
                    view.set_to_current(current)
                    view.view_changed()
        else:
            self._focus_owner = None
_app = None
#_global_menubar = None
    
            
class QPaletteMainWindow(QtGui.QMainWindow):
    def __init__(self, parent=None, f=QtCore.Qt.WindowFlags()):
        QtGui.QMainWindow.__init__(self, parent, f)
        self.palettes = []
        self.windows = []
        
    def addPalette(self, palette):
        if palette not in self.palettes:
            self.palettes.append(palette)
        if len(self.palettes) == 1:
            self.addDockWidget(QtCore.Qt.TopDockWidgetArea, palette.toolWindow())
        else:
            self.tabifyDockWidget(self.palettes[0].toolWindow(),
                                  palette.toolWindow())
        palette.toolWindow().close()
        
    def closeDockedPalettes(self):
        for p in self.palettes:
            if (p.toolWindow().isVisible() and 
                not p.toolWindow().isFloating()):
                        p.toolWindow().close()
            
    def closeEvent(self, event):
        if not QtCore.QCoreApplication.closingDown():
            self.closeDockedPalettes()
            self.hide()
            event.ignore()

    def showEvent(self, event):
        for p in self.palettes:
            if (not p.toolWindow().isVisible() and 
                not p.toolWindow().isFloating() and p.get_pin_status()):
                p.set_visible(True)
    <|MERGE_RESOLUTION|>--- conflicted
+++ resolved
@@ -1591,12 +1591,7 @@
         from vistrails.gui.collection.workspace import QWorkspaceWindow
         view = self.get_current_view()
         view.is_abstraction = view.controller.is_abstraction
-<<<<<<< HEAD
-        QWorkspaceWindow.instance().remove_vt_window(view)
-        QWorkspaceWindow.instance().add_vt_window(view)
         self.notify('view_created', view.controller, view)
-=======
->>>>>>> 3b12544c
         return view
 
     def open_vistrail_from_locator(self, locator_class):
