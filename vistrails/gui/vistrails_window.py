###############################################################################
##
## Copyright (C) 2014-2016, New York University.
## Copyright (C) 2011-2014, NYU-Poly.
## Copyright (C) 2006-2011, University of Utah.
## All rights reserved.
## Contact: contact@vistrails.org
##
## This file is part of VisTrails.
##
## "Redistribution and use in source and binary forms, with or without
## modification, are permitted provided that the following conditions are met:
##
##  - Redistributions of source code must retain the above copyright notice,
##    this list of conditions and the following disclaimer.
##  - Redistributions in binary form must reproduce the above copyright
##    notice, this list of conditions and the following disclaimer in the
##    documentation and/or other materials provided with the distribution.
##  - Neither the name of the New York University nor the names of its
##    contributors may be used to endorse or promote products derived from
##    this software without specific prior written permission.
##
## THIS SOFTWARE IS PROVIDED BY THE COPYRIGHT HOLDERS AND CONTRIBUTORS "AS IS"
## AND ANY EXPRESS OR IMPLIED WARRANTIES, INCLUDING, BUT NOT LIMITED TO,
## THE IMPLIED WARRANTIES OF MERCHANTABILITY AND FITNESS FOR A PARTICULAR
## PURPOSE ARE DISCLAIMED. IN NO EVENT SHALL THE COPYRIGHT HOLDER OR
## CONTRIBUTORS BE LIABLE FOR ANY DIRECT, INDIRECT, INCIDENTAL, SPECIAL,
## EXEMPLARY, OR CONSEQUENTIAL DAMAGES (INCLUDING, BUT NOT LIMITED TO,
## PROCUREMENT OF SUBSTITUTE GOODS OR SERVICES; LOSS OF USE, DATA, OR PROFITS;
## OR BUSINESS INTERRUPTION) HOWEVER CAUSED AND ON ANY THEORY OF LIABILITY,
## WHETHER IN CONTRACT, STRICT LIABILITY, OR TORT (INCLUDING NEGLIGENCE OR
## OTHERWISE) ARISING IN ANY WAY OUT OF THE USE OF THIS SOFTWARE, EVEN IF
## ADVISED OF THE POSSIBILITY OF SUCH DAMAGE."
##
###############################################################################
""" The file describes a container widget consisting of a pipeline
view and a version tree for each opened Vistrail """

<<<<<<< HEAD

from PyQt5 import QtCore, QtGui, QtWidgets

=======
from PyQt4 import QtCore, QtGui
from xml.sax.saxutils import escape
>>>>>>> 7a61ea4c
import copy

from vistrails.core.configuration import (get_vistrails_configuration,
                                get_vistrails_persistent_configuration)
from vistrails.core.db.locator import FileLocator, XMLFileLocator, DBLocator, \
    UntitledLocator
from vistrails.core.interpreter.cached import CachedInterpreter
from vistrails.core.recent_vistrails import RecentVistrailList
import vistrails.core.system
import vistrails.core.db.action
from vistrails.core.system import vistrails_default_file_type
from vistrails.core.vistrail.vistrail import Vistrail
from vistrails.core.vistrail.pipeline import Pipeline
from vistrails.core.thumbnails import ThumbnailCache
from vistrails.core import debug

from vistrails.gui.application import get_vistrails_application
from vistrails.gui.preferences import QPreferencesDialog
from vistrails.gui.base_view import BaseView
from vistrails.gui.common_widgets import QToolWindow
from vistrails.gui.repository import QRepositoryDialog
from vistrails.gui.theme import CurrentTheme
from vistrails.gui.utils import build_custom_window
from vistrails.gui.vistrail_view import QVistrailView
from vistrails.gui import merge_gui
from vistrails.gui.vistrail_variables import QVistrailVariables
from vistrails.gui.vistrails_palette import QVistrailsPaletteInterface
from vistrails.gui.modules.constant_configuration import ConstantWidgetMixin
from vistrails.gui.paramexplore.pe_view import QParamExploreView
from vistrails.gui.mashups.alias_inspector import QAliasInspector
from vistrails.gui.mashups.mashup_view import QMashupViewTab
from vistrails.packages.spreadsheet.spreadsheet_cell import QCellWidget
from vistrails.db.services.io import SaveBundle
import vistrails.db.services.vistrail
from vistrails.db import VistrailsDBException

class QBaseViewWindow(QtWidgets.QMainWindow):
    viewWasClosed = QtCore.pyqtSignal(QtWidgets.QWidget)
    def __init__(self, view=None, parent=None, f=QtCore.Qt.WindowFlags()):
        QtWidgets.QMainWindow.__init__(self, parent, f)
       
        self.view = view

        if self.view is not None:
            self.setCentralWidget(view)
            self.view.setVisible(True)
        
        self.create_actions_and_toolbar()
        
    def create_actions_and_toolbar(self):
        self.create_actions()
        self.init_toolbar()
        
    def closeEvent(self, event):
        self.viewWasClosed.emit(self.view)
        event.accept()
    
    def init_toolbar(self):
        pass
    
    def get_current_view(self):
        if self.view is None:
            return None
        return self.view.vistrail_view
    
    def get_current_tab(self):
        return self.view
    
    def get_current_scene(self):
        return self.get_current_tab().scene()
    
    def get_current_controller(self):
        if self.get_current_view() is None:
            return None
        return self.get_current_view().get_controller()
    
    def process_list(self, action_list, parent, qactions, qmenus):
        for data in action_list:
            if data == "---":
                if parent is not None:
                    parent.addSeparator()
                continue
            name, title, options = data
            if isinstance(options, list):
                # menu
                if parent is not None:
                    qmenu = parent.addMenu(title)
                qmenus[name] = qmenu
                self.process_list(options, qmenu, qactions, qmenus)
            else:
                qaction = QtWidgets.QAction(title, self)
                callback = None
                if 'callback' in options:
                    callback = options['callback']
                    del options['callback']
                for option, value in options.items():
                    method = getattr(qaction, 'set%s' % \
                                         option[0].capitalize() + \
                                         option[1:])
                    method(value)
                qactions[name] = qaction
                if parent is not None:
                    parent.addAction(qaction)
                if callback is not None:
                    if 'checkable' in options and \
                            options['checkable'] is True:
                        qaction.toggled.connect(callback)
                    else:
                        qaction.triggered.connect(callback)

    def init_action_list(self):
        self._actions = [("file", "&File",
                   [("export", "Export",
                      [('savePDF', "PDF...",
                        {'statusTip': "Save the current view to a PDF file",
                         'enabled': True,
                         'callback': _app.pass_through(self.get_current_tab,
                                                       'save_pdf')}),
                       ('saveDOT', "Version tree to Graphviz DOT...",
                        {'statusTip': "Save the version view to a Graphviz "
                             "DOT file",
                         'enabled': True,
                         'callback': _app.pass_through(self.get_current_view,
                                                       'save_version_graph')}),
                       "---",
                       ('saveWorkflow', "Workflow To XML...",
                        {'statusTip': "Save the current workflow to a file",
                         'enabled': True,
                         'callback': \
                             _app.pass_through_locator(self.get_current_view,
                                                       'save_workflow',
                                                       FileLocator())}),
                       ('exportWorkflow', "Workflow to DB...",
                        {'statusTip': "Save the current workflow to a database",
                         'enabled': True,
                         'callback': \
                             _app.pass_through_locator(self.get_current_view,
                                                       'save_workflow',
                                                       DBLocator)})]),
                       "---",
                       ('close', "Close",
                        {'shortcut': QtGui.QKeySequence.Close,
                        'statusTip': "Close the current window",
                         'enabled': True,
                         'callback': self.close})]),
                   ("edit", "&Edit",
                    [("undo", "Undo",
                      {'statusTip': "Undo the previous action",
                       'shortcut': QtGui.QKeySequence.Undo,
                       'callback': _app.pass_through(self.get_current_view,
                                                     'undo'),
                       'enabled': False}),
                     ("redo", "Redo",
                      {'statusTip': "Redo an undone action",
                       'shortcut': QtGui.QKeySequence.Redo,
                       'callback': _app.pass_through(self.get_current_view,
                                                     'redo'),
                       'enabled': False}),
                     "---",
                     ("copy", "Copy",
                      {'statusTip': "Copy the selected modules in the " \
                           "current pipeline view",
                       'shortcut': QtGui.QKeySequence.Copy,
                       'enabled': False,
                       'callback': _app.pass_through(self.get_current_scene,
                                                     'copySelection')}),
                     ("paste", "Paste",
                      {'statusTip': "Paste modules from the clipboard into " \
                           "the current pipeline view",
                       'shortcut': QtGui.QKeySequence.Paste,
                       'enabled': False,
                       'callback': _app.pass_through(self.get_current_tab,
                                                     'pasteFromClipboard')}),
                     ("selectAll", "Select All",
                      {'statusTip': "Select all modules in the current " \
                           "pipeline view",
                       'enabled': True,
                       'shortcut': QtGui.QKeySequence.SelectAll,
                       'callback': _app.pass_through(self.get_current_scene,
                                                     'selectAll')}),
                     "---",
                     ("controlFlowAssist", "Control Flow Assistant",
                      {'callback': _app.pass_through(self.get_current_tab,
                                                     'run_control_flow_assist'),
                       'statusTip': "Create a loop over the selected modules",
                       })]),
                   ("run", "&Workflow",
                    [("execute", "Execute",
                      {'icon': CurrentTheme.EXECUTE_PIPELINE_ICON,
                       'shortcut': 'Ctrl+Return',
                       'enabled': False,
                       'callback': _app.pass_through(self.get_current_view,
                                                     'execute')}),
                     ("stop_on_error", "Stop on first error",
                      {'checkable': True,
                       'callback': _app.set_stop_on_error}),
                     ("flushCache", "Erase Cache Contents", 
                      {'enabled': True,
                       'callback': _app.flush_cache}),
                     "---",
                     ("layout", "Re-Layout",
                      {'statusTip': "Move all modules to create a clean " \
                           "layout for the workflow",
                       'shortcut': 'Ctrl+L',
                       'enabled': False,
                       'callback': _app.pass_through(self.get_current_scene,
                                                     'layout')}),
                     ("group", "Group",
                      {'statusTip': "Group the selected modules in the " \
                           "current pipeline view",
                       'shortcut': 'Ctrl+G',
                       'enabled': False,
                       'callback': _app.pass_through(self.get_current_scene,
                                                     'group')}),
                     ("ungroup", "Ungroup",
                      {'statusTip': "Ungroup the selected groups in the " \
                           "current pipeline view",
                       'shortcut': 'Ctrl+Shift+G',
                       'enabled': False,
                       'callback': _app.pass_through(self.get_current_scene,
                                                     'ungroup')}),
                     ("showGroup", "Show Pipeline",
                      {'statusTip': "Show the underlying pipeline for the " \
                           "selected group in the current pipeline view",
                       'enabled': False,
                       'callback': _app.pass_through(self.get_current_view, 
                                                     'show_group')}),
                     "---",
                     ("makeAbstraction", "Create Subworkflow",
                      {'statusTip': "Create a subworkflow from the selected " \
                           "modules",
                       'enabled': False,
                       'callback': _app.pass_through(self.get_current_scene,
                                                     'makeAbstraction')}),
                     ("convertToAbstraction", "Convert to Subworkflow",
                      {'statusTip': "Convert selected group to a subworkflow",
                       'enabled': False,
                       'callback': _app.pass_through(self.get_current_scene,
                                                     'convertToAbstraction')}),
                     ("editAbstraction", "Edit Subworkflow",
                      {'statusTip': "Edit a subworkflow",
                       'enabled': False,
                       'callback': _app.edit_abstraction}),
                     ("importAbstraction", "Import Subworkflow",
                      {'statusTip': "Import subworkflow from a vistrail to " \
                           "local subworkflows",
                       'enabled': False,
                       'callback': _app.pass_through(self.get_current_scene,
                                                     'importAbstraction')}),
                     ("exportAbstraction", "Export Subworkflow",
                      {'statusTip': "Export subworkflow from local " \
                           "subworkflows for use in a package",
                       'enabled': False,
                       'callback': _app.pass_through(_app.get_current_scene,
                                                     'exportAbstraction')}),
                     "---",
                     ("configureModule", "Configure Module...",
                      {'shortcut': "Ctrl+E",
                       'enabled': False,
                       'callback': _app.configure_module}),
                     ("documentModule", "Module Documentation...",
                      {'enabled': False,
                       'callback': _app.show_documentation})]),
                   ("view", "&Views",
                    [("zoomToFit", "Zoom To Fit",
                      {'enabled': True,
                       'shortcut': "Ctrl+R",
                       'statusTip': "Fit current view to window",
                       'callback': _app.pass_through(self.get_current_tab,
                                                     'zoomToFit')}),
                     ("zoomIn", "Zoom In",
                      {'enabled': True,
                       'shortcut': QtGui.QKeySequence.ZoomIn,
                       'callback': _app.pass_through(self.get_current_tab,
                                                     'zoomIn')}),
                     ("zoomOut", "Zoom Out",
                      {'enabled': True,
                       'shortcut': QtGui.QKeySequence.ZoomOut,
                       'callback': _app.pass_through(self.get_current_tab,
                                                     'zoomOut')})]),
                   ("publish", "Publish",
                    [("publishPaper", "To Paper...", 
                      {'enabled': True,
                       'statusTip': \
                           "Embed workflow and results into a paper",
                        'callback': _app.pass_through(self.get_current_view,
                                                      'publish_to_paper')}),
                     ("publishWeb", "To Wiki...",
                      {'enabled': True,
                       'statusTip': "Embed workflow in wiki",
                       'callback' : _app.pass_through(self.get_current_view,
                                                      'publish_to_web')}),
                     ("publishCrowdLabs", "To crowdLabs...",
                      {'enabled': True,
                       'statusTip': "Publish workflows on crowdlabs.org",
                       'callback': _app.publish_to_crowdlabs})]),
                    ("window", "Window", 
                      []),
                   ("help", "Help",
                    [("help", "About VisTrails...", 
                      {'callback': _app.showAboutMessage}),
                     ("checkUpdate", "Check for Updates", 
                      {'callback': _app.showUpdatesMessage})])]
                    
    def create_actions(self):
        self.init_action_list()

        self.qactions = {}
        self.qmenus = {}

        menu_bar = self.menuBar()
        #print 'menu_bar:', menu_bar
        self.process_list(self._actions, menu_bar, self.qactions, self.qmenus)
        #print 'done processing list'
        
class QVistrailViewWindow(QBaseViewWindow):
    window_closed = QtCore.pyqtSignal(QtWidgets.QWidget)
    def __init__(self, view=None, parent=None, f=QtCore.Qt.WindowFlags()):
        QBaseViewWindow.__init__(self, view, parent, f)
        
        self.setDocumentMode(True)
        self.view = view

        if self.view is not None:
            self.setCentralWidget(view)
            self.view.setVisible(True)
            self.setWindowTitle('%s - VisTrails' % self.view.get_name())

    def close_vistrail(self):
        return _app.close_vistrail(self.view)
        
    def closeEvent(self, event):
        if not self.close_vistrail():
            event.ignore()
        else:
            self.window_closed.emit(self.view)
            event.accept()
        
    def get_current_controller(self):
        return self.view.get_controller()

    def get_current_view(self):
        return self.view
    
    def get_current_tab(self):
        return self.view.get_current_tab()

    def get_current_scene(self):
        return self.get_current_tab().scene()
        
    def init_toolbar(self):
        def create_spacer():
            spacer = QtWidgets.QWidget()
            spacer.setSizePolicy(QtWidgets.QSizePolicy.MinimumExpanding, 
                                  QtWidgets.QSizePolicy.Preferred)
            return spacer
        def create_separator():
            sep = QtWidgets.QWidget()
            sep.setMinimumWidth(50)
            return sep

        self.selected_mode = None
        self.toolbar = QtWidgets.QToolBar(self)
        
        #left side
        for action in [self.qactions[n] 
                       for n in ['newVistrail', 'openFile', 'saveFile']]:
            self.toolbar.addAction(action)
        
        self.toolbar.addWidget(create_spacer())
        
        #second group
        self.view_action_group = QtWidgets.QActionGroup(self)
        for action in [self.qactions[n] 
                       for n in ['pipeline', 'history', 
                                 'search', 'explore', 'provenance', 'mashup']]:
            self.toolbar.addAction(action)
            self.view_action_group.addAction(action)
        self.toolbar.addWidget(create_separator())
        # self.connect(self.view_action_group, 
        #              QtCore.SIGNAL("triggered(QAction*)"),
        #              self.view_triggered)
        #third group
        for action in [self.qactions[n] 
                       for n in ['execute']]:
            self.toolbar.addAction(action)
            
        
        self.toolbar.addWidget(create_spacer())
        self.toolbar.addWidget(create_spacer())
        self.toolbar.setToolButtonStyle(QtCore.Qt.ToolButtonTextUnderIcon)
        self.addToolBar(self.toolbar)
        if hasattr(self, 'setUnifiedTitleAndToolBarOnMac'):
            self.setUnifiedTitleAndToolBarOnMac(True)

    def set_title(self, title):
        self.setWindowTitle('%s - VisTrails' % title)
        
    def get_name(self):
        return self.windowTitle()

    def set_name(self):
        if self.view:
            self.set_title(self.view.get_name())
        else:
            self.set_title('(empty)')

    def build_packages_menu_from_main_app(self):
        if len(self._package_menu_items) == 0:
            self.qmenus['packages'].menuAction().setEnabled(True)
            
        for (pkg_id, d) in _app._package_menu_items.items():
            self._package_menu_items[pkg_id] = {}
            for pkg_name,items in d['items']:
                pkg_menu = self.qmenus['packages'].addMenu(str(pkg_name))
                self._package_menu_items[pkg_id]['menu'] = pkg_menu
                self._package_menu_items[pkg_id]['items'] = (pkg_name, items)
                for item in items:
                    (name, callback) = item
                    action = QtWidgets.QAction(name, self,
                                           triggered=callback)
                    pkg_menu.addAction(action)

    def init_action_list(self):
        # This keeps track of the menu items for each package
        self._package_menu_items = {}
        
        self.all_palette_actions =  _app.create_palette_actions()
        tools_actions = []
        palette_actions = []
        for a,p in self.all_palette_actions:
            if p.toolWindow().window() == _app.palette_window:
                tools_actions.append(a)
            else:
                palette_actions.append(a)
        
        QBaseViewWindow.init_action_list(self)
        #FIXME: 
        #The menus that are different from the base class' menus are being 
        # replaced in place. It would be much cleaner to create a function 
        # to add/replace a menu item of a menu.
        
        self._actions[0] = ("file", "&File",
                    [('newVistrail', "&New",
                      {'icon': CurrentTheme.NEW_VISTRAIL_ICON,
                       'shortcut': QtGui.QKeySequence.New,
                       'statusTip': 'Create a new vistrail',
                       'callback': _app.new_vistrail}),
                     ('openFile', "&Open",
                      {'icon': CurrentTheme.OPEN_VISTRAIL_ICON,
                       'shortcut': QtGui.QKeySequence.Open,
                       'statusTip': 'Open an existing vistrail from a file',
                       'callback': _app.open_vistrail_default}),
                     ("openRecent", "Open Recent", 
                      []),
                     ('saveFile', "&Save",
                      {'icon': CurrentTheme.SAVE_VISTRAIL_ICON,
                       'shortcut': QtGui.QKeySequence.Save,
                       'statusTip': "Save the current vistrail to a file",
                       'enabled': False,
                       'callback': \
                           _app.pass_through_locator(self.get_current_view,
                                                     'save_vistrail')}),
                     ('saveFileAs', "Save as...",
                      {'shortcut': QtGui.QKeySequence.SaveAs,
                       'statusTip': "Save the current vistrail to a " \
                           "different file location",
                       'enabled': False,
                       'callback': \
                           _app.pass_through_locator(self.get_current_view,
                                                     'save_vistrail_as')}),
                     ('saveToOther', "Save To DB...",
                      {'statusTip': "Save the current vistrail to a " \
                           "database",
                       'enabled': True,
                       'callback': \
                           _app.pass_through_locator(self.get_current_view,
                                                     'save_vistrail_as', 
                                                     reverse=True)}),
                     ('closeVistrail', "Close",
                      {'shortcut': QtGui.QKeySequence.Close,
                       'statusTip': "Close the current vistrail",
                       'enabled': False,
                       'callback': _app.close_vistrail}),
                     "---",
                     ("import", "Import",
                      [('importFile', "From DB...",
                        {'icon': CurrentTheme.OPEN_VISTRAIL_DB_ICON,
                         'statusTip': "Import an existing vistrail " \
                             "from a database",
                         'callback': \
                             _app.import_vistrail_default}),
                       "---",
                       ('importWorkflow', "Workflow...",
                        {'statusTip': "Import a workflow from an XML file",
                         'enabled': True,
                         'callback': _app.import_workflow_default}),
                       ('importWorkflowDB', "Workflow from DB...",
                        {'statusTip': "Import a workflow from a database",
                         'enabled': True,
                         'callback': _app.import_workflow_from_db})]),
                     ("export", "Export",
                      [('exportFile', "To DB...",
                        {'statusTip': "Export the current vistrail to a " \
                             "database",
                         'enabled': True,
                         'callback': \
                             _app.pass_through_locator(self.get_current_view,
                                                       'export_vistrail', 
                                                       reverse=True)}),
                       "---",
                       ('savePDF', "PDF...",
                        {'statusTip': "Save the current view to a PDF file",
                         'enabled': True,
                         'callback': _app.pass_through(self.get_current_tab,
                                                       'save_pdf')}),
                       ('saveDOT', "Version tree to Graphviz DOT...",
                        {'statusTip': "Save the version view to a Graphviz "
                             "DOT file",
                         'enabled': True,
                         'callback': _app.pass_through(self.get_current_view,
                                                       'save_version_graph')}),
                       "---",
                       ('saveWorkflow', "Workflow To XML...",
                        {'statusTip': "Save the current workflow to a file",
                         'enabled': True,
                         'callback': \
                             _app.pass_through_locator(self.get_current_view,
                                                       'save_workflow',
                                                       FileLocator())}),
                       ('exportWorkflow', "Workflow to DB...",
                        {'statusTip': "Save the current workflow to a database",
                         'enabled': True,
                         'callback': \
                             _app.pass_through_locator(self.get_current_view,
                                                       'save_workflow',
                                                       DBLocator)}),
                       ('exportStable', "Workflow to VisTrails 2.1 XML...",
                        {'statusTip': "Save workflow as XML according to " \
                             "the previous schema",
                         'enabled': True,
                         'callback': \
                             _app.pass_through_locator(self.get_current_view,
                                                       'export_stable')}),
                       "---",
                       ('saveOpm', "OPM XML...",
                        {'statusTip': "Save provenance according to the " \
                             "Open Provenance Model in XML",
                         'enabled': True,
                         'callback': _app.pass_through(self.get_current_view,
                                                       'save_opm')}),
                       ('saveProv', "PROV Document...",
                        {'statusTip': "Saves provenance according to " \
                             "PROV-DM in XML",
                         'enabled': True,
                         'callback': _app.pass_through(self.get_current_view,
                                                       'save_prov')}),
                       ('saveLog', "Log to XML...",
                        {'statusTip': "Save the execution log to a file",
                         'enabled': True,
                         'callback': \
                             _app.pass_through_locator(self.get_current_view,
                                                       'save_log',
                                                       FileLocator())}),
                       ('exportLog', "Log to DB...",
                        {'statusTip': "Save the execution log to a database",
                         'enabled': True,
                         'callback': \
                             _app.pass_through_locator(self.get_current_view,
                                                       'save_log',
                                                       DBLocator)}),
                       "---",
                       ('saveRegistry', "Registry to XML...",
                        {'statusTip': "Save the current registry to a file",
                         'enabled': True,
                         'callback': \
                             _app.pass_through_locator(self.get_current_view,
                                                       'save_registry',
                                                       FileLocator())}),
                       ('exportRegistry', "Registry to DB...",
                        {'statusTip': "Save the current registry to a database",
                         'enabled': True,
                         'callback': \
                             _app.pass_through_locator(self.get_current_view,
                                                       'save_registry',
                                                       DBLocator)})]),
                     "---",
                     ('quitVistrails', "Quit",
                      {'shortcut': QtGui.QKeySequence.Quit,
                       'statusTip': "Exit VisTrails",
                       'callback': _app.quit})])
        
        self._actions[1] = ("edit", "&Edit",
                    [("undo", "Undo",
                      {'statusTip': "Undo the previous action",
                       'shortcut': QtGui.QKeySequence.Undo,
                       'callback': _app.pass_through(self.get_current_view,
                                                     'undo'),
                       'enabled': False}),
                     ("redo", "Redo",
                      {'statusTip': "Redo an undone action",
                       'shortcut': QtGui.QKeySequence.Redo,
                       'callback': _app.pass_through(self.get_current_view,
                                                     'redo'),
                       'enabled': False}),
                     "---",
                     ("copy", "Copy",
                      {'statusTip': "Copy the selected modules in the " \
                           "current pipeline view",
                       'shortcut': QtGui.QKeySequence.Copy,
                       'enabled': False,
                       'callback': _app.pass_through(self.get_current_scene,
                                                     'copySelection')}),
                     ("paste", "Paste",
                      {'statusTip': "Paste modules from the clipboard into " \
                           "the current pipeline view",
                       'shortcut': QtGui.QKeySequence.Paste,
                       'enabled': False,
                       'callback': _app.pass_through(self.get_current_tab,
                                                     'pasteFromClipboard')}),
                     ("selectAll", "Select All",
                      {'statusTip': "Select all modules in the current " \
                           "pipeline view",
                       'enabled': True,
                       'shortcut': QtGui.QKeySequence.SelectAll,
                       'callback': _app.pass_through(self.get_current_scene,
                                                     'selectAll')}),
                     "---",
                     ("controlFlowAssist", "Control Flow Assistant",
                      {'callback': _app.pass_through(self.get_current_tab,
                                                     'run_control_flow_assist'),
                       'statusTip': "Create a loop over the selected modules",
                       }),
                     ("merge", "Merge with...", 
                      []),
                     "---",
                     ("editPreferences", "Preferences...",
                      {'statusTip': "Edit system preferences",
                       'enabled': True,
                       'shortcut': QtGui.QKeySequence.Preferences,
                       'callback': _app.showPreferences}),
                     ])
        self._actions.insert(3, ("vistrail", "Vis&trail",
                    [("tag", "Tag...",
                      {'statusTip': "Tag the current pipeline",
                       'shortcut': "Ctrl+Shift+T",
                       'enabled': True,
                       'callback': _app.add_tag}),
                     "---",
                     ("reLayout", "Re-Layout",
                      {'statusTip': "Re-layouts the version tree",
                       'enabled': True,
                       'callback': \
                           _app.pass_through(self.get_current_controller,
                                             'invalidate_version_tree')}),
                     ("expandBranch", "Expand Branch",
                      {'statusTip': "Expand all versions in the tree below " \
                           "the current version",
                       'enabled': True,
                       'callback': \
                           _app.pass_through(self.get_current_controller,
                                             'expand_all_versions_below')}),
                     ("collapseBranch", "Collapse Branch",
                      {'statusTip': "Collapse all expanded versions of the " \
                           "tree",
                       'enabled': True,
                       'callback': \
                           _app.pass_through(self.get_current_controller,
                                             'collapse_all_versions_below')}),
                     ("collapseAll", "Collapse All",
                      {'statusTip': "Collapse all expanded branches of the " \
                           "tree",
                       'enabled': True,
                       'callback': \
                           _app.pass_through(self.get_current_controller,
                                             'collapse_all_versions')}),
                     ("hideBranch", "Hide Branch",
                      {'statusTip': "Hide all versions in the tree including " \
                           "and below the current version",
                       'enabled': True,
                       'callback': \
                           _app.pass_through(self.get_current_controller,
                                             'hide_versions_below')}),
                     ("showAll", "Show All",
                      {'enabled': True,
                       'statusTip': "Show all hidden versions",
                       'callback': \
                           _app.pass_through(self.get_current_controller,
                                             'show_all_versions')})]))
        
        self._actions[4] = ("view", "&Views",
                    [("newView", "New Pipeline View",
                      {'shortcut': QtGui.QKeySequence.AddTab,
                       'enabled': True,
                       'statusTip': "Create a new pipeline view",
                       'callback': _app.pass_through(self.get_current_view,
                                                     'add_pipeline_view')}),
                     ("newDiff", "New Visual Difference",
                      {'enabled': True,
                       'statusTip': "Create a new visual difference for two" \
                           "pipelines",
                       'callback': _app.new_diff}),
                     "---",
                     ("zoomToFit", "Zoom To Fit",
                      {'enabled': True,
                       'shortcut': "Ctrl+R",
                       'statusTip': "Fit current view to window",
                       'callback': _app.pass_through(self.get_current_tab,
                                                     'zoomToFit')}),
                     ("zoomIn", "Zoom In",
                      {'enabled': True,
                       'shortcut': QtGui.QKeySequence.ZoomIn,
                       'callback': _app.pass_through(self.get_current_tab,
                                                     'zoomIn')}),
                     ("zoomOut", "Zoom Out",
                      {'enabled': True,
                       'shortcut': QtGui.QKeySequence.ZoomOut,
                       'callback': _app.pass_through(self.get_current_tab,
                                                     'zoomOut')}),
                     "---",
                     ("pipeline", "Pipeline",
                      {'icon': CurrentTheme.PIPELINE_ICON,
                       'checkable': True,
                       'checked': True,
                       'callback': \
                           _app.pass_through_bool(self.get_current_view,
                                                  'pipeline_change')}),
                     ("history", "History",
                      {'icon': CurrentTheme.HISTORY_ICON,
                       'checkable': True,
                       'checked': False,
                       'callback': \
                           _app.pass_through_bool(self.get_current_view,
                                                  'history_change')}),
                     ("search", "Search",
                      {'icon': CurrentTheme.QUERY_ICON,
                       'checkable': True,
                       'checked': False,
                       'callback': \
                           _app.pass_through_bool(self.get_current_view,
                                                  'search_change')}),
                     ("explore", "Explore",
                      {'icon': CurrentTheme.EXPLORE_ICON,
                       'checkable': True,
                       'checked': False,
                       'callback': \
                           _app.pass_through_bool(self.get_current_view,
                                                  'explore_change')}),
                     ("provenance", "Provenance",
                      {'icon': CurrentTheme.PROVENANCE_ICON,
                       'checkable': True,
                       'checked': False,
                       'callback': \
                           _app.pass_through_bool(self.get_current_view,
                                                  'provenance_change')}),
                    ("mashup", "Mashup",
                      {'icon': CurrentTheme.MASHUP_ICON,
                       'checkable': True,
                       'checked': False,
                       'enabled': False,
                       'callback': \
                           _app.pass_through_bool(self.get_current_view,
                                                  'mashup_change')}),
                     "---"] +
                    palette_actions + 
                    ["---"] + 
                    tools_actions + 
                    ["---", 
                     ("dockPalettes", "Dock Palettes", 
                      {'enabled': True,
                       'statusTip': "Dock palettes on active window",
                       'callback': _app.dock_palettes})])
        self._actions.insert(6, ("packages", "Packages", 
                                     []))
    
    def create_actions(self):
        """ createActions() -> None 

        Construct all menu/toolbar actions for window.

        """

        # format of each item in the list is:
        # item: reference, title, options
        # where options is either a list of subitems or
        # a dictionary of options to be set for an action
        # Also, "---" denotes a separator

        is_main_window = False
        if self == _app:
            is_main_window = True

        #global _global_menubar
        
        # palettes = []
        # palette_actions = []

        self.init_action_list()

        self.qactions = {}
        self.qmenus = {}

        #if is_main_window and core.system.systemType in ['Darwin']:
            # menu_bar = QtGui.QMenuBar()
            #_global_menubar = menu_bar
        #else:
        menu_bar = self.menuBar()
        #print 'menu_bar:', menu_bar
        self.process_list(self._actions, menu_bar, self.qactions, self.qmenus)
        #print 'done processing list'
        
        if is_main_window:
            for action_tuple, palette in self.all_palette_actions:
                palette.set_action(self.qactions[action_tuple[0]])
            _app.connect_package_manager_signals()
        else:
            self.build_packages_menu_from_main_app()

        self.qactions['stop_on_error'].setChecked(
                getattr(get_vistrails_configuration(), 'stopOnError'))

        # view_menu = self.qmenus["view"]
        # for action_name, action in self.create_palette_actions():
        #     self.qactions[action_name] = action
        #     view_menu.addAction(action)

class QVistrailsWindow(QVistrailViewWindow):
    def __init__(self, parent=None, f=QtCore.Qt.WindowFlags()):
        global _app
        _app = self

        QVistrailViewWindow.__init__(self, None, parent, f)

        self.stack = QtWidgets.QStackedWidget()
        self.vistrail_widgets = []
        self.setCentralWidget(self.stack)        
        self.auto_view = True

        self._focus_owner = None
        self._previous_view = None
        self._is_quitting = False
        self._first_view = True
        QtWidgets.QApplication.clipboard().dataChanged.connect(self.clipboard_changed)
        QtWidgets.QApplication.instance().focusChanged.connect(self.applicationFocusChanged)

        self.preferencesDialog = QPreferencesDialog(self)

        # To track the current view we need to track all mouse clicks
        builder = self
        class FocusEvent(QtWidgets.QWidget):
            def __init__(self):
                QtWidgets.QWidget.__init__(self)
                self.old_focus = None
                self.vt_app = get_vistrails_application()
            def eventFilter(self, object, event):
                if event.type() == QtCore.QEvent.MouseButtonPress:
                    # object may be the old one when this window gets focus
                    object = self.vt_app.widgetAt(QtGui.QCursor.pos())
                    if object != self.old_focus:
                        builder.applicationFocusChanged(self.old_focus, object)
                        self.old_focus = object
                return False
        self.focusEvent = FocusEvent()
        self.focusEvent.vt_app.installEventFilter(self.focusEvent)

        if get_vistrails_configuration().detachHistoryView:
            self.history_view = QBaseViewWindow(parent=None)
            self.history_view.resize(800, 600)
            from vistrails.gui.version_prop import QVersionProp
            inst = QVersionProp.instance().toolWindow()
            self.history_view.addDockWidget(QtCore.Qt.RightDockWidgetArea,inst)
            self.history_view.stack = QtWidgets.QStackedWidget()
            self.history_view.setCentralWidget(self.history_view.stack)
            self.history_view.show()
            self.history_view.move(self.rect().center())
            self.history_view.setWindowTitle('Version Tree')

    def create_actions_and_toolbar(self):
        self.current_view = None
        self.windows = {}
        self.base_view_windows = {}
        self.notifications = {}
        self.view_notifications = {}
        self.view_notifications[-1] = {}
        self.action_links = {}
        self.dbDefault = False

        self.init_palettes()
        self.create_menus()
        self.setup_recent_vistrails()
        self.init_toolbar()

    def create_view(self, vistrail, locator,  abstraction_files=None, 
                    thumbnail_files=None, mashups=None):
        view = QVistrailView(vistrail, locator, abstraction_files,
                             thumbnail_files, mashups)
        self.vistrail_widgets.append(view)
        index = self.stack.addWidget(view)
        self.stack.setCurrentIndex(index)
        self.view_notifications[view] = {}
        for notification_id, method_list in \
                view.get_notifications().items():
            for method in method_list:
                self.register_notification(notification_id, method, True, view)
        return view

    def remove_view(self, view):
        from vistrails.gui.collection.workspace import QWorkspaceWindow
        if view not in self.windows:
            if view in self.view_notifications:
                del self.view_notifications[view]
            self.stack.removeWidget(view)
        else:
            window = self.windows[view]
            window.close()
        QWorkspaceWindow.instance().remove_vt_window(view)

        # DK: **Do not** set current_view here because remove_vistrail
        # calls change_view which sends notifications that there is
        # not current controller
        #
        # self.current_view = None

    def view_triggered(self, action):
        #print "VIEW_TRIGGERED", action
        if self.selected_mode == action:
            if action is not None:
                #print "SETTING CHECKED FALSE"
                action.setChecked(False)
            self.selected_mode = None
        else:
            self.selected_mode = action
        current_view = self.stack.currentWidget()
        current_view.tab_state[current_view.tabs.currentIndex()] = \
            self.selected_mode
        current_view.view_changed()

    def action_triggered(self, action):
        if self.selected_mode is not None:
            self.selected_mode.un_method()
        if self.selected_mode != action:
            self.selected_mode = action
            if action is not None:
                action.method()
        elif self.selected_mode is not None:
            self.selected_mode = None
            action.setChecked(False)
        current_view = self.stack.currentWidget()
        current_view.tab_state[current_view.tabs.currentIndex()] = \
            self.selected_mode
        current_view.view_changed()

    # enumeration for dock areas
    (UPPER_LEFT_DOCK_AREA, LOWER_LEFT_DOCK_AREA, RIGHT_DOCK_AREA,
     UTILITY_WINDOW_AREA) = list(range(4))
    DOCK_AREA_MAP = {UPPER_LEFT_DOCK_AREA: QtCore.Qt.LeftDockWidgetArea,
                     LOWER_LEFT_DOCK_AREA: QtCore.Qt.LeftDockWidgetArea,
                     RIGHT_DOCK_AREA: QtCore.Qt.RightDockWidgetArea,
                     UTILITY_WINDOW_AREA: QtCore.Qt.NoDockWidgetArea}

    def init_palettes(self):
        # palettes are global!
        from vistrails.gui.debug import DebugView
        from vistrails.gui.job_monitor import QJobView
        from vistrails.gui.debugger import QDebugger
        from vistrails.gui.module_configuration import QModuleConfiguration
        from vistrails.gui.module_documentation import QModuleDocumentation
        from vistrails.gui.module_options import QModuleOptions
        from vistrails.gui.module_palette import QModulePalette
        from vistrails.gui.module_info import QModuleInfo
        from vistrails.gui.paramexplore.param_view import QParameterView
        from vistrails.gui.paramexplore.pe_inspector import QParamExploreInspector
        from vistrails.gui.shell import get_shell_dialog
        from vistrails.gui.version_prop import QVersionProp
        from vistrails.gui.vis_diff import QDiffProperties
        from vistrails.gui.collection.explorer import QExplorerWindow
        from vistrails.gui.collection.workspace import QWorkspaceWindow
        from vistrails.gui.collection.vis_log import QLogDetails
        from vistrails.gui.mashups.mashups_inspector import QMashupsInspector
        from vistrails.gui.mashups.alias_parameter_view import QAliasParameterView
        from vistrails.gui.publishing import QVersionEmbed
        self.palettes = []
        self.palette_window = None

        self.palette_layout = \
            [(self.UPPER_LEFT_DOCK_AREA,
              [((QWorkspaceWindow,True),
                (('search_changed', 'updateSearchResults'),
                 ('execution_updated', 'execution_updated'),
                 ('state_changed', 'state_changed')))]),
             (self.LOWER_LEFT_DOCK_AREA,
              [(QModulePalette, True),
               ((QParamExploreInspector, False),
                (('controller_changed', 'set_controller'),)),
               ((QMashupsInspector, False),
                (('controller_changed', 'updateVistrailController'),
                 ('mshpcontroller_changed', 'updateMshpController'),
                 ('mshpversion_changed', 'updateMshpVersion'),
                 ('version_changed', 'updateVistrailVersion')))]),
             (self.RIGHT_DOCK_AREA,
              [((QModuleInfo, True),
                (('controller_changed', 'set_controller'),
                 ('module_changed', 'update_module'),
                 ('entry_klass_changed', 'update_entry_klass'))),
               ((QVersionProp, True),
                (('controller_changed', 'updateController'),
                 ('version_changed', 'updateVersion'))),
               ((QDiffProperties, False),
                (('controller_changed', 'set_controller'),
                 ('module_changed', 'update_module'))),
               ((QParameterView, False),
                (('pipeline_changed', 'set_pipeline'),
                 ('controller_changed', 'set_controller'))),
               ((QLogDetails, False),
                (('controller_changed', 'set_controller'),
                 ('execution_updated', 'execution_updated'),
                 ('execution_changed', 'execution_changed'))),
               ((QAliasParameterView, False),
                (('mshpcontroller_changed', 'updateMshpController'),
                 ('mshpversion_changed', 'updateMshpVersion'))),
               ((QVistrailVariables, False),
                (('controller_changed', 'updateController'),))]),
             (self.UTILITY_WINDOW_AREA,
              [((QModuleConfiguration, True),
                (('controller_changed', 'set_controller'),
                 ('module_changed', 'updateModule'))),
               ((QModuleDocumentation, True),
                (('controller_changed', 'set_controller'),
                 ('module_changed', 'update_module'),
                 ('descriptor_changed', 'update_descriptor'))),
               ((QModuleOptions, True),
                (('controller_changed', 'set_controller'),
                 ('module_changed', 'update_module')))] +
              ([] if not get_shell_dialog() else [
               ((get_shell_dialog(), True),
                (('controller_changed', 'set_controller'),))]) +
              [((QDebugger, True),
                (('controller_changed', 'set_controller'),)),
               (DebugView, True),
               ((QJobView, True),
                (('controller_changed', 'set_controller'),)),
               (QExplorerWindow, True),
#               ((QLatexAssistant, True),
#                (('controller_changed', 'set_controller'),)),
               ((QVersionEmbed, True),
                (('controller_changed', 'set_controller'),
                 ('vistrail_saved', 'updateEmbedText'),
                 ('version_changed', 'updateVersion')))])]
        
        left_added = None
        self.palette_window = QPaletteMainWindow()
        self.palette_window.setWindowTitle('VisTrails - Tools')
        self.palette_window.setGeometry(200, 200, 768, 512)
        self.palette_window.setDocumentMode(True)
        for dock_area, p_group in self.palette_layout:
            first_added = None
            for p_klass in p_group:
                notifications = []
                if isinstance(p_klass, tuple):
                    p_klass, visible = p_klass
                    if isinstance(p_klass, tuple):
                        notifications = visible
                        p_klass, visible = p_klass      
                #print "generating instance", p_klass
                palette = p_klass.instance()
                #print 'palette:', palette
                self.palettes.append(palette)
                for n_tuple in notifications:
                    #print "n_tuple:", n_tuple
                    if isinstance(n_tuple, tuple):
                        if len(n_tuple) > 1:
                            n_id, method_name = n_tuple
                        else:
                            n_id = n_tuple[0]
                            method_name = n_tuple[0]
                    else:
                        n_id = n_tuple
                        method_name = n_tuple
                    method = getattr(palette, method_name)
                    self.register_notification(n_id, method)

                # palette.toolWindow().show()
                # palette.toolWindow().setFloating(True)
                if dock_area != self.UTILITY_WINDOW_AREA:
                    palette.set_pin_status(visible)
                    qt_dock_area = self.DOCK_AREA_MAP[dock_area]
                    if first_added is None:
                        if qt_dock_area == QtCore.Qt.LeftDockWidgetArea and \
                                left_added is not None:
                            if dock_area == self.UPPER_LEFT_DOCK_AREA:
                                self.splitDockWidget(palette.toolWindow(),
                                                     left_added,
                                                     QtCore.Qt.Vertical)
                            else:
                                self.splitDockWidget(left_added,
                                                     palette.toolWindow(),
                                                     QtCore.Qt.Vertical)
                        else:
                            self.addDockWidget(qt_dock_area,
                                               palette.toolWindow())
                        first_added = palette.toolWindow()
                        if qt_dock_area == QtCore.Qt.LeftDockWidgetArea and \
                                left_added is None:
                            left_added = first_added
                    else:   
                        self.tabifyDockWidget(first_added, palette.toolWindow())
                    if not visible:
                        palette.toolWindow().close()
                else:
                    self.palette_window.addPalette(palette)
                    palette.set_main_window(self.palette_window)
                    
        if self.palette_window:
            self.palette_window.hide()
                        
        QWorkspaceWindow.instance().vistrailChanged.connect(self.change_view)
        QWorkspaceWindow.instance().detachVistrail.connect(self.detach_view)

    def dock_palettes(self, window=None):
        if not window:
            window = QtWidgets.QApplication.activeWindow()
        if window == self or window in list(self.windows.values()):
            left_first_added = None
            right_first_added = None
            for dock_area, p_group in self.palette_layout:
                for p_klass in p_group:
                
                    assert isinstance(p_klass, tuple)
                    p_klass, visible = p_klass
                    if isinstance(p_klass, tuple):
                        notifications = visible
                        p_klass, visible = p_klass
                    palette = p_klass.instance()
                    if dock_area == QtCore.Qt.RightDockWidgetArea:
                        pin_status = palette.get_pin_status()
                        palette.toolWindow().setParent(window)
                        if right_first_added is None:
                            window.addDockWidget(dock_area, palette.toolWindow())
                            right_first_added = palette.toolWindow()
                        else:
                            window.tabifyDockWidget(right_first_added, palette.toolWindow())
                    elif dock_area == QtCore.Qt.LeftDockWidgetArea:
                        pin_status = palette.get_pin_status()
                        palette.toolWindow().setParent(window)
                        if left_first_added is None:
                            window.addDockWidget(dock_area, palette.toolWindow())
                            left_first_added = palette.toolWindow()
                        else:
                            window.tabifyDockWidget(left_first_added, palette.toolWindow())
                    if not visible:
                        palette.toolWindow().close()
                    else:
                        palette.toolWindow().show()
                        
    def create_notification(self, notification_id, link_view=False, view=None):
        vt_app = get_vistrails_application()
        vt_app.create_notification(notification_id, self, view)
        # if link_view:
        #     if view is not None:
        #         notifications = self.view_notifications[view]
        # else:
        #     notifications = self.notifications
        # if notification_id not in notifications:
        #     notifications[notification_id] = set()
        # else:
        #     print "already added notification", notification_id

    def register_notification(self, notification_id, method, link_view=False,
                              view=None):
        vt_app = get_vistrails_application()
        vt_app.register_notification(notification_id, method, self, view)
        # if link_view:
        #     if view is not None:
        #         notifications = self.view_notifications[view]
        #         #print '>>> LOCAL adding notification', notification_id, view, method
        #     #print id(notifications), notifications
        #     #for n, o in notifications.iteritems():
        #     #    print "    ", n , "(%s)"%len(o)
        #     #    for m in o:
        #     #        print "        ", m
        # else:
        #     notifications = self.notifications     
        #     #print '>>> GLOBAL adding notification', notification_id, method  
        #     #print id(notifications), notifications
        # if notification_id not in notifications:
        #     self.create_notification(notification_id, link_view, view)
        # notifications[notification_id].add(method)

    def unregister_notification(self, notification_id, method, link_view=False,
                                view=None):
        vt_app = get_vistrails_application()
        vt_app.unregister_notification(notification_id, method, self, view)
        
#         if link_view:
#             notifications = {}
#             if view in self.view_notifications:
#                 notifications = self.view_notifications[view]
#                 #print '>>> LOCAL remove notification', notification_id, view
            
#             #print id(notifications), notifications
# #            for n, o in notifications.iteritems():
# #                print "    ", n , "(%s)"%len(o)
# #                for m in o:
# #                    print "        ", m
#         else:
#             notifications = self.notifications    
#             #print '>>> GLOBAL remove notification', notification_id, method   
#             #print id(notifications), notifications           
#         if notification_id in notifications:
#             notifications[notification_id].remove(method)

    def notify(self, notification_id, *args):
        vt_app = get_vistrails_application()
        vt_app.send_notification(notification_id, *args)

    def clipboard_changed(self):
        self.notify("clipboard_changed")

    def set_action_links(self, action_links, obj, view):
        link_list = []
        def get_method(_qaction, _check):
            def do_check_and_set(*args, **kwargs):
                _qaction.setEnabled(_check(*args, **kwargs))
            return do_check_and_set
        for action, (notification_id, check) in action_links.items():
            window = obj.window()
            if isinstance(window, BaseView):
                window = window.vistrail_view.window()
            if action in window.qactions:
                qaction = window.qactions[action]
                method = get_method(qaction, check)
                notification = (notification_id, method, True, view)
                self.register_notification(*notification)
                link_list.append(notification)
        self.action_links[id(obj)] = link_list
    
    def unset_action_links(self, obj):
        if id(obj) in self.action_links:
            for notification in self.action_links[id(obj)]:
                self.unregister_notification(*notification)
        
    def set_action_defaults(self, obj):
        window = obj.window()
        if isinstance(window, BaseView):
            window = window.vistrail_view.window()
        qactions = window.qactions
        for action, mlist in obj.action_defaults.items():
            if action in qactions:
                qaction = qactions[action]
                for (method, is_callback, value) in mlist:
                    if is_callback:
                        getattr(qaction, method)(value())
                    else:
                        getattr(qaction, method)(value)
            
    def set_name(self):
        widget = self.stack.currentWidget()
        if widget:
            self.set_title(widget.get_name())
        else:
            self.set_title('(empty)')

    # def action_triggered(self, action):
    #     if self.selected_mode is not None:
    #         self.selected_mode.un_method()
    #     if self.selected_mode != action:
    #         self.selected_mode = action
    #         if action is not None:
    #             action.method()
    #     elif self.selected_mode is not None:
    #         self.selected_mode = None
    #         action.setChecked(False)
    #     current_view = self.stack.currentWidget()
    #     current_view.tab_state[current_view.tabs.currentIndex()] = \
    #         self.selected_mode
    #     current_view.view_changed()

    # def create_pass_actions(self):
    #     actions = ['history_selected', 'history_unselected',
    #                'query_selected', 'query_unselected',
    #                'explore_selected', 'explore_unselected']
    #     def create_action(action_str):
    #         def new_action():
    #             getattr(self.stack.currentWidget(), action_str)()
    #         return new_action
    #     for action_str in actions:
    #         method = create_action(action_str)
    #         setattr(self, action_str, method)

    def sizeHint(self):
        return QtCore.QSize(1280, 768)

    def create_first_vistrail(self):
        #print 'calling create_first_vistrail'
        if self.get_current_view():
            return
        if not self.dbDefault:
            untitled_temps = UntitledLocator.all_untitled_temporaries()
            if len(untitled_temps) > 0:
                if FileLocator.prompt_autosave(self):
                    for locator in untitled_temps:
                        self.open_vistrail(locator)
                    return
                else:
                    for locator in untitled_temps:
                        locator.clean_temporaries()
        self._first_view = None
        self.new_vistrail(True)
        self._first_view = self.get_current_view()

    def change_view(self, view):
        if isinstance(view, QVistrailView) or view is None:
            self.view_changed(view)
            if view and view not in self.windows:
                if self.stack.currentWidget() != view:
                    self.stack.setCurrentWidget(view)
                    view.reset_tab_state()
            if view and get_vistrails_configuration().detachHistoryView:
                self.history_view.stack.setCurrentIndex(view.version_index)
                self.history_view.view = view.controller
        else:
            debug.warning("change_view() got a wrong view type:'%s'"%view)            

    def detach_view(self, view):
        if view not in self.windows:
            index = self.stack.indexOf(view)
            self.stack.removeWidget(view)
            window = QVistrailViewWindow(view, parent=None)
            self.windows[view] = window
            window.window_closed.connect(self.window_closed)
            window.qactions['history'].setChecked(True)
            window.show()
            # this is needed to make dropping modules work
            self.dock_palettes(window)
            self.dock_palettes(self)
            self.view_changed(view)
        else:
            self.view_changed(view)

    def attach_view(self, view=None):
        if not view:
            view = self.current_view
        if view not in self.windows:
            return
        window = view.window()
        window.window_closed.connect(self.window_closed)
        self.stack.addWidget(view)
        del self.windows[view]
        # disable save_vistrail call
        window.closeEvent = lambda event: event.accept()
        window.close()
        self.stack.setCurrentWidget(view)
        self.view_changed(view)
            
    def window_closed(self, view):
        if view in self.windows:
            del self.windows[view]
            
    def view_changed(self, new_view):
        """ Updates the controller when the view changes and 
            updates buttons when """
        if self.current_view != new_view:
            self.current_view = new_view
            if new_view is not None:
                self.notify('controller_changed', new_view.get_controller())
                if new_view.current_tab:
                    self.set_action_defaults(new_view.current_tab)
            else:
                self.notify('controller_changed', None)
        
        if new_view is not None:
            window = None
            if new_view in self.windows:
                window = self.windows[new_view]
            if window is None:
                if self.current_view.has_changes():
                    self.qactions['saveFile'].setEnabled(True)
                    # un-remember first view when it is changed
                    if self._first_view:
                        self._first_view = None
                else:
                    self.qactions['saveFile'].setEnabled(False)
                self.qactions['saveFileAs'].setEnabled(True)
                self.qactions['closeVistrail'].setEnabled(True)
            else:
                window.set_name()
                window.activateWindow()
                window.raise_()
                if self.current_view.has_changes():
                    window.qactions['saveFile'].setEnabled(True)
                else:
                    window.qactions['saveFile'].setEnabled(False)
                window.qactions['saveFileAs'].setEnabled(True)
                window.qactions['closeVistrail'].setEnabled(True)
        else:
            self.qactions['saveFile'].setEnabled(False)
            self.qactions['saveFileAs'].setEnabled(False)
            self.qactions['closeVistrail'].setEnabled(False)

        from vistrails.gui.collection.workspace import QWorkspaceWindow
        QWorkspaceWindow.instance().change_vt_window(new_view)
        self.update_merge_menu()
        self.update_window_menu()
        self.update_recent_vistrail_menu()
        self.set_name()

    def reset_toolbar_for_view(self, view):
        if view:
            window = view.window()
        else:
            window = self
        for action in window.view_action_group.actions():
            action.setChecked(False)
            
    def state_changed(self, view):
        """ state for the view changed so we need to update buttons"""
        self.view_changed(view)

    def new_vistrail(self, recover_files=False):
        # if self.single_document_mode and self.currentView():
        #     if not self.closeVistrail():
        #         return None
        self._first_view = None

        locator = None
        if recover_files:
            untitled_temps = UntitledLocator.all_untitled_temporaries()
            if len(untitled_temps) > 0:
                # FIXME how do we choose which one? -- really should open all
                locator = untitled_temps[0]

        self.open_vistrail(locator)
        self.qactions['pipeline'].trigger()

    def close_first_vistrail_if_necessary(self):
        # Close first vistrail of no change was made
        if not self._first_view:
            return
        if self._first_view is True:
            view = self.get_current_view()
            if not view:
                return
            vt = view.controller.vistrail
        else:
            vt = self._first_view.controller.vistrail
        if vt.get_version_count() == 0:
            #print "closing first vistrail"
            self.close_vistrail(self._first_view)
            self._first_view = None
        else:
            # We set it to none, since it's been changed, so
            # we don't want to ever close it again.
            self._first_view = None

    def ensureController(self, controller):
        """ ensureController(controller: VistrailController) -> QVistrailView        
        This will first find among the opened vistrails to see if
        controller is open. If not, it will try to open it if a locator exist.

        This should be used when you have a controller and want to open the
        associated vistrail 
        """
        if controller is None:
            return None
        for i in range(self.stack.count()):
            view = self.stack.widget(i)
            if view.controller is controller:
                self.change_view(view)
                return view
        for (view, window) in self.windows.items():
            if view.controller == controller:
                window.activateWindow()
                window.raise_()
                return view
        # try to open it
        if controller.locator:
            return self.open_vistrail(controller.locator)
        return None

    def getViewFromLocator(self, locator):
        """ getViewFromLocator(locator: VistrailLocator) -> QVistrailView
        This will find the view associated with the locator. If not, it will
        return None.

        """
        if locator is None:
            return None
        for i in range(self.stack.count()):
            view = self.stack.widget(i)
            if view.controller.vistrail.locator == locator:
                return view
        for (view, window) in self.windows.items():
            if view.controller.vistrail.locator == locator:
                return view
        return None

    def getAllViews(self):
        """ getAllViews() ->[QVistrailView]
        Returns all open views.

        """
        views = []
        for i in range(self.stack.count()):
            views.append(self.stack.widget(i))
        views.extend(self.windows)
        return views

    def ensureVistrail(self, locator):
        """ ensureVistrail(locator: VistrailLocator) -> QVistrailView        
        This will first find among the opened vistrails to see if
        vistrails from locator has been opened. If not, it will return None.
        
        """
        if locator is None:
            return None
        for i in range(self.stack.count()):
            view = self.stack.widget(i)
            if view.controller.vistrail.locator == locator:
                self.change_view(view)
                return view
        for (view, window) in self.windows.items():
            if view.controller.vistrail.locator == locator:
                window.activateWindow()
                window.raise_()
                return view
        return None

    def add_vistrail(self, *objs):
        view = self.create_view(*objs)
        # view.is_abstraction = is_abstraction
        self.view_changed(view)
        self.reset_toolbar_for_view(view)
        self.qactions['history'].trigger()
        return view.controller

    def remove_vistrail(self, locator):
        for view in copy.copy(self.vistrail_widgets):
            if view.controller.locator == locator:
                view.closeDetachedViews()
                self.remove_view(view)
                self.vistrail_widgets.remove(view)
                if view == self._first_view:
                    self._first_view = None
                elif not self.stack.count() and not self._is_quitting and \
                     self.auto_view:
                    self.create_first_vistrail()
                view = self.get_next_view()
                self.change_view(view)

    def select_version(self, version):
        view = self.get_current_view()
        if view is not None:
            view.version_selected(version, True, double_click=True)
            return True
        return False

    def open_vistrail(self, locator, version=None, is_abstraction=False):
        """open_vistrail(locator: Locator, version = None: int or str,
                         is_abstraction: bool)

        opens a new vistrail from the given locator, selecting the
        given version.

        """
        old_view = self.getViewFromLocator(locator)
        
        if not get_vistrails_application().open_vistrail(locator, version, 
                                                         is_abstraction):
            return None
        self.close_first_vistrail_if_necessary()
        view = self.get_current_view()
        view.is_abstraction = view.controller.is_abstraction
        if not old_view:
            # it was not already open
            from vistrails.gui.collection.workspace import QWorkspaceWindow
            QWorkspaceWindow.instance().add_vt_window(view)
        return view

    def open_vistrail_from_locator(self, locator_class):
        """ open_vistrail(locator_class) -> None
        Prompt user for information to get to a vistrail in different ways,
        depending on the locator class given.
        """
        locator = locator_class.load_from_gui(self, Vistrail.vtType)
        if locator:
            version = None
            if not self.getViewFromLocator(locator):
                if locator.has_temporaries():
                    if not locator_class.prompt_autosave(self):
                        locator.clean_temporaries()
            if hasattr(locator,'_vtag'):
                # if a tag is set, it should be used instead of the
                # version number
                if locator._vtag != '':
                    version = locator._vtag
            elif hasattr(locator, '_vnode'):
                version = locator._vnode
            mashuptrail = None
            mashupversion = None
            execute = False
            if hasattr(locator, '_mshptrail'):
                mashuptrail = locator._mshptrail
            if hasattr(locator, '_mshpversion'):
                mashupversion = locator._mshpversion
                if mashupversion:
                    execute = True
            self.open_vistrail_without_prompt(locator, version,
                                              mashuptrail=mashuptrail,
                                              mashupVersion=mashupversion,
                                              execute_workflow=execute)
            self.set_current_locator(locator)

    def executeParameterExploration(self, pe_id):
        vistrail = self.current_view.controller.vistrail
        try:
            pe_id = int(pe_id)
            pe = vistrail.get_paramexp(pe_id)
        except ValueError:
            pe= vistrail.get_named_paramexp(pe_id)
        except Exception as e:
            debug.unexpected_exception(e)
            return
        self.current_view.open_parameter_exploration(pe.id)
        self.qactions['execute'].trigger()

    def open_vistrail_without_prompt(self, locator, version=None,
                                     execute_workflow=False, 
                                     is_abstraction=False, workflow_exec=None,
                                     mashuptrail=None, mashupVersion=None,
                                     parameterExploration=None):
        """open_vistrail_without_prompt(locator_class, version: int or str,
                                        execute_workflow: bool,
                                        is_abstraction: bool) -> None
        Open vistrail depending on the locator class given.
        If a version is given, the workflow is shown on the Pipeline View.
        If execute_workflow is True the workflow will be executed.
        If is_abstraction is True, the vistrail is flagged as abstraction
        If mashuptrail is not None and mashupVersion is not None, the mashup 
        will be executed.
        If parameterExploration is not None, it will be opened.
        
        """
        
        # move additional information from locator to variables
        if 'version_node' in locator.kwargs:
            if locator.kwargs['version_node']:
                version = locator.kwargs['version_node']
            del locator.kwargs['version_node']
        if 'version_tag' in locator.kwargs:
            if locator.kwargs['version_tag']:
                version = locator.kwargs['version_tag']
            del locator.kwargs['version_tag']
        if not parameterExploration:
            if 'parameterExploration' in locator.kwargs:
                parameterExploration = locator.kwargs['parameterExploration']
                del locator.kwargs['parameterExploration']
        if not mashuptrail:
            if 'mashuptrail' in locator.kwargs:
                mashuptrail = locator.kwargs['mashuptrail']
                del locator.kwargs['mashuptrail']
        if not mashupVersion:
            if 'mashupVersion' in locator.kwargs:
                mashupVersion = locator.kwargs['mashupVersion']
                del locator.kwargs['mashupVersion']
            if 'mashup' in locator.kwargs:
                if not mashupVersion:
                    mashupVersion = locator.kwargs['mashup']
                del locator.kwargs['mashup']
            
        if not locator.is_valid():
            ok = locator.update_from_gui(self)
        else:
            ok = True
        if ok:
            if locator and not self.getViewFromLocator(locator):
                if locator.has_temporaries():
                    if not locator.prompt_autosave(self):
                        locator.clean_temporaries()
            view = self.open_vistrail(locator, version, is_abstraction)
            if view is None:
                return
            view.version_view.select_current_version()
            conf = get_vistrails_configuration()
            if version:
                self.qactions['pipeline'].trigger()
            elif conf.check('viewOnLoad') and conf.viewOnLoad == 'history':
                self.qactions['history'].trigger()
            elif conf.check('viewOnLoad') and conf.viewOnLoad == 'pipeline':
                self.qactions['pipeline'].trigger()
            else:
                # appropriate
                has_tag = len(view.controller.vistrail.get_tagMap()) > 0
                if has_tag:
                    self.qactions['history'].trigger()
                else:
                    self.qactions['pipeline'].trigger()
                            
            if mashuptrail is not None and mashupVersion is not None:
                mashup = view.get_mashup_from_mashuptrail_id(mashuptrail,
                                                             mashupVersion)
                if mashup is None:
                    debug.critical("Mashup not found. If workflow has been "
                                   "upgraded, try executing it first.")
                    return
                if execute_workflow:
                    view.open_mashup(mashup)
                else:
                    view.edit_mashup(mashup)
            elif parameterExploration is not None:
                view.open_parameter_exploration(parameterExploration)
            elif execute_workflow:
                self.qactions['execute'].trigger()
            
            # self.closeVistrailAction.setEnabled(True)
            # self.saveFileAsAction.setEnabled(True)
            # self.exportFileAction.setEnabled(True)
            # self.vistrailMenu.menuAction().setEnabled(True)
            # self.mergeMenu.menuAction().setEnabled(True)
            # self.viewManager.changeCursor(self.interactionToolBar.cursorMode)
            # if version:
            #     self.viewModeChanged(0)
            # else:
            #     self.viewModeChanged(1)
            if workflow_exec:
                self.qactions['provenance'].trigger()
                self.current_view.log_view.set_exec_by_id(workflow_exec) or \
                 self.current_view.log_view.set_exec_by_date(workflow_exec)

    def open_vistrail_default(self):
        """ open_vistrail_default() -> None
        Opens a vistrail from the file/db

        """
        if self.dbDefault:
            self.open_vistrail_from_locator(DBLocator)
        else:
            self.open_vistrail_from_locator(FileLocator())

    def import_vistrail_default(self):
        """ import_vistrail_default() -> None
        Imports a vistrail from the file/db

        """
        if self.dbDefault:
            self.open_vistrail_from_locator(FileLocator())
        else:
            self.open_vistrail_from_locator(DBLocator)

    def import_workflow(self, locator_class):
        locator = locator_class.load_from_gui(self, Pipeline.vtType)
        if locator:
            if not locator.is_valid():
                ok = locator.update_from_gui(self, Pipeline.vtType)
            else:
                ok = True
            if ok:
                self.open_workflow(locator)

    def import_workflow_default(self):
        self.import_workflow(XMLFileLocator)

    def import_workflow_from_db(self):
        """ import_workflow_from_db() -> None
        Imports a workflow from the db

        """
        self.import_workflow(DBLocator)

    def open_workflow(self, locator):
        self.close_first_vistrail_if_necessary()
        get_vistrails_application().open_workflow(locator)
        view = self.get_current_view()
        view.controller.recompute_terse_graph()
        view.controller.invalidate_version_tree()
        from vistrails.gui.collection.workspace import QWorkspaceWindow
        QWorkspaceWindow.instance().add_vt_window(view)
        self.qactions['pipeline'].trigger()
    
    def close_vistrail(self, current_view=None, quiet=False):
        locator = None
        if not current_view:
            current_view = self.get_current_view()
        if current_view:
            locator = current_view.controller.locator

        SAVE_BUTTON, DISCARD_BUTTON, CANCEL_BUTTON = 0, 1, 2

        if not quiet and current_view and current_view.has_changes():
            window = current_view.window()
            name = current_view.controller.name
            if name=='':
                name = 'Untitled%s'%vistrails.core.system.vistrails_default_file_type()
            text = ('Vistrail ' +
                    escape(name) +
                    ' contains unsaved changes.\n Do you want to '
                    'save changes before closing it?')
            res = QtWidgets.QMessageBox.information(window,
                                                'Vistrails',
                                                text, 
                                                '&Save', 
                                                '&Discard',
                                                'Cancel',
                                                0,
                                                2)
        else:
            res = DISCARD_BUTTON
        
        if res == SAVE_BUTTON:
            if locator is None or locator.is_untitled():
                class_ = FileLocator()
            else:
                class_ = type(locator)
            locator = current_view.save_vistrail(class_)
            if not locator:
                return False
        elif res == CANCEL_BUTTON:
            return False
        
        if locator is not None:
            get_vistrails_application().close_vistrail(locator, current_view.controller)
        return True

    def close_all_vistrails(self, quiet=False):
        self.current_view = None
        for view in [self.stack.widget(i) for i in range(self.stack.count())]:
            if not self.close_vistrail(view, quiet=quiet):
                return False
        while len(self.windows) > 0:
            window = list(self.windows.values())[0]
            window.activateWindow()
            window.raise_()
            if not window.close():
                return False
        return True

    def closeEvent(self, e):
        """ closeEvent(e: QCloseEvent) -> None
        Close the whole application when the builder is closed

        """
        if not self.quit():
            e.ignore()

    def quit(self):
        self._is_quitting = True
        if self.close_all_vistrails():
            QtCore.QCoreApplication.quit()
            # In case the quit() failed (when Qt doesn't have the main
            # event loop), we have to return True still
            return True
        self._is_quitting = False
        return False

    def link_registry(self):
        from vistrails.gui.module_palette import QModulePalette
        QModulePalette.instance().link_registry()
       
    def get_current_view(self):
        # return the current global view
        return self.current_view

    def get_next_view(self):
        # return an available view if one exist
        # this can be used after closing a vistrail to get a new current one
        if self.stack.count() > 0:
            return self.stack.currentWidget()
        else:
            if len(self.windows) > 0:
                return next(iter(self.windows.keys()))
        return None
        
    def get_current_controller(self):
        if self.get_current_view() is None:
            return None
        return self.get_current_view().get_controller()

    def get_current_tab(self):
        view = self.get_current_view()
        if not view:
            return None
        return view.get_current_tab()

    def get_current_scene(self):
        return self.get_current_tab().scene()

    def pass_through(self, accessor, method_name):
        def method():
            obj = accessor()
            if obj is not None:
                if hasattr(obj, method_name):
                    getattr(obj, method_name)()
        return method

    def pass_through_bool(self, accessor, method_name):
        def method(checked):
            obj = accessor()
            if obj is not None:
                getattr(obj, method_name)(checked)
        return method

    def pass_through_locator(self, accessor, method_name, locator_klass=None,
                             reverse=False):
        def method():
            obj = accessor()
            obj_method = getattr(obj, method_name)
            if locator_klass is not None:
                obj_method(locator_klass)
            elif self.dbDefault ^ reverse:
                obj_method(DBLocator)
            else:
                obj_method(FileLocator())
        return method

    def create_menus(self):
        self.create_actions()
        # self.fileMenu = _menu_bar.addMenu('&File')
        # self.newVistrailAction = QtGui.QAction('&New', self)
        # self.newVistrailAction.setShortcut('Ctrl+N')
        # self.newVistrailAction.setStatusTip('Create a new vistrail')
        # self.openFileAction = QtGui.QAction('&Open', self)
        # self.openFileAction.setShortcut('Ctrl+O')
        # self.openFileAction.setStatusTip('Open an existing vistrail from '
        #                                  'a file')
        
        # self.fileMenu.addAction(self.newVistrailAction)
        # self.fileMenu.addAction(self.openFileAction)

        # trigger_actions = [(self.newVistrailAction, self.new_vistrail),
        #                    (self.openFileAction, self.open_vistrail_default)]
        # for (emitter, receiver) in trigger_actions:
        #     self.connect(emitter, QtCore.SIGNAL('triggered()'), receiver)


    def create_palette_actions(self):
        palette_actions = []
        for palette in self.palettes:
            # palette_actions.append((palette.get_title(), palette.get_action()))
            palette_actions.append((palette.get_action_tuple(), palette))
        palette_actions.sort()
        return palette_actions

    def connect_package_manager_signals(self):
        """ connect_package_manager_signals()->None
        Connect specific signals related to the package manager """
        self.register_notification("pm_add_package_menu", 
                                   self.add_package_menu_items)
        self.register_notification("pm_remove_package_menu",
                                   self.remove_package_menu_items)
        self.register_notification("pm_package_error_message",
                                   self.show_package_error_message)
        # pm = get_package_manager()
        # self.connect(pm,
        #              pm.add_package_menu_signal,
        #              self.add_package_menu_items)
        # self.connect(pm,
        #              pm.remove_package_menu_signal,
        #              self.remove_package_menu_items)
        # self.connect(pm,
        #              pm.package_error_message_signal,
        #              self.show_package_error_message)

    def add_package_menu_items(self, pkg_id, pkg_name, items):
        """add_package_menu_items(pkg_id: str,pkg_name: str,items: list)->None
        Add a pacckage menu entry with submenus defined by 'items' to
        Packages menu.

        """
        if len(self._package_menu_items) == 0:
            self.qmenus['packages'].menuAction().setEnabled(True)

        # we don't support a menu hierarchy yet, only a flat list
        # this can be added later
        def update_menu(d, packagesMenu):
            if pkg_id not in d:
                pkg_menu = packagesMenu.addMenu(str(pkg_name))
                d[pkg_id] = {}
                d[pkg_id]['menu'] = pkg_menu
                d[pkg_id]['items'] = []
            else:
                pkg_menu = d[pkg_id]['menu']
                pkg_menu.clear()
            d[pkg_id]['items'] = [(pkg_name,items)]
            
            for item in items:
                (name, callback) = item
                action = QtWidgets.QAction(name,self,
                                       triggered=callback)
                pkg_menu.addAction(action)
                
        update_menu(self._package_menu_items,self.qmenus['packages'])    
        
        for w in list(self.windows.values()):
            update_menu(w._package_menu_items, w.qmenus['packages'])

    def remove_package_menu_items(self, pkg_id):
        """remove_package_menu_items(pkg_id: str)-> None
        removes all menu entries from the Packages Menu created by pkg_id """
        def update_menu(items, menu):
            if pkg_id in items:
                pkg_menu = items[pkg_id]['menu']
                del items[pkg_id]
                pkg_menu.clear()
                pkg_menu.deleteLater()
            if len(items) == 0:
                menu.menuAction().setEnabled(False)
            
        update_menu(self._package_menu_items, self.qmenus['packages'])
        for w in list(self.windows.values()):
            update_menu(w._package_menu_items, w.qmenus['packages'])
            
    def show_package_error_message(self, pkg_id, pkg_name, msg):
        """show_package_error_message(pkg_id: str, pkg_name: str, msg:str)->None
        shows a message box with the message msg.
        Because the way initialization is being set up, the messages will be
        shown after the builder window is shown.

        """
        msgbox = build_custom_window("Package %s (%s) says:"%(pkg_name,pkg_id),
                                    msg,
                                    modal=True,
                                    parent=self)
        #we cannot call self.msgbox.exec_() or the initialization will hang
        # creating a modal window and calling show() does not cause it to hang
        # and forces the messages to be shown on top of the builder window after
        # initialization
        msgbox.show()

    def showAboutMessage(self):
        """showAboutMessage() -> None
        Displays Application about message

        """
        class About(QtWidgets.QLabel):
            clicked = QtCore.pyqtSignal()
            def mousePressEvent(self, e):
                self.clicked.emit()

        dlg = QtWidgets.QDialog(self, QtCore.Qt.FramelessWindowHint)
        layout = QtWidgets.QVBoxLayout()
        layout.setContentsMargins(0, 0, 0, 0)
        layout.setSpacing(0)
        bgimage = About(dlg)
        bgimage.setPixmap(CurrentTheme.DISCLAIMER_IMAGE)
        layout.addWidget(bgimage)
        dlg.setLayout(layout)
        text = "<font color=\"white\"><b>%s</b></font>" % \
            vistrails.core.system.short_about_string()
        version = About(text, dlg)
        version.setGeometry(11,20,450,30)
        bgimage.clicked.connect(dlg.accept)
        version.clicked.connect(dlg.accept)
        dlg.setSizeGripEnabled(False)
        dlg.exec_()

    def showUpdatesMessage(self):
        """ showUpdatesMessage() -> None
        Displays Check for Updates message.
        This queries vistrails.org for new VisTrails Versions

        """

        new_version_exists, version = vistrails.core.system.new_vistrails_release_exists()
        if new_version_exists:
            msg = 'Version %s of VisTrails is available at ' \
                '<a href="%s">%s</a>' % \
                (version, "http://www.vistrails.org/index.php/Downloads", \
                     "http://www.vistrails.org/index.php/Downloads")
        else:
            msg = "Your VisTrails installation is up-to-date."
        QtWidgets.QMessageBox.information(self, "Check for VisTrails Updates",
                                      msg)
                                      
    def showRepositoryOptions(self):
        """ Displays Repository Options for authentication and pushing VisTrail to Repository """
        self.publish_to_crowdlabs()

    def setDBDefault(self, dbState):
        """ setDBDefault(on: bool) -> None
        The preferences are set to turn on/off read/write from db instead of
        file. Update the state accordingly.

        """
        self.dbDefault = dbState
        if self.dbDefault:
            openFileAction = self.qactions['openFile']
            openFileAction.setIcon(CurrentTheme.OPEN_VISTRAIL_DB_ICON)
            openFileAction.setStatusTip('Open an existing vistrail from '
                                        'a database')
            importFileAction = self.qactions['importFile']
            importFileAction.setIcon(CurrentTheme.OPEN_VISTRAIL_ICON)
            importFileAction.setText('From XML File...')
            importFileAction.setStatusTip('Import an existing vistrail '
                                          'from a file')
            saveFileAction = self.qactions['saveFile']
            saveFileAction.setStatusTip('Save the current vistrail '
                                        'to a database')
            saveFileAsAction = self.qactions['saveFileAs']
            saveFileAsAction.setStatusTip('Save the current vistrail to a '
                                          'different database location')
            saveToOtherAction = self.qactions['saveToOther']
            saveToOtherAction.setText('Save To File...')
            saveToOtherAction.setStatusTip('Save the current vistrail to '
                                          'a file')
            exportFileAction = self.qactions['exportFile']
            exportFileAction.setText('To File...')
            exportFileAction.setStatusTip('Export the current vistrail to '
                                          'a file')
        else:
            openFileAction = self.qactions['openFile']
            openFileAction.setIcon(CurrentTheme.OPEN_VISTRAIL_ICON)
            openFileAction.setStatusTip('Open an existing vistrail from '
                                             'a file')
            importFileAction = self.qactions['importFile']
            importFileAction.setIcon(CurrentTheme.OPEN_VISTRAIL_DB_ICON)
            importFileAction.setText('From DB...')
            importFileAction.setStatusTip('Import an existing vistrail '
                                          'from a database')
            saveFileAction = self.qactions['saveFile']
            saveFileAction.setStatusTip('Save the current vistrail '
                                             'to a file')
            saveFileAsAction = self.qactions['saveFileAs']
            saveFileAsAction.setStatusTip('Save the current vistrail to a '
                                          'different file location')
            saveToOtherAction = self.qactions['saveToOther']
            saveToOtherAction.setText('Save To DB...')
            saveToOtherAction.setStatusTip('Save the current vistrail to '
                                          'a database')
            exportFileAction = self.qactions['exportFile']
            exportFileAction.setText('Export To DB...')
            exportFileAction.setStatusTip('Export the current vistrail to '
                                          'a database')

    def flush_cache(self):
        CachedInterpreter.flush()

    def set_stop_on_error(self, stop):
        setattr(get_vistrails_persistent_configuration(), 'stopOnError', stop)
        setattr(get_vistrails_configuration(), 'stopOnError', stop)

    def showPreferences(self):
        """showPreferences() -> None
        Display Preferences dialog

        """
        self.preferencesDialog.show()

    def new_diff(self):
        selected_items = \
            self.get_current_view().version_view.scene().selectedItems()
        if len(selected_items) == 2:
            selected_ids = [item.id for item in selected_items]
            self.get_current_view().diff_requested(*selected_ids)

    def setup_recent_vistrails(self):
        conf = get_vistrails_configuration()
        if conf.check('recentVistrailList'):
            self.recentVistrailLocators = \
                RecentVistrailList.unserialize(conf.recentVistrailList)
        else:
            self.recentVistrailLocators = RecentVistrailList()
        conf.subscribe('maxRecentVistrails', self.max_recent_vistrails_changed)
        self.update_recent_vistrail_actions()

    def open_recent_vistrail(self):
        """ open_recent_vistrail() -> None
        Opens a vistrail from Open Recent menu list
        
        """
        action = self.sender()
        if action:
            self.open_vistrail_without_prompt(action.locator)
            self.set_current_locator(action.locator)
            
    def update_recent_vistrail_menu(self):
        #check if we have enough actions
        def update_menu(openRecentMenu):
            openRecentMenu.clear()
            for i, locator in enumerate(self.recentVistrailLocators.locators):
                action = QtWidgets.QAction(self)
                action.triggered.connect(self.open_recent_vistrail)
                action.locator = locator
                action.setText("&%d %s" % (i+1, locator.name))
                openRecentMenu.addAction(action)
        update_menu(self.qmenus['openRecent'])
        for w in list(self.windows.values()):
            update_menu(w.qmenus['openRecent'])

    def update_window_menu(self):
        def compute_action_items():
            actions = []
            action = QtWidgets.QAction(
                    "Main Window", self,
                    triggered=lambda checked=False: self.activateWindow())
            action.setCheckable(True)
            
            base_view_windows = {}
            if current_view is None or \
               QtWidgets.QApplication.activeWindow() == self:
                action.setChecked(True)
            actions.append(action)
            if current_view and current_view.window() == self:
                for i in range(self.stack.count()):
                    view = self.stack.widget(i)
                    for dview, dw in current_view.detached_views.items():
                        base_view_windows[dview] = dw
            if len(self.windows) > 0:
                windowactions = []
                for view, w in self.windows.items():
                    action = QtWidgets.QAction(view.get_name(), self,
                           triggered=lambda checked=False: w.activateWindow())
                    action.setCheckable(True)
                    if w == QtWidgets.QApplication.activeWindow():
                        action.setChecked(True)
                    windowactions.append(action)
                    for dview, dw in view.detached_views.items():
                        base_view_windows[dview] = dw
                actions.append(windowactions)
            if len(base_view_windows) > 0:
                base_view_actions = []
                for view, w in base_view_windows.items():
                    action = QtWidgets.QAction(w.windowTitle(), self,
                           triggered=lambda checked=False: w.activateWindow())
                    action.setCheckable(True)
                    if w == QtWidgets.QApplication.activeWindow():
                        action.setChecked(True)
                    base_view_actions.append(action)
                actions.append(base_view_actions)
            return actions
        
        def update_menu(windowMenu):
            actions = compute_action_items()
            windowMenu.clear()
            if len(actions) > 0:
                windowMenu.addAction(actions[0])
                if len(actions) > 1:
                    windowMenu.addSeparator()
                    for action in actions[1]:
                        windowMenu.addAction(action)
                if len(actions) > 2:
                    windowMenu.addSeparator()
                    for action in actions[2]:
                        windowMenu.addAction(action)

        current_view = self.get_current_view()
        update_menu(self.qmenus['window'])
        if current_view and current_view.window() == self:
            for i in range(self.stack.count()):
                view = self.stack.widget(i)
                for dw in list(view.detached_views.values()):
                    update_menu(dw.qmenus['window'])
        for v, w in self.windows.items():
            update_menu(w.qmenus['window'])
            for dw in list(v.detached_views.values()):
                update_menu(dw.qmenus['window'])
                
        if current_view and current_view.window() in list(self.windows.values()):
            # add detach action
            current_view.window().qmenus['window'].addSeparator()
            action = QtWidgets.QAction(
                    "Re-attach Vistrail View", self,
                    triggered=lambda b=None: self.attach_view())
            current_view.window().qmenus['window'].addAction(action)
            
            
    def update_merge_menu(self):
        #check if we have enough actions
        def update_menu(mergeMenu):
            mergeMenu.clear()
            for i in range(self.stack.count()):
                view = self.stack.widget(i)
                # skip merge with self and not saved views
                if view == self.current_view or not view.controller.vistrail.locator:
                    continue
                action = QtWidgets.QAction(self)
                action.triggered.connect(self.merge_vistrail)
                action.controller = view.controller
                action.setText("%s" % view.controller.vistrail.locator.name)
                mergeMenu.addAction(action)
            for view, w in self.windows.items():
                # skip merge with self and not saved views
                if view == self.current_view or not view.controller.vistrail.locator:
                    continue
                action = QtWidgets.QAction(self)
                action.triggered.connect(self.merge_vistrail)
                action.controller = view.controller
                action.setText("%s" % view.controller.vistrail.locator.name)
                mergeMenu.addAction(action)
                
        update_menu(self.qmenus['merge'])
        for w in list(self.windows.values()):
            update_menu(w.qmenus['merge'])

    def update_recent_vistrail_actions(self):
        maxRecentVistrails = \
            int(get_vistrails_configuration().maxRecentVistrails)
        self.recentVistrailLocators.ensure_no_more_than_max(maxRecentVistrails)
        self.update_recent_vistrail_menu()
        
        conf = get_vistrails_persistent_configuration()
        tconf = get_vistrails_configuration()
        conf.recentVistrailList = self.recentVistrailLocators.serialize()
        tconf.recentVistrailList = conf.recentVistrailList
        get_vistrails_application().save_configuration()
        
    def set_current_locator(self, locator):
        """ set_current_locator(locator: CoreLocator)
        Updates the list of recent files in the gui and in the configuration
        
        """
        if locator:
            self.recentVistrailLocators.add_locator(locator)
            self.update_recent_vistrail_actions()
    
    def max_recent_vistrails_changed(self, field, value):
        """max_recent_vistrails_changed()-> obj
        callback to create an object to be used as a subscriber when the 
        configuration changed.
        
        """
        self.update_recent_vistrail_actions()
                
    def configure_module(self):
        from vistrails.gui.module_configuration import QModuleConfiguration
        action_name = QModuleConfiguration.instance().get_title()
        if action_name[-1] == '*':
            action_name = action_name[:-1]
        # easy way to make sure that configuration window is raised
        self.qactions[action_name].setChecked(False)
        self.qactions[action_name].setChecked(True)

    def show_documentation(self):
        from vistrails.gui.module_documentation import QModuleDocumentation
        action_name = QModuleDocumentation.instance().get_title()
        # easy way to make sure that documentation window is raised
        self.qactions[action_name].setChecked(False)
        self.qactions[action_name].setChecked(True)

    def show_looping_options(self):
        from vistrails.gui.module_options import QModuleOptions
        action_name = QModuleOptions.instance().get_title()
        # easy way to make sure that looping options window is raised
        self.qactions[action_name].setChecked(False)
        self.qactions[action_name].setChecked(True)

#    def show_group(self):
#        class DummyController(object):
#            def __init__(self, pip):
#                self.current_pipeline = pip
#                self.search = None
#        #FIXME: this should be delegated to QVistrailView
#        current_scene = self.get_current_scene()
#        selected_module_ids = current_scene.get_selected_module_ids()
#        if len(selected_module_ids) > 0:
#            for m_id in selected_module_ids:
#                module = current_scene.current_pipeline.modules[m_id]
#                if module.is_group() or module.is_abstraction():
#                    pipelineView = QPipelineView()
#                    controller = DummyController(module.pipeline)
#                    pipelineView.controller = controller
#                   pipelineMainWindow = QBaseViewWindow(pipelineView)
#                    #pipelineMainWindow.setCentralWidget(pipelineView)
#                    pipelineView.scene().controller = \
#                        controller
#                    controller.current_pipeline_view = \
#                        pipelineView.scene()
#                    module.pipeline.ensure_connection_specs()
#                    pipelineView.scene().setupScene(module.pipeline)
#                    pipelineView.scene().current_pipeline = module.pipeline
#                    pipelineView.scene().fitToView(pipelineView, True)
#                    pipelineView.show()
#                    pipelineMainWindow.show()

    def openAbstraction(self, filename):
        locator = XMLFileLocator(filename)
        self.open_vistrail_without_prompt(locator, None, False, True)

    def edit_abstraction(self):
        current_scene = self.get_current_tab().scene()
        selected_module_ids = current_scene.get_selected_module_ids()
        if len(selected_module_ids) > 0:
            for m_id in selected_module_ids:
                module = current_scene.current_pipeline.modules[m_id]
                if module.is_abstraction():
                    from vistrails.core.modules.abstraction import identifier as \
                        abstraction_pkg                    
                    ann_get = module.vistrail.get_annotation
                    if module.package == abstraction_pkg and \
                            ann_get('__abstraction_descriptor_info__') is None:
                        desc = module.module_descriptor
                        filename = desc.module.vt_fname
                        self.openAbstraction(filename)
                    else:
                        debug.critical('Subworkflow is from a package and is '
                                       'read-only',
                                       "This subworkflow is from a package and "
                                       "cannot be modified.  You can create an "
                                       "editable copy in 'My Subworkflows' "
                                       "using 'Workflow->Import Subworkflow'")
    def merge_vistrail(self):
        action = self.sender()
        if action:
            self.merge_vistrails(self.current_view.controller, action.controller)

    def merge_vistrails(self, c1, c2):
        """ merge_vistrails(c1: VistrailController, c2: VistrailController) -> None
            hamdle merge vistrail from 2 controller into new vistrail

        """
        thumb_cache = ThumbnailCache.getInstance()
        
        l1 = c1.locator._name if c1.locator is not None else ''
        t1 = c1.find_thumbnails(tags_only=thumb_cache.conf.tagsOnly) \
            if thumb_cache.conf.autoSave else []
        s1 = SaveBundle(c1.vistrail.vtType, c1.vistrail.do_copy(), c1.log, thumbnails=t1)

        l2 = c2.locator._name if c2.locator is not None else ''
        t2 = c2.find_thumbnails(tags_only=thumb_cache.conf.tagsOnly) \
            if thumb_cache.conf.autoSave else []
        s2 = SaveBundle(c2.vistrail.vtType, c2.vistrail, c2.log, thumbnails=t2)

        vistrails.db.services.vistrail.merge(s1, s2, "", merge_gui, l1, l2)
        vistrail = s1.vistrail
        vistrail.locator = UntitledLocator()
        vistrail.set_defaults()
        view = self.create_view(vistrail, None)
        # FIXME need to figure out what to do with this !!!
        view.controller.set_vistrail(vistrail, None, thumbnails=s1.thumbnails)
        view.controller.set_changed(True)
        self.view_changed(view)
        from vistrails.gui.collection.workspace import QWorkspaceWindow
        QWorkspaceWindow.instance().add_vt_window(view)
        self.reset_toolbar_for_view(view)
        self.qactions['history'].trigger()
        view.version_view.scene().fitToView(view.version_view, True)


        
    def do_tag_prompt(self, name="", exists=False):
        if exists:
            prompt = "'%s' already exists.  Enter a new tag" % name
        else:
            prompt = "Enter a tag"
            
        (text, ok) = QtWidgets.QInputDialog.getText(None, 
                                                'Tag Version',
                                                prompt,
                                                QtWidgets.QLineEdit.Normal,
                                                name)
        if ok and text:
            return str(text).strip().rstrip()
        if not ok:
            return None
        return ""

    def add_tag(self, check_exists=True):
        controller = self.get_current_controller()
        vistrail = controller.vistrail
        name = self.do_tag_prompt()
        if name is None:
            return None
        while name == "" or (check_exists and vistrail.has_tag_str(name)):
            name = self.do_tag_prompt(name, name != "")
            if name is None:
                return None
        controller.update_current_tag(name)
        
    def publish_to_crowdlabs(self):
        dialog = QRepositoryDialog(self)
        if QRepositoryDialog.cookiejar:
            dialog.exec_()

    def invalidate_pipelines(self):
        """ invalidate_pipelines() -> None
            Clears the cache and reloads the current pipelines in all views
            This should be called when a module in the module registry
            is changed/added/deleted
        """
        
        def reload_view(view):
            view.version_selected(view.controller.current_version,
                                  True, from_root=True)
        
        for i in range(self.stack.count()):
            view = self.stack.widget(i)
            reload_view(view)
        for view in self.windows:
            reload_view(view)
    
    def closeNotPinPalettes(self):
        if (QtWidgets.QApplication.activeWindow() == self or 
            QtWidgets.QApplication.activeWindow() in list(self.windows.values())):
            for p in self.palettes:
                if p.toolWindow().window() == QtWidgets.QApplication.activeWindow():
                    if (p.toolWindow().isVisible() and 
                        not p.toolWindow().isFloating() and not p.get_pin_status()):
                        p.toolWindow().close()
                 
    def applicationFocusChanged(self, old, current):
        """ This method updates the current vistrail view when needed
            Clicking a vistrail view selects it as the current unless clicking
            in a vistrail palette widget which are global
        """
        if self._is_quitting:
            return
        # focus owner is used to prevent view update when re-clicking a detached view
        focus_owner = self._focus_owner
        self._focus_owner = None

        vt_app = get_vistrails_application()
        # sometimes the correct widget is not selected
        current = vt_app.widgetAt(QtGui.QCursor.pos())
        
        if current is not None:
            owner = current.window()
            #print "\n\n\n >>>>>> applicationfocuschanged"
            #print "owner: ", owner, " current: ", current
            def is_or_has_parent_of_types(widget, types):
                while widget is not None:
                    for _type in types:
                        if isinstance(widget, _type):
                            return True
                    widget = widget.parent()
                return False
            allowed_widgets = [ConstantWidgetMixin,
                               QParamExploreView,
                               QAliasInspector,
                               QCellWidget,
                               QMashupViewTab,
                               QVistrailsPaletteInterface,
                               QToolWindow]
            old_view = self.get_current_view()
            view = None
            if self.isAncestorOf(current):
                view = self.stack.currentWidget()
            elif  owner in list(self.windows.values()):
                view = owner.get_current_view()
            if view:
                # owner is a vistrail view
                if not is_or_has_parent_of_types(current, allowed_widgets):
                    # clicked in a valid view, so update it
                    #print "generating view_changed", view
                    self.change_view(view)
                    if view != old_view:
                        self.update_window_menu()
                    self._previous_view = self.current_view.current_tab
                    view.reset_tab_view_to_current()
                    view.view_changed()    
                return
            if isinstance(owner, QBaseViewWindow):
                # this is a pipeline view
                self._focus_owner = owner
                view = owner.get_current_view()
                if (view and owner != focus_owner and 
                    not is_or_has_parent_of_types(current, allowed_widgets)):
                    #print "generating view changed2", view
                    self.change_view(view)
                    if view != old_view:
                        self.update_window_menu()
                    self._previous_view = self.current_view.current_tab
                    view.set_to_current(owner.get_current_tab())
                    view.view_changed()
_app = None
#_global_menubar = None
    
            
class QPaletteMainWindow(QtWidgets.QMainWindow):
    def __init__(self, parent=None, f=QtCore.Qt.WindowFlags()):
        QtWidgets.QMainWindow.__init__(self, parent, f)
        self.palettes = []
        self.windows = []
        
    def addPalette(self, palette):
        if palette not in self.palettes:
            self.palettes.append(palette)
        if len(self.palettes) == 1:
            self.addDockWidget(QtCore.Qt.TopDockWidgetArea, palette.toolWindow())
        else:
            self.tabifyDockWidget(self.palettes[0].toolWindow(),
                                  palette.toolWindow())
        palette.toolWindow().close()
        
    def closeDockedPalettes(self):
        for p in self.palettes:
            if (p.toolWindow().isVisible() and 
                    not p.toolWindow().isFloating()):
                p.toolWindow().close()
            
    def closeEvent(self, event):
        if not QtCore.QCoreApplication.closingDown():
            self.closeDockedPalettes()
            self.hide()
            event.ignore()

    def showEvent(self, event):
        for p in self.palettes:
            if (not p.toolWindow().isVisible() and 
                not p.toolWindow().isFloating() and p.get_pin_status()):
                p.set_visible(True)
    <|MERGE_RESOLUTION|>--- conflicted
+++ resolved
@@ -36,14 +36,8 @@
 """ The file describes a container widget consisting of a pipeline
 view and a version tree for each opened Vistrail """
 
-<<<<<<< HEAD
-
 from PyQt5 import QtCore, QtGui, QtWidgets
 
-=======
-from PyQt4 import QtCore, QtGui
-from xml.sax.saxutils import escape
->>>>>>> 7a61ea4c
 import copy
 
 from vistrails.core.configuration import (get_vistrails_configuration,
