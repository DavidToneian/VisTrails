###############################################################################
##
## Copyright (C) 2011-2013, NYU-Poly.
## Copyright (C) 2006-2011, University of Utah. 
## All rights reserved.
## Contact: contact@vistrails.org
##
## This file is part of VisTrails.
##
## "Redistribution and use in source and binary forms, with or without 
## modification, are permitted provided that the following conditions are met:
##
##  - Redistributions of source code must retain the above copyright notice, 
##    this list of conditions and the following disclaimer.
##  - Redistributions in binary form must reproduce the above copyright 
##    notice, this list of conditions and the following disclaimer in the 
##    documentation and/or other materials provided with the distribution.
##  - Neither the name of the University of Utah nor the names of its 
##    contributors may be used to endorse or promote products derived from 
##    this software without specific prior written permission.
##
## THIS SOFTWARE IS PROVIDED BY THE COPYRIGHT HOLDERS AND CONTRIBUTORS "AS IS" 
## AND ANY EXPRESS OR IMPLIED WARRANTIES, INCLUDING, BUT NOT LIMITED TO, 
## THE IMPLIED WARRANTIES OF MERCHANTABILITY AND FITNESS FOR A PARTICULAR 
## PURPOSE ARE DISCLAIMED. IN NO EVENT SHALL THE COPYRIGHT HOLDER OR 
## CONTRIBUTORS BE LIABLE FOR ANY DIRECT, INDIRECT, INCIDENTAL, SPECIAL, 
## EXEMPLARY, OR CONSEQUENTIAL DAMAGES (INCLUDING, BUT NOT LIMITED TO, 
## PROCUREMENT OF SUBSTITUTE GOODS OR SERVICES; LOSS OF USE, DATA, OR PROFITS; 
## OR BUSINESS INTERRUPTION) HOWEVER CAUSED AND ON ANY THEORY OF LIABILITY, 
## WHETHER IN CONTRACT, STRICT LIABILITY, OR TORT (INCLUDING NEGLIGENCE OR 
## OTHERWISE) ARISING IN ANY WAY OUT OF THE USE OF THIS SOFTWARE, EVEN IF 
## ADVISED OF THE POSSIBILITY OF SUCH DAMAGE."
##
###############################################################################
""" The file describes a container widget consisting of a pipeline
view and a version tree for each opened Vistrail """
from PyQt4 import QtCore, QtGui
import copy
from itertools import izip
import operator

from vistrails.core import get_vistrails_application
from vistrails.core.configuration import (get_vistrails_configuration,
                                get_vistrails_persistent_configuration)
from vistrails.core.db.locator import FileLocator, XMLFileLocator, DBLocator, \
    untitled_locator
from vistrails.core.db.io import load_vistrail
from vistrails.core.interpreter.cached import CachedInterpreter
from vistrails.core.modules.module_registry import ModuleRegistry, \
                                         ModuleRegistryException
from vistrails.core.recent_vistrails import RecentVistrailList
import vistrails.core.system
import vistrails.core.db.action
from vistrails.core.packagemanager import get_package_manager
from vistrails.core.system import vistrails_default_file_type
from vistrails.core.vistrail.vistrail import Vistrail
from vistrails.core.vistrail.pipeline import Pipeline
from vistrails.core.thumbnails import ThumbnailCache
from vistrails.core.collection import Collection
from vistrails.core import debug

from vistrails.gui.application import get_vistrails_application
from vistrails.gui.preferences import QPreferencesDialog
from vistrails.gui.base_view import BaseView
from vistrails.gui.pipeline_view import QPipelineView
from vistrails.gui.repository import QRepositoryDialog
from vistrails.gui.theme import initializeCurrentTheme, CurrentTheme
from vistrails.gui.utils import build_custom_window
from vistrails.gui.vistrail_view import QVistrailView
from vistrails.gui import merge_gui
from vistrails.gui.vistrail_variables import QVistrailVariables
from vistrails.gui.vistrails_palette import QVistrailsPaletteInterface
from vistrails.gui.mashups.mashup_app import QMashupAppMainWindow
from vistrails.db.services.io import SaveBundle
import vistrails.db.services.vistrail
from vistrails.db import VistrailsDBException

class QBaseViewWindow(QtGui.QMainWindow):
    def __init__(self, view=None, parent=None, f=QtCore.Qt.WindowFlags(),
            ui_hooks=None):
        QtGui.QMainWindow.__init__(self, parent, f)

        if ui_hooks is None:
            self.ui_hooks = dict()
        else:
            self.ui_hooks = ui_hooks
        self.view = view

        if self.view is not None:
            self.setCentralWidget(view)
            self.view.setVisible(True)
        
        self.create_actions_and_toolbar()
        
    def create_actions_and_toolbar(self):
        self.create_actions()
        self.init_toolbar()
        
    def closeEvent(self, event):
        self.emit(QtCore.SIGNAL("viewWasClosed"), self.view)
        event.accept()
    
    def init_toolbar(self):
        pass
    
    def get_current_view(self):
        if self.view is None:
            return None
        return self.view.vistrail_view
    
    def get_current_tab(self):
        return self.view
    
    def get_current_scene(self):
        return self.get_current_tab().scene()
    
    def get_current_controller(self):
        if self.get_current_view() is None:
            return None
        return self.get_current_view().get_controller()
    
    def process_list(self, action_list, parent, qactions, qmenus):
        for data in action_list:
            if data == "---":
                if parent is not None:
                    parent.addSeparator()
                continue
            name, title, options = data
            if type(options) == list:
                # menu
                if parent is not None:
                    qmenu = parent.addMenu(title)
                qmenus[name] = qmenu
                self.process_list(options, qmenu, qactions, qmenus)
            else:
                qaction = QtGui.QAction(title, self)
                callback = None
                if 'callback' in options:
                    callback = options['callback']
                    del options['callback']
                for option, value in options.iteritems():
                    method = getattr(qaction, 'set%s' % \
                                         option[0].capitalize() + \
                                         option[1:])
                    method(value)
                qactions[name] = qaction
                if parent is not None:
                    parent.addAction(qaction)
                if callback is not None:
                    if 'checkable' in options and \
                            options['checkable'] is True:
                        self.connect(qaction, 
                                     QtCore.SIGNAL("toggled(bool)"),
                                     callback)
                    else:
                        self.connect(qaction, QtCore.SIGNAL("triggered()"),
                                     callback)
        
    def init_action_list(self):
        global _app
        
        self._actions = [("file", "&File",
                   [("export", "Export",
                      [('savePDF', "PDF...",
                        {'statusTip': "Save the current view to a PDF file",
                         'enabled': True,
                         'callback': _app.pass_through(self.get_current_tab,
                                                       'save_pdf')}),
                       "---",
                       ('saveWorkflow', "Workflow To XML...",
                        {'statusTip': "Save the current workflow to a file",
                         'enabled': True,
                         'callback': \
                             _app.pass_through_locator(self.get_current_view,
                                                       'save_workflow',
                                                       FileLocator())}),
                       ('exportWorkflow', "Workflow to DB...",
                        {'statusTip': "Save the current workflow to a database",
                         'enabled': True,
                         'callback': \
                             _app.pass_through_locator(self.get_current_view,
                                                       'save_workflow',
                                                       DBLocator)})]),
                       "---",
                       ('close', "Close",
                        {'shortcut': QtGui.QKeySequence.Close,
                        'statusTip': "Close the current window",
                         'enabled': True,
                         'callback': self.close})]),
                   ("edit", "&Edit",
                    [("undo", "Undo",
                      {'statusTip': "Undo the previous action",
                       'shortcut': QtGui.QKeySequence.Undo,
                       'callback': _app.pass_through(self.get_current_view,
                                                     'undo'),
                       'enabled': False}),
                     ("redo", "Redo",
                      {'statusTip': "Redo an undone action",
                       'shortcut': QtGui.QKeySequence.Redo,
                       'callback': _app.pass_through(self.get_current_view,
                                                     'redo'),
                       'enabled': False}),
                     "---",
                     ("copy", "Copy",
                      {'statusTip': "Copy the selected modules in the " \
                           "current pipeline view",
                       'shortcut': QtGui.QKeySequence.Copy,
                       'enabled': False,
                       'callback': _app.pass_through(self.get_current_scene,
                                                     'copySelection')}),
                     ("paste", "Paste",
                      {'statusTip': "Paste modules from the clipboard into " \
                           "the current pipeline view",
                       'shortcut': QtGui.QKeySequence.Paste,
                       'enabled': False,
                       'callback': _app.pass_through(self.get_current_tab,
                                                     'pasteFromClipboard')}),
                     ("selectAll", "Select All",
                      {'statusTip': "Select all modules in the current " \
                           "pipeline view",
                       'enabled': True,
                       'shortcut': QtGui.QKeySequence.SelectAll,
                       'callback': _app.pass_through(self.get_current_scene,
                                                     'selectAll')}),
                     "---",
                     ("controlFlowAssist", "Control Flow Assistant",
                      {'callback': _app.pass_through(self.get_current_tab,
                                                     'run_control_flow_assist'),
                       'statusTip': "Create a loop over the selected modules",
                       })]),
                   ("run", "&Workflow",
                    [("execute", "Execute",
                      {'icon': CurrentTheme.EXECUTE_PIPELINE_ICON,
                       'shortcut': 'Ctrl+Return',
                       'enabled': False,
                       'callback': _app.pass_through(self.get_current_view,
                                                     'execute')}),
                     ("flushCache", "Erase Cache Contents", 
                      {'enabled': True,
                       'callback': _app.flush_cache}),
                     "---",
                     ("layout", "Re-Layout",
                      {'statusTip': "Move all modules to create a clean " \
                           "layout for the workflow",
                       'shortcut': 'Ctrl+L',
                       'enabled': False,
                       'callback': _app.pass_through(self.get_current_scene,
                                                     'layout')}),
                     ("group", "Group",
                      {'statusTip': "Group the selected modules in the " \
                           "current pipeline view",
                       'shortcut': 'Ctrl+G',
                       'enabled': False,
                       'callback': _app.pass_through(self.get_current_scene,
                                                     'group')}),
                     ("ungroup", "Ungroup",
                      {'statusTip': "Ungroup the selected groups in the " \
                           "current pipeline view",
                       'shortcut': 'Ctrl+Shift+G',
                       'enabled': False,
                       'callback': _app.pass_through(self.get_current_scene,
                                                     'ungroup')}),
                     ("showGroup", "Show Pipeline",
                      {'statusTip': "Show the underlying pipeline for the " \
                           "selected group in the current pipeline view",
                       'enabled': False,
                       'callback': _app.pass_through(self.get_current_view, 
                                                     'show_group')}),
                     "---",
                     ("makeAbstraction", "Create Subworkflow",
                      {'statusTip': "Create a subworkflow from the selected " \
                           "modules",
                       'enabled': False,
                       'callback': _app.pass_through(self.get_current_scene,
                                                     'makeAbstraction')}),
                     ("convertToAbstraction", "Convert to Subworkflow",
                      {'statusTip': "Convert selected group to a subworkflow",
                       'enabled': False,
                       'callback': _app.pass_through(self.get_current_scene,
                                                     'convertToAbstraction')}),
                     ("editAbstraction", "Edit Subworkflow",
                      {'statusTip': "Edit a subworkflow",
                       'enabled': False,
                       'callback': _app.edit_abstraction}),
                     ("importAbstraction", "Import Subworkflow",
                      {'statusTip': "Import subworkflow from a vistrail to " \
                           "local subworkflows",
                       'enabled': False,
                       'callback': _app.pass_through(self.get_current_scene,
                                                     'importAbstraction')}),
                     ("exportAbstraction", "Export Subworkflow",
                      {'statusTip': "Export subworkflow from local " \
                           "subworkflows for use in a package",
                       'enabled': False,
                       'callback': _app.pass_through(_app.get_current_scene,
                                                     'exportAbstraction')}),
                     "---",
                     ("configureModule", "Configure Module...",
                      {'shortcut': "Ctrl+E",
                       'enabled': False,
                       'callback': _app.configure_module}),
                     ("documentModule", "Module Documentation...",
                      {'enabled': False,
                       'callback': _app.show_documentation})]),
                   ("view", "&Views",
                    [("zoomToFit", "Zoom To Fit",
                      {'enabled': True,
                       'shortcut': "Ctrl+R",
                       'statusTip': "Fit current view to window",
                       'callback': _app.pass_through(self.get_current_tab,
                                                     'zoomToFit')}),
                     ("zoomIn", "Zoom In",
                      {'enabled': True,
                       'shortcut': QtGui.QKeySequence.ZoomIn,
                       'callback': _app.pass_through(self.get_current_tab,
                                                     'zoomIn')}),
                     ("zoomOut", "Zoom Out",
                      {'enabled': True,
                       'shortcut': QtGui.QKeySequence.ZoomOut,
                       'callback': _app.pass_through(self.get_current_tab,
                                                     'zoomOut')})]),
                   ("publish", "Publish",
                    [("publishPaper", "To Paper...", 
                      {'enabled': True,
                       'statusTip': \
                           "Embed workflow and results into a paper",
                        'callback': _app.pass_through(self.get_current_view,
                                                      'publish_to_paper')}),
                     ("publishWeb", "To Wiki...",
                      {'enabled': True,
                       'statusTip': "Embed workflow in wiki",
                       'callback' : _app.pass_through(self.get_current_view,
                                                      'publish_to_web')}),
                     ("publishCrowdLabs", "To crowdLabs...",
                      {'enabled': True,
                       'statusTip': "Publish workflows on crowdlabs.org",
                       'callback': _app.publish_to_crowdlabs})]),
                    ("window", "Window", 
                      []),
                   ("help", "Help",
                    [("help", "About VisTrails...", 
                      {'callback': _app.showAboutMessage}),
                     ("checkUpdate", "Check for Updates", 
                      {'callback': _app.showUpdatesMessage})])]
                    
    def create_actions(self):
        self.init_action_list()

        self.qactions = {}
        self.qmenus = {}

        menu_bar = self.menuBar()
        #print 'menu_bar:', menu_bar
        self.process_list(self._actions, menu_bar, self.qactions, self.qmenus)
        #print 'done processing list'
        
class QVistrailViewWindow(QBaseViewWindow):
    def __init__(self, view=None, parent=None, f=QtCore.Qt.WindowFlags(),
            ui_hooks=None):
        QBaseViewWindow.__init__(self, view, parent, f, ui_hooks=ui_hooks)
        
        self.setDocumentMode(True)
        self.view = view

        if self.view is not None:
            self.setCentralWidget(view)
            self.view.setVisible(True)
            self.setWindowTitle(self.view.get_name())

    def close_vistrail(self):
        global _app
        return _app.close_vistrail(self.view)
        
    def closeEvent(self, event):
        if not self.close_vistrail():
            event.ignore()
        else:
            self.emit(QtCore.SIGNAL("window_closed"), self.view)
            event.accept()
        
    def get_current_controller(self):
        return self.view.get_controller()

    def get_current_view(self):
        return self.view
    
    def get_current_tab(self):
        return self.view.get_current_tab()

    def get_current_scene(self):
        return self.get_current_tab().scene()
        
    def init_toolbar(self):
        def create_spacer():
            spacer = QtGui.QWidget()
            spacer.setSizePolicy(QtGui.QSizePolicy.MinimumExpanding, 
                                  QtGui.QSizePolicy.Preferred)
            return spacer
        def create_separator():
            sep = QtGui.QWidget()
            sep.setMinimumWidth(50)
            return sep

        self.selected_mode = None
        self.toolbar = QtGui.QToolBar(self)
        
        #left side
        for action in [self.qactions[n] 
                       for n in ['newVistrail', 'openFile', 'saveFile']]:
            self.toolbar.addAction(action)
        
        self.toolbar.addWidget(create_spacer())
        
        #second group
        self.view_action_group = QtGui.QActionGroup(self)
        for action in [self.qactions[n] 
                       for n in ['pipeline', 'history', 
                                 'search', 'explore', 'provenance', 'mashup']]:
            self.toolbar.addAction(action)
            self.view_action_group.addAction(action)
        self.toolbar.addWidget(create_separator())
        # self.connect(self.view_action_group, 
        #              QtCore.SIGNAL("triggered(QAction*)"),
        #              self.view_triggered)
        #third group
        for action in [self.qactions[n] 
                       for n in ['execute']]:
            self.toolbar.addAction(action)
            
        
        self.toolbar.addWidget(create_spacer())
        self.toolbar.addWidget(create_spacer())
        self.toolbar.setToolButtonStyle(QtCore.Qt.ToolButtonTextUnderIcon)
        self.addToolBar(self.toolbar)
        self.setUnifiedTitleAndToolBarOnMac(True)

    def set_title(self, title):
        self.setWindowTitle(title)
        
    def get_name(self):
        return self.windowTitle()

    def set_name(self):
        if self.view:
            self.set_title(self.view.get_name())
        else:
            self.set_title('(empty)')

    def build_packages_menu_from_main_app(self):
        global _app
        if len(self._package_menu_items) == 0:
            self.qmenus['packages'].menuAction().setEnabled(True)
            
        for (pkg_id, d) in _app._package_menu_items.iteritems():
            self._package_menu_items[pkg_id] = {}
            for pkg_name,items in d['items']:
                pkg_menu = self.qmenus['packages'].addMenu(str(pkg_name))
                self._package_menu_items[pkg_id]['menu'] = pkg_menu
                self._package_menu_items[pkg_id]['items'] = (pkg_name, items)
                for item in items:
                    (name, callback) = item
                    action = QtGui.QAction(name, self,
                                           triggered=callback)
                    pkg_menu.addAction(action)

    def init_action_list(self):
        global _app
        # This keeps track of the menu items for each package
        self._package_menu_items = {}
        
        self.all_palette_actions =  _app.create_palette_actions()
        tools_actions = []
        palette_actions = []
        for a,p in self.all_palette_actions:
            if p.toolWindow().window() == _app.palette_window:
                tools_actions.append(a)
            else:
                palette_actions.append(a)
        
        QBaseViewWindow.init_action_list(self)
        #FIXME: 
        #The menus that are different from the base class' menus are being 
        # replaced in place. It would be much cleaner to create a function 
        # to add/replace a menu item of a menu.
        
        self._actions[0] = ("file", "&File",
                    [('newVistrail', "&New",
                      {'icon': CurrentTheme.NEW_VISTRAIL_ICON,
                       'shortcut': QtGui.QKeySequence.New,
                       'statusTip': 'Create a new vistrail',
                       'callback': _app.new_vistrail}),
                     ('openFile', "&Open",
                      {'icon': CurrentTheme.OPEN_VISTRAIL_ICON,
                       'shortcut': QtGui.QKeySequence.Open,
                       'statusTip': 'Open an existing vistrail from a file',
                       'callback': _app.open_vistrail_default}),
                     ("openRecent", "Open Recent", 
                      []),
                     ('saveFile', "&Save",
                      {'icon': CurrentTheme.SAVE_VISTRAIL_ICON,
                       'shortcut': QtGui.QKeySequence.Save,
                       'statusTip': "Save the current vistrail to a file",
                       'enabled': False,
                       'callback': \
                           _app.pass_through_locator(self.get_current_view,
                                                     'save_vistrail')}),
                     ('saveFileAs', "Save as...",
                      {'shortcut': QtGui.QKeySequence.SaveAs,
                       'statusTip': "Save the current vistrail to a " \
                           "different file location",
                       'enabled': False,
                       'callback': \
                           _app.pass_through_locator(self.get_current_view,
                                                     'save_vistrail_as')}),
                     ('closeVistrail', "Close",
                      {'shortcut': QtGui.QKeySequence.Close,
                       'statusTip': "Close the current vistrail",
                       'enabled': False,
                       'callback': _app.close_vistrail}),
                     "---",
                     ("import", "Import",
                      [('importFile', "From DB...",
                        {'icon': CurrentTheme.OPEN_VISTRAIL_DB_ICON,
                         'statusTip': "Import an existing vistrail " \
                             "from a database",
                         'callback': \
                             _app.import_vistrail_default}),
                       "---",
                       ('importWorkflow', "Workflow...",
                        {'statusTip': "Import a workflow from an XML file",
                         'enabled': True,
                         'callback': _app.import_workflow_default}),
                       ('importWorkflowDB', "Workflow from DB...",
                        {'statusTip': "Import a workflow from a database",
                         'enabled': True,
                         'callback': _app.import_workflow_from_db})]),
                     ("export", "Export",
                      [('exportFile', "To DB...",
                        {'statusTip': "Export the current vistrail to a " \
                             "database",
                         'enabled': True,
                         'callback': \
                             _app.pass_through_locator(self.get_current_view,
                                                       'export_vistrail', 
                                                       reverse=True)}),
                       ('exportStable', "To Stable Version...",
                        {'statusTip': "Save vistrail as XML according to " \
                             "the older (stable) schema",
                         'enabled': True,
                         'callback': \
                             _app.pass_through_locator(self.get_current_view,
                                                       'export_stable')}),
                       "---",
                       ('savePDF', "PDF...",
                        {'statusTip': "Save the current view to a PDF file",
                         'enabled': True,
                         'callback': _app.pass_through(self.get_current_tab,
                                                       'save_pdf')}),
                       "---",
                       ('saveWorkflow', "Workflow To XML...",
                        {'statusTip': "Save the current workflow to a file",
                         'enabled': True,
                         'callback': \
                             _app.pass_through_locator(self.get_current_view,
                                                       'save_workflow',
                                                       FileLocator())}),
                       ('exportWorkflow', "Workflow to DB...",
                        {'statusTip': "Save the current workflow to a database",
                         'enabled': True,
                         'callback': \
                             _app.pass_through_locator(self.get_current_view,
                                                       'save_workflow',
                                                       DBLocator)}),
                       "---",
                       ('saveOpm', "OPM XML...",
                        {'statusTip': "Save provenance according to the " \
                             "Open Provenance Model in XML",
                         'enabled': True,
                         'callback': _app.pass_through(self.get_current_view,
                                                       'save_opm')}),
                       ('saveProv', "PROV Document...",
                        {'statusTip': "Saves provenance according to " \
                             "PROV-DM in XML",
                         'enabled': True,
                         'callback': _app.pass_through(self.get_current_view,
                                                       'save_prov')}),
                       ('saveLog', "Log to XML...",
                        {'statusTip': "Save the execution log to a file",
                         'enabled': True,
                         'callback': \
                             _app.pass_through_locator(self.get_current_view,
                                                       'save_log',
                                                       FileLocator())}),
                       ('exportLog', "Log to DB...",
                        {'statusTip': "Save the execution log to a database",
                         'enabled': True,
                         'callback': \
                             _app.pass_through_locator(self.get_current_view,
                                                       'save_log',
                                                       DBLocator)}),
                       "---",
                       ('saveRegistry', "Registry to XML...",
                        {'statusTip': "Save the current registry to a file",
                         'enabled': True,
                         'callback': \
                             _app.pass_through_locator(self.get_current_view,
                                                       'save_registry',
                                                       FileLocator())}),
                       ('exportRegistry', "Registry to DB...",
                        {'statusTip': "Save the current registry to a database",
                         'enabled': True,
                         'callback': \
                             _app.pass_through_locator(self.get_current_view,
                                                       'save_registry',
                                                       DBLocator)})]),
                     "---",
                     ('quitVistrails', "Quit",
                      {'shortcut': QtGui.QKeySequence.Quit,
                       'statusTip': "Exit VisTrails",
                       'callback': _app.quit})])
        
        self._actions[1] = ("edit", "&Edit",
                    [("undo", "Undo",
                      {'statusTip': "Undo the previous action",
                       'shortcut': QtGui.QKeySequence.Undo,
                       'callback': _app.pass_through(self.get_current_view,
                                                     'undo'),
                       'enabled': False}),
                     ("redo", "Redo",
                      {'statusTip': "Redo an undone action",
                       'shortcut': QtGui.QKeySequence.Redo,
                       'callback': _app.pass_through(self.get_current_view,
                                                     'redo'),
                       'enabled': False}),
                     "---",
                     ("copy", "Copy",
                      {'statusTip': "Copy the selected modules in the " \
                           "current pipeline view",
                       'shortcut': QtGui.QKeySequence.Copy,
                       'enabled': False,
                       'callback': _app.pass_through(self.get_current_scene,
                                                     'copySelection')}),
                     ("paste", "Paste",
                      {'statusTip': "Paste modules from the clipboard into " \
                           "the current pipeline view",
                       'shortcut': QtGui.QKeySequence.Paste,
                       'enabled': False,
                       'callback': _app.pass_through(self.get_current_tab,
                                                     'pasteFromClipboard')}),
                     ("selectAll", "Select All",
                      {'statusTip': "Select all modules in the current " \
                           "pipeline view",
                       'enabled': True,
                       'shortcut': QtGui.QKeySequence.SelectAll,
                       'callback': _app.pass_through(self.get_current_scene,
                                                     'selectAll')}),
                     "---",
                     ("controlFlowAssist", "Control Flow Assistant",
                      {'callback': _app.pass_through(self.get_current_tab,
                                                     'run_control_flow_assist'),
                       'statusTip': "Create a loop over the selected modules",
                       }),
                     ("merge", "Merge with...", 
                      []),
                     "---",
                     ("editPreferences", "Preferences...",
                      {'statusTip': "Edit system preferences",
                       'enabled': True,
                       'shortcut': QtGui.QKeySequence.Preferences,
                       'callback': _app.showPreferences}),
                     ])
        self._actions.insert(3, ("vistrail", "Vis&trail",
                    [("tag", "Tag...",
                      {'statusTip': "Tag the current pipeline",
                       'shortcut': "Ctrl+Shift+T",
                       'enabled': True,
                       'callback': _app.add_tag}),
                     "---",
                     ("expandBranch", "Expand Branch",
                      {'statusTip': "Expand all versions in the tree below " \
                           "the current version",
                       'enabled': True,
                       'callback': \
                           _app.pass_through(self.get_current_controller,
                                             'expand_all_versions_below')}),
                     ("collapseBranch", "Collapse Branch",
                      {'statusTip': "Collapse all expanded versions of the " \
                           "tree",
                       'enabled': True,
                       'callback': \
                           _app.pass_through(self.get_current_controller,
                                             'collapse_all_versions_below')}),
                     ("collapseAll", "Collapse All",
                      {'statusTip': "Collapse all expanded branches of the " \
                           "tree",
                       'enabled': True,
                       'callback': \
                           _app.pass_through(self.get_current_controller,
                                             'collapse_all_versions')}),
                     ("hideBranch", "Hide Branch",
                      {'statusTip': "Hide all versions in the tre including " \
                           "and below the current version",
                       'enabled': True,
                       'callback': \
                           _app.pass_through(self.get_current_controller,
                                             'hide_versions_below')}),
                     ("showAll", "Show All",
                      {'enabled': True,
                       'statusTip': "Show all hidden versions",
                       'callback': \
                           _app.pass_through(self.get_current_controller,
                                             'show_all_versions')})]))
        
        self._actions[4] = ("view", "&Views",
                    [("newView", "New Pipeline View",
                      {'shortcut': QtGui.QKeySequence.AddTab,
                       'enabled': True,
                       'statusTip': "Create a new pipeline view",
                       'callback': _app.pass_through(self.get_current_view,
                                                     'add_pipeline_view')}),
                     ("newDiff", "New Visual Difference",
                      {'enabled': True,
                       'statusTip': "Create a new visual difference for two" \
                           "pipelines",
                       'callback': _app.new_diff}),
                     "---",
                     ("zoomToFit", "Zoom To Fit",
                      {'enabled': True,
                       'shortcut': "Ctrl+R",
                       'statusTip': "Fit current view to window",
                       'callback': _app.pass_through(self.get_current_tab,
                                                     'zoomToFit')}),
                     ("zoomIn", "Zoom In",
                      {'enabled': True,
                       'shortcut': QtGui.QKeySequence.ZoomIn,
                       'callback': _app.pass_through(self.get_current_tab,
                                                     'zoomIn')}),
                     ("zoomOut", "Zoom Out",
                      {'enabled': True,
                       'shortcut': QtGui.QKeySequence.ZoomOut,
                       'callback': _app.pass_through(self.get_current_tab,
                                                     'zoomOut')}),
                     "---",
                     ("pipeline", "Pipeline",
                      {'icon': CurrentTheme.PIPELINE_ICON,
                       'checkable': True,
                       'checked': True,
                       'callback': \
                           _app.pass_through_bool(self.get_current_view,
                                                  'pipeline_change')}),
                     ("history", "History",
                      {'icon': CurrentTheme.HISTORY_ICON,
                       'checkable': True,
                       'checked': False,
                       'callback': \
                           _app.pass_through_bool(self.get_current_view,
                                                  'history_change')}),
                     ("search", "Search",
                      {'icon': CurrentTheme.QUERY_ICON,
                       'checkable': True,
                       'checked': False,
                       'callback': \
                           _app.pass_through_bool(self.get_current_view,
                                                  'search_change')}),
                     ("explore", "Explore",
                      {'icon': CurrentTheme.EXPLORE_ICON,
                       'checkable': True,
                       'checked': False,
                       'callback': \
                           _app.pass_through_bool(self.get_current_view,
                                                  'explore_change')}),
                     ("provenance", "Provenance",
                      {'icon': CurrentTheme.PROVENANCE_ICON,
                       'checkable': True,
                       'checked': False,
                       'callback': \
                           _app.pass_through_bool(self.get_current_view,
                                                  'provenance_change')}),
                    ("mashup", "Mashup",
                      {'icon': CurrentTheme.MASHUP_ICON,
                       'checkable': True,
                       'checked': False,
                       'enabled': False,
                       'callback': \
                           _app.pass_through_bool(self.get_current_view,
                                                  'mashup_change')}),
                     "---"] +
                    palette_actions + 
                    ["---"] + 
                    tools_actions + 
                    ["---", 
                     ("dockPalettes", "Dock Palettes", 
                      {'enabled': True,
                       'statusTip': "Dock palettes on active window",
                       'callback': _app.dock_palettes})])
        self._actions.insert(6, ("packages", "Packages", 
                                     []))
    
    def create_actions(self):
        """ createActions() -> None 

        Construct all menu/toolbar actions for window.

        """
        global _app

        # format of each item in the list is:
        # item: reference, title, options
        # where options is either a list of subitems or
        # a dictionary of options to be set for an action
        # Also, "---" denotes a separator

        is_main_window = False
        if self == _app:
            is_main_window = True

        #global _global_menubar
        
        # palettes = []
        # palette_actions = []

        self.init_action_list()

        self.qactions = {}
        self.qmenus = {}

        #if is_main_window and core.system.systemType in ['Darwin']:
            # menu_bar = QtGui.QMenuBar()
            #_global_menubar = menu_bar
        #else:
        menu_bar = self.menuBar()
        #print 'menu_bar:', menu_bar
        self.process_list(self._actions, menu_bar, self.qactions, self.qmenus)
        #print 'done processing list'
        
        if is_main_window:
            for action_tuple, palette in self.all_palette_actions:
                palette.set_action(self.qactions[action_tuple[0]])
            _app.connect_package_manager_signals()
        else:
            self.build_packages_menu_from_main_app()

        # view_menu = self.qmenus["view"]
        # for action_name, action in self.create_palette_actions():
        #     self.qactions[action_name] = action
        #     view_menu.addAction(action)

class QVistrailsWindow(QVistrailViewWindow):
    def __init__(self, parent=None, f=QtCore.Qt.WindowFlags(), ui_hooks=None):
        global _app
        _app = self

        QVistrailViewWindow.__init__(self, None, parent, f, ui_hooks=ui_hooks)

        self.stack = QtGui.QStackedWidget()
        self.vistrail_to_widget = {}
        self.setCentralWidget(self.stack)        

        self._previous_vt_view = None
        self._focus_owner = None
        self._previous_view = None
        self._is_quitting = False
        self._first_view = True
        self.connect(QtGui.QApplication.clipboard(),
                     QtCore.SIGNAL('dataChanged()'),
                     self.clipboard_changed)
        self.connect(QtGui.QApplication.instance(), 
                     QtCore.SIGNAL("focusChanged(QWidget*,QWidget*)"),
                     self.applicationFocusChanged)

        self.preferencesDialog = QPreferencesDialog(self)

        if get_vistrails_configuration().detachHistoryView:
            self.history_view = QBaseViewWindow(parent=None)
            self.history_view.resize(800, 600)
            from vistrails.gui.version_prop import QVersionProp
            inst = QVersionProp.instance().toolWindow()
            self.history_view.addDockWidget(QtCore.Qt.RightDockWidgetArea,inst)
            self.history_view.stack = QtGui.QStackedWidget()
            self.history_view.setCentralWidget(self.history_view.stack)
            self.history_view.show()
            self.history_view.move(self.rect().center())
            self.history_view.setWindowTitle('Version Tree')

    def create_actions_and_toolbar(self):
        self.current_view = None
        self.windows = {}
        self.base_view_windows = {}
        self.notifications = {}
        self.view_notifications = {}
        self.view_notifications[-1] = {}
        self.action_links = {}
        self.dbDefault = False

        self.init_palettes()
        self.create_menus()
        self.setup_recent_vistrails()
        self.init_toolbar()

    def create_view(self, vistrail, locator,  abstraction_files=None, 
                    thumbnail_files=None, mashups=None):
        from vistrails.gui.collection.workspace import QWorkspaceWindow
        view = QVistrailView(vistrail, locator, abstraction_files,
                             thumbnail_files, mashups, ui_hooks=self.ui_hooks)
        self.vistrail_to_widget[view.get_name()] = view
        index = self.stack.addWidget(view)
        self.stack.setCurrentIndex(index)
        self.view_notifications[view] = {}
        for notification_id, method_list in \
                view.get_notifications().iteritems():
            for method in method_list:
                self.register_notification(notification_id, method, True, view)

        QWorkspaceWindow.instance().add_vt_window(view)
        self.notify('view_created', view.controller, view)

        return view

    def remove_view(self, view):
        from vistrails.gui.collection.workspace import QWorkspaceWindow
        if view not in self.windows:
            if view in self.view_notifications:
                del self.view_notifications[view]
            self.stack.removeWidget(view)
        else:
            window = self.windows[view]
            window.close()
        QWorkspaceWindow.instance().remove_vt_window(view)

    def view_triggered(self, action):
        #print "VIEW_TRIGGERED", action
        if self.selected_mode == action:
            if action is not None:
                #print "SETTING CHECKED FALSE"
                action.setChecked(False)
            self.selected_mode = None
        else:
            self.selected_mode = action
        current_view = self.stack.currentWidget()
        current_view.tab_state[current_view.tabs.currentIndex()] = \
            self.selected_mode
        current_view.view_changed()

    def action_triggered(self, action):
        if self.selected_mode is not None:
            self.selected_mode.un_method()
        if self.selected_mode != action:
            self.selected_mode = action
            if action is not None:
                action.method()
        elif self.selected_mode is not None:
            self.selected_mode = None
            action.setChecked(False)
        current_view = self.stack.currentWidget()
        current_view.tab_state[current_view.tabs.currentIndex()] = \
            self.selected_mode
        current_view.view_changed()

    # enumeration for dock areas
    (UPPER_LEFT_DOCK_AREA, LOWER_LEFT_DOCK_AREA, RIGHT_DOCK_AREA,
     UTILITY_WINDOW_AREA) = range(4)
    DOCK_AREA_MAP = {UPPER_LEFT_DOCK_AREA: QtCore.Qt.LeftDockWidgetArea,
                     LOWER_LEFT_DOCK_AREA: QtCore.Qt.LeftDockWidgetArea,
                     RIGHT_DOCK_AREA: QtCore.Qt.RightDockWidgetArea,
                     UTILITY_WINDOW_AREA: QtCore.Qt.NoDockWidgetArea}

    def init_palettes(self):
        # palettes are global!
        from vistrails.gui.debug import DebugView
        from vistrails.gui.job_monitor import QJobView
        from vistrails.gui.debugger import QDebugger
        from vistrails.gui.module_configuration import QModuleConfiguration
        from vistrails.gui.module_documentation import QModuleDocumentation
        from vistrails.gui.module_palette import QModulePalette
        from vistrails.gui.module_info import QModuleInfo
        from vistrails.gui.paramexplore.param_view import QParameterView
        from vistrails.gui.paramexplore.pe_inspector import QParamExploreInspector
        from vistrails.gui.shell import QShellDialog
        from vistrails.gui.version_prop import QVersionProp
        from vistrails.gui.vis_diff import QDiffProperties
        from vistrails.gui.collection.explorer import QExplorerWindow
        from vistrails.gui.collection.workspace import QWorkspaceWindow
        from vistrails.gui.collection.vis_log import QLogDetails
        from vistrails.gui.mashups.mashups_inspector import QMashupsInspector
        from vistrails.gui.mashups.alias_parameter_view import QAliasParameterView
        from vistrails.gui.publishing import QLatexAssistant, QVersionEmbed
        self.palettes = []
        self.palette_window = None
        
        self.palette_layout = \
            [(self.UPPER_LEFT_DOCK_AREA,
              [((QWorkspaceWindow,True),
                (('search_changed', 'updateSearchResults'),
                 ('execution_updated', 'execution_updated'),
                 ('state_changed', 'state_changed')))]),
             (self.LOWER_LEFT_DOCK_AREA,
              [(QModulePalette, True),
               ((QParamExploreInspector, False),
                (('pipeline_changed', 'set_pipeline'),
                 ('exploration_changed', 'set_exploration'),
                 ('controller_changed', 'set_controller'))),
               ((QMashupsInspector, False),
                (('controller_changed', 'updateVistrailController'),
                 ('mshpcontroller_changed', 'updateMshpController'),
                 ('mshpversion_changed', 'updateMshpVersion'),
                 ('version_changed', 'updateVistrailVersion')))]),
             (self.RIGHT_DOCK_AREA,
              [((QModuleInfo, True),
                (('controller_changed', 'set_controller'),
                 ('module_changed', 'update_module'),
                 ('entry_klass_changed', 'update_entry_klass'))),
               ((QVersionProp, True),
                (('controller_changed', 'updateController'),
                 ('version_changed', 'updateVersion'))),
               ((QDiffProperties, False),
                (('controller_changed', 'set_controller'),
                 ('module_changed', 'update_module'))),
               ((QParameterView, False),
                (('controller_changed', 'set_controller'),
                 ('pipeline_changed', 'set_pipeline'))),
               ((QLogDetails, False),
                (('controller_changed', 'set_controller'),
                 ('execution_updated', 'execution_updated'),
                 ('execution_changed', 'execution_changed'))),
               ((QAliasParameterView, False),
                (('mshpcontroller_changed', 'updateMshpController'),
                 ('mshpversion_changed', 'updateMshpVersion'))),
               ((QVistrailVariables, False),
                (('controller_changed', 'updateController'),))]),
             (self.UTILITY_WINDOW_AREA,
              [((QModuleConfiguration, True),
                (('controller_changed', 'set_controller'),
                 ('module_changed', 'updateModule'))),
               ((QModuleDocumentation, True),
                (('controller_changed', 'set_controller'),
                 ('module_changed', 'update_module'),
                 ('descriptor_changed', 'update_descriptor'))),
               ((QShellDialog, True),
                (('controller_changed', 'set_controller'),)),
               ((QDebugger, True),
                (('controller_changed', 'set_controller'),)),
               (DebugView, True),
               (QJobView, True),
               (QExplorerWindow, True),
#               ((QLatexAssistant, True),
#                (('controller_changed', 'set_controller'),)),
               ((QVersionEmbed, True),
                (('controller_changed', 'set_controller'),
                 ('vistrail_saved', 'updateEmbedText'),
                 ('version_changed', 'updateVersion')))])]
        
        left_added = None
        self.palette_window = QPaletteMainWindow()
        self.palette_window.setWindowTitle('VisTrails - Tools')
        self.palette_window.setGeometry(200, 200, 768, 512)
        self.palette_window.setDocumentMode(True)
        for dock_area, p_group in self.palette_layout:
            first_added = None
            for p_klass in p_group:
                notifications = []
                if type(p_klass) == tuple:
                    p_klass, visible = p_klass
                    if type(p_klass) == tuple:
                        notifications = visible
                        p_klass, visible = p_klass
                #print "generating instance", p_klass
                palette = p_klass.instance(ui_hooks=self.ui_hooks)
                #print 'palette:', palette
                self.palettes.append(palette)
                for n_tuple in notifications:
                    #print "n_tuple:", n_tuple
                    if type(n_tuple) == tuple:
                        if len(n_tuple) > 1:
                            n_id, method_name = n_tuple
                        else:
                            n_id = n_tuple[0]
                            method_name = n_tuple[0]
                    else:
                        n_id = n_tuple
                        method_name = n_tuple
                    method = getattr(palette, method_name)
                    self.register_notification(n_id, method)

                # palette.toolWindow().show()
                # palette.toolWindow().setFloating(True)
                if dock_area != self.UTILITY_WINDOW_AREA:
                    palette.set_pin_status(visible)
                    qt_dock_area = self.DOCK_AREA_MAP[dock_area]
                    if first_added is None:
                        if qt_dock_area == QtCore.Qt.LeftDockWidgetArea and \
                                left_added is not None:
                            if dock_area == self.UPPER_LEFT_DOCK_AREA:
                                self.splitDockWidget(palette.toolWindow(),
                                                     left_added,
                                                     QtCore.Qt.Vertical)
                            else:
                                self.splitDockWidget(left_added,
                                                     palette.toolWindow(),
                                                     QtCore.Qt.Vertical)
                        else:
                            self.addDockWidget(qt_dock_area,
                                               palette.toolWindow())
                        first_added = palette.toolWindow()
                        if qt_dock_area == QtCore.Qt.LeftDockWidgetArea and \
                                left_added is None:
                            left_added = first_added
                    else:   
                        self.tabifyDockWidget(first_added, palette.toolWindow())
                    if not visible:
                        palette.toolWindow().close()
                else:
                    self.palette_window.addPalette(palette)
                    palette.set_main_window(self.palette_window)
                    
        if self.palette_window:
            self.palette_window.hide()
                        
        self.connect(QWorkspaceWindow.instance(), 
                     QtCore.SIGNAL("vistrailChanged(PyQt_PyObject)"),
                     self.change_view)
        self.connect(QWorkspaceWindow.instance(), 
                     QtCore.SIGNAL("detachVistrail"),
                     self.detach_view)

    def dock_palettes(self):
        window = QtGui.QApplication.activeWindow()
        if window == self or window in self.windows.values():
            left_first_added = None
            right_first_added = None
            for dock_area, p_group in self.palette_layout:
                for p_klass in p_group:
                
                    if type(p_klass) == tuple:
                        p_klass, visible = p_klass
                        if type(p_klass) == tuple:
                            notifications = visible
                            p_klass, visible = p_klass      
                    palette = p_klass.instance()
                    if dock_area == QtCore.Qt.RightDockWidgetArea:
                        pin_status = palette.get_pin_status()
                        palette.toolWindow().setParent(window)
                        if right_first_added is None:
                            window.addDockWidget(dock_area, palette.toolWindow())
                            right_first_added = palette.toolWindow()
                        else:
                            window.tabifyDockWidget(right_first_added, palette.toolWindow())
                    elif dock_area == QtCore.Qt.LeftDockWidgetArea:
                        pin_status = palette.get_pin_status()
                        palette.toolWindow().setParent(window)
                        if left_first_added is None:
                            window.addDockWidget(dock_area, palette.toolWindow())
                            left_first_added = palette.toolWindow()
                        else:
                            window.tabifyDockWidget(left_first_added, palette.toolWindow())
                    if not visible:
                        palette.toolWindow().close()
                    else:
                        palette.toolWindow().show()
                        
    def create_notification(self, notification_id, link_view=False, view=None):
        vt_app = get_vistrails_application()
        vt_app.create_notification(notification_id, self, view)
        # if link_view:
        #     if view is not None:
        #         notifications = self.view_notifications[view]
        # else:
        #     notifications = self.notifications
        # if notification_id not in notifications:
        #     notifications[notification_id] = set()
        # else:
        #     print "already added notification", notification_id

    def register_notification(self, notification_id, method, link_view=False,
                              view=None):
        vt_app = get_vistrails_application()
        vt_app.register_notification(notification_id, method, self, view)
        # if link_view:
        #     if view is not None:
        #         notifications = self.view_notifications[view]
        #         #print '>>> LOCAL adding notification', notification_id, view, method
        #     #print id(notifications), notifications
        #     #for n, o in notifications.iteritems():
        #     #    print "    ", n , "(%s)"%len(o)
        #     #    for m in o:
        #     #        print "        ", m
        # else:
        #     notifications = self.notifications     
        #     #print '>>> GLOBAL adding notification', notification_id, method  
        #     #print id(notifications), notifications
        # if notification_id not in notifications:
        #     self.create_notification(notification_id, link_view, view)
        # notifications[notification_id].add(method)

    def unregister_notification(self, notification_id, method, link_view=False,
                                view=None):
        vt_app = get_vistrails_application()
        vt_app.unregister_notification(notification_id, method, self, view)
        
#         if link_view:
#             notifications = {}
#             if view in self.view_notifications:
#                 notifications = self.view_notifications[view]
#                 #print '>>> LOCAL remove notification', notification_id, view
            
#             #print id(notifications), notifications
# #            for n, o in notifications.iteritems():
# #                print "    ", n , "(%s)"%len(o)
# #                for m in o:
# #                    print "        ", m
#         else:
#             notifications = self.notifications    
#             #print '>>> GLOBAL remove notification', notification_id, method   
#             #print id(notifications), notifications           
#         if notification_id in notifications:
#             notifications[notification_id].remove(method)

    def notify(self, notification_id, *args):
        vt_app = get_vistrails_application()
        vt_app.send_notification(notification_id, *args)

        # # do global notifications
        # if notification_id in self.notifications:
        #     print 'global notification ', notification_id
        #     for m in self.notifications[notification_id]:
        #         try:
        #             #print "  m: ", m
        #             m(*args)
        #         except Exception, e:
        #             import traceback
        #             traceback.print_exc()
        # notifications = {}
        # # do local notifications
        # if self.current_view in self.view_notifications:
        #     notifications = self.view_notifications[self.current_view]
        #     print 'local notification ', notification_id, self.current_view
                
        # if notification_id in notifications:
        #     for m in notifications[notification_id]:
        #         try:
        #             #print "  m: ", m
        #             m(*args)
        #         except Exception, e:
        #             import traceback
        #             traceback.print_exc()

    def clipboard_changed(self):
        self.notify("clipboard_changed")

    def set_action_links(self, action_links, obj, view):
        link_list = []
        def get_method(_qaction, _check):
            def do_check_and_set(*args, **kwargs):
                _qaction.setEnabled(_check(*args, **kwargs))
            return do_check_and_set
        for action, (notification_id, check) in action_links.iteritems():
            window = obj.window()
            if isinstance(window, BaseView):
                window = window.vistrail_view.window()
            if action in window.qactions:
                qaction = window.qactions[action]
                method = get_method(qaction, check)
                notification = (notification_id, method, True, view)
                self.register_notification(*notification)
                link_list.append(notification)
        self.action_links[id(obj)] = link_list
    
    def unset_action_links(self, obj):
        if id(obj) in self.action_links:
            for notification in self.action_links[id(obj)]:
                self.unregister_notification(*notification)
        
    def set_action_defaults(self, obj):
        window = obj.window()
        if isinstance(window, BaseView):
            window = window.vistrail_view.window()
        qactions = window.qactions
        for action, mlist in obj.action_defaults.iteritems():
            if action in qactions:
                qaction = qactions[action]
                for (method, is_callback, value) in mlist:
                    if is_callback:
                        getattr(qaction, method)(value())
                    else:
                        getattr(qaction, method)(value)
            
    def set_name(self):
        widget = self.stack.currentWidget()
        if widget:
            self.set_title(widget.get_name())
        else:
            self.set_title('(empty)')

    # def action_triggered(self, action):
    #     if self.selected_mode is not None:
    #         self.selected_mode.un_method()
    #     if self.selected_mode != action:
    #         self.selected_mode = action
    #         if action is not None:
    #             action.method()
    #     elif self.selected_mode is not None:
    #         self.selected_mode = None
    #         action.setChecked(False)
    #     current_view = self.stack.currentWidget()
    #     current_view.tab_state[current_view.tabs.currentIndex()] = \
    #         self.selected_mode
    #     current_view.view_changed()

    # def create_pass_actions(self):
    #     actions = ['history_selected', 'history_unselected',
    #                'query_selected', 'query_unselected',
    #                'explore_selected', 'explore_unselected']
    #     def create_action(action_str):
    #         def new_action():
    #             getattr(self.stack.currentWidget(), action_str)()
    #         return new_action
    #     for action_str in actions:
    #         method = create_action(action_str)
    #         setattr(self, action_str, method)

    def sizeHint(self):
        return QtCore.QSize(1280, 768)

    def create_first_vistrail(self):
        #print 'calling create_first_vistrail'
        if self.get_current_view():
            return
        if not self.dbDefault and untitled_locator().has_temporaries():
            if not FileLocator().prompt_autosave(self):
                untitled_locator().clean_temporaries()
        self._first_view = None
        self.new_vistrail(True)
        self._first_view = self.get_current_view()

    def change_view(self, view):
        #print 'changing view', id(view), view
        if type(view) == QVistrailView or view is None:
            if view and view not in self.windows:
                if self.stack.currentWidget() != view:
                    self.stack.setCurrentWidget(view)
                    view.reset_tab_state()
            self.view_changed(view)
            if view and get_vistrails_configuration().detachHistoryView:
                self.history_view.stack.setCurrentIndex(view.version_index)
                self.history_view.view = view.controller
        else:
            debug.warning("change_view() got a wrong view type:'%s'"%view)            

    def detach_view(self, view):
        if view not in self.windows:
            index = self.stack.indexOf(view)
            self.stack.removeWidget(view)
            window = QVistrailViewWindow(view, parent=None)
            self.windows[view] = window
            self.connect(window, QtCore.SIGNAL("window_closed"),
                         self.window_closed)
            window.qactions['history'].setChecked(True)
            window.show()
            self.view_changed(view)
        else:
            self.view_changed(view)
            
    def window_closed(self, view):
        if view in self.windows:
            del self.windows[view]
            
    def view_changed(self, new_view):
        """ Updates the controller when the view changes and 
            updates buttons when """
        if self.current_view != new_view:
            self.current_view = new_view
            if new_view is not None:
                self.notify('controller_changed', new_view.get_controller())
                if new_view.current_tab:
                    self.set_action_defaults(new_view.current_tab)
        
        if new_view is not None:
            window = None
            if new_view in self.windows:
                window = self.windows[new_view]
            if window is None:
                if self.current_view.has_changes():
                    self.qactions['saveFile'].setEnabled(True)
                    # un-remember first view when it is changed
                    if self._first_view:
                        self._first_view = None
                self.qactions['saveFileAs'].setEnabled(True)
                self.qactions['closeVistrail'].setEnabled(True)
            else:
                window.set_name()
                window.activateWindow()
                window.raise_()
                if self.current_view.has_changes():
                    window.qactions['saveFile'].setEnabled(True)
                window.qactions['saveFileAs'].setEnabled(True)
                window.qactions['closeVistrail'].setEnabled(True)
        else:
            self.qactions['saveFile'].setEnabled(False)
            self.qactions['saveFileAs'].setEnabled(False)
            self.qactions['closeVistrail'].setEnabled(False)

        from vistrails.gui.collection.workspace import QWorkspaceWindow
        QWorkspaceWindow.instance().change_vt_window(new_view)
        self.update_merge_menu()
        self.update_window_menu()
        self.update_recent_vistrail_menu()
        self.set_name()

    def reset_toolbar_for_view(self, view):
        if view:
            window = view.window()
        else:
            window = self
        for action in window.view_action_group.actions():
            action.setChecked(False)
            
    def state_changed(self, view):
        """ state for the view changed so we need to update buttons"""
        self.view_changed(view)

    def new_vistrail(self, recover_files=False):
        # if self.single_document_mode and self.currentView():
        #     if not self.closeVistrail():
        #         return None
        self._first_view = None
        if recover_files and untitled_locator().has_temporaries():
            locator = copy.copy(untitled_locator())
        else:
            locator = None
        # try:
        #     (vistrail, abstraction_files, thumbnail_files) = load_vistrail(locator)
        # except ModuleRegistryException, e:
        #     debug.critical("Module registry error for %s" %
        #                    str(e.__class__.__name__), str(e))
        # except Exception, e:
        #     debug.critical('An error has occurred', str(e))
        #     raise
        # return self.set_vistrail_view(vistrail, locator, abstraction_files,
        #                               thumbnail_files)
        
        self.open_vistrail(locator)
        self.qactions['pipeline'].trigger()

    def close_first_vistrail_if_necessary(self):
        # Close first vistrail of no change was made
        if not self._first_view:
            return
        if self._first_view is True:
            view = self.get_current_view()
            if not view:
                return
            vt = view.controller.vistrail
        else:
            vt = self._first_view.controller.vistrail
        if vt.get_version_count() == 0:
            #print "closing first vistrail"
            self.close_vistrail(self._first_view)
            self._first_view = None
        else:
            # We set it to none, since it's been changed, so
            # we don't want to ever close it again.
            self._first_view = None

    def ensureController(self, controller):
        """ ensureController(locator: VistrailController) -> QVistrailView        
        This will first find among the opened vistrails to see if
        controller is open. If not, it will try to open it if a locator exist.

        This should be used when you have a controller and want to open the
        associated vistrail 
        """
        if controller is None:
            return None
        for i in xrange(self.stack.count()):
            view = self.stack.widget(i)
            if view.controller is controller:
                self.change_view(view)
                return view
        for (view, window) in self.windows.iteritems():
            if view.controller == controller:
                window.activateWindow()
                window.raise_()
                return view
        # try to open it
        if controller.locator:
            return self.open_vistrail(controller.locator)
        return None

    def ensureVistrail(self, locator):
        """ ensureVistrail(locator: VistrailLocator) -> QVistrailView        
        This will first find among the opened vistrails to see if
        vistrails from locator has been opened. If not, it will return None.
        
        """
        if locator is None:
            return None
        for i in xrange(self.stack.count()):
            view = self.stack.widget(i)
            if view.controller.vistrail.locator == locator:
                self.change_view(view)
                return view
        for (view, window) in self.windows.iteritems():
            if view.controller.vistrail.locator == locator:
                window.activateWindow()
                window.raise_()
                return view
        return None

    def add_vistrail(self, *objs):
        view = self.create_view(*objs)
        # view.is_abstraction = is_abstraction
        self.view_changed(view)
        self.reset_toolbar_for_view(view)
        self.qactions['history'].trigger()
        view.version_view.zoomToFit()
        return view.controller

    def select_version(self, version):
        view = self.get_current_view()
        if view is not None:
            view.version_selected(version, True, double_click=True)
            return True
        return False

    def open_vistrail(self, locator, version=None, is_abstraction=False):
        """open_vistrail(locator: Locator, version = None: int or str,
                         is_abstraction: bool)

        opens a new vistrail from the given locator, selecting the
        given version.

        """
        self.close_first_vistrail_if_necessary()
        
        get_vistrails_application().open_vistrail(locator, version, 
                                                  is_abstraction)
        from vistrails.gui.collection.workspace import QWorkspaceWindow
        view = self.get_current_view()
        view.is_abstraction = view.controller.is_abstraction
        QWorkspaceWindow.instance().remove_vt_window(view)
        QWorkspaceWindow.instance().add_vt_window(view)
        return view

<<<<<<< HEAD
        view = self.ensureVistrail(locator)
        if view:
            if version is not None:
                if type(version) == type(""):
                    try:
                        version = view.vistrail.get_version_number(version)
                    except:
                        version = None
                if version is not None:
                    view.version_selected(version, True, double_click=True)
            self.view_changed(view)
            return view
        try:
            (vistrail, abstraction_files, thumbnail_files, mashups) = \
                                        load_vistrail(locator, is_abstraction)

            # we need to send all the elements above to create_view so they are 
            # sent to the controller.
            view = self.create_view(vistrail, locator, abstraction_files, 
                                    thumbnail_files, mashups)
            view.is_abstraction = is_abstraction
            self.view_changed(view)
            self.reset_toolbar_for_view(view)
            self.qactions['history'].trigger()
            try:
                version = int(version)
            except ValueError:
                # version is a tag name
                try:
                    version = vistrail.get_tag_str(version).action_id
                except KeyError:
                    # tag does not exist
                    debug.critical("A workflow named '%s' does not exist" % version)
                    version = None
            except TypeError:
                #version is None
                pass
            if version is None:
                view.controller.select_latest_version()
                version = view.controller.current_version
                view.version_view.vistrailChanged()
            view.version_selected(version, True, double_click=True)
            view.controller.set_changed(False)
            # self.window_changed(window)
            # result = self.set_vistrail_view(vistrail, locator, 
            #                                 abstraction_files, thumbnail_files,
            #                                 version)
            # return result
        # except ModuleRegistryException, e:
        #     debug.critical("Module registry error for %s" %
        #                    str(e.__class__.__name__), str(e))
        except VistrailsDBException, e:
            import traceback
            debug.critical(str(e), traceback.format_exc())
            return
        except Exception, e:
            # debug.critical('An error has occurred', str(e))
            #print "An error has occurred", str(e)
            raise
        # update collection
        try:
            if not locator:
                return
            thumb_cache = ThumbnailCache.getInstance()
            view.controller.vistrail.thumbnails = \
                view.controller.find_thumbnails(
                    tags_only=thumb_cache.conf.tagsOnly)
            view.controller.vistrail.abstractions = \
                view.controller.find_abstractions(view.controller.vistrail, 
                                                  True)
            view.controller.vistrail.mashups = view.controller._mashups
            collection = Collection.getInstance()
            url = locator.to_url()
            # create index if not exist
#            entity = collection.fromUrl(url)
#            if entity:
                # find parent vistrail
#                while entity.parent:
#                    entity = entity.parent
#            else:
            entity = collection.updateVistrail(url, view.controller.vistrail)
            # add to relevant workspace categories
            if not is_abstraction:
                collection.add_to_workspace(entity)
            collection.commit()
            # update workspace (view creation used the old entities)
            from vistrails.gui.collection.workspace import QWorkspaceWindow
            QWorkspaceWindow.instance().remove_vt_window(view)
            QWorkspaceWindow.instance().add_vt_window(view)
            self.notify('view_created', view.controller, view)
            return view
        except Exception, e:
            import traceback
            debug.critical('Failed to index vistrail', traceback.format_exc())
=======
#     def open_vistrail(self, locator, version=None, is_abstraction=False):
#         """open_vistrail(locator: Locator, version = None: int or str,
#                          is_abstraction: bool)

#         opens a new vistrail from the given locator, selecting the
#         given version.

#         """
#         self.close_first_vistrail_if_necessary()

#         view = self.ensureVistrail(locator)
#         if view:
#             if version is not None:
#                 if type(version) == type(""):
#                     try:
#                         version = view.vistrail.get_version_number(version)
#                     except:
#                         version = None
#                 if version is not None:
#                     view.version_selected(version, True, double_click=True)
#             self.view_changed(view)
#             return view
#         try:
#             (vistrail, abstraction_files, thumbnail_files, mashups) = \
#                                         load_vistrail(locator, is_abstraction)

#             # we need to send all the elements above to create_view so they are 
#             # sent to the controller.
#             view = self.create_view(vistrail, locator, abstraction_files, 
#                                     thumbnail_files, mashups)
#             view.is_abstraction = is_abstraction
#             self.view_changed(view)
#             self.reset_toolbar_for_view(view)
#             self.qactions['history'].trigger()
#             view.version_view.zoomToFit()
#             try:
#                 version = int(version)
#             except ValueError:
#                 # version is a tag name
#                 try:
#                     version = vistrail.get_tag_str(version).action_id
#                 except KeyError:
#                     # tag does not exist
#                     debug.critical("A workflow named '%s' does not exist" % version)
#                     version = None
#             except TypeError:
#                 #version is None
#                 pass
#             if version is None:
#                 view.controller.select_latest_version()
#                 version = view.controller.current_version
#                 view.version_view.vistrailChanged()
#             view.version_selected(version, True, double_click=True)
#             view.controller.set_changed(False)
#             # self.window_changed(window)
#             # result = self.set_vistrail_view(vistrail, locator, 
#             #                                 abstraction_files, thumbnail_files,
#             #                                 version)
#             # return result
#         # except ModuleRegistryException, e:
#         #     debug.critical("Module registry error for %s" %
#         #                    str(e.__class__.__name__), str(e))
#         except VistrailsDBException, e:
#             import traceback
#             debug.critical(str(e), traceback.format_exc())
#             return
#         except Exception, e:
#             # debug.critical('An error has occurred', str(e))
#             #print "An error has occurred", str(e)
#             raise
#         # update collection
#         try:
#             if not locator:
#                 return
#             thumb_cache = ThumbnailCache.getInstance()
#             view.controller.vistrail.thumbnails = \
#                 view.controller.find_thumbnails(
#                     tags_only=thumb_cache.conf.tagsOnly)
#             view.controller.vistrail.abstractions = \
#                 view.controller.find_abstractions(view.controller.vistrail, 
#                                                   True)
#             view.controller.vistrail.mashups = view.controller._mashups
#             collection = Collection.getInstance()
#             url = locator.to_url()
#             # create index if not exist
# #            entity = collection.fromUrl(url)
# #            if entity:
#                 # find parent vistrail
# #                while entity.parent:
# #                    entity = entity.parent
# #            else:
#             entity = collection.updateVistrail(url, view.controller.vistrail)
#             # add to relevant workspace categories
#             if not is_abstraction:
#                 collection.add_to_workspace(entity)
#             collection.commit()
#             # update workspace (view creation used the old entities)
#             from vistrails.gui.collection.workspace import QWorkspaceWindow
#             QWorkspaceWindow.instance().remove_vt_window(view)
#             QWorkspaceWindow.instance().add_vt_window(view)
#             return view
#         except Exception, e:
#             import traceback
#             debug.critical('Failed to index vistrail', traceback.format_exc())
>>>>>>> 1576a27b


    def open_vistrail_from_locator(self, locator_class):
        """ open_vistrail(locator_class) -> None
        Prompt user for information to get to a vistrail in different ways,
        depending on the locator class given.
        """
        locator = locator_class.load_from_gui(self, Vistrail.vtType)
        if locator:
            if locator.has_temporaries():
                if not locator_class.prompt_autosave(self):
                    locator.clean_temporaries()
            if hasattr(locator, '_vnode'):
                version = locator._vnode
                if hasattr(locator,'_vtag'):
                    # if a tag is set, it should be used instead of the
                    # version number
                    if locator._vtag != '':
                        version = locator._vtag
            mashuptrail = None
            mashupversion = None
            if hasattr(locator, '_mshptrail'):
                mashuptrail = locator._mshptrail
            if hasattr(locator, '_mshpversion'):
                mashupversion = locator._mshpversion
            self.open_vistrail_without_prompt(locator, version, 
                                              mashuptrail=mashuptrail,
                                              mashupVersion=mashupversion)
            self.set_current_locator(locator)

    def executeParameterExploration(self, pe_id):
        vistrail = self.current_view.controller.vistrail
        try:
            pe_id = int(pe_id)
            pe = vistrail.get_paramexp(pe_id)
        except ValueError:
            pe= vistrail.get_named_paramexp(pe_id)
        except Exception:
            return
        self.current_view.open_parameter_exploration(pe.id)
        self.qactions['execute'].trigger()

    def open_vistrail_without_prompt(self, locator, version=None,
                                     execute_workflow=False, 
                                     is_abstraction=False, workflow_exec=None,
                                     mashuptrail=None, mashupVersion=None,
                                     parameterExploration=None):
        """open_vistrail_without_prompt(locator_class, version: int or str,
                                        execute_workflow: bool,
                                        is_abstraction: bool) -> None
        Open vistrail depending on the locator class given.
        If a version is given, the workflow is shown on the Pipeline View.
        If execute_workflow is True the workflow will be executed.
        If is_abstraction is True, the vistrail is flagged as abstraction
        If mashuptrail is not None and mashupVersion is not None, the mashup 
        will be executed.
        If parameterExploration is not None, it will be opened.
        
        """
        if not locator.is_valid():
            ok = locator.update_from_gui(self)
        else:
            ok = True
        if ok:
            view = self.open_vistrail(locator, version, is_abstraction)
            if mashuptrail is not None and mashupVersion is not None:
                view.open_mashup_from_mashuptrail_id(mashuptrail, mashupVersion)
            elif parameterExploration is not None:
                view.open_parameter_exploration(parameterExploration)
            elif execute_workflow:
                self.qactions['execute'].trigger()
            
            # self.closeVistrailAction.setEnabled(True)
            # self.saveFileAsAction.setEnabled(True)
            # self.exportFileAction.setEnabled(True)
            # self.vistrailMenu.menuAction().setEnabled(True)
            # self.mergeMenu.menuAction().setEnabled(True)
            # self.viewManager.changeCursor(self.interactionToolBar.cursorMode)
            # if version:
            #     self.viewModeChanged(0)
            # else:
            #     self.viewModeChanged(1)
            if workflow_exec:
                self.qactions['provenance'].trigger()
                self.current_view.log_view.set_exec_by_id(workflow_exec) or \
                 self.current_view.log_view.set_exec_by_date(workflow_exec)

    def open_vistrail_default(self):
        """ open_vistrail_default() -> None
        Opens a vistrail from the file/db

        """
        if self.dbDefault:
            self.open_vistrail_from_locator(DBLocator)
        else:
            self.open_vistrail_from_locator(FileLocator())

    def import_vistrail_default(self):
        """ import_vistrail_default() -> None
        Imports a vistrail from the file/db

        """
        if self.dbDefault:
            self.open_vistrail_from_locator(FileLocator())
        else:
            self.open_vistrail_from_locator(DBLocator)

    def import_workflow(self, locator_class):
        locator = locator_class.load_from_gui(self, Pipeline.vtType)
        if locator:
            if not locator.is_valid():
                ok = locator.update_from_gui(self, Pipeline.vtType)
            else:
                ok = True
            if ok:
                self.open_workflow(locator)

    def import_workflow_default(self):
        self.import_workflow(XMLFileLocator)

    def import_workflow_from_db(self):
        """ import_workflow_from_db() -> None
        Imports a workflow from the db

        """
        self.import_workflow(DBLocator)

    def open_workflow(self, locator, version=None):
        self.close_first_vistrail_if_necessary()

        vistrail = Vistrail()
        try:
            if locator is not None:
                workflow = locator.load(Pipeline)
                action_list = []
                for module in workflow.module_list:
                    action_list.append(('add', module))
                for connection in workflow.connection_list:
                    action_list.append(('add', connection))
                action = vistrails.core.db.action.create_action(action_list)
                vistrail.add_action(action, 0L)
                vistrail.update_id_scope()
                vistrail.addTag("Imported workflow", action.id)
                # FIXME might need different locator?
        except ModuleRegistryException, e:
            msg = ('Cannot find module "%s" in package "%s". '
                    'Make sure package is ' 
                   'enabled in the Preferences dialog.' % \
                       (e._name, e._identifier))
            debug.critical(msg)
        except Exception, e:
            debug.critical('An error has occurred', str(e))
            raise

        view = self.create_view(vistrail, None)
        self.view_changed(view)
        view.controller.set_changed(True)
        view.version_selected(vistrail.get_latest_version(), \
                              True)
        self.qactions['pipeline'].trigger()
    
    def close_vistrail(self, current_view=None, quiet=False):
        locator = None
        if not current_view:
            current_view = self.get_current_view()
        if current_view:
            locator = current_view.controller.locator
            from vistrails.gui.job_monitor import QJobView
            jobView = QJobView.instance()
            jobView.delete_job(current_view.controller, all=True)

        if not quiet and current_view and current_view.has_changes():
            window = current_view.window()
            text = current_view.controller.name
            if text=='':
                text = 'Untitled%s'%vistrails.core.system.vistrails_default_file_type()
            text = ('Vistrail ' +
                    QtCore.Qt.escape(text) +
                    ' contains unsaved changes.\n Do you want to '
                    'save changes before closing it?')
            res = QtGui.QMessageBox.information(window,
                                                'Vistrails',
                                                text, 
                                                '&Save', 
                                                '&Discard',
                                                'Cancel',
                                                0,
                                                2)
        else:
            res = 1
        
        if res == 0:
            if locator is None:
                class_ = FileLocator()
            else:
                class_ = type(locator)
            locator = current_view.save_vistrail(class_)
            if not locator:
                return False
        elif res == 2:
            return False
        if current_view is not None:
            self.notify('controller_closed', current_view.controller)
            current_view.closeDetachedViews()
            current_view.controller.close_vistrail(locator)
            current_view.controller.cleanup()
            self.remove_view(current_view)
        if current_view == self._first_view:
            self._first_view = None
        elif not self.stack.count() and not self._is_quitting:
            self.create_first_vistrail()
        view = self.get_current_view()
        self.change_view(view)
        return True

    def close_all_vistrails(self, quiet=False):
        self.current_view = None
        for i in xrange(self.stack.count()):
            view = self.stack.widget(i)
            if not self.close_vistrail(view, quiet=quiet):
                return False
        while len(self.windows) > 0:
            window = self.windows.values()[0]
            window.activateWindow()
            window.raise_()
            if not window.close():
                return False
        return True

    def closeEvent(self, e):
        """ closeEvent(e: QCloseEvent) -> None
        Close the whole application when the builder is closed

        """
        if not self.quit():
            e.ignore()
            
    def stopIPythonController(self):
        """ stopIPythonController() -> None
        Stops the IPython controller, in case it is still running.
        
        """
        try:
            from vistrails.packages.parallelflow.init import ipythonSet
            if ipythonSet:
                ipythonSet.stop_engines()
                ipythonSet.stop_controller()
        except:
            pass
        
    def quit(self):
        self._is_quitting = True
        if self.close_all_vistrails():
            # stopping IPython controller, in case there is one running
            self.stopIPythonController()
            QtCore.QCoreApplication.quit()
            # In case the quit() failed (when Qt doesn't have the main
            # event loop), we have to return True still
            return True
        self._is_quitting = False
        return False

    def link_registry(self):
        from vistrails.gui.module_palette import QModulePalette
        QModulePalette.instance().link_registry()
       
    def get_current_view(self):
        from vistrails.packages.spreadsheet.spreadsheet_window import SpreadsheetWindow
        from vistrails.gui.common_widgets import QToolWindow
        if self.isActiveWindow():
            return self.stack.currentWidget()
        else:
            window = QtGui.QApplication.activeWindow()
            for view, w in self.windows.iteritems():
                if w == window:
                    return view
            if isinstance(window, QBaseViewWindow):
                return window.view.vistrail_view
            elif (window == self.palette_window or 
                  window in self.palette_window.windows):
                return self.stack.currentWidget()
            elif isinstance(window, QMashupAppMainWindow):
                return window.view
            elif (window is None or isinstance(window,SpreadsheetWindow)
                  or isinstance(window, QtGui.QMessageBox)
                  or isinstance(window, QtGui.QMenu)
                  or isinstance(window, QToolWindow)):
                #in this case we should return the current view (if valid)
                #or the immediate previous view. If both are invalid we return
                #the first valid view we find
                if self.current_view is not None:
                    return self.current_view
                elif self._previous_vt_view is not None:
                    return self._previous_vt_view
                else:
                    if self.stack.count() > 0:
                        return self.stack.currentWidget()
                    else:
                        if len(self.windows) > 0:
                            return self.windows.iterkeys().next()
                        return self.stack.currentWidget()
            #please do not remove this warning. It is necessary to know
            #what type of window is causing the get_current_view to return
            # a wrong value -- Emanuele.
            debug.debug("[invalid view] get_current_view() -> %s"%window)
            #instead of returning the current widget lets try to return any 
            #previous view
            if self.current_view is not None:
                return self.current_view
            elif self._previous_vt_view is not None:
                return self._previous_vt_view
            return self.stack.currentWidget()
        
    def get_current_controller(self):
        if self.get_current_view() is None:
            return None
        return self.get_current_view().get_controller()

    def get_current_tab(self):
        view = self.get_current_view()
        if not view:
            return None
        return view.get_current_tab()

    def get_current_scene(self):
        return self.get_current_tab().scene()

    def pass_through(self, accessor, method_name):
        def method():
            obj = accessor()
            if obj is not None:
                if hasattr(obj, method_name):
                    getattr(obj, method_name)()
        return method

    def pass_through_bool(self, accessor, method_name):
        def method(checked):
            obj = accessor()
            if obj is not None:
                getattr(obj, method_name)(checked)
        return method

    def pass_through_locator(self, accessor, method_name, locator_klass=None,
                             reverse=False):
        def method():
            obj = accessor()
            obj_method = getattr(obj, method_name)
            if locator_klass is not None:
                obj_method(locator_klass)
            elif self.dbDefault ^ reverse:
                obj_method(DBLocator)
            else:
                obj_method(FileLocator())
        return method

    def create_menus(self):
        self.create_actions()
        # self.fileMenu = _menu_bar.addMenu('&File')
        # self.newVistrailAction = QtGui.QAction('&New', self)
        # self.newVistrailAction.setShortcut('Ctrl+N')
        # self.newVistrailAction.setStatusTip('Create a new vistrail')
        # self.openFileAction = QtGui.QAction('&Open', self)
        # self.openFileAction.setShortcut('Ctrl+O')
        # self.openFileAction.setStatusTip('Open an existing vistrail from '
        #                                  'a file')
        
        # self.fileMenu.addAction(self.newVistrailAction)
        # self.fileMenu.addAction(self.openFileAction)

        # trigger_actions = [(self.newVistrailAction, self.new_vistrail),
        #                    (self.openFileAction, self.open_vistrail_default)]
        # for (emitter, receiver) in trigger_actions:
        #     self.connect(emitter, QtCore.SIGNAL('triggered()'), receiver)


    def create_palette_actions(self):
        palette_actions = []
        for palette in self.palettes:
            # palette_actions.append((palette.get_title(), palette.get_action()))
            palette_actions.append((palette.get_action_tuple(), palette))
        palette_actions.sort()
        return palette_actions

    def connect_package_manager_signals(self):
        """ connect_package_manager_signals()->None
        Connect specific signals related to the package manager """
        self.register_notification("pm_add_package_menu", 
                                   self.add_package_menu_items)
        self.register_notification("pm_remove_package_menu",
                                   self.remove_package_menu_items)
        self.register_notification("pm_package_error_message",
                                   self.show_package_error_message)
        # pm = get_package_manager()
        # self.connect(pm,
        #              pm.add_package_menu_signal,
        #              self.add_package_menu_items)
        # self.connect(pm,
        #              pm.remove_package_menu_signal,
        #              self.remove_package_menu_items)
        # self.connect(pm,
        #              pm.package_error_message_signal,
        #              self.show_package_error_message)

    def add_package_menu_items(self, pkg_id, pkg_name, items):
        """add_package_menu_items(pkg_id: str,pkg_name: str,items: list)->None
        Add a pacckage menu entry with submenus defined by 'items' to
        Packages menu.

        """
        if len(self._package_menu_items) == 0:
            self.qmenus['packages'].menuAction().setEnabled(True)

        # we don't support a menu hierarchy yet, only a flat list
        # this can be added later
        def update_menu(d, packagesMenu):
            if pkg_id not in d:
                pkg_menu = packagesMenu.addMenu(str(pkg_name))
                d[pkg_id] = {}
                d[pkg_id]['menu'] = pkg_menu
                d[pkg_id]['items'] = []
            else:
                pkg_menu = d[pkg_id]['menu']
                pkg_menu.clear()
            d[pkg_id]['items'] = [(pkg_name,items)]
            
            for item in items:
                (name, callback) = item
                action = QtGui.QAction(name,self,
                                       triggered=callback)
                pkg_menu.addAction(action)
                
        update_menu(self._package_menu_items,self.qmenus['packages'])    
        
        for w in self.windows.values():
            update_menu(w._package_menu_items, w.qmenus['packages'])

    def remove_package_menu_items(self, pkg_id):
        """remove_package_menu_items(pkg_id: str)-> None
        removes all menu entries from the Packages Menu created by pkg_id """
        def update_menu(items, menu):
            if pkg_id in items:
                pkg_menu = items[pkg_id]['menu']
                del items[pkg_id]
                pkg_menu.clear()
                pkg_menu.deleteLater()
            if len(items) == 0:
                menu.menuAction().setEnabled(False)
            
        update_menu(self._package_menu_items, self.qmenus['packages'])
        for w in self.windows.values():
            update_menu(w._package_menu_items, w.qmenus['packages'])
            
    def show_package_error_message(self, pkg_id, pkg_name, msg):
        """show_package_error_message(pkg_id: str, pkg_name: str, msg:str)->None
        shows a message box with the message msg.
        Because the way initialization is being set up, the messages will be
        shown after the builder window is shown.

        """
        msgbox = build_custom_window("Package %s (%s) says:"%(pkg_name,pkg_id),
                                    msg,
                                    modal=True,
                                    parent=self)
        #we cannot call self.msgbox.exec_() or the initialization will hang
        # creating a modal window and calling show() does not cause it to hang
        # and forces the messages to be shown on top of the builder window after
        # initialization
        msgbox.show()

    def showAboutMessage(self):
        """showAboutMessage() -> None
        Displays Application about message

        """
        class About(QtGui.QLabel):
            def mousePressEvent(self, e):
                self.emit(QtCore.SIGNAL("clicked()"))

        dlg = QtGui.QDialog(self, QtCore.Qt.FramelessWindowHint)
        layout = QtGui.QVBoxLayout()
        layout.setMargin(0)
        layout.setSpacing(0)
        bgimage = About(dlg)
        bgimage.setPixmap(CurrentTheme.DISCLAIMER_IMAGE)
        layout.addWidget(bgimage)
        dlg.setLayout(layout)
        text = "<font color=\"white\"><b>%s</b></font>" % \
            vistrails.core.system.short_about_string()
        version = About(text, dlg)
        version.setGeometry(11,20,450,30)
        self.connect(bgimage,
                     QtCore.SIGNAL('clicked()'),
                     dlg,
                     QtCore.SLOT('accept()'))
        self.connect(version,
                     QtCore.SIGNAL('clicked()'),
                     dlg,
                     QtCore.SLOT('accept()'))
        dlg.setSizeGripEnabled(False)
        dlg.exec_()

    def showUpdatesMessage(self):
        """ showUpdatesMessage() -> None
        Displays Check for Updates message.
        This queries vistrails.org for new VisTrails Versions

        """

        new_version_exists, version = vistrails.core.system.new_vistrails_release_exists()
        if new_version_exists:
            msg = 'Version %s of VisTrails is available at ' \
                '<a href="%s">%s</a>' % \
                (version, "http://www.vistrails.org/index.php/Downloads", \
                     "http://www.vistrails.org/index.php/Downloads")
        else:
            msg = "Your VisTrails installation is up-to-date."
        QtGui.QMessageBox.information(self, "Check for VisTrails Updates",
                                      msg)
                                      
    def showRepositoryOptions(self):
        """ Displays Repository Options for authentication and pushing VisTrail to Repository """
        self.publish_to_crowdlabs()

    def setDBDefault(self, dbState):
        """ setDBDefault(on: bool) -> None
        The preferences are set to turn on/off read/write from db instead of
        file. Update the state accordingly.

        """
        self.dbDefault = dbState
        if self.dbDefault:
            openFileAction = self.qactions['openFile']
            openFileAction.setIcon(CurrentTheme.OPEN_VISTRAIL_DB_ICON)
            openFileAction.setStatusTip('Open an existing vistrail from '
                                        'a database')
            importFileAction = self.qactions['importFile']
            importFileAction.setIcon(CurrentTheme.OPEN_VISTRAIL_ICON)
            importFileAction.setText('From XML File...')
            importFileAction.setStatusTip('Import an existing vistrail '
                                          'from a file')
            saveFileAction = self.qactions['saveFile']
            saveFileAction.setStatusTip('Save the current vistrail '
                                        'to a database')
            saveFileAsAction = self.qactions['saveFileAs']
            saveFileAsAction.setStatusTip('Save the current vistrail to a '
                                          'different database location')
            exportFileAction = self.qactions['exportFile']
            exportFileAction.setText('To XML File...')
            exportFileAction.setStatusTip('Save the current vistrail to '
                                          'a file')
        else:
            openFileAction = self.qactions['openFile']
            openFileAction.setIcon(CurrentTheme.OPEN_VISTRAIL_ICON)
            openFileAction.setStatusTip('Open an existing vistrail from '
                                             'a file')
            importFileAction = self.qactions['importFile']
            importFileAction.setIcon(CurrentTheme.OPEN_VISTRAIL_DB_ICON)
            importFileAction.setText('From DB...')
            importFileAction.setStatusTip('Import an existing vistrail '
                                          'from a database')
            saveFileAction = self.qactions['saveFile']
            saveFileAction.setStatusTip('Save the current vistrail '
                                             'to a file')
            saveFileAsAction = self.qactions['saveFileAs']
            saveFileAsAction.setStatusTip('Save the current vistrail to a '
                                          'different file location')
            exportFileAction = self.qactions['exportFile']
            exportFileAction.setText('To DB...')
            exportFileAction.setStatusTip('Save the current vistrail to '
                                          'a database')

    def flush_cache(self):
        CachedInterpreter.flush()
            
    def showPreferences(self):
        """showPreferences() -> None
        Display Preferences dialog

        """
        self.preferencesDialog.show()

    def new_diff(self):
        selected_items = \
            self.get_current_view().version_view.scene().selectedItems()
        if len(selected_items) == 2:
            selected_ids = [item.id for item in selected_items]
            self.get_current_view().diff_requested(*selected_ids)

    def setup_recent_vistrails(self):
        conf = get_vistrails_configuration()
        if conf.check('recentVistrailList'):
            self.recentVistrailLocators = \
                RecentVistrailList.unserialize(conf.recentVistrailList)
        else:
            self.recentVistrailLocators = RecentVistrailList()
        conf.subscribe('maxRecentVistrails', self.max_recent_vistrails_changed)
        self.update_recent_vistrail_actions()

    def check_running_jobs(self):
        from vistrails.gui.job_monitor import QJobView
        QJobView.instance().load_running_jobs()

    def open_recent_vistrail(self):
        """ open_recent_vistrail() -> None
        Opens a vistrail from Open Recent menu list
        
        """
        action = self.sender()
        if action:
            self.open_vistrail_without_prompt(action.locator)
            self.set_current_locator(action.locator)
            
    def update_recent_vistrail_menu(self):
        #check if we have enough actions
        def update_menu(openRecentMenu):
            openRecentMenu.clear()
            for i, locator in enumerate(self.recentVistrailLocators.locators):
                action = QtGui.QAction(self)
                self.connect(action, QtCore.SIGNAL("triggered()"),
                             self.open_recent_vistrail)
                action.locator = locator
                action.setText("&%d %s" % (i+1, locator.name))
                openRecentMenu.addAction(action)
        update_menu(self.qmenus['openRecent'])
        for w in self.windows.values():
            update_menu(w.qmenus['openRecent'])
            
    def update_window_menu(self):
        def compute_action_items():
            actions = []
            action = QtGui.QAction("Main Window", self, 
                                   triggered=self.activateWindow)
            action.setCheckable(True)
            
            base_view_windows = {}
            if current_view == None or QtGui.QApplication.activeWindow() == self:
                action.setChecked(True)
            actions.append(action)
            if current_view and current_view.window() == self:
                for i in range(self.stack.count()):
                    view = self.stack.widget(i)
                    for dview, dw in current_view.detached_views.iteritems():
                        base_view_windows[dview] = dw
            if len(self.windows) > 0:
                windowactions = []
                for view, w in self.windows.iteritems():
                    action = QtGui.QAction(view.get_name(),
                                           self,
                                           triggered=w.activateWindow)
                    action.setCheckable(True)
                    if w == QtGui.QApplication.activeWindow():
                        action.setChecked(True)
                    windowactions.append(action)
                    for dview, dw in view.detached_views.iteritems():
                        base_view_windows[dview] = dw
                actions.append(windowactions)
            if len(base_view_windows) > 0:
                base_view_actions = []
                for view, w in base_view_windows.iteritems():
                    action = QtGui.QAction(w.windowTitle(),
                                           self,
                                           triggered=w.activateWindow)
                    action.setCheckable(True)
                    if w == QtGui.QApplication.activeWindow():
                        action.setChecked(True)
                    base_view_actions.append(action)
                actions.append(base_view_actions)
            return actions
        
        def update_menu(windowMenu):
            actions = compute_action_items()
            windowMenu.clear()
            if len(actions) > 0:
                windowMenu.addAction(actions[0])
                if len(actions) > 1:
                    windowMenu.addSeparator()
                    for action in actions[1]:
                        windowMenu.addAction(action)
                if len(actions) > 2:
                    windowMenu.addSeparator()
                    for action in actions[2]:
                        windowMenu.addAction(action)

        current_view = self.get_current_view()
        update_menu(self.qmenus['window'])
        if current_view and current_view.window() == self:
            for i in range(self.stack.count()):
                view = self.stack.widget(i)
                for dw in view.detached_views.values():
                    update_menu(dw.qmenus['window'])
        for v, w in self.windows.iteritems():
            update_menu(w.qmenus['window'])
            for dw in v.detached_views.values():
                update_menu(dw.qmenus['window'])
            
    def update_merge_menu(self):
        #check if we have enough actions
        def update_menu(mergeMenu):
            mergeMenu.clear()
            for i in xrange(self.stack.count()):
                view = self.stack.widget(i)
                # skip merge with self and not saved views
                if view == self.current_view or not view.controller.vistrail.locator:
                    continue
                action = QtGui.QAction(self)
                self.connect(action, QtCore.SIGNAL("triggered()"),
                             self.merge_vistrail)
                action.controller = view.controller
                action.setText("%s" % view.controller.vistrail.locator.name)
                mergeMenu.addAction(action)
            for view, w in self.windows.iteritems():
                # skip merge with self and not saved views
                if view == self.current_view or not view.controller.vistrail.locator:
                    continue
                action = QtGui.QAction(self)
                self.connect(action, QtCore.SIGNAL("triggered()"),
                             self.merge_vistrail)
                action.controller = view.controller
                action.setText("%s" % view.controller.vistrail.locator.name)
                mergeMenu.addAction(action)
                
        update_menu(self.qmenus['merge'])
        for w in self.windows.values():
            update_menu(w.qmenus['merge'])

    def update_recent_vistrail_actions(self):
        maxRecentVistrails = \
            int(get_vistrails_configuration().maxRecentVistrails)
        self.recentVistrailLocators.ensure_no_more_than_max(maxRecentVistrails)
        self.update_recent_vistrail_menu()
        
        conf = get_vistrails_persistent_configuration()
        tconf = get_vistrails_configuration()
        conf.recentVistrailList = self.recentVistrailLocators.serialize()
        tconf.recentVistrailList = conf.recentVistrailList
        get_vistrails_application().save_configuration()
        
    def set_current_locator(self, locator):
        """ set_current_locator(locator: CoreLocator)
        Updates the list of recent files in the gui and in the configuration
        
        """
        if locator:
            self.recentVistrailLocators.add_locator(locator)
            self.update_recent_vistrail_actions()
    
    def max_recent_vistrails_changed(self, field, value):
        """max_recent_vistrails_changed()-> obj
        callback to create an object to be used as a subscriber when the 
        configuration changed.
        
        """
        self.update_recent_vistrail_actions()
                
    def configure_module(self):
        from vistrails.gui.module_configuration import QModuleConfiguration
        action_name = QModuleConfiguration.instance().get_title()
        # easy way to make sure that configuration window is raised
        self.qactions[action_name].setChecked(False)
        self.qactions[action_name].setChecked(True)

    def show_documentation(self):
        from vistrails.gui.module_documentation import QModuleDocumentation
        action_name = QModuleDocumentation.instance().get_title()
        # easy way to make sure that documentation window is raised
        self.qactions[action_name].setChecked(False)
        self.qactions[action_name].setChecked(True)

#    def show_group(self):
#        class DummyController(object):
#            def __init__(self, pip):
#                self.current_pipeline = pip
#                self.search = None
#        #FIXME: this should be delegated to QVistrailView
#        current_scene = self.get_current_scene()
#        selected_module_ids = current_scene.get_selected_module_ids()
#        if len(selected_module_ids) > 0:
#            for m_id in selected_module_ids:
#                module = current_scene.current_pipeline.modules[m_id]
#                if module.is_group() or module.is_abstraction():
#                    pipelineView = QPipelineView()
#                    controller = DummyController(module.pipeline)
#                    pipelineView.controller = controller
#                   pipelineMainWindow = QBaseViewWindow(pipelineView)
#                    #pipelineMainWindow.setCentralWidget(pipelineView)
#                    pipelineView.scene().controller = \
#                        controller
#                    controller.current_pipeline_view = \
#                        pipelineView.scene()
#                    module.pipeline.ensure_connection_specs()
#                    pipelineView.scene().setupScene(module.pipeline)
#                    pipelineView.scene().current_pipeline = module.pipeline
#                    pipelineView.scene().fitToView(pipelineView, True)
#                    pipelineView.show()
#                    pipelineMainWindow.show()

    def openAbstraction(self, filename):
        locator = XMLFileLocator(filename)
        self.open_vistrail_without_prompt(locator, None, False, True)

    def edit_abstraction(self):
        current_scene = self.get_current_tab().scene()
        selected_module_ids = current_scene.get_selected_module_ids()
        if len(selected_module_ids) > 0:
            for m_id in selected_module_ids:
                module = current_scene.current_pipeline.modules[m_id]
                if module.is_abstraction():
                    from vistrails.core.modules.abstraction import identifier as \
                        abstraction_pkg                    
                    ann_get = module.vistrail.get_annotation
                    if module.package == abstraction_pkg and \
                            ann_get('__abstraction_descriptor_info__') is None:
                        desc = module.module_descriptor
                        filename = desc.module.vt_fname
                        self.openAbstraction(filename)
                    else:
                        debug.critical('Subworkflow is from a package and is '
                                       'read-only',
                                       "This subworkflow is from a package and "
                                       "cannot be modified.  You can create an "
                                       "editable copy in 'My Subworkflows' "
                                       "using 'Edit->Import Subworkflow'")
    def merge_vistrail(self):
        action = self.sender()
        if action:
            self.merge_vistrails(self.current_view.controller, action.controller)

    def merge_vistrails(self, c1, c2):
        """ merge_vistrails(c1: VistrailController, c2: VistrailController) -> None
            hamdle merge vistrail from 2 controller into new vistrail

        """
        thumb_cache = ThumbnailCache.getInstance()
        
        l1 = c1.locator._name if c1.locator is not None else ''
        t1 = c1.find_thumbnails(tags_only=thumb_cache.conf.tagsOnly) \
            if thumb_cache.conf.autoSave else []
        s1 = SaveBundle(c1.vistrail.vtType, c1.vistrail.do_copy(), c1.log, thumbnails=t1)

        l2 = c2.locator._name if c2.locator is not None else ''
        t2 = c2.find_thumbnails(tags_only=thumb_cache.conf.tagsOnly) \
            if thumb_cache.conf.autoSave else []
        s2 = SaveBundle(c2.vistrail.vtType, c2.vistrail, c2.log, thumbnails=t2)

        vistrails.db.services.vistrail.merge(s1, s2, "", merge_gui, l1, l2)
        vistrail = s1.vistrail
        vistrail.locator = None
        vistrail.set_defaults()
        view = self.create_view(vistrail, None)
        view.controller.set_vistrail(vistrail, None, thumbnails=s1.thumbnails)
        view.controller.set_changed(True)
        self.view_changed(view)
        self.reset_toolbar_for_view(view)
        self.qactions['history'].trigger()
        view.version_view.scene().fitToView(view.version_view, True)


        
    def do_tag_prompt(self, name="", exists=False):
        if exists:
            prompt = "'%s' already exists.  Enter a new tag" % name
        else:
            prompt = "Enter a tag"
            
        (text, ok) = QtGui.QInputDialog.getText(None, 
                                                'Tag Version',
                                                prompt,
                                                QtGui.QLineEdit.Normal,
                                                name)
        if ok and not text.isEmpty():
            return str(text).strip().rstrip()
        if not ok:
            return None
        return ""

    def add_tag(self, check_exists=True):
        controller = self.get_current_controller()
        vistrail = controller.vistrail
        name = self.do_tag_prompt()
        if name is None:
            return None
        while name == "" or (check_exists and vistrail.has_tag_str(name)):
            name = self.do_tag_prompt(name, name != "")
            if name is None:
                return None
        controller.update_current_tag(name)
        
    def publish_to_crowdlabs(self):
        dialog = QRepositoryDialog(self)
        if QRepositoryDialog.cookiejar:
            dialog.exec_()

    def invalidate_pipelines(self):
        """ invalidate_pipelines() -> None
            Clears the cache and reloads the current pipelines in all views
            This should be called when a module in the module registry
            is changed/added/deleted
        """

        from vistrails.core.interpreter.cached import CachedInterpreter
        CachedInterpreter.flush()
        
        def reload_view(view):
            view.version_selected(view.controller.current_version,
                                  True, from_root=True)
        
        for i in xrange(self.stack.count()):
            view = self.stack.widget(i)
            reload_view(view)
        for view in self.windows:
            reload_view(view)
    
    def closeNotPinPalettes(self):
        if (QtGui.QApplication.activeWindow() == self or 
            QtGui.QApplication.activeWindow() in self.windows.values()):
            for p in self.palettes:
                if p.toolWindow().window() == QtGui.QApplication.activeWindow():
                    if (p.toolWindow().isVisible() and 
                        not p.toolWindow().isFloating() and not p.get_pin_status()):
                        p.toolWindow().close()
                      
    def applicationFocusChanged(self, old, current):
        from vistrails.gui.modules.constant_configuration import ConstantWidgetMixin
        from vistrails.gui.paramexplore.pe_view import QParamExploreView
        from vistrails.gui.mashups.alias_inspector import QAliasInspector
        from vistrails.gui.mashups.mashup_view import QMashupViewTab
        from vistrails.packages.spreadsheet.spreadsheet_cell import QCellWidget
        def is_or_has_parent_of_types(widget, types):
            while widget is not None:
                for _type in types:
                    if isinstance(widget, _type):
                        return True
                widget = widget.parent()
            return False
                
        if current is not None:
            owner = current.window()
            #print "\n\n\n >>>>>> applicationfocuschanged"
            #print "focus_owner: ", self._focus_owner," previous_vt_view ", self._previous_vt_view, " previous_view ", self._previous_view
            #print "owner: ", owner, " current: ", current
            allowed_widgets = [ConstantWidgetMixin,
                               QParamExploreView,
                               QAliasInspector,
                               QCellWidget,
                               QMashupViewTab]
            if (self.isAncestorOf(current) or 
                owner in self.windows.values()):
                view = self.get_current_view()
                #print "view: ", view
                if view and (view == current or view.isAncestorOf(current)):
                    # when a widget spans another control, for example, a Color
                    # wheel, VisTrails will lose focus to that widget and it 
                    # will try to generate a view_changed() event. This will
                    # reset the view and happens with parameter exploration 
                    # and mashups preview.
                    # To avoid that, we will check if the current widget is a 
                    # constant widget or a parameter exploration widget or has
                    # any of these types as a parent in the hierarchy.  
                    if (owner != self._focus_owner and 
                        not is_or_has_parent_of_types(current, allowed_widgets)):
                        #print "generating view_changed"
                        self._previous_vt_view = view
                        self._focus_owner = owner
                        self.change_view(view)
                        self.update_window_menu()
                        self._previous_view = view.get_current_tab()
                        view.reset_tab_view_to_current()
                        view.view_changed()    
                        
            elif isinstance(owner, QBaseViewWindow):
                view = owner.get_current_view()
                #print "QBaseViewWindow view: ", view
                if (view and owner != self._focus_owner and 
                    not is_or_has_parent_of_types(current, allowed_widgets)):
                    #print "generating view changed"
                    self._previous_vt_view = view
                    self._focus_owner = owner
                    self.change_view(view)
                    self.update_window_menu()
                    self._previous_view = view.get_current_tab()
                    view.set_to_current(current)
                    view.view_changed()
        else:
            self._focus_owner = None
_app = None
#_global_menubar = None
    
            
class QPaletteMainWindow(QtGui.QMainWindow):
    def __init__(self, parent=None, f=QtCore.Qt.WindowFlags()):
        QtGui.QMainWindow.__init__(self, parent, f)
        self.palettes = []
        self.windows = []
        
    def addPalette(self, palette):
        if palette not in self.palettes:
            self.palettes.append(palette)
        if len(self.palettes) == 1:
            self.addDockWidget(QtCore.Qt.TopDockWidgetArea, palette.toolWindow())
        else:
            self.tabifyDockWidget(self.palettes[0].toolWindow(),
                                  palette.toolWindow())
        palette.toolWindow().close()
        
    def closeDockedPalettes(self):
        for p in self.palettes:
            if (p.toolWindow().isVisible() and 
                not p.toolWindow().isFloating()):
                        p.toolWindow().close()
            
    def closeEvent(self, event):
        if not QtCore.QCoreApplication.closingDown():
            self.closeDockedPalettes()
            self.hide()
            event.ignore()

    def showEvent(self, event):
        for p in self.palettes:
            if (not p.toolWindow().isVisible() and 
                not p.toolWindow().isFloating() and p.get_pin_status()):
                p.set_visible(True)
    <|MERGE_RESOLUTION|>--- conflicted
+++ resolved
@@ -1511,7 +1511,6 @@
         self.view_changed(view)
         self.reset_toolbar_for_view(view)
         self.qactions['history'].trigger()
-        view.version_view.zoomToFit()
         return view.controller
 
     def select_version(self, version):
@@ -1538,104 +1537,9 @@
         view.is_abstraction = view.controller.is_abstraction
         QWorkspaceWindow.instance().remove_vt_window(view)
         QWorkspaceWindow.instance().add_vt_window(view)
+        self.notify('view_created', view.controller, view)
         return view
 
-<<<<<<< HEAD
-        view = self.ensureVistrail(locator)
-        if view:
-            if version is not None:
-                if type(version) == type(""):
-                    try:
-                        version = view.vistrail.get_version_number(version)
-                    except:
-                        version = None
-                if version is not None:
-                    view.version_selected(version, True, double_click=True)
-            self.view_changed(view)
-            return view
-        try:
-            (vistrail, abstraction_files, thumbnail_files, mashups) = \
-                                        load_vistrail(locator, is_abstraction)
-
-            # we need to send all the elements above to create_view so they are 
-            # sent to the controller.
-            view = self.create_view(vistrail, locator, abstraction_files, 
-                                    thumbnail_files, mashups)
-            view.is_abstraction = is_abstraction
-            self.view_changed(view)
-            self.reset_toolbar_for_view(view)
-            self.qactions['history'].trigger()
-            try:
-                version = int(version)
-            except ValueError:
-                # version is a tag name
-                try:
-                    version = vistrail.get_tag_str(version).action_id
-                except KeyError:
-                    # tag does not exist
-                    debug.critical("A workflow named '%s' does not exist" % version)
-                    version = None
-            except TypeError:
-                #version is None
-                pass
-            if version is None:
-                view.controller.select_latest_version()
-                version = view.controller.current_version
-                view.version_view.vistrailChanged()
-            view.version_selected(version, True, double_click=True)
-            view.controller.set_changed(False)
-            # self.window_changed(window)
-            # result = self.set_vistrail_view(vistrail, locator, 
-            #                                 abstraction_files, thumbnail_files,
-            #                                 version)
-            # return result
-        # except ModuleRegistryException, e:
-        #     debug.critical("Module registry error for %s" %
-        #                    str(e.__class__.__name__), str(e))
-        except VistrailsDBException, e:
-            import traceback
-            debug.critical(str(e), traceback.format_exc())
-            return
-        except Exception, e:
-            # debug.critical('An error has occurred', str(e))
-            #print "An error has occurred", str(e)
-            raise
-        # update collection
-        try:
-            if not locator:
-                return
-            thumb_cache = ThumbnailCache.getInstance()
-            view.controller.vistrail.thumbnails = \
-                view.controller.find_thumbnails(
-                    tags_only=thumb_cache.conf.tagsOnly)
-            view.controller.vistrail.abstractions = \
-                view.controller.find_abstractions(view.controller.vistrail, 
-                                                  True)
-            view.controller.vistrail.mashups = view.controller._mashups
-            collection = Collection.getInstance()
-            url = locator.to_url()
-            # create index if not exist
-#            entity = collection.fromUrl(url)
-#            if entity:
-                # find parent vistrail
-#                while entity.parent:
-#                    entity = entity.parent
-#            else:
-            entity = collection.updateVistrail(url, view.controller.vistrail)
-            # add to relevant workspace categories
-            if not is_abstraction:
-                collection.add_to_workspace(entity)
-            collection.commit()
-            # update workspace (view creation used the old entities)
-            from vistrails.gui.collection.workspace import QWorkspaceWindow
-            QWorkspaceWindow.instance().remove_vt_window(view)
-            QWorkspaceWindow.instance().add_vt_window(view)
-            self.notify('view_created', view.controller, view)
-            return view
-        except Exception, e:
-            import traceback
-            debug.critical('Failed to index vistrail', traceback.format_exc())
-=======
 #     def open_vistrail(self, locator, version=None, is_abstraction=False):
 #         """open_vistrail(locator: Locator, version = None: int or str,
 #                          is_abstraction: bool)
@@ -1670,7 +1574,6 @@
 #             self.view_changed(view)
 #             self.reset_toolbar_for_view(view)
 #             self.qactions['history'].trigger()
-#             view.version_view.zoomToFit()
 #             try:
 #                 version = int(version)
 #             except ValueError:
@@ -1736,11 +1639,11 @@
 #             from vistrails.gui.collection.workspace import QWorkspaceWindow
 #             QWorkspaceWindow.instance().remove_vt_window(view)
 #             QWorkspaceWindow.instance().add_vt_window(view)
+#             self.notify('view_created', view.controller, view)
 #             return view
 #         except Exception, e:
 #             import traceback
 #             debug.critical('Failed to index vistrail', traceback.format_exc())
->>>>>>> 1576a27b
 
 
     def open_vistrail_from_locator(self, locator_class):
