###############################################################################
##
## Copyright (C) 2011-2013, NYU-Poly.
## Copyright (C) 2006-2011, University of Utah. 
## All rights reserved.
## Contact: contact@vistrails.org
##
## This file is part of VisTrails.
##
## "Redistribution and use in source and binary forms, with or without 
## modification, are permitted provided that the following conditions are met:
##
##  - Redistributions of source code must retain the above copyright notice, 
##    this list of conditions and the following disclaimer.
##  - Redistributions in binary form must reproduce the above copyright 
##    notice, this list of conditions and the following disclaimer in the 
##    documentation and/or other materials provided with the distribution.
##  - Neither the name of the University of Utah nor the names of its 
##    contributors may be used to endorse or promote products derived from 
##    this software without specific prior written permission.
##
## THIS SOFTWARE IS PROVIDED BY THE COPYRIGHT HOLDERS AND CONTRIBUTORS "AS IS" 
## AND ANY EXPRESS OR IMPLIED WARRANTIES, INCLUDING, BUT NOT LIMITED TO, 
## THE IMPLIED WARRANTIES OF MERCHANTABILITY AND FITNESS FOR A PARTICULAR 
## PURPOSE ARE DISCLAIMED. IN NO EVENT SHALL THE COPYRIGHT HOLDER OR 
## CONTRIBUTORS BE LIABLE FOR ANY DIRECT, INDIRECT, INCIDENTAL, SPECIAL, 
## EXEMPLARY, OR CONSEQUENTIAL DAMAGES (INCLUDING, BUT NOT LIMITED TO, 
## PROCUREMENT OF SUBSTITUTE GOODS OR SERVICES; LOSS OF USE, DATA, OR PROFITS; 
## OR BUSINESS INTERRUPTION) HOWEVER CAUSED AND ON ANY THEORY OF LIABILITY, 
## WHETHER IN CONTRACT, STRICT LIABILITY, OR TORT (INCLUDING NEGLIGENCE OR 
## OTHERWISE) ARISING IN ANY WAY OUT OF THE USE OF THIS SOFTWARE, EVEN IF 
## ADVISED OF THE POSSIBILITY OF SUCH DAMAGE."
##
###############################################################################
""" The file describes a container widget consisting of a pipeline
view and a version tree for each opened Vistrail """
from PyQt4 import QtCore, QtGui
import copy
from itertools import izip
import operator

from vistrails.core import get_vistrails_application
from vistrails.core.configuration import (get_vistrails_configuration,
                                get_vistrails_persistent_configuration)
from vistrails.core.db.locator import FileLocator, XMLFileLocator, DBLocator, \
    UntitledLocator
from vistrails.core.db.io import load_vistrail
from vistrails.core.interpreter.cached import CachedInterpreter
from vistrails.core.modules.module_registry import ModuleRegistry, \
                                         ModuleRegistryException
from vistrails.core.recent_vistrails import RecentVistrailList
import vistrails.core.system
import vistrails.core.db.action
from vistrails.core.packagemanager import get_package_manager
from vistrails.core.system import vistrails_default_file_type
from vistrails.core.vistrail.vistrail import Vistrail
from vistrails.core.vistrail.pipeline import Pipeline
from vistrails.core.thumbnails import ThumbnailCache
from vistrails.core.collection import Collection
from vistrails.core import debug

from vistrails.gui.application import get_vistrails_application
from vistrails.gui.preferences import QPreferencesDialog
from vistrails.gui.base_view import BaseView
from vistrails.gui.pipeline_view import QPipelineView
from vistrails.gui.repository import QRepositoryDialog
from vistrails.gui.theme import initializeCurrentTheme, CurrentTheme
from vistrails.gui.utils import build_custom_window
from vistrails.gui.vistrail_view import QVistrailView
from vistrails.gui import merge_gui
from vistrails.gui.vistrail_variables import QVistrailVariables
from vistrails.gui.vistrails_palette import QVistrailsPaletteInterface
from vistrails.gui.mashups.mashup_app import QMashupAppMainWindow
from vistrails.gui.modules.constant_configuration import ConstantWidgetMixin
from vistrails.gui.paramexplore.pe_view import QParamExploreView
from vistrails.gui.mashups.alias_inspector import QAliasInspector
from vistrails.gui.mashups.mashup_view import QMashupViewTab
from vistrails.packages.spreadsheet.spreadsheet_cell import QCellWidget
from vistrails.db.services.io import SaveBundle
import vistrails.db.services.vistrail
from vistrails.db import VistrailsDBException

class QBaseViewWindow(QtGui.QMainWindow):
    def __init__(self, view=None, parent=None, f=QtCore.Qt.WindowFlags()):
        QtGui.QMainWindow.__init__(self, parent, f)
       
        self.view = view

        if self.view is not None:
            self.setCentralWidget(view)
            self.view.setVisible(True)
        
        self.create_actions_and_toolbar()
        
    def create_actions_and_toolbar(self):
        self.create_actions()
        self.init_toolbar()
        
    def closeEvent(self, event):
        self.emit(QtCore.SIGNAL("viewWasClosed"), self.view)
        event.accept()
    
    def init_toolbar(self):
        pass
    
    def get_current_view(self):
        if self.view is None:
            return None
        return self.view.vistrail_view
    
    def get_current_tab(self):
        return self.view
    
    def get_current_scene(self):
        return self.get_current_tab().scene()
    
    def get_current_controller(self):
        if self.get_current_view() is None:
            return None
        return self.get_current_view().get_controller()
    
    def process_list(self, action_list, parent, qactions, qmenus):
        for data in action_list:
            if data == "---":
                if parent is not None:
                    parent.addSeparator()
                continue
            name, title, options = data
            if isinstance(options, list):
                # menu
                if parent is not None:
                    qmenu = parent.addMenu(title)
                qmenus[name] = qmenu
                self.process_list(options, qmenu, qactions, qmenus)
            else:
                qaction = QtGui.QAction(title, self)
                callback = None
                if 'callback' in options:
                    callback = options['callback']
                    del options['callback']
                for option, value in options.iteritems():
                    method = getattr(qaction, 'set%s' % \
                                         option[0].capitalize() + \
                                         option[1:])
                    method(value)
                qactions[name] = qaction
                if parent is not None:
                    parent.addAction(qaction)
                if callback is not None:
                    if 'checkable' in options and \
                            options['checkable'] is True:
                        self.connect(qaction, 
                                     QtCore.SIGNAL("toggled(bool)"),
                                     callback)
                    else:
                        self.connect(qaction, QtCore.SIGNAL("triggered()"),
                                     callback)
        
    def init_action_list(self):
        global _app
        
        self._actions = [("file", "&File",
                   [("export", "Export",
                      [('savePDF', "PDF...",
                        {'statusTip': "Save the current view to a PDF file",
                         'enabled': True,
                         'callback': _app.pass_through(self.get_current_tab,
                                                       'save_pdf')}),
                       "---",
                       ('saveWorkflow', "Workflow To XML...",
                        {'statusTip': "Save the current workflow to a file",
                         'enabled': True,
                         'callback': \
                             _app.pass_through_locator(self.get_current_view,
                                                       'save_workflow',
                                                       FileLocator())}),
                       ('exportWorkflow', "Workflow to DB...",
                        {'statusTip': "Save the current workflow to a database",
                         'enabled': True,
                         'callback': \
                             _app.pass_through_locator(self.get_current_view,
                                                       'save_workflow',
                                                       DBLocator)})]),
                       "---",
                       ('close', "Close",
                        {'shortcut': QtGui.QKeySequence.Close,
                        'statusTip': "Close the current window",
                         'enabled': True,
                         'callback': self.close})]),
                   ("edit", "&Edit",
                    [("undo", "Undo",
                      {'statusTip': "Undo the previous action",
                       'shortcut': QtGui.QKeySequence.Undo,
                       'callback': _app.pass_through(self.get_current_view,
                                                     'undo'),
                       'enabled': False}),
                     ("redo", "Redo",
                      {'statusTip': "Redo an undone action",
                       'shortcut': QtGui.QKeySequence.Redo,
                       'callback': _app.pass_through(self.get_current_view,
                                                     'redo'),
                       'enabled': False}),
                     "---",
                     ("copy", "Copy",
                      {'statusTip': "Copy the selected modules in the " \
                           "current pipeline view",
                       'shortcut': QtGui.QKeySequence.Copy,
                       'enabled': False,
                       'callback': _app.pass_through(self.get_current_scene,
                                                     'copySelection')}),
                     ("paste", "Paste",
                      {'statusTip': "Paste modules from the clipboard into " \
                           "the current pipeline view",
                       'shortcut': QtGui.QKeySequence.Paste,
                       'enabled': False,
                       'callback': _app.pass_through(self.get_current_tab,
                                                     'pasteFromClipboard')}),
                     ("selectAll", "Select All",
                      {'statusTip': "Select all modules in the current " \
                           "pipeline view",
                       'enabled': True,
                       'shortcut': QtGui.QKeySequence.SelectAll,
                       'callback': _app.pass_through(self.get_current_scene,
                                                     'selectAll')}),
                     "---",
                     ("controlFlowAssist", "Control Flow Assistant",
                      {'callback': _app.pass_through(self.get_current_tab,
                                                     'run_control_flow_assist'),
                       'statusTip': "Create a loop over the selected modules",
                       })]),
                   ("run", "&Workflow",
                    [("execute", "Execute",
                      {'icon': CurrentTheme.EXECUTE_PIPELINE_ICON,
                       'shortcut': 'Ctrl+Return',
                       'enabled': False,
                       'callback': _app.pass_through(self.get_current_view,
                                                     'execute')}),
                     ("stop_on_error", "Stop on first error",
                      {'checkable': True,
                       'callback': _app.set_stop_on_error}),
                     ("flushCache", "Erase Cache Contents", 
                      {'enabled': True,
                       'callback': _app.flush_cache}),
                     "---",
                     ("layout", "Re-Layout",
                      {'statusTip': "Move all modules to create a clean " \
                           "layout for the workflow",
                       'shortcut': 'Ctrl+L',
                       'enabled': False,
                       'callback': _app.pass_through(self.get_current_scene,
                                                     'layout')}),
                     ("group", "Group",
                      {'statusTip': "Group the selected modules in the " \
                           "current pipeline view",
                       'shortcut': 'Ctrl+G',
                       'enabled': False,
                       'callback': _app.pass_through(self.get_current_scene,
                                                     'group')}),
                     ("ungroup", "Ungroup",
                      {'statusTip': "Ungroup the selected groups in the " \
                           "current pipeline view",
                       'shortcut': 'Ctrl+Shift+G',
                       'enabled': False,
                       'callback': _app.pass_through(self.get_current_scene,
                                                     'ungroup')}),
                     ("showGroup", "Show Pipeline",
                      {'statusTip': "Show the underlying pipeline for the " \
                           "selected group in the current pipeline view",
                       'enabled': False,
                       'callback': _app.pass_through(self.get_current_view, 
                                                     'show_group')}),
                     "---",
                     ("makeAbstraction", "Create Subworkflow",
                      {'statusTip': "Create a subworkflow from the selected " \
                           "modules",
                       'enabled': False,
                       'callback': _app.pass_through(self.get_current_scene,
                                                     'makeAbstraction')}),
                     ("convertToAbstraction", "Convert to Subworkflow",
                      {'statusTip': "Convert selected group to a subworkflow",
                       'enabled': False,
                       'callback': _app.pass_through(self.get_current_scene,
                                                     'convertToAbstraction')}),
                     ("editAbstraction", "Edit Subworkflow",
                      {'statusTip': "Edit a subworkflow",
                       'enabled': False,
                       'callback': _app.edit_abstraction}),
                     ("importAbstraction", "Import Subworkflow",
                      {'statusTip': "Import subworkflow from a vistrail to " \
                           "local subworkflows",
                       'enabled': False,
                       'callback': _app.pass_through(self.get_current_scene,
                                                     'importAbstraction')}),
                     ("exportAbstraction", "Export Subworkflow",
                      {'statusTip': "Export subworkflow from local " \
                           "subworkflows for use in a package",
                       'enabled': False,
                       'callback': _app.pass_through(_app.get_current_scene,
                                                     'exportAbstraction')}),
                     "---",
                     ("configureModule", "Configure Module...",
                      {'shortcut': "Ctrl+E",
                       'enabled': False,
                       'callback': _app.configure_module}),
                     ("documentModule", "Module Documentation...",
                      {'enabled': False,
                       'callback': _app.show_documentation})]),
                   ("view", "&Views",
                    [("zoomToFit", "Zoom To Fit",
                      {'enabled': True,
                       'shortcut': "Ctrl+R",
                       'statusTip': "Fit current view to window",
                       'callback': _app.pass_through(self.get_current_tab,
                                                     'zoomToFit')}),
                     ("zoomIn", "Zoom In",
                      {'enabled': True,
                       'shortcut': QtGui.QKeySequence.ZoomIn,
                       'callback': _app.pass_through(self.get_current_tab,
                                                     'zoomIn')}),
                     ("zoomOut", "Zoom Out",
                      {'enabled': True,
                       'shortcut': QtGui.QKeySequence.ZoomOut,
                       'callback': _app.pass_through(self.get_current_tab,
                                                     'zoomOut')})]),
                   ("publish", "Publish",
                    [("publishPaper", "To Paper...", 
                      {'enabled': True,
                       'statusTip': \
                           "Embed workflow and results into a paper",
                        'callback': _app.pass_through(self.get_current_view,
                                                      'publish_to_paper')}),
                     ("publishWeb", "To Wiki...",
                      {'enabled': True,
                       'statusTip': "Embed workflow in wiki",
                       'callback' : _app.pass_through(self.get_current_view,
                                                      'publish_to_web')}),
                     ("publishCrowdLabs", "To crowdLabs...",
                      {'enabled': True,
                       'statusTip': "Publish workflows on crowdlabs.org",
                       'callback': _app.publish_to_crowdlabs})]),
                    ("window", "Window", 
                      []),
                   ("help", "Help",
                    [("help", "About VisTrails...", 
                      {'callback': _app.showAboutMessage}),
                     ("checkUpdate", "Check for Updates", 
                      {'callback': _app.showUpdatesMessage})])]
                    
    def create_actions(self):
        self.init_action_list()

        self.qactions = {}
        self.qmenus = {}

        menu_bar = self.menuBar()
        #print 'menu_bar:', menu_bar
        self.process_list(self._actions, menu_bar, self.qactions, self.qmenus)
        #print 'done processing list'
        
class QVistrailViewWindow(QBaseViewWindow):
    def __init__(self, view=None, parent=None, f=QtCore.Qt.WindowFlags()):
        QBaseViewWindow.__init__(self, view, parent, f)
        
        self.setDocumentMode(True)
        self.view = view

        if self.view is not None:
            self.setCentralWidget(view)
            self.view.setVisible(True)
            self.setWindowTitle('%s - VisTrails' % self.view.get_name())

    def close_vistrail(self):
        global _app
        return _app.close_vistrail(self.view)
        
    def closeEvent(self, event):
        if not self.close_vistrail():
            event.ignore()
        else:
            self.emit(QtCore.SIGNAL("window_closed"), self.view)
            event.accept()
        
    def get_current_controller(self):
        return self.view.get_controller()

    def get_current_view(self):
        return self.view
    
    def get_current_tab(self):
        return self.view.get_current_tab()

    def get_current_scene(self):
        return self.get_current_tab().scene()
        
    def init_toolbar(self):
        def create_spacer():
            spacer = QtGui.QWidget()
            spacer.setSizePolicy(QtGui.QSizePolicy.MinimumExpanding, 
                                  QtGui.QSizePolicy.Preferred)
            return spacer
        def create_separator():
            sep = QtGui.QWidget()
            sep.setMinimumWidth(50)
            return sep

        self.selected_mode = None
        self.toolbar = QtGui.QToolBar(self)
        
        #left side
        for action in [self.qactions[n] 
                       for n in ['newVistrail', 'openFile', 'saveFile']]:
            self.toolbar.addAction(action)
        
        self.toolbar.addWidget(create_spacer())
        
        #second group
        self.view_action_group = QtGui.QActionGroup(self)
        for action in [self.qactions[n] 
                       for n in ['pipeline', 'history', 
                                 'search', 'explore', 'provenance', 'mashup']]:
            self.toolbar.addAction(action)
            self.view_action_group.addAction(action)
        self.toolbar.addWidget(create_separator())
        # self.connect(self.view_action_group, 
        #              QtCore.SIGNAL("triggered(QAction*)"),
        #              self.view_triggered)
        #third group
        for action in [self.qactions[n] 
                       for n in ['execute']]:
            self.toolbar.addAction(action)
            
        
        self.toolbar.addWidget(create_spacer())
        self.toolbar.addWidget(create_spacer())
        self.toolbar.setToolButtonStyle(QtCore.Qt.ToolButtonTextUnderIcon)
        self.addToolBar(self.toolbar)
        self.setUnifiedTitleAndToolBarOnMac(True)

    def set_title(self, title):
        self.setWindowTitle('%s - VisTrails' % title)
        
    def get_name(self):
        return self.windowTitle()

    def set_name(self):
        if self.view:
            self.set_title(self.view.get_name())
        else:
            self.set_title('(empty)')

    def build_packages_menu_from_main_app(self):
        global _app
        if len(self._package_menu_items) == 0:
            self.qmenus['packages'].menuAction().setEnabled(True)
            
        for (pkg_id, d) in _app._package_menu_items.iteritems():
            self._package_menu_items[pkg_id] = {}
            for pkg_name,items in d['items']:
                pkg_menu = self.qmenus['packages'].addMenu(str(pkg_name))
                self._package_menu_items[pkg_id]['menu'] = pkg_menu
                self._package_menu_items[pkg_id]['items'] = (pkg_name, items)
                for item in items:
                    (name, callback) = item
                    action = QtGui.QAction(name, self,
                                           triggered=callback)
                    pkg_menu.addAction(action)

    def init_action_list(self):
        global _app
        # This keeps track of the menu items for each package
        self._package_menu_items = {}
        
        self.all_palette_actions =  _app.create_palette_actions()
        tools_actions = []
        palette_actions = []
        for a,p in self.all_palette_actions:
            if p.toolWindow().window() == _app.palette_window:
                tools_actions.append(a)
            else:
                palette_actions.append(a)
        
        QBaseViewWindow.init_action_list(self)
        #FIXME: 
        #The menus that are different from the base class' menus are being 
        # replaced in place. It would be much cleaner to create a function 
        # to add/replace a menu item of a menu.
        
        self._actions[0] = ("file", "&File",
                    [('newVistrail', "&New",
                      {'icon': CurrentTheme.NEW_VISTRAIL_ICON,
                       'shortcut': QtGui.QKeySequence.New,
                       'statusTip': 'Create a new vistrail',
                       'callback': _app.new_vistrail}),
                     ('openFile', "&Open",
                      {'icon': CurrentTheme.OPEN_VISTRAIL_ICON,
                       'shortcut': QtGui.QKeySequence.Open,
                       'statusTip': 'Open an existing vistrail from a file',
                       'callback': _app.open_vistrail_default}),
                     ("openRecent", "Open Recent", 
                      []),
                     ('saveFile', "&Save",
                      {'icon': CurrentTheme.SAVE_VISTRAIL_ICON,
                       'shortcut': QtGui.QKeySequence.Save,
                       'statusTip': "Save the current vistrail to a file",
                       'enabled': False,
                       'callback': \
                           _app.pass_through_locator(self.get_current_view,
                                                     'save_vistrail')}),
                     ('saveFileAs', "Save as...",
                      {'shortcut': QtGui.QKeySequence.SaveAs,
                       'statusTip': "Save the current vistrail to a " \
                           "different file location",
                       'enabled': False,
                       'callback': \
                           _app.pass_through_locator(self.get_current_view,
                                                     'save_vistrail_as')}),
                     ('saveToOther', "Save To DB...",
                      {'statusTip': "Save the current vistrail to a " \
                           "database",
                       'enabled': True,
                       'callback': \
                           _app.pass_through_locator(self.get_current_view,
                                                     'save_vistrail_as', 
                                                     reverse=True)}),
                     ('closeVistrail', "Close",
                      {'shortcut': QtGui.QKeySequence.Close,
                       'statusTip': "Close the current vistrail",
                       'enabled': False,
                       'callback': _app.close_vistrail}),
                     "---",
                     ("import", "Import",
                      [('importFile', "From DB...",
                        {'icon': CurrentTheme.OPEN_VISTRAIL_DB_ICON,
                         'statusTip': "Import an existing vistrail " \
                             "from a database",
                         'callback': \
                             _app.import_vistrail_default}),
                       "---",
                       ('importWorkflow', "Workflow...",
                        {'statusTip': "Import a workflow from an XML file",
                         'enabled': True,
                         'callback': _app.import_workflow_default}),
                       ('importWorkflowDB', "Workflow from DB...",
                        {'statusTip': "Import a workflow from a database",
                         'enabled': True,
                         'callback': _app.import_workflow_from_db})]),
                     ("export", "Export",
                      [('exportFile', "To DB...",
                        {'statusTip': "Export the current vistrail to a " \
                             "database",
                         'enabled': True,
                         'callback': \
                             _app.pass_through_locator(self.get_current_view,
                                                       'export_vistrail', 
                                                       reverse=True)}),
                       ('exportStable', "To Stable Version...",
                        {'statusTip': "Save vistrail as XML according to " \
                             "the older (stable) schema",
                         'enabled': True,
                         'callback': \
                             _app.pass_through_locator(self.get_current_view,
                                                       'export_stable')}),
                       "---",
                       ('savePDF', "PDF...",
                        {'statusTip': "Save the current view to a PDF file",
                         'enabled': True,
                         'callback': _app.pass_through(self.get_current_tab,
                                                       'save_pdf')}),
                       "---",
                       ('saveWorkflow', "Workflow To XML...",
                        {'statusTip': "Save the current workflow to a file",
                         'enabled': True,
                         'callback': \
                             _app.pass_through_locator(self.get_current_view,
                                                       'save_workflow',
                                                       FileLocator())}),
                       ('exportWorkflow', "Workflow to DB...",
                        {'statusTip': "Save the current workflow to a database",
                         'enabled': True,
                         'callback': \
                             _app.pass_through_locator(self.get_current_view,
                                                       'save_workflow',
                                                       DBLocator)}),
                       "---",
                       ('saveOpm', "OPM XML...",
                        {'statusTip': "Save provenance according to the " \
                             "Open Provenance Model in XML",
                         'enabled': True,
                         'callback': _app.pass_through(self.get_current_view,
                                                       'save_opm')}),
                       ('saveProv', "PROV Document...",
                        {'statusTip': "Saves provenance according to " \
                             "PROV-DM in XML",
                         'enabled': True,
                         'callback': _app.pass_through(self.get_current_view,
                                                       'save_prov')}),
                       ('saveLog', "Log to XML...",
                        {'statusTip': "Save the execution log to a file",
                         'enabled': True,
                         'callback': \
                             _app.pass_through_locator(self.get_current_view,
                                                       'save_log',
                                                       FileLocator())}),
                       ('exportLog', "Log to DB...",
                        {'statusTip': "Save the execution log to a database",
                         'enabled': True,
                         'callback': \
                             _app.pass_through_locator(self.get_current_view,
                                                       'save_log',
                                                       DBLocator)}),
                       "---",
                       ('saveRegistry', "Registry to XML...",
                        {'statusTip': "Save the current registry to a file",
                         'enabled': True,
                         'callback': \
                             _app.pass_through_locator(self.get_current_view,
                                                       'save_registry',
                                                       FileLocator())}),
                       ('exportRegistry', "Registry to DB...",
                        {'statusTip': "Save the current registry to a database",
                         'enabled': True,
                         'callback': \
                             _app.pass_through_locator(self.get_current_view,
                                                       'save_registry',
                                                       DBLocator)})]),
                     "---",
                     ('quitVistrails', "Quit",
                      {'shortcut': QtGui.QKeySequence.Quit,
                       'statusTip': "Exit VisTrails",
                       'callback': _app.quit})])
        
        self._actions[1] = ("edit", "&Edit",
                    [("undo", "Undo",
                      {'statusTip': "Undo the previous action",
                       'shortcut': QtGui.QKeySequence.Undo,
                       'callback': _app.pass_through(self.get_current_view,
                                                     'undo'),
                       'enabled': False}),
                     ("redo", "Redo",
                      {'statusTip': "Redo an undone action",
                       'shortcut': QtGui.QKeySequence.Redo,
                       'callback': _app.pass_through(self.get_current_view,
                                                     'redo'),
                       'enabled': False}),
                     "---",
                     ("copy", "Copy",
                      {'statusTip': "Copy the selected modules in the " \
                           "current pipeline view",
                       'shortcut': QtGui.QKeySequence.Copy,
                       'enabled': False,
                       'callback': _app.pass_through(self.get_current_scene,
                                                     'copySelection')}),
                     ("paste", "Paste",
                      {'statusTip': "Paste modules from the clipboard into " \
                           "the current pipeline view",
                       'shortcut': QtGui.QKeySequence.Paste,
                       'enabled': False,
                       'callback': _app.pass_through(self.get_current_tab,
                                                     'pasteFromClipboard')}),
                     ("selectAll", "Select All",
                      {'statusTip': "Select all modules in the current " \
                           "pipeline view",
                       'enabled': True,
                       'shortcut': QtGui.QKeySequence.SelectAll,
                       'callback': _app.pass_through(self.get_current_scene,
                                                     'selectAll')}),
                     "---",
                     ("controlFlowAssist", "Control Flow Assistant",
                      {'callback': _app.pass_through(self.get_current_tab,
                                                     'run_control_flow_assist'),
                       'statusTip': "Create a loop over the selected modules",
                       }),
                     ("merge", "Merge with...", 
                      []),
                     "---",
                     ("editPreferences", "Preferences...",
                      {'statusTip': "Edit system preferences",
                       'enabled': True,
                       'shortcut': QtGui.QKeySequence.Preferences,
                       'callback': _app.showPreferences}),
                     ])
        self._actions.insert(3, ("vistrail", "Vis&trail",
                    [("tag", "Tag...",
                      {'statusTip': "Tag the current pipeline",
                       'shortcut': "Ctrl+Shift+T",
                       'enabled': True,
                       'callback': _app.add_tag}),
                     "---",
                     ("reLayout", "Re-Layout",
                      {'statusTip': "Re-layouts the version tree",
                       'enabled': True,
                       'callback': \
                           _app.pass_through(self.get_current_controller,
                                             'invalidate_version_tree')}),
                     ("expandBranch", "Expand Branch",
                      {'statusTip': "Expand all versions in the tree below " \
                           "the current version",
                       'enabled': True,
                       'callback': \
                           _app.pass_through(self.get_current_controller,
                                             'expand_all_versions_below')}),
                     ("collapseBranch", "Collapse Branch",
                      {'statusTip': "Collapse all expanded versions of the " \
                           "tree",
                       'enabled': True,
                       'callback': \
                           _app.pass_through(self.get_current_controller,
                                             'collapse_all_versions_below')}),
                     ("collapseAll", "Collapse All",
                      {'statusTip': "Collapse all expanded branches of the " \
                           "tree",
                       'enabled': True,
                       'callback': \
                           _app.pass_through(self.get_current_controller,
                                             'collapse_all_versions')}),
                     ("hideBranch", "Hide Branch",
                      {'statusTip': "Hide all versions in the tre including " \
                           "and below the current version",
                       'enabled': True,
                       'callback': \
                           _app.pass_through(self.get_current_controller,
                                             'hide_versions_below')}),
                     ("showAll", "Show All",
                      {'enabled': True,
                       'statusTip': "Show all hidden versions",
                       'callback': \
                           _app.pass_through(self.get_current_controller,
                                             'show_all_versions')})]))
        
        self._actions[4] = ("view", "&Views",
                    [("newView", "New Pipeline View",
                      {'shortcut': QtGui.QKeySequence.AddTab,
                       'enabled': True,
                       'statusTip': "Create a new pipeline view",
                       'callback': _app.pass_through(self.get_current_view,
                                                     'add_pipeline_view')}),
                     ("newDiff", "New Visual Difference",
                      {'enabled': True,
                       'statusTip': "Create a new visual difference for two" \
                           "pipelines",
                       'callback': _app.new_diff}),
                     "---",
                     ("zoomToFit", "Zoom To Fit",
                      {'enabled': True,
                       'shortcut': "Ctrl+R",
                       'statusTip': "Fit current view to window",
                       'callback': _app.pass_through(self.get_current_tab,
                                                     'zoomToFit')}),
                     ("zoomIn", "Zoom In",
                      {'enabled': True,
                       'shortcut': QtGui.QKeySequence.ZoomIn,
                       'callback': _app.pass_through(self.get_current_tab,
                                                     'zoomIn')}),
                     ("zoomOut", "Zoom Out",
                      {'enabled': True,
                       'shortcut': QtGui.QKeySequence.ZoomOut,
                       'callback': _app.pass_through(self.get_current_tab,
                                                     'zoomOut')}),
                     "---",
                     ("pipeline", "Pipeline",
                      {'icon': CurrentTheme.PIPELINE_ICON,
                       'checkable': True,
                       'checked': True,
                       'callback': \
                           _app.pass_through_bool(self.get_current_view,
                                                  'pipeline_change')}),
                     ("history", "History",
                      {'icon': CurrentTheme.HISTORY_ICON,
                       'checkable': True,
                       'checked': False,
                       'callback': \
                           _app.pass_through_bool(self.get_current_view,
                                                  'history_change')}),
                     ("search", "Search",
                      {'icon': CurrentTheme.QUERY_ICON,
                       'checkable': True,
                       'checked': False,
                       'callback': \
                           _app.pass_through_bool(self.get_current_view,
                                                  'search_change')}),
                     ("explore", "Explore",
                      {'icon': CurrentTheme.EXPLORE_ICON,
                       'checkable': True,
                       'checked': False,
                       'callback': \
                           _app.pass_through_bool(self.get_current_view,
                                                  'explore_change')}),
                     ("provenance", "Provenance",
                      {'icon': CurrentTheme.PROVENANCE_ICON,
                       'checkable': True,
                       'checked': False,
                       'callback': \
                           _app.pass_through_bool(self.get_current_view,
                                                  'provenance_change')}),
                    ("mashup", "Mashup",
                      {'icon': CurrentTheme.MASHUP_ICON,
                       'checkable': True,
                       'checked': False,
                       'enabled': False,
                       'callback': \
                           _app.pass_through_bool(self.get_current_view,
                                                  'mashup_change')}),
                     "---"] +
                    palette_actions + 
                    ["---"] + 
                    tools_actions + 
                    ["---", 
                     ("dockPalettes", "Dock Palettes", 
                      {'enabled': True,
                       'statusTip': "Dock palettes on active window",
                       'callback': _app.dock_palettes})])
        self._actions.insert(6, ("packages", "Packages", 
                                     []))
    
    def create_actions(self):
        """ createActions() -> None 

        Construct all menu/toolbar actions for window.

        """
        global _app

        # format of each item in the list is:
        # item: reference, title, options
        # where options is either a list of subitems or
        # a dictionary of options to be set for an action
        # Also, "---" denotes a separator

        is_main_window = False
        if self == _app:
            is_main_window = True

        #global _global_menubar
        
        # palettes = []
        # palette_actions = []

        self.init_action_list()

        self.qactions = {}
        self.qmenus = {}

        #if is_main_window and core.system.systemType in ['Darwin']:
            # menu_bar = QtGui.QMenuBar()
            #_global_menubar = menu_bar
        #else:
        menu_bar = self.menuBar()
        #print 'menu_bar:', menu_bar
        self.process_list(self._actions, menu_bar, self.qactions, self.qmenus)
        #print 'done processing list'
        
        if is_main_window:
            for action_tuple, palette in self.all_palette_actions:
                palette.set_action(self.qactions[action_tuple[0]])
            _app.connect_package_manager_signals()
        else:
            self.build_packages_menu_from_main_app()

        self.qactions['stop_on_error'].setChecked(
                getattr(get_vistrails_configuration(), 'stopOnError'))

        # view_menu = self.qmenus["view"]
        # for action_name, action in self.create_palette_actions():
        #     self.qactions[action_name] = action
        #     view_menu.addAction(action)

class QVistrailsWindow(QVistrailViewWindow):
    def __init__(self, parent=None, f=QtCore.Qt.WindowFlags()):
        global _app
        _app = self

        QVistrailViewWindow.__init__(self, None, parent, f)

        self.stack = QtGui.QStackedWidget()
        self.vistrail_widgets = []
        self.setCentralWidget(self.stack)        
        self.auto_view = True

        self._focus_owner = None
        self._previous_view = None
        self._is_quitting = False
        self._first_view = True
        self.connect(QtGui.QApplication.clipboard(),
                     QtCore.SIGNAL('dataChanged()'),
                     self.clipboard_changed)
        self.connect(QtGui.QApplication.instance(), 
                     QtCore.SIGNAL("focusChanged(QWidget*,QWidget*)"),
                     self.applicationFocusChanged)

        self.preferencesDialog = QPreferencesDialog(self)

        # To track the current view we need to track all mouse clicks
        builder = self
        class FocusEvent(QtGui.QWidget):
            def __init__(self):
                QtGui.QWidget.__init__(self)
                self.old_focus = None
                self.vt_app = get_vistrails_application()
            def eventFilter(self, object, event):
                if event.type() == QtCore.QEvent.MouseButtonPress:
                    # object may be the old one when this window gets focus
                    object = self.vt_app.widgetAt(QtGui.QCursor.pos())
                    if object != self.old_focus:
                        builder.applicationFocusChanged(self.old_focus, object)
                        self.old_focus = object
                return False
        self.focusEvent = FocusEvent()
        self.focusEvent.vt_app.installEventFilter(self.focusEvent)

        if get_vistrails_configuration().detachHistoryView:
            self.history_view = QBaseViewWindow(parent=None)
            self.history_view.resize(800, 600)
            from vistrails.gui.version_prop import QVersionProp
            inst = QVersionProp.instance().toolWindow()
            self.history_view.addDockWidget(QtCore.Qt.RightDockWidgetArea,inst)
            self.history_view.stack = QtGui.QStackedWidget()
            self.history_view.setCentralWidget(self.history_view.stack)
            self.history_view.show()
            self.history_view.move(self.rect().center())
            self.history_view.setWindowTitle('Version Tree')

    def create_actions_and_toolbar(self):
        self.current_view = None
        self.windows = {}
        self.base_view_windows = {}
        self.notifications = {}
        self.view_notifications = {}
        self.view_notifications[-1] = {}
        self.action_links = {}
        self.dbDefault = False

        self.init_palettes()
        self.create_menus()
        self.setup_recent_vistrails()
        self.init_toolbar()

    def create_view(self, vistrail, locator,  abstraction_files=None, 
                    thumbnail_files=None, mashups=None):
        from vistrails.gui.collection.workspace import QWorkspaceWindow
        view = QVistrailView(vistrail, locator, abstraction_files,
                             thumbnail_files, mashups)
        self.vistrail_widgets.append(view)
        index = self.stack.addWidget(view)
        self.stack.setCurrentIndex(index)
        self.view_notifications[view] = {}
        for notification_id, method_list in \
                view.get_notifications().iteritems():
            for method in method_list:
                self.register_notification(notification_id, method, True, view)

        QWorkspaceWindow.instance().add_vt_window(view)

        return view

    def remove_view(self, view):
        from vistrails.gui.collection.workspace import QWorkspaceWindow
        if view not in self.windows:
            if view in self.view_notifications:
                del self.view_notifications[view]
            self.stack.removeWidget(view)
        else:
            window = self.windows[view]
            window.close()
        QWorkspaceWindow.instance().remove_vt_window(view)
        self.current_view = None

    def view_triggered(self, action):
        #print "VIEW_TRIGGERED", action
        if self.selected_mode == action:
            if action is not None:
                #print "SETTING CHECKED FALSE"
                action.setChecked(False)
            self.selected_mode = None
        else:
            self.selected_mode = action
        current_view = self.stack.currentWidget()
        current_view.tab_state[current_view.tabs.currentIndex()] = \
            self.selected_mode
        current_view.view_changed()

    def action_triggered(self, action):
        if self.selected_mode is not None:
            self.selected_mode.un_method()
        if self.selected_mode != action:
            self.selected_mode = action
            if action is not None:
                action.method()
        elif self.selected_mode is not None:
            self.selected_mode = None
            action.setChecked(False)
        current_view = self.stack.currentWidget()
        current_view.tab_state[current_view.tabs.currentIndex()] = \
            self.selected_mode
        current_view.view_changed()

    # enumeration for dock areas
    (UPPER_LEFT_DOCK_AREA, LOWER_LEFT_DOCK_AREA, RIGHT_DOCK_AREA,
     UTILITY_WINDOW_AREA) = range(4)
    DOCK_AREA_MAP = {UPPER_LEFT_DOCK_AREA: QtCore.Qt.LeftDockWidgetArea,
                     LOWER_LEFT_DOCK_AREA: QtCore.Qt.LeftDockWidgetArea,
                     RIGHT_DOCK_AREA: QtCore.Qt.RightDockWidgetArea,
                     UTILITY_WINDOW_AREA: QtCore.Qt.NoDockWidgetArea}

    def init_palettes(self):
        # palettes are global!
        from vistrails.gui.debug import DebugView
        from vistrails.gui.job_monitor import QJobView
        from vistrails.gui.debugger import QDebugger
        from vistrails.gui.module_configuration import QModuleConfiguration
        from vistrails.gui.module_documentation import QModuleDocumentation
        from vistrails.gui.module_palette import QModulePalette
        from vistrails.gui.module_info import QModuleInfo
        from vistrails.gui.paramexplore.param_view import QParameterView
        from vistrails.gui.paramexplore.pe_inspector import QParamExploreInspector
        from vistrails.gui.shell import QShellDialog
        from vistrails.gui.version_prop import QVersionProp
        from vistrails.gui.vis_diff import QDiffProperties
        from vistrails.gui.collection.explorer import QExplorerWindow
        from vistrails.gui.collection.workspace import QWorkspaceWindow
        from vistrails.gui.collection.vis_log import QLogDetails
        from vistrails.gui.mashups.mashups_inspector import QMashupsInspector
        from vistrails.gui.mashups.alias_parameter_view import QAliasParameterView
        from vistrails.gui.publishing import QLatexAssistant, QVersionEmbed
        self.palettes = []
        self.palette_window = None
        
        self.palette_layout = \
            [(self.UPPER_LEFT_DOCK_AREA,
              [((QWorkspaceWindow,True),
                (('search_changed', 'updateSearchResults'),
                 ('execution_updated', 'execution_updated'),
                 ('state_changed', 'state_changed')))]),
             (self.LOWER_LEFT_DOCK_AREA,
              [(QModulePalette, True),
               ((QParamExploreInspector, False),
                (('pipeline_changed', 'set_pipeline'),
                 ('exploration_changed', 'set_exploration'),
                 ('controller_changed', 'set_controller'))),
               ((QMashupsInspector, False),
                (('controller_changed', 'updateVistrailController'),
                 ('mshpcontroller_changed', 'updateMshpController'),
                 ('mshpversion_changed', 'updateMshpVersion'),
                 ('version_changed', 'updateVistrailVersion')))]),
             (self.RIGHT_DOCK_AREA,
              [((QModuleInfo, True),
                (('controller_changed', 'set_controller'),
                 ('module_changed', 'update_module'),
                 ('entry_klass_changed', 'update_entry_klass'))),
               ((QVersionProp, True),
                (('controller_changed', 'updateController'),
                 ('version_changed', 'updateVersion'))),
               ((QDiffProperties, False),
                (('controller_changed', 'set_controller'),
                 ('module_changed', 'update_module'))),
               ((QParameterView, False),
                (('controller_changed', 'set_controller'),
                 ('pipeline_changed', 'set_pipeline'))),
               ((QLogDetails, False),
                (('controller_changed', 'set_controller'),
                 ('execution_updated', 'execution_updated'),
                 ('execution_changed', 'execution_changed'))),
               ((QAliasParameterView, False),
                (('mshpcontroller_changed', 'updateMshpController'),
                 ('mshpversion_changed', 'updateMshpVersion'))),
               ((QVistrailVariables, False),
                (('controller_changed', 'updateController'),))]),
             (self.UTILITY_WINDOW_AREA,
              [((QModuleConfiguration, True),
                (('controller_changed', 'set_controller'),
                 ('module_changed', 'updateModule'))),
               ((QModuleDocumentation, True),
                (('controller_changed', 'set_controller'),
                 ('module_changed', 'update_module'),
                 ('descriptor_changed', 'update_descriptor'))),
               ((QShellDialog, True),
                (('controller_changed', 'set_controller'),)),
               ((QDebugger, True),
                (('controller_changed', 'set_controller'),)),
               (DebugView, True),
               (QJobView, True),
               (QExplorerWindow, True),
#               ((QLatexAssistant, True),
#                (('controller_changed', 'set_controller'),)),
               ((QVersionEmbed, True),
                (('controller_changed', 'set_controller'),
                 ('vistrail_saved', 'updateEmbedText'),
                 ('version_changed', 'updateVersion')))])]
        
        left_added = None
        self.palette_window = QPaletteMainWindow()
        self.palette_window.setWindowTitle('VisTrails - Tools')
        self.palette_window.setGeometry(200, 200, 768, 512)
        self.palette_window.setDocumentMode(True)
        for dock_area, p_group in self.palette_layout:
            first_added = None
            for p_klass in p_group:
                notifications = []
                if isinstance(p_klass, tuple):
                    p_klass, visible = p_klass
                    if isinstance(p_klass, tuple):
                        notifications = visible
                        p_klass, visible = p_klass      
                #print "generating instance", p_klass
                palette = p_klass.instance()
                #print 'palette:', palette
                self.palettes.append(palette)
                for n_tuple in notifications:
                    #print "n_tuple:", n_tuple
                    if isinstance(n_tuple, tuple):
                        if len(n_tuple) > 1:
                            n_id, method_name = n_tuple
                        else:
                            n_id = n_tuple[0]
                            method_name = n_tuple[0]
                    else:
                        n_id = n_tuple
                        method_name = n_tuple
                    method = getattr(palette, method_name)
                    self.register_notification(n_id, method)

                # palette.toolWindow().show()
                # palette.toolWindow().setFloating(True)
                if dock_area != self.UTILITY_WINDOW_AREA:
                    palette.set_pin_status(visible)
                    qt_dock_area = self.DOCK_AREA_MAP[dock_area]
                    if first_added is None:
                        if qt_dock_area == QtCore.Qt.LeftDockWidgetArea and \
                                left_added is not None:
                            if dock_area == self.UPPER_LEFT_DOCK_AREA:
                                self.splitDockWidget(palette.toolWindow(),
                                                     left_added,
                                                     QtCore.Qt.Vertical)
                            else:
                                self.splitDockWidget(left_added,
                                                     palette.toolWindow(),
                                                     QtCore.Qt.Vertical)
                        else:
                            self.addDockWidget(qt_dock_area,
                                               palette.toolWindow())
                        first_added = palette.toolWindow()
                        if qt_dock_area == QtCore.Qt.LeftDockWidgetArea and \
                                left_added is None:
                            left_added = first_added
                    else:   
                        self.tabifyDockWidget(first_added, palette.toolWindow())
                    if not visible:
                        palette.toolWindow().close()
                else:
                    self.palette_window.addPalette(palette)
                    palette.set_main_window(self.palette_window)
                    
        if self.palette_window:
            self.palette_window.hide()
                        
        self.connect(QWorkspaceWindow.instance(), 
                     QtCore.SIGNAL("vistrailChanged(PyQt_PyObject)"),
                     self.change_view)
        self.connect(QWorkspaceWindow.instance(), 
                     QtCore.SIGNAL("detachVistrail"),
                     self.detach_view)

    def dock_palettes(self, window=None):
        if not window:
            window = QtGui.QApplication.activeWindow()
        if window == self or window in self.windows.values():
            left_first_added = None
            right_first_added = None
            for dock_area, p_group in self.palette_layout:
                for p_klass in p_group:
                
                    if isinstance(p_klass, tuple):
                        p_klass, visible = p_klass
                        if isinstance(p_klass, tuple):
                            notifications = visible
                            p_klass, visible = p_klass      
                    palette = p_klass.instance()
                    if dock_area == QtCore.Qt.RightDockWidgetArea:
                        pin_status = palette.get_pin_status()
                        palette.toolWindow().setParent(window)
                        if right_first_added is None:
                            window.addDockWidget(dock_area, palette.toolWindow())
                            right_first_added = palette.toolWindow()
                        else:
                            window.tabifyDockWidget(right_first_added, palette.toolWindow())
                    elif dock_area == QtCore.Qt.LeftDockWidgetArea:
                        pin_status = palette.get_pin_status()
                        palette.toolWindow().setParent(window)
                        if left_first_added is None:
                            window.addDockWidget(dock_area, palette.toolWindow())
                            left_first_added = palette.toolWindow()
                        else:
                            window.tabifyDockWidget(left_first_added, palette.toolWindow())
                    if not visible:
                        palette.toolWindow().close()
                    else:
                        palette.toolWindow().show()
                        
    def create_notification(self, notification_id, link_view=False, view=None):
        vt_app = get_vistrails_application()
        vt_app.create_notification(notification_id, self, view)
        # if link_view:
        #     if view is not None:
        #         notifications = self.view_notifications[view]
        # else:
        #     notifications = self.notifications
        # if notification_id not in notifications:
        #     notifications[notification_id] = set()
        # else:
        #     print "already added notification", notification_id

    def register_notification(self, notification_id, method, link_view=False,
                              view=None):
        vt_app = get_vistrails_application()
        vt_app.register_notification(notification_id, method, self, view)
        # if link_view:
        #     if view is not None:
        #         notifications = self.view_notifications[view]
        #         #print '>>> LOCAL adding notification', notification_id, view, method
        #     #print id(notifications), notifications
        #     #for n, o in notifications.iteritems():
        #     #    print "    ", n , "(%s)"%len(o)
        #     #    for m in o:
        #     #        print "        ", m
        # else:
        #     notifications = self.notifications     
        #     #print '>>> GLOBAL adding notification', notification_id, method  
        #     #print id(notifications), notifications
        # if notification_id not in notifications:
        #     self.create_notification(notification_id, link_view, view)
        # notifications[notification_id].add(method)

    def unregister_notification(self, notification_id, method, link_view=False,
                                view=None):
        vt_app = get_vistrails_application()
        vt_app.unregister_notification(notification_id, method, self, view)
        
#         if link_view:
#             notifications = {}
#             if view in self.view_notifications:
#                 notifications = self.view_notifications[view]
#                 #print '>>> LOCAL remove notification', notification_id, view
            
#             #print id(notifications), notifications
# #            for n, o in notifications.iteritems():
# #                print "    ", n , "(%s)"%len(o)
# #                for m in o:
# #                    print "        ", m
#         else:
#             notifications = self.notifications    
#             #print '>>> GLOBAL remove notification', notification_id, method   
#             #print id(notifications), notifications           
#         if notification_id in notifications:
#             notifications[notification_id].remove(method)

    def notify(self, notification_id, *args):
        vt_app = get_vistrails_application()
        vt_app.send_notification(notification_id, *args)

        # # do global notifications
        # if notification_id in self.notifications:
        #     print 'global notification ', notification_id
        #     for m in self.notifications[notification_id]:
        #         try:
        #             #print "  m: ", m
        #             m(*args)
        #         except Exception, e:
        #             import traceback
        #             traceback.print_exc()
        # notifications = {}
        # # do local notifications
        # if self.current_view in self.view_notifications:
        #     notifications = self.view_notifications[self.current_view]
        #     print 'local notification ', notification_id, self.current_view
                
        # if notification_id in notifications:
        #     for m in notifications[notification_id]:
        #         try:
        #             #print "  m: ", m
        #             m(*args)
        #         except Exception, e:
        #             import traceback
        #             traceback.print_exc()

    def clipboard_changed(self):
        self.notify("clipboard_changed")

    def set_action_links(self, action_links, obj, view):
        link_list = []
        def get_method(_qaction, _check):
            def do_check_and_set(*args, **kwargs):
                _qaction.setEnabled(_check(*args, **kwargs))
            return do_check_and_set
        for action, (notification_id, check) in action_links.iteritems():
            window = obj.window()
            if isinstance(window, BaseView):
                window = window.vistrail_view.window()
            if action in window.qactions:
                qaction = window.qactions[action]
                method = get_method(qaction, check)
                notification = (notification_id, method, True, view)
                self.register_notification(*notification)
                link_list.append(notification)
        self.action_links[id(obj)] = link_list
    
    def unset_action_links(self, obj):
        if id(obj) in self.action_links:
            for notification in self.action_links[id(obj)]:
                self.unregister_notification(*notification)
        
    def set_action_defaults(self, obj):
        window = obj.window()
        if isinstance(window, BaseView):
            window = window.vistrail_view.window()
        qactions = window.qactions
        for action, mlist in obj.action_defaults.iteritems():
            if action in qactions:
                qaction = qactions[action]
                for (method, is_callback, value) in mlist:
                    if is_callback:
                        getattr(qaction, method)(value())
                    else:
                        getattr(qaction, method)(value)
            
    def set_name(self):
        widget = self.stack.currentWidget()
        if widget:
            self.set_title(widget.get_name())
        else:
            self.set_title('(empty)')

    # def action_triggered(self, action):
    #     if self.selected_mode is not None:
    #         self.selected_mode.un_method()
    #     if self.selected_mode != action:
    #         self.selected_mode = action
    #         if action is not None:
    #             action.method()
    #     elif self.selected_mode is not None:
    #         self.selected_mode = None
    #         action.setChecked(False)
    #     current_view = self.stack.currentWidget()
    #     current_view.tab_state[current_view.tabs.currentIndex()] = \
    #         self.selected_mode
    #     current_view.view_changed()

    # def create_pass_actions(self):
    #     actions = ['history_selected', 'history_unselected',
    #                'query_selected', 'query_unselected',
    #                'explore_selected', 'explore_unselected']
    #     def create_action(action_str):
    #         def new_action():
    #             getattr(self.stack.currentWidget(), action_str)()
    #         return new_action
    #     for action_str in actions:
    #         method = create_action(action_str)
    #         setattr(self, action_str, method)

    def sizeHint(self):
        return QtCore.QSize(1280, 768)

    def create_first_vistrail(self):
        #print 'calling create_first_vistrail'
        if self.get_current_view():
            return
        if not self.dbDefault:
            untitled_temps = UntitledLocator.all_untitled_temporaries()
            if len(untitled_temps) > 0:
                if FileLocator.prompt_autosave(self):
                    for locator in untitled_temps:
                        self.open_vistrail(locator)
                    return
                else:
                    for locator in untitled_temps:
                        locator.clean_temporaries()
        self._first_view = None
        self.new_vistrail(True)
        self._first_view = self.get_current_view()

    def change_view(self, view):
        #print 'changing view', id(view), view
        if isinstance(view, QVistrailView) or view is None:
            if view and view not in self.windows:
                if self.stack.currentWidget() != view:
                    self.stack.setCurrentWidget(view)
                    view.reset_tab_state()
            self.view_changed(view)
            if view and get_vistrails_configuration().detachHistoryView:
                self.history_view.stack.setCurrentIndex(view.version_index)
                self.history_view.view = view.controller
        else:
            debug.warning("change_view() got a wrong view type:'%s'"%view)            

    def detach_view(self, view):
        if view not in self.windows:
            index = self.stack.indexOf(view)
            self.stack.removeWidget(view)
            window = QVistrailViewWindow(view, parent=None)
            self.windows[view] = window
            self.connect(window, QtCore.SIGNAL("window_closed"),
                         self.window_closed)
            window.qactions['history'].setChecked(True)
            window.show()
            # this is needed to make dropping modules work
            self.dock_palettes(window)
            self.dock_palettes(self)
            self.view_changed(view)
        else:
            self.view_changed(view)

    def attach_view(self, view=None):
        if not view:
            view = self.current_view
        if view not in self.windows:
            return
        window = view.window()
        self.disconnect(window, QtCore.SIGNAL("window_closed"),
                        self.window_closed)
        self.stack.addWidget(view)
        del self.windows[view]
        # disable save_vistrail call
        window.closeEvent = lambda event: event.accept()
        window.close()
        self.stack.setCurrentWidget(view)
        self.view_changed(view)
            
    def window_closed(self, view):
        if view in self.windows:
            del self.windows[view]
            
    def view_changed(self, new_view):
        """ Updates the controller when the view changes and 
            updates buttons when """
        if self.current_view != new_view:
            self.current_view = new_view
            if new_view is not None:
                self.notify('controller_changed', new_view.get_controller())
                if new_view.current_tab:
                    self.set_action_defaults(new_view.current_tab)
        
        if new_view is not None:
            window = None
            if new_view in self.windows:
                window = self.windows[new_view]
            if window is None:
                if self.current_view.has_changes():
                    self.qactions['saveFile'].setEnabled(True)
                    # un-remember first view when it is changed
                    if self._first_view:
                        self._first_view = None
                self.qactions['saveFileAs'].setEnabled(True)
                self.qactions['closeVistrail'].setEnabled(True)
            else:
                window.set_name()
                window.activateWindow()
                window.raise_()
                if self.current_view.has_changes():
                    window.qactions['saveFile'].setEnabled(True)
                window.qactions['saveFileAs'].setEnabled(True)
                window.qactions['closeVistrail'].setEnabled(True)
        else:
            self.qactions['saveFile'].setEnabled(False)
            self.qactions['saveFileAs'].setEnabled(False)
            self.qactions['closeVistrail'].setEnabled(False)

        from vistrails.gui.collection.workspace import QWorkspaceWindow
        QWorkspaceWindow.instance().change_vt_window(new_view)
        self.update_merge_menu()
        self.update_window_menu()
        self.update_recent_vistrail_menu()
        self.set_name()

    def reset_toolbar_for_view(self, view):
        if view:
            window = view.window()
        else:
            window = self
        for action in window.view_action_group.actions():
            action.setChecked(False)
            
    def state_changed(self, view):
        """ state for the view changed so we need to update buttons"""
        self.view_changed(view)

    def new_vistrail(self, recover_files=False):
        # if self.single_document_mode and self.currentView():
        #     if not self.closeVistrail():
        #         return None
        self._first_view = None

        locator = None
        if recover_files:
            untitled_temps = UntitledLocator.all_untitled_temporaries()
            if len(untitled_temps) > 0:
                # FIXME how do we choose which one? -- really should open all
                locator = untitled_temps[0]

        # try:
        #     (vistrail, abstraction_files, thumbnail_files) = load_vistrail(locator)
        # except ModuleRegistryException, e:
        #     debug.critical("Module registry error for %s" %
        #                    str(e.__class__.__name__), str(e))
        # except Exception, e:
        #     debug.critical('An error has occurred', str(e))
        #     raise
        # return self.set_vistrail_view(vistrail, locator, abstraction_files,
        #                               thumbnail_files)
        
        self.open_vistrail(locator)
        self.qactions['pipeline'].trigger()

    def close_first_vistrail_if_necessary(self):
        # Close first vistrail of no change was made
        if not self._first_view:
            return
        if self._first_view is True:
            view = self.get_current_view()
            if not view:
                return
            vt = view.controller.vistrail
        else:
            vt = self._first_view.controller.vistrail
        if vt.get_version_count() == 0:
            #print "closing first vistrail"
            self.close_vistrail(self._first_view)
            self._first_view = None
        else:
            # We set it to none, since it's been changed, so
            # we don't want to ever close it again.
            self._first_view = None

    def ensureController(self, controller):
        """ ensureController(controller: VistrailController) -> QVistrailView        
        This will first find among the opened vistrails to see if
        controller is open. If not, it will try to open it if a locator exist.

        This should be used when you have a controller and want to open the
        associated vistrail 
        """
        if controller is None:
            return None
        for i in xrange(self.stack.count()):
            view = self.stack.widget(i)
            if view.controller is controller:
                self.change_view(view)
                return view
        for (view, window) in self.windows.iteritems():
            if view.controller == controller:
                window.activateWindow()
                window.raise_()
                return view
        # try to open it
        if controller.locator:
            return self.open_vistrail(controller.locator)
        return None

    def getViewFromLocator(self, locator):
        """ getViewFromLocator(locator: VistrailLocator) -> QVistrailView        
        This will find the view associated with the locator. If not, it will
        return None.
        
        """
        if locator is None:
            return None
        for i in xrange(self.stack.count()):
            view = self.stack.widget(i)
            if view.controller.vistrail.locator == locator:
                return view
        for (view, window) in self.windows.iteritems():
            if view.controller.vistrail.locator == locator:
                return view
        return None

    def ensureVistrail(self, locator):
        """ ensureVistrail(locator: VistrailLocator) -> QVistrailView        
        This will first find among the opened vistrails to see if
        vistrails from locator has been opened. If not, it will return None.
        
        """
        if locator is None:
            return None
        for i in xrange(self.stack.count()):
            view = self.stack.widget(i)
            if view.controller.vistrail.locator == locator:
                self.change_view(view)
                return view
        for (view, window) in self.windows.iteritems():
            if view.controller.vistrail.locator == locator:
                window.activateWindow()
                window.raise_()
                return view
        return None

    def add_vistrail(self, *objs):
        view = self.create_view(*objs)
        # view.is_abstraction = is_abstraction
        self.view_changed(view)
        self.reset_toolbar_for_view(view)
        self.qactions['history'].trigger()
        view.version_view.zoomToFit()
        return view.controller

    def remove_vistrail(self, locator):
        for view in copy.copy(self.vistrail_widgets):
            if view.controller.locator == locator:
                view.closeDetachedViews()
                self.remove_view(view)
                self.vistrail_widgets.remove(view)
                if view == self._first_view:
                    self._first_view = None
                elif not self.stack.count() and not self._is_quitting and \
                     self.auto_view:
                    self.create_first_vistrail()
                view = self.get_next_view()
                self.change_view(view)

    def select_version(self, version):
        view = self.get_current_view()
        if view is not None:
            view.version_selected(version, True, double_click=True)
            return True
        return False

    def open_vistrail(self, locator, version=None, is_abstraction=False):
        """open_vistrail(locator: Locator, version = None: int or str,
                         is_abstraction: bool)

        opens a new vistrail from the given locator, selecting the
        given version.

        """
        self.close_first_vistrail_if_necessary()
        
        get_vistrails_application().open_vistrail(locator, version, 
                                                  is_abstraction)
        from vistrails.gui.collection.workspace import QWorkspaceWindow
        view = self.get_current_view()
        view.is_abstraction = view.controller.is_abstraction
        return view

    def open_vistrail_from_locator(self, locator_class):
        """ open_vistrail(locator_class) -> None
        Prompt user for information to get to a vistrail in different ways,
        depending on the locator class given.
        """
        locator = locator_class.load_from_gui(self, Vistrail.vtType)
        if locator:
            if not self.getViewFromLocator(locator):
                if locator.has_temporaries():
                    if not locator_class.prompt_autosave(self):
                        locator.clean_temporaries()
            if hasattr(locator, '_vnode'):
                version = locator._vnode
                if hasattr(locator,'_vtag'):
                    # if a tag is set, it should be used instead of the
                    # version number
                    if locator._vtag != '':
                        version = locator._vtag
            mashuptrail = None
            mashupversion = None
            if hasattr(locator, '_mshptrail'):
                mashuptrail = locator._mshptrail
            if hasattr(locator, '_mshpversion'):
                mashupversion = locator._mshpversion
            self.open_vistrail_without_prompt(locator, version, 
                                              mashuptrail=mashuptrail,
                                              mashupVersion=mashupversion)
            self.set_current_locator(locator)

    def executeParameterExploration(self, pe_id):
        vistrail = self.current_view.controller.vistrail
        try:
            pe_id = int(pe_id)
            pe = vistrail.get_paramexp(pe_id)
        except ValueError:
            pe= vistrail.get_named_paramexp(pe_id)
        except Exception:
            return
        self.current_view.open_parameter_exploration(pe.id)
        self.qactions['execute'].trigger()

    def open_vistrail_without_prompt(self, locator, version=None,
                                     execute_workflow=False, 
                                     is_abstraction=False, workflow_exec=None,
                                     mashuptrail=None, mashupVersion=None,
                                     parameterExploration=None):
        """open_vistrail_without_prompt(locator_class, version: int or str,
                                        execute_workflow: bool,
                                        is_abstraction: bool) -> None
        Open vistrail depending on the locator class given.
        If a version is given, the workflow is shown on the Pipeline View.
        If execute_workflow is True the workflow will be executed.
        If is_abstraction is True, the vistrail is flagged as abstraction
        If mashuptrail is not None and mashupVersion is not None, the mashup 
        will be executed.
        If parameterExploration is not None, it will be opened.
        
        """
        
        # move additional information from locator to variables
        if 'version_node' in locator.kwargs:
            if locator.kwargs['version_node']:
                version = locator.kwargs['version_node']
            del locator.kwargs['version_node']
        if 'version_tag' in locator.kwargs:
            if locator.kwargs['version_tag']:
                version = locator.kwargs['version_tag']
            del locator.kwargs['version_tag']
        if not parameterExploration:
            if 'parameterExploration' in locator.kwargs:
                parameterExploration = locator.kwargs['parameterExploration']
                del locator.kwargs['parameterExploration']
        if not mashuptrail:
            if 'mashuptrail' in locator.kwargs:
                mashuptrail = locator.kwargs['mashuptrail']
                del locator.kwargs['mashuptrail']
        if not mashupVersion:
            if 'mashupVersion' in locator.kwargs:
                mashupVersion = locator.kwargs['mashupVersion']
                del locator.kwargs['mashupVersion']
            
        if not locator.is_valid():
            ok = locator.update_from_gui(self)
        else:
            ok = True
        if ok:
            if locator and not self.getViewFromLocator(locator):
                if locator.has_temporaries():
                    if not locator.prompt_autosave(self):
                        locator.clean_temporaries()
            view = self.open_vistrail(locator, version, is_abstraction)
            view.version_view.select_current_version()
            conf = get_vistrails_configuration()
            has_tag = len(view.controller.vistrail.get_tagMap()) > 0
            if (not conf.check('showPipelineViewOnLoad')) and \
               (conf.check('showHistoryViewOnLoad') or has_tag):
                self.qactions['history'].trigger()

            if version:
                self.qactions['pipeline'].trigger()
                
            if mashuptrail is not None and mashupVersion is not None:
                view.open_mashup_from_mashuptrail_id(mashuptrail, mashupVersion)
            elif parameterExploration is not None:
                view.open_parameter_exploration(parameterExploration)
            elif execute_workflow:
                self.qactions['execute'].trigger()
            
            # self.closeVistrailAction.setEnabled(True)
            # self.saveFileAsAction.setEnabled(True)
            # self.exportFileAction.setEnabled(True)
            # self.vistrailMenu.menuAction().setEnabled(True)
            # self.mergeMenu.menuAction().setEnabled(True)
            # self.viewManager.changeCursor(self.interactionToolBar.cursorMode)
            # if version:
            #     self.viewModeChanged(0)
            # else:
            #     self.viewModeChanged(1)
            if workflow_exec:
                self.qactions['provenance'].trigger()
                self.current_view.log_view.set_exec_by_id(workflow_exec) or \
                 self.current_view.log_view.set_exec_by_date(workflow_exec)

    def open_vistrail_default(self):
        """ open_vistrail_default() -> None
        Opens a vistrail from the file/db

        """
        if self.dbDefault:
            self.open_vistrail_from_locator(DBLocator)
        else:
            self.open_vistrail_from_locator(FileLocator())

    def import_vistrail_default(self):
        """ import_vistrail_default() -> None
        Imports a vistrail from the file/db

        """
        if self.dbDefault:
            self.open_vistrail_from_locator(FileLocator())
        else:
            self.open_vistrail_from_locator(DBLocator)

    def import_workflow(self, locator_class):
        locator = locator_class.load_from_gui(self, Pipeline.vtType)
        if locator:
            if not locator.is_valid():
                ok = locator.update_from_gui(self, Pipeline.vtType)
            else:
                ok = True
            if ok:
                self.open_workflow(locator)

    def import_workflow_default(self):
        self.import_workflow(XMLFileLocator)

    def import_workflow_from_db(self):
        """ import_workflow_from_db() -> None
        Imports a workflow from the db

        """
        self.import_workflow(DBLocator)

    def open_workflow(self, locator):
        self.close_first_vistrail_if_necessary()

        get_vistrails_application().open_workflow(locator)

        self.qactions['pipeline'].trigger()
    
    def close_vistrail(self, current_view=None, quiet=False):
        locator = None
        if not current_view:
            current_view = self.get_current_view()
        if current_view:
            locator = current_view.controller.locator

        if not quiet and current_view and current_view.has_changes():
            window = current_view.window()
            name = current_view.controller.name
            if name=='':
                name = 'Untitled%s'%vistrails.core.system.vistrails_default_file_type()
            text = ('Vistrail ' +
                    QtCore.Qt.escape(name) +
                    ' contains unsaved changes.\n Do you want to '
                    'save changes before closing it?')
            res = QtGui.QMessageBox.information(window,
                                                'Vistrails',
                                                text, 
                                                '&Save', 
                                                '&Discard',
                                                'Cancel',
                                                0,
                                                2)
            # Check if any unsaved workflow contains jobs
            vistrail = current_view.controller.vistrail
            from vistrails.core.interpreter.job import JobMonitor
            if res == 1:
<<<<<<< HEAD
                res2 = 0
                for workflow in JobMonitor.getInstance()._running_workflows.values():
                    if workflow.vistrail != locator.to_url():
                        continue
                    action = vistrail.db_get_action_by_id(workflow.version)
                    if not action.is_dirty:
                        continue
                    if res2 == 1:
                        JobMonitor.getInstance().deleteWorkflow(workflow.id)
=======
                vistrail = current_view.controller.vistrail
                conf = get_vistrails_configuration()
                if not conf.has('runningJobsList') or not conf.runningJobsList:
                    conf_jobs = []
                else:
                    conf_jobs = conf.runningJobsList.split(';')
                    res2 = 0
                for url in conf_jobs:
                    loc, version = url.split('?')
                    version = int(version.split('=')[1])
                    if loc != locator.to_url():
                        continue
                    action = vistrail.db_get_action_by_id(version)
                    if not action.is_dirty:
                        continue
                    if res2 == 1:
                        # already discarded
                        from vistrails.gui.job_monitor import QJobView
                        QJobView.instance().delete_job(
                                             current_view.controller, version)
>>>>>>> 6f4eec78
                        continue
                    text = ('Vistrail ' +
                            QtCore.Qt.escape(name) +
                            ' contains unsaved jobs.\n Do you want to '
                            'save changes or discard the job(s)?')
                    res2 = QtGui.QMessageBox.information(window,
                                                        'Vistrails',
                                                        text, 
                                                        '&Save', 
                                                        '&Discard',
                                                        'Cancel',
                                                        0,
                                                        2)
<<<<<<< HEAD
                    if res2 == 1:
                        JobMonitor.getInstance().deleteWorkflow(workflow.id)
                    if res2 == 2:
                        res = 2
                        continue
=======
                    if res2 == 0:
                        res = 0
                        break
                    elif res2 == 1:
                        from vistrails.gui.job_monitor import QJobView
                        QJobView.instance().delete_job(
                                             current_view.controller, version)
                    elif res2 == 2:
                        return False
>>>>>>> 6f4eec78
        else:
            res = 1
        
        if res == 0:
            if locator is None or locator.is_untitled():
                class_ = FileLocator()
            else:
                class_ = type(locator)
            locator = current_view.save_vistrail(class_)
            if not locator:
                return False
        elif res == 2:
            return False
        
        if locator is not None:
            get_vistrails_application().close_vistrail(locator, current_view.controller)
        return True

    def close_all_vistrails(self, quiet=False):
        self.current_view = None
        for view in [self.stack.widget(i) for i in xrange(self.stack.count())]:
            if not self.close_vistrail(view, quiet=quiet):
                return False
        while len(self.windows) > 0:
            window = self.windows.values()[0]
            window.activateWindow()
            window.raise_()
            if not window.close():
                return False
        return True

    def closeEvent(self, e):
        """ closeEvent(e: QCloseEvent) -> None
        Close the whole application when the builder is closed

        """
        if not self.quit():
            e.ignore()

    def quit(self):
        self._is_quitting = True
        if self.close_all_vistrails():
            QtCore.QCoreApplication.quit()
            # In case the quit() failed (when Qt doesn't have the main
            # event loop), we have to return True still
            return True
        self._is_quitting = False
        return False

    def link_registry(self):
        from vistrails.gui.module_palette import QModulePalette
        QModulePalette.instance().link_registry()
       
    def get_current_view(self):
        # return the current global view
        return self.current_view

    def get_next_view(self):
        # return an available view if one exist
        # this can be used after closing a vistrail to get a new current one
        if self.stack.count() > 0:
            return self.stack.currentWidget()
        else:
            if len(self.windows) > 0:
                return self.windows.iterkeys().next()
        return None
        
    def get_current_controller(self):
        if self.get_current_view() is None:
            return None
        return self.get_current_view().get_controller()

    def get_current_tab(self):
        view = self.get_current_view()
        if not view:
            return None
        return view.get_current_tab()

    def get_current_scene(self):
        return self.get_current_tab().scene()

    def pass_through(self, accessor, method_name):
        def method():
            obj = accessor()
            if obj is not None:
                if hasattr(obj, method_name):
                    getattr(obj, method_name)()
        return method

    def pass_through_bool(self, accessor, method_name):
        def method(checked):
            obj = accessor()
            if obj is not None:
                getattr(obj, method_name)(checked)
        return method

    def pass_through_locator(self, accessor, method_name, locator_klass=None,
                             reverse=False):
        def method():
            obj = accessor()
            obj_method = getattr(obj, method_name)
            if locator_klass is not None:
                obj_method(locator_klass)
            elif self.dbDefault ^ reverse:
                obj_method(DBLocator)
            else:
                obj_method(FileLocator())
        return method

    def create_menus(self):
        self.create_actions()
        # self.fileMenu = _menu_bar.addMenu('&File')
        # self.newVistrailAction = QtGui.QAction('&New', self)
        # self.newVistrailAction.setShortcut('Ctrl+N')
        # self.newVistrailAction.setStatusTip('Create a new vistrail')
        # self.openFileAction = QtGui.QAction('&Open', self)
        # self.openFileAction.setShortcut('Ctrl+O')
        # self.openFileAction.setStatusTip('Open an existing vistrail from '
        #                                  'a file')
        
        # self.fileMenu.addAction(self.newVistrailAction)
        # self.fileMenu.addAction(self.openFileAction)

        # trigger_actions = [(self.newVistrailAction, self.new_vistrail),
        #                    (self.openFileAction, self.open_vistrail_default)]
        # for (emitter, receiver) in trigger_actions:
        #     self.connect(emitter, QtCore.SIGNAL('triggered()'), receiver)


    def create_palette_actions(self):
        palette_actions = []
        for palette in self.palettes:
            # palette_actions.append((palette.get_title(), palette.get_action()))
            palette_actions.append((palette.get_action_tuple(), palette))
        palette_actions.sort()
        return palette_actions

    def connect_package_manager_signals(self):
        """ connect_package_manager_signals()->None
        Connect specific signals related to the package manager """
        self.register_notification("pm_add_package_menu", 
                                   self.add_package_menu_items)
        self.register_notification("pm_remove_package_menu",
                                   self.remove_package_menu_items)
        self.register_notification("pm_package_error_message",
                                   self.show_package_error_message)
        # pm = get_package_manager()
        # self.connect(pm,
        #              pm.add_package_menu_signal,
        #              self.add_package_menu_items)
        # self.connect(pm,
        #              pm.remove_package_menu_signal,
        #              self.remove_package_menu_items)
        # self.connect(pm,
        #              pm.package_error_message_signal,
        #              self.show_package_error_message)

    def add_package_menu_items(self, pkg_id, pkg_name, items):
        """add_package_menu_items(pkg_id: str,pkg_name: str,items: list)->None
        Add a pacckage menu entry with submenus defined by 'items' to
        Packages menu.

        """
        if len(self._package_menu_items) == 0:
            self.qmenus['packages'].menuAction().setEnabled(True)

        # we don't support a menu hierarchy yet, only a flat list
        # this can be added later
        def update_menu(d, packagesMenu):
            if pkg_id not in d:
                pkg_menu = packagesMenu.addMenu(str(pkg_name))
                d[pkg_id] = {}
                d[pkg_id]['menu'] = pkg_menu
                d[pkg_id]['items'] = []
            else:
                pkg_menu = d[pkg_id]['menu']
                pkg_menu.clear()
            d[pkg_id]['items'] = [(pkg_name,items)]
            
            for item in items:
                (name, callback) = item
                action = QtGui.QAction(name,self,
                                       triggered=callback)
                pkg_menu.addAction(action)
                
        update_menu(self._package_menu_items,self.qmenus['packages'])    
        
        for w in self.windows.values():
            update_menu(w._package_menu_items, w.qmenus['packages'])

    def remove_package_menu_items(self, pkg_id):
        """remove_package_menu_items(pkg_id: str)-> None
        removes all menu entries from the Packages Menu created by pkg_id """
        def update_menu(items, menu):
            if pkg_id in items:
                pkg_menu = items[pkg_id]['menu']
                del items[pkg_id]
                pkg_menu.clear()
                pkg_menu.deleteLater()
            if len(items) == 0:
                menu.menuAction().setEnabled(False)
            
        update_menu(self._package_menu_items, self.qmenus['packages'])
        for w in self.windows.values():
            update_menu(w._package_menu_items, w.qmenus['packages'])
            
    def show_package_error_message(self, pkg_id, pkg_name, msg):
        """show_package_error_message(pkg_id: str, pkg_name: str, msg:str)->None
        shows a message box with the message msg.
        Because the way initialization is being set up, the messages will be
        shown after the builder window is shown.

        """
        msgbox = build_custom_window("Package %s (%s) says:"%(pkg_name,pkg_id),
                                    msg,
                                    modal=True,
                                    parent=self)
        #we cannot call self.msgbox.exec_() or the initialization will hang
        # creating a modal window and calling show() does not cause it to hang
        # and forces the messages to be shown on top of the builder window after
        # initialization
        msgbox.show()

    def showAboutMessage(self):
        """showAboutMessage() -> None
        Displays Application about message

        """
        class About(QtGui.QLabel):
            def mousePressEvent(self, e):
                self.emit(QtCore.SIGNAL("clicked()"))

        dlg = QtGui.QDialog(self, QtCore.Qt.FramelessWindowHint)
        layout = QtGui.QVBoxLayout()
        layout.setMargin(0)
        layout.setSpacing(0)
        bgimage = About(dlg)
        bgimage.setPixmap(CurrentTheme.DISCLAIMER_IMAGE)
        layout.addWidget(bgimage)
        dlg.setLayout(layout)
        text = "<font color=\"white\"><b>%s</b></font>" % \
            vistrails.core.system.short_about_string()
        version = About(text, dlg)
        version.setGeometry(11,20,450,30)
        self.connect(bgimage,
                     QtCore.SIGNAL('clicked()'),
                     dlg,
                     QtCore.SLOT('accept()'))
        self.connect(version,
                     QtCore.SIGNAL('clicked()'),
                     dlg,
                     QtCore.SLOT('accept()'))
        dlg.setSizeGripEnabled(False)
        dlg.exec_()

    def showUpdatesMessage(self):
        """ showUpdatesMessage() -> None
        Displays Check for Updates message.
        This queries vistrails.org for new VisTrails Versions

        """

        new_version_exists, version = vistrails.core.system.new_vistrails_release_exists()
        if new_version_exists:
            msg = 'Version %s of VisTrails is available at ' \
                '<a href="%s">%s</a>' % \
                (version, "http://www.vistrails.org/index.php/Downloads", \
                     "http://www.vistrails.org/index.php/Downloads")
        else:
            msg = "Your VisTrails installation is up-to-date."
        QtGui.QMessageBox.information(self, "Check for VisTrails Updates",
                                      msg)
                                      
    def showRepositoryOptions(self):
        """ Displays Repository Options for authentication and pushing VisTrail to Repository """
        self.publish_to_crowdlabs()

    def setDBDefault(self, dbState):
        """ setDBDefault(on: bool) -> None
        The preferences are set to turn on/off read/write from db instead of
        file. Update the state accordingly.

        """
        self.dbDefault = dbState
        if self.dbDefault:
            openFileAction = self.qactions['openFile']
            openFileAction.setIcon(CurrentTheme.OPEN_VISTRAIL_DB_ICON)
            openFileAction.setStatusTip('Open an existing vistrail from '
                                        'a database')
            importFileAction = self.qactions['importFile']
            importFileAction.setIcon(CurrentTheme.OPEN_VISTRAIL_ICON)
            importFileAction.setText('From XML File...')
            importFileAction.setStatusTip('Import an existing vistrail '
                                          'from a file')
            saveFileAction = self.qactions['saveFile']
            saveFileAction.setStatusTip('Save the current vistrail '
                                        'to a database')
            saveFileAsAction = self.qactions['saveFileAs']
            saveFileAsAction.setStatusTip('Save the current vistrail to a '
                                          'different database location')
            saveToOtherAction = self.qactions['saveToOther']
            saveToOtherAction.setText('Save To File...')
            saveToOtherAction.setStatusTip('Save the current vistrail to '
                                          'a file')
            exportFileAction = self.qactions['exportFile']
            exportFileAction.setText('To File...')
            exportFileAction.setStatusTip('Export the current vistrail to '
                                          'a file')
        else:
            openFileAction = self.qactions['openFile']
            openFileAction.setIcon(CurrentTheme.OPEN_VISTRAIL_ICON)
            openFileAction.setStatusTip('Open an existing vistrail from '
                                             'a file')
            importFileAction = self.qactions['importFile']
            importFileAction.setIcon(CurrentTheme.OPEN_VISTRAIL_DB_ICON)
            importFileAction.setText('From DB...')
            importFileAction.setStatusTip('Import an existing vistrail '
                                          'from a database')
            saveFileAction = self.qactions['saveFile']
            saveFileAction.setStatusTip('Save the current vistrail '
                                             'to a file')
            saveFileAsAction = self.qactions['saveFileAs']
            saveFileAsAction.setStatusTip('Save the current vistrail to a '
                                          'different file location')
            saveToOtherAction = self.qactions['saveToOther']
            saveToOtherAction.setText('Save To DB...')
            saveToOtherAction.setStatusTip('Save the current vistrail to '
                                          'a database')
            exportFileAction = self.qactions['exportFile']
            exportFileAction.setText('Export To DB...')
            exportFileAction.setStatusTip('Export the current vistrail to '
                                          'a database')

    def flush_cache(self):
        CachedInterpreter.flush()

    def set_stop_on_error(self, stop):
        setattr(get_vistrails_persistent_configuration(), 'stopOnError', stop)
        setattr(get_vistrails_configuration(), 'stopOnError', stop)

    def showPreferences(self):
        """showPreferences() -> None
        Display Preferences dialog

        """
        self.preferencesDialog.show()

    def new_diff(self):
        selected_items = \
            self.get_current_view().version_view.scene().selectedItems()
        if len(selected_items) == 2:
            selected_ids = [item.id for item in selected_items]
            self.get_current_view().diff_requested(*selected_ids)

    def setup_recent_vistrails(self):
        conf = get_vistrails_configuration()
        if conf.check('recentVistrailList'):
            self.recentVistrailLocators = \
                RecentVistrailList.unserialize(conf.recentVistrailList)
        else:
            self.recentVistrailLocators = RecentVistrailList()
        conf.subscribe('maxRecentVistrails', self.max_recent_vistrails_changed)
        self.update_recent_vistrail_actions()

    def check_running_jobs(self):
        from vistrails.gui.job_monitor import QJobView
        QJobView.instance().load_running_jobs()

    def open_recent_vistrail(self):
        """ open_recent_vistrail() -> None
        Opens a vistrail from Open Recent menu list
        
        """
        action = self.sender()
        if action:
            self.open_vistrail_without_prompt(action.locator)
            self.set_current_locator(action.locator)
            
    def update_recent_vistrail_menu(self):
        #check if we have enough actions
        def update_menu(openRecentMenu):
            openRecentMenu.clear()
            for i, locator in enumerate(self.recentVistrailLocators.locators):
                action = QtGui.QAction(self)
                self.connect(action, QtCore.SIGNAL("triggered()"),
                             self.open_recent_vistrail)
                action.locator = locator
                action.setText("&%d %s" % (i+1, locator.name))
                openRecentMenu.addAction(action)
        update_menu(self.qmenus['openRecent'])
        for w in self.windows.values():
            update_menu(w.qmenus['openRecent'])

    def update_window_menu(self):
        def compute_action_items():
            actions = []
            action = QtGui.QAction(
                    "Main Window", self,
                    triggered=lambda checked=False: self.activateWindow())
            action.setCheckable(True)
            
            base_view_windows = {}
            if current_view == None or \
               QtGui.QApplication.activeWindow() == self:
                action.setChecked(True)
            actions.append(action)
            if current_view and current_view.window() == self:
                for i in range(self.stack.count()):
                    view = self.stack.widget(i)
                    for dview, dw in current_view.detached_views.iteritems():
                        base_view_windows[dview] = dw
            if len(self.windows) > 0:
                windowactions = []
                for view, w in self.windows.iteritems():
                    action = QtGui.QAction(view.get_name(), self,
                           triggered=lambda checked=False: w.activateWindow())
                    action.setCheckable(True)
                    if w == QtGui.QApplication.activeWindow():
                        action.setChecked(True)
                    windowactions.append(action)
                    for dview, dw in view.detached_views.iteritems():
                        base_view_windows[dview] = dw
                actions.append(windowactions)
            if len(base_view_windows) > 0:
                base_view_actions = []
                for view, w in base_view_windows.iteritems():
                    action = QtGui.QAction(w.windowTitle(), self,
                           triggered=lambda checked=False: w.activateWindow())
                    action.setCheckable(True)
                    if w == QtGui.QApplication.activeWindow():
                        action.setChecked(True)
                    base_view_actions.append(action)
                actions.append(base_view_actions)
            return actions
        
        def update_menu(windowMenu):
            actions = compute_action_items()
            windowMenu.clear()
            if len(actions) > 0:
                windowMenu.addAction(actions[0])
                if len(actions) > 1:
                    windowMenu.addSeparator()
                    for action in actions[1]:
                        windowMenu.addAction(action)
                if len(actions) > 2:
                    windowMenu.addSeparator()
                    for action in actions[2]:
                        windowMenu.addAction(action)

        current_view = self.get_current_view()
        update_menu(self.qmenus['window'])
        if current_view and current_view.window() == self:
            for i in range(self.stack.count()):
                view = self.stack.widget(i)
                for dw in view.detached_views.values():
                    update_menu(dw.qmenus['window'])
        for v, w in self.windows.iteritems():
            update_menu(w.qmenus['window'])
            for dw in v.detached_views.values():
                update_menu(dw.qmenus['window'])
                
        if current_view and current_view.window() in self.windows.values():
            # add detach action
            current_view.window().qmenus['window'].addSeparator()
            action = QtGui.QAction(
                    "Re-attach Vistrail View", self,
                    triggered=lambda b=None: self.attach_view())
            current_view.window().qmenus['window'].addAction(action)
            
            
    def update_merge_menu(self):
        #check if we have enough actions
        def update_menu(mergeMenu):
            mergeMenu.clear()
            for i in xrange(self.stack.count()):
                view = self.stack.widget(i)
                # skip merge with self and not saved views
                if view == self.current_view or not view.controller.vistrail.locator:
                    continue
                action = QtGui.QAction(self)
                self.connect(action, QtCore.SIGNAL("triggered()"),
                             self.merge_vistrail)
                action.controller = view.controller
                action.setText("%s" % view.controller.vistrail.locator.name)
                mergeMenu.addAction(action)
            for view, w in self.windows.iteritems():
                # skip merge with self and not saved views
                if view == self.current_view or not view.controller.vistrail.locator:
                    continue
                action = QtGui.QAction(self)
                self.connect(action, QtCore.SIGNAL("triggered()"),
                             self.merge_vistrail)
                action.controller = view.controller
                action.setText("%s" % view.controller.vistrail.locator.name)
                mergeMenu.addAction(action)
                
        update_menu(self.qmenus['merge'])
        for w in self.windows.values():
            update_menu(w.qmenus['merge'])

    def update_recent_vistrail_actions(self):
        maxRecentVistrails = \
            int(get_vistrails_configuration().maxRecentVistrails)
        self.recentVistrailLocators.ensure_no_more_than_max(maxRecentVistrails)
        self.update_recent_vistrail_menu()
        
        conf = get_vistrails_persistent_configuration()
        tconf = get_vistrails_configuration()
        conf.recentVistrailList = self.recentVistrailLocators.serialize()
        tconf.recentVistrailList = conf.recentVistrailList
        get_vistrails_application().save_configuration()
        
    def set_current_locator(self, locator):
        """ set_current_locator(locator: CoreLocator)
        Updates the list of recent files in the gui and in the configuration
        
        """
        if locator:
            self.recentVistrailLocators.add_locator(locator)
            self.update_recent_vistrail_actions()
    
    def max_recent_vistrails_changed(self, field, value):
        """max_recent_vistrails_changed()-> obj
        callback to create an object to be used as a subscriber when the 
        configuration changed.
        
        """
        self.update_recent_vistrail_actions()
                
    def configure_module(self):
        from vistrails.gui.module_configuration import QModuleConfiguration
        action_name = QModuleConfiguration.instance().get_title()
        # easy way to make sure that configuration window is raised
        self.qactions[action_name].setChecked(False)
        self.qactions[action_name].setChecked(True)

    def show_documentation(self):
        from vistrails.gui.module_documentation import QModuleDocumentation
        action_name = QModuleDocumentation.instance().get_title()
        # easy way to make sure that documentation window is raised
        self.qactions[action_name].setChecked(False)
        self.qactions[action_name].setChecked(True)

#    def show_group(self):
#        class DummyController(object):
#            def __init__(self, pip):
#                self.current_pipeline = pip
#                self.search = None
#        #FIXME: this should be delegated to QVistrailView
#        current_scene = self.get_current_scene()
#        selected_module_ids = current_scene.get_selected_module_ids()
#        if len(selected_module_ids) > 0:
#            for m_id in selected_module_ids:
#                module = current_scene.current_pipeline.modules[m_id]
#                if module.is_group() or module.is_abstraction():
#                    pipelineView = QPipelineView()
#                    controller = DummyController(module.pipeline)
#                    pipelineView.controller = controller
#                   pipelineMainWindow = QBaseViewWindow(pipelineView)
#                    #pipelineMainWindow.setCentralWidget(pipelineView)
#                    pipelineView.scene().controller = \
#                        controller
#                    controller.current_pipeline_view = \
#                        pipelineView.scene()
#                    module.pipeline.ensure_connection_specs()
#                    pipelineView.scene().setupScene(module.pipeline)
#                    pipelineView.scene().current_pipeline = module.pipeline
#                    pipelineView.scene().fitToView(pipelineView, True)
#                    pipelineView.show()
#                    pipelineMainWindow.show()

    def openAbstraction(self, filename):
        locator = XMLFileLocator(filename)
        self.open_vistrail_without_prompt(locator, None, False, True)

    def edit_abstraction(self):
        current_scene = self.get_current_tab().scene()
        selected_module_ids = current_scene.get_selected_module_ids()
        if len(selected_module_ids) > 0:
            for m_id in selected_module_ids:
                module = current_scene.current_pipeline.modules[m_id]
                if module.is_abstraction():
                    from vistrails.core.modules.abstraction import identifier as \
                        abstraction_pkg                    
                    ann_get = module.vistrail.get_annotation
                    if module.package == abstraction_pkg and \
                            ann_get('__abstraction_descriptor_info__') is None:
                        desc = module.module_descriptor
                        filename = desc.module.vt_fname
                        self.openAbstraction(filename)
                    else:
                        debug.critical('Subworkflow is from a package and is '
                                       'read-only',
                                       "This subworkflow is from a package and "
                                       "cannot be modified.  You can create an "
                                       "editable copy in 'My Subworkflows' "
                                       "using 'Edit->Import Subworkflow'")
    def merge_vistrail(self):
        action = self.sender()
        if action:
            self.merge_vistrails(self.current_view.controller, action.controller)

    def merge_vistrails(self, c1, c2):
        """ merge_vistrails(c1: VistrailController, c2: VistrailController) -> None
            hamdle merge vistrail from 2 controller into new vistrail

        """
        thumb_cache = ThumbnailCache.getInstance()
        
        l1 = c1.locator._name if c1.locator is not None else ''
        t1 = c1.find_thumbnails(tags_only=thumb_cache.conf.tagsOnly) \
            if thumb_cache.conf.autoSave else []
        s1 = SaveBundle(c1.vistrail.vtType, c1.vistrail.do_copy(), c1.log, thumbnails=t1)

        l2 = c2.locator._name if c2.locator is not None else ''
        t2 = c2.find_thumbnails(tags_only=thumb_cache.conf.tagsOnly) \
            if thumb_cache.conf.autoSave else []
        s2 = SaveBundle(c2.vistrail.vtType, c2.vistrail, c2.log, thumbnails=t2)

        vistrails.db.services.vistrail.merge(s1, s2, "", merge_gui, l1, l2)
        vistrail = s1.vistrail
        vistrail.locator = None
        vistrail.set_defaults()
        view = self.create_view(vistrail, None)
        # FIXME need to figure out what to do with this !!!
        view.controller.set_vistrail(vistrail, None, thumbnails=s1.thumbnails)
        view.controller.set_changed(True)
        self.view_changed(view)
        self.reset_toolbar_for_view(view)
        self.qactions['history'].trigger()
        view.version_view.scene().fitToView(view.version_view, True)


        
    def do_tag_prompt(self, name="", exists=False):
        if exists:
            prompt = "'%s' already exists.  Enter a new tag" % name
        else:
            prompt = "Enter a tag"
            
        (text, ok) = QtGui.QInputDialog.getText(None, 
                                                'Tag Version',
                                                prompt,
                                                QtGui.QLineEdit.Normal,
                                                name)
        if ok and text:
            return str(text).strip().rstrip()
        if not ok:
            return None
        return ""

    def add_tag(self, check_exists=True):
        controller = self.get_current_controller()
        vistrail = controller.vistrail
        name = self.do_tag_prompt()
        if name is None:
            return None
        while name == "" or (check_exists and vistrail.has_tag_str(name)):
            name = self.do_tag_prompt(name, name != "")
            if name is None:
                return None
        controller.update_current_tag(name)
        
    def publish_to_crowdlabs(self):
        dialog = QRepositoryDialog(self)
        if QRepositoryDialog.cookiejar:
            dialog.exec_()

    def invalidate_pipelines(self):
        """ invalidate_pipelines() -> None
            Clears the cache and reloads the current pipelines in all views
            This should be called when a module in the module registry
            is changed/added/deleted
        """
        
        def reload_view(view):
            view.version_selected(view.controller.current_version,
                                  True, from_root=True)
        
        for i in xrange(self.stack.count()):
            view = self.stack.widget(i)
            reload_view(view)
        for view in self.windows:
            reload_view(view)
    
    def closeNotPinPalettes(self):
        if (QtGui.QApplication.activeWindow() == self or 
            QtGui.QApplication.activeWindow() in self.windows.values()):
            for p in self.palettes:
                if p.toolWindow().window() == QtGui.QApplication.activeWindow():
                    if (p.toolWindow().isVisible() and 
                        not p.toolWindow().isFloating() and not p.get_pin_status()):
                        p.toolWindow().close()
                 
    def applicationFocusChanged(self, old, current):
        """ This method updates the current vistrail view when needed
            Clicking a vistrail view selects it as the current unless clicking
            in a vistrail palette widget which are global
        """
        if self._is_quitting:
            return
        # focus owner is used to prevent view update when re-clicking a detached view
        focus_owner = self._focus_owner
        self._focus_owner = None

        vt_app = get_vistrails_application()
        # sometimes the correct widget is not selected
        current = vt_app.widgetAt(QtGui.QCursor.pos())
        
        if current is not None:
            owner = current.window()
            #print "\n\n\n >>>>>> applicationfocuschanged"
            #print "owner: ", owner, " current: ", current
            def is_or_has_parent_of_types(widget, types):
                while widget is not None:
                    for _type in types:
                        if isinstance(widget, _type):
                            return True
                    widget = widget.parent()
                return False
            allowed_widgets = [ConstantWidgetMixin,
                               QParamExploreView,
                               QAliasInspector,
                               QCellWidget,
                               QMashupViewTab,
                               QVistrailsPaletteInterface]
            old_view = self.get_current_view()
            view = None
            if self.isAncestorOf(current):
                view = self.stack.currentWidget()
            elif  owner in self.windows.values():
                view = owner.get_current_view()
            if view:
                # owner is a vistrail view
                if not is_or_has_parent_of_types(current, allowed_widgets):
                    # clicked in a valid view, so update it
                    #print "generating view_changed", view
                    self.change_view(view)
                    if view != old_view:
                        self.update_window_menu()
                    self._previous_view = self.current_view.current_tab
                    view.reset_tab_view_to_current()
                    view.view_changed()    
                return
            if isinstance(owner, QBaseViewWindow):
                # this is a pipeline view
                self._focus_owner = owner
                view = owner.get_current_view()
                if (view and owner != focus_owner and 
                    not is_or_has_parent_of_types(current, allowed_widgets)):
                    #print "generating view changed2", view
                    self.change_view(view)
                    if view != old_view:
                        self.update_window_menu()
                    self._previous_view = self.current_view.current_tab
                    view.set_to_current(owner.get_current_tab())
                    view.view_changed()
_app = None
#_global_menubar = None
    
            
class QPaletteMainWindow(QtGui.QMainWindow):
    def __init__(self, parent=None, f=QtCore.Qt.WindowFlags()):
        QtGui.QMainWindow.__init__(self, parent, f)
        self.palettes = []
        self.windows = []
        
    def addPalette(self, palette):
        if palette not in self.palettes:
            self.palettes.append(palette)
        if len(self.palettes) == 1:
            self.addDockWidget(QtCore.Qt.TopDockWidgetArea, palette.toolWindow())
        else:
            self.tabifyDockWidget(self.palettes[0].toolWindow(),
                                  palette.toolWindow())
        palette.toolWindow().close()
        
    def closeDockedPalettes(self):
        for p in self.palettes:
            if (p.toolWindow().isVisible() and 
                not p.toolWindow().isFloating()):
                        p.toolWindow().close()
            
    def closeEvent(self, event):
        if not QtCore.QCoreApplication.closingDown():
            self.closeDockedPalettes()
            self.hide()
            event.ignore()

    def showEvent(self, event):
        for p in self.palettes:
            if (not p.toolWindow().isVisible() and 
                not p.toolWindow().isFloating() and p.get_pin_status()):
                p.set_visible(True)
    <|MERGE_RESOLUTION|>--- conflicted
+++ resolved
@@ -1835,7 +1835,6 @@
             vistrail = current_view.controller.vistrail
             from vistrails.core.interpreter.job import JobMonitor
             if res == 1:
-<<<<<<< HEAD
                 res2 = 0
                 for workflow in JobMonitor.getInstance()._running_workflows.values():
                     if workflow.vistrail != locator.to_url():
@@ -1845,28 +1844,6 @@
                         continue
                     if res2 == 1:
                         JobMonitor.getInstance().deleteWorkflow(workflow.id)
-=======
-                vistrail = current_view.controller.vistrail
-                conf = get_vistrails_configuration()
-                if not conf.has('runningJobsList') or not conf.runningJobsList:
-                    conf_jobs = []
-                else:
-                    conf_jobs = conf.runningJobsList.split(';')
-                    res2 = 0
-                for url in conf_jobs:
-                    loc, version = url.split('?')
-                    version = int(version.split('=')[1])
-                    if loc != locator.to_url():
-                        continue
-                    action = vistrail.db_get_action_by_id(version)
-                    if not action.is_dirty:
-                        continue
-                    if res2 == 1:
-                        # already discarded
-                        from vistrails.gui.job_monitor import QJobView
-                        QJobView.instance().delete_job(
-                                             current_view.controller, version)
->>>>>>> 6f4eec78
                         continue
                     text = ('Vistrail ' +
                             QtCore.Qt.escape(name) +
@@ -1880,23 +1857,13 @@
                                                         'Cancel',
                                                         0,
                                                         2)
-<<<<<<< HEAD
-                    if res2 == 1:
-                        JobMonitor.getInstance().deleteWorkflow(workflow.id)
-                    if res2 == 2:
-                        res = 2
-                        continue
-=======
                     if res2 == 0:
                         res = 0
                         break
                     elif res2 == 1:
-                        from vistrails.gui.job_monitor import QJobView
-                        QJobView.instance().delete_job(
-                                             current_view.controller, version)
+                        JobMonitor.getInstance().deleteWorkflow(workflow.id)
                     elif res2 == 2:
                         return False
->>>>>>> 6f4eec78
         else:
             res = 1
         
