--- conflicted
+++ resolved
@@ -275,36 +275,6 @@
             while p.parent():
                 p = p.parent()
             # get package identifier
-<<<<<<< HEAD
-            identifiers = [i for i, j in self.parent().packages.iteritems()
-                           if j == weakref.ref(p)]
-            if identifiers:
-                identifier = identifiers[0]
-                registry = get_module_registry()
-                package = registry.packages[identifier]
-                try:
-                    if package.has_contextMenuName():
-                        name = package.contextMenuName(unicode(item.text(0)))
-                        if name:
-                            act = QtGui.QAction(name, self)
-                            act.setStatusTip(name)
-                            def callMenu():
-                                if package.has_callContextMenu():
-                                    name = package.callContextMenu(unicode(item.text(0)))
-
-                            QtCore.QObject.connect(act,
-                                                   QtCore.SIGNAL("triggered()"),
-                                                   callMenu)
-                            menu = QtGui.QMenu(self)
-                            menu.addAction(act)
-                            menu.exec_(event.globalPos())
-                        return
-                except Exception, e:
-                    debug.warning("Got exception trying to display %s's "
-                                  "context menu in the palette: %s: %s" % (
-                                  package.name,
-                                  type(e).__name__, ', '.join(e.args)))
-=======
             assert isinstance(p, QPackageTreeWidgetItem)
             identifier = p.identifier
             registry = get_module_registry()
@@ -331,7 +301,6 @@
                               "context menu in the palette: %s: %s" % (
                               package.name,
                               type(e).__name__, ', '.join(e.args)))
->>>>>>> 56cdf89b
 
             item.contextMenuEvent(event, self)
 
@@ -550,14 +519,8 @@
 
     def takeChild(self, index):
         child = self.child(index)
-<<<<<<< HEAD
-        if hasattr(self, "namespaces"):
-            if unicode(child.text(0)) in self.namespaces:
-                del self.namespaces[unicode(child.text(0))]
-=======
         if child.text(0) in self.namespaces:
             del self.namespaces[child.text(0)]
->>>>>>> 56cdf89b
         QModuleTreeWidgetItem.takeChild(self, index)
         if self.childCount() < 1 and self.parent():
             self.parent().takeChild(self.parent().indexOfChild(self))
