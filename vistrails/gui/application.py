###############################################################################
##
## Copyright (C) 2014-2015, New York University.
## Copyright (C) 2011-2014, NYU-Poly.
## Copyright (C) 2006-2011, University of Utah.
## All rights reserved.
## Contact: contact@vistrails.org
##
## This file is part of VisTrails.
##
## "Redistribution and use in source and binary forms, with or without
## modification, are permitted provided that the following conditions are met:
##
##  - Redistributions of source code must retain the above copyright notice,
##    this list of conditions and the following disclaimer.
##  - Redistributions in binary form must reproduce the above copyright
##    notice, this list of conditions and the following disclaimer in the
##    documentation and/or other materials provided with the distribution.
##  - Neither the name of the New York University nor the names of its
##    contributors may be used to endorse or promote products derived from
##    this software without specific prior written permission.
##
## THIS SOFTWARE IS PROVIDED BY THE COPYRIGHT HOLDERS AND CONTRIBUTORS "AS IS"
## AND ANY EXPRESS OR IMPLIED WARRANTIES, INCLUDING, BUT NOT LIMITED TO,
## THE IMPLIED WARRANTIES OF MERCHANTABILITY AND FITNESS FOR A PARTICULAR
## PURPOSE ARE DISCLAIMED. IN NO EVENT SHALL THE COPYRIGHT HOLDER OR
## CONTRIBUTORS BE LIABLE FOR ANY DIRECT, INDIRECT, INCIDENTAL, SPECIAL,
## EXEMPLARY, OR CONSEQUENTIAL DAMAGES (INCLUDING, BUT NOT LIMITED TO,
## PROCUREMENT OF SUBSTITUTE GOODS OR SERVICES; LOSS OF USE, DATA, OR PROFITS;
## OR BUSINESS INTERRUPTION) HOWEVER CAUSED AND ON ANY THEORY OF LIABILITY,
## WHETHER IN CONTRACT, STRICT LIABILITY, OR TORT (INCLUDING NEGLIGENCE OR
## OTHERWISE) ARISING IN ANY WAY OUT OF THE USE OF THIS SOFTWARE, EVEN IF
## ADVISED OF THE POSSIBILITY OF SUCH DAMAGE."
##
###############################################################################
""" This is the main application of vistrail, it will calls for
initializations to the theme, packages and the builder...

"""
from __future__ import division

from ast import literal_eval
import os.path
import getpass
import platform
import re
import sys
import StringIO

from PyQt4 import QtGui, QtCore, QtNetwork

from vistrails.core.application import VistrailsApplicationInterface, \
    get_vistrails_application, set_vistrails_application
from vistrails.core import debug
from vistrails.core import system
from vistrails.core.application import APP_SUCCESS, APP_FAIL, APP_DONE
from vistrails.core.db.io import load_vistrail
from vistrails.core.db.locator import FileLocator, DBLocator
import vistrails.core.requirements
from vistrails.core.vistrail.controller import VistrailController
from vistrails.db import VistrailsDBException
from vistrails.db.services.io import test_db_connection
from vistrails.gui import qt
import vistrails.gui.theme


def global_ui_fixes():
    # Prevent Mac OS 10.7 from restoring windows state since it would make Qt
    # 4.7.3 unstable due to its lack of handling Cocoa's Main Window.
    if platform.system() == 'Darwin':
        release = platform.mac_ver()[0].split('.')
        if len(release) >= 2 and (int(release[0]), int(release[1])) >= (10, 7):
            ss_path = os.path.expanduser('~/Library/Saved Application State/'
                                         'org.vistrails.savedState')
            if os.path.exists(ss_path):
                os.system('rm -rf "%s"' % ss_path)
            os.system('defaults write org.vistrails NSQuitAlwaysKeepsWindows '
                      '-bool false')

    # font bugfix for Qt 4.8 and OS X 10.9
    if platform.system() == 'Darwin':
        release = platform.mac_ver()[0].split('.')
        if len(release) >= 2 and (int(release[0]), int(release[1])) >= (1, 9):
            QtGui.QFont.insertSubstitution(".Lucida Grande UI", "Lucida Grande")


class VistrailsApplicationSingleton(VistrailsApplicationInterface,
                                    QtGui.QApplication):
    """
    VistrailsApplicationSingleton is the singleton of the application,
    there will be only one instance of the application during VisTrails
    
    """

    use_event_filter = system.systemType in ['Darwin']
    timeout = 15000
    execution_timeout = 600000

    def __call__(self):
        """ __call__() -> VistrailsApplicationSingleton
        Return self for calling method
        
        """
        if not self._initialized and not self._is_running:
            self.init()
        return self

    def __init__(self):
        global_ui_fixes()

        QtGui.QApplication.__init__(self, sys.argv)
        VistrailsApplicationInterface.__init__(self)

        if self.use_event_filter:
            self.installEventFilter(self)
        self.builderWindow = None
        # local notifications
        self.window_notifications = {}
        self.view_notifications = {}

        if QtCore.QT_VERSION < 0x40200: # 0x40200 = 4.2.0
            raise vistrails.core.requirements.MissingRequirement("Qt version >= 4.2")
        self._is_running = False
        self.shared_memory = None
        self.local_server = None
        self.setAttribute(QtCore.Qt.AA_DontShowIconsInMenus)
        qt.allowQObjects()

    def run_single_instance(self, args):
        # code for single instance of the application
        # based on the C++ solution available at
        # http://wiki.qtcentre.org/index.php?title=SingleApplication
        if QtCore.QT_VERSION >= 0x40400:
            self._unique_key = os.path.join(system.home_directory(),
                       "vistrails-single-instance-check-%s"%getpass.getuser())
            self.shared_memory = QtCore.QSharedMemory(self._unique_key)
            self.local_server = None
            if self.shared_memory.attach():
                self._is_running = True

                local_socket = QtNetwork.QLocalSocket(self)
                local_socket.connectToServer(self._unique_key)
                if not local_socket.waitForConnected(self.timeout):
                    debug.critical(
                            "Connection failed: %s\n"
                            "Removing socket" % (local_socket.errorString()))
                    try:
                        os.remove(self._unique_key)
                    except OSError, e:
                        debug.critical("Couldn't remove socket: %s" %
                                       self._unique_key, e)

                else:
                    if self.found_another_instance_running(local_socket, args):
                        return APP_DONE # success, we should shut down
                    else:  # This is bad, but not fatal. Let's keep going...
                        debug.critical("Failed to communicate with existing "
                                       "instance")
                        return

            if not self.shared_memory.create(1):
                debug.critical("Unable to create single instance "
                               "of vistrails application")
                return
            self.local_server = QtNetwork.QLocalServer(self)
            self.connect(self.local_server, QtCore.SIGNAL("newConnection()"),
                         self.message_received)
            if self.local_server.listen(self._unique_key):
                debug.log("Listening on %s"%self.local_server.fullServerName())
            else:
                # This usually happens when vistrails have crashed
                # Delete the key and try again
                self.shared_memory.detach()
                self.local_server.close()
                if os.path.exists(self._unique_key):
                    os.remove(self._unique_key)

                self.shared_memory = QtCore.QSharedMemory(self._unique_key)
                self.local_server = None

                if not self.shared_memory.create(1):
                    debug.critical("Unable to create single instance "
                                   "of vistrails application")
                    return
                self.local_server = QtNetwork.QLocalServer(self)
                self.connect(self.local_server, QtCore.SIGNAL("newConnection()"),
                             self.message_received)
                if self.local_server.listen(self._unique_key):
                    debug.log("Listening on %s"%self.local_server.fullServerName())
                else:
                    debug.warning(
                            "Server is not listening. This means it "
                            "will not accept parameters from other "
                            "instances")

        return None

    def found_another_instance_running(self, local_socket, args):
        debug.critical("Found another instance of VisTrails running")
        msg = bytes(args)
        debug.critical("Will send parameters to main instance %s" % msg)
        res = self.send_message(local_socket, msg)
        if res is True:
            debug.critical("Main instance succeeded")
            return True
        elif res is False:
            return False
        else:
            debug.critical("Main instance reports: %s" % res)
            return False

    def init(self, optionsDict=None, args=[]):
        """ VistrailsApplicationSingleton(optionDict: dict)
                                          -> VistrailsApplicationSingleton
        Create the application with a dict of settings
        
        """
        vistrails.gui.theme.initializeCurrentTheme()
        VistrailsApplicationInterface.init(self, optionsDict, args)
        
<<<<<<< HEAD
        if self.temp_configuration.check('jobInfo') or \
           self.temp_configuration.check('jobList'):
            self.temp_configuration.batch = True
=======
        batch_flags = ['jobRun', 'jobList', 'addBundleData',
                       'deleteBundleData', 'listBundleData']
        for flag in batch_flags:
            if self.temp_configuration.check(flag):
                self.temp_configuration.batch = True
            continue
>>>>>>> db3d4fd3

        # singleInstance configuration
        singleInstance = self.temp_configuration.check('singleInstance')
        if singleInstance:
            finished = self.run_single_instance(args)
            if finished is not None:
                return finished

        interactive = not self.temp_configuration.check('batch')
        if interactive:
            self.setIcon()
            self.createWindows()
            self.processEvents()
            
        # self.vistrailsStartup.init()
        self.package_manager.initialize_packages(
                report_missing_dependencies=not self.startup.first_run)

        # ugly workaround for configuration initialization order issue
        # If we go through the configuration too late,
        # The window does not get maximized. If we do it too early,
        # there are no created windows during spreadsheet initialization.
        if interactive:
            if  self.temp_configuration.check('maximizeWindows'):
                self.builderWindow.showMaximized()
            if self.temp_configuration.check('dbDefault'):
                self.builderWindow.setDBDefault(True)

        self._initialized = True

        # default handler installation
        if system.systemType == 'Linux':
            if not (self.temp_configuration.check('handlerDontAsk') or
                    self.configuration.check('handlerDontAsk')):
                if not linux_default_application_set():
                    self.ask_update_default_application()

        if interactive:
            self.interactiveMode()
        else:
            r = self.noninteractiveMode()
            return APP_SUCCESS if r is True else APP_FAIL
        return APP_SUCCESS

    def ask_update_default_application(self, dont_ask_checkbox=True):
        if hasattr(self, 'splashScreen') and self.splashScreen:
            self.splashScreen.hide()
        dialog = QtGui.QDialog()
        dialog.setWindowTitle(u"Install .vt .vtl handler")
        layout = QtGui.QVBoxLayout()
        dialog.setLayout(layout)
        layout.addWidget(QtGui.QLabel(u"Install VisTrails as default handler "
                                      u"to open .vt and .vtl files?"))
        if dont_ask_checkbox:
            dont_ask = QtGui.QCheckBox(u"Don't ask on startup")
            dont_ask_setting = self.configuration.check('handlerDontAsk')
            dont_ask.setChecked(dont_ask_setting)
            layout.addWidget(dont_ask)
        buttons = QtGui.QDialogButtonBox(
                QtGui.QDialogButtonBox.Yes | QtGui.QDialogButtonBox.No)
        layout.addWidget(buttons)
        QtCore.QObject.connect(buttons, QtCore.SIGNAL('accepted()'),
                     dialog, QtCore.SLOT('accept()'))
        QtCore.QObject.connect(buttons, QtCore.SIGNAL('rejected()'),
                     dialog, QtCore.SLOT('reject()'))

        res = dialog.exec_()
        if dont_ask_checkbox:
            if dont_ask.isChecked() != dont_ask_setting:
                self.configuration.handlerDontAsk = dont_ask.isChecked()
                self.configuration.handlerDontAsk = dont_ask.isChecked()
        if res != QtGui.QDialog.Accepted:
            return False
        if system.systemType == 'Linux':
            if not linux_update_default_application():
                QtGui.QMessageBox.warning(
                        None,
                        u"Install .vt .vtl handler",
                        u"Couldn't set VisTrails as default handler "
                        u"to open .vt and .vtl files")
                return False
        else:
            QtGui.QMessageBox.warning(
                    None,
                    u"Install .vt .vtl handler",
                    u"Can't install a default handler on this platform")
            return False
        return True

    def is_running_gui(self):
        return True

    def get_current_controller(self):
        return self.builderWindow.get_current_controller()
    get_controller = get_current_controller

    def get_vistrail(self):
        if self.get_controller():
            return self.get_controller().vistrail
        return None

    def ensure_vistrail(self, locator):
        view = self.builderWindow.ensureVistrail(locator)
        if view is not None:
            return view.controller
        return None

    def add_vistrail(self, *objs):
        return self.builderWindow.add_vistrail(*objs)

    def remove_vistrail(self, locator=None):
        return self.builderWindow.remove_vistrail(locator)

    def select_version(self, version):
        return self.builderWindow.select_version(version)

    def update_locator(self, old_locator, new_locator):
        pass

    def create_notification(self, notification_id, window=None, view=None):
        if view is not None:
            if view not in self.view_notifications:
                self.view_notifications[view] = {}
            notifications = self.view_notifications[view]
        elif window is not None:
            if window not in self.window_notifications:
                self.window_notifications[window] = {}
            notifications = self.window_notifications[window]
        else:
            notifications = self.notifications
        if notification_id not in notifications:
            notifications[notification_id] = set()
        # else:
        #     print "already added notification", notification_id

    def register_notification(self, notification_id, method, window=None,
                              view=None):
        if view is not None:
            if view not in self.view_notifications:
                self.view_notifications[view] = {}
            notifications = self.view_notifications[view]
            #print '>>> LOCAL adding notification', notification_id, view, method
            #print id(notifications), notifications
            #for n, o in notifications.iteritems():
            #    print "    ", n , "(%s)"%len(o)
            #    for m in o:
            #        print "        ", m
        elif window is not None:
            if window not in self.window_notifications:
                self.window_notifications[window] = {}
            notifications = self.window_notifications[window]
        else:
            notifications = self.notifications     
            #print '>>> GLOBAL adding notification', notification_id, method  
            #print id(notifications), notifications
        if notification_id not in notifications:
            self.create_notification(notification_id, window, view)
        notifications[notification_id].add(method)

    def unregister_notification(self, notification_id, method, window=None,
                                view=None):
        if view is not None:
            if view in self.view_notifications:
                notifications = self.view_notifications[view]
            else:
                notifications = {}
                #print '>>> LOCAL remove notification', notification_id, view
            
            #print id(notifications), notifications
#            for n, o in notifications.iteritems():
#                print "    ", n , "(%s)"%len(o)
#                for m in o:
#                    print "        ", m
        elif window is not None:
            if window in self.window_notifications:
                notifications = self.window_notifications[window]
            else:
                notifications = {}
        else:
            notifications = self.notifications    
            #print '>>> GLOBAL remove notification', notification_id, method   
            #print id(notifications), notifications           
        if notification_id in notifications:
            notifications[notification_id].remove(method)

    def send_notification(self, notification_id, *args):
        # do global notifications
        if notification_id in self.notifications:
            for m in self.notifications[notification_id]:
                try:
                    m(*args)
                except Exception, e:
                    debug.unexpected_exception(e)
                    debug.print_exc()
        notifications = {}

        current_window = self.builderWindow

        # do window notifications
        if current_window in self.window_notifications:
            notifications = self.window_notifications[current_window]

            if notification_id in notifications:
                for m in notifications[notification_id]:
                    try:
                        m(*args)
                    except Exception, e:
                        debug.unexpected_exception(e)
                        debug.print_exc()

        if current_window is not None:
            current_view = current_window.current_view
        else:
            current_view = None
        # do local notifications
        if current_view in self.view_notifications:
            notifications = self.view_notifications[current_view]

            if notification_id in notifications:
                for m in notifications[notification_id]:
                    try:
                        m(*args)
                    except Exception, e:
                        debug.unexpected_exception(e)
                        debug.print_exc()

    def showBuilderWindow(self):
        # in some systems (Linux and Tiger) we need to make both calls
        # so builderWindow is activated
        self.setActiveWindow(self.builderWindow)
        self.builderWindow.activateWindow()
        self.builderWindow.show()
        self.builderWindow.raise_()
    
    def interactiveMode(self):
        """ interactiveMode() -> None
        Instantiate the GUI for interactive mode
        
        """
        if self.temp_configuration.check('showSplash'):
            self.splashScreen.finish(self.builderWindow)
            debug.DebugPrint.getInstance().register_splash(None)
            self.splashScreen = None
        # self.builderWindow.modulePalette.updateFromModuleRegistry()
        # self.builderWindow.modulePalette.connect_registry_signals()
        self.builderWindow.link_registry()
        
        self.process_interactive_input()
        if self.temp_configuration.showWindow:
            self.showBuilderWindow()
        else:
            self.builderWindow.hide()
        self.builderWindow.create_first_vistrail()

    def noninteractiveMode(self):
        """ noninteractiveMode() -> None
        Run the console in non-interactive mode
        
        """
        usedb = False
        passwd = ''
        if self.temp_configuration.check('host'):
            usedb = True
        if usedb and self.temp_configuration.check('user'):
            db_config = dict((x, self.temp_configuration.check(x))
                             for x in ['host', 'port', 
                                       'db', 'user'])
            try:
                test_db_connection(db_config)
            except VistrailsDBException:
                passwd = \
                    getpass.getpass("Connecting to %s:%s. Password for user '%s':" % (
                                    db_config['host'],
                                    db_config['db'],
                                    db_config['user']))
                db_config['passwd'] = passwd
                try:
                    test_db_connection(db_config)
                except VistrailsDBException:
                    debug.critical("Cannot login to database")
                    return False
    
        if self.input:
            w_list = []
            vt_list = []
            for filename in self.input:
                f_name, version = self._parse_vtinfo(filename, not usedb)
                if not f_name:
                    debug.critical("File not found: %s" % filename)
                    return False
                if not usedb:
                    locator = FileLocator(os.path.abspath(f_name))
                else:
                    locator = DBLocator(
                           host=self.temp_configuration.check('host'),
                           port=self.temp_configuration.check('port') or 3306,
                           database=self.temp_configuration.check('db'),
                           user=self.temp_configuration.check('user'),
                           passwd=passwd,
                           obj_id=f_name,
                           obj_type=None,
                           connection_id=None)
                    if not locator.is_valid():
                        #here there is a problem: as we allow execution from 
                        #command line with VisTrails already running, we need
                        #to update from the gui
                        if hasattr(self, 'builderWindow'):
                            ok = locator.update_from_gui(self.builderWindow)
                        else:
                            ok = locator.update_from_console()
                        if not ok:
                            debug.critical("Cannot login to database")
                if self.temp_configuration.check('jobList'):
                    return self.printJobs(locator)
                if self.temp_configuration.check('jobInfo'):
                    return self.printJob(locator, version)
                if self.temp_configuration.check('addBundleData'):
                    return self.addBundleData(locator, version)
                if self.temp_configuration.check('deleteBundleData'):
                    return self.deleteBundleData(locator, version)
                if self.temp_configuration.check('listBundleData'):
                    return self.listBundleData(locator, version)

                w_list.append((locator, version))
                vt_list.append(locator)
            import vistrails.core.console_mode

            errs = []
            if self.temp_configuration.check('workflowGraph'):
                workflow_graph = self.temp_configuration.workflowGraph
                results = vistrails.core.console_mode.get_wf_graph(w_list, workflow_graph,
                                                                   self.temp_configuration.graphsAsPdf)
                for r in results:
                    if r[0] is False:
                        errs.append("Error generating workflow graph: %s" % \
                                    r[1])
                        debug.critical("*** Error in get_wf_graph: %s" % r[1])
            
            if self.temp_configuration.check('evolutionGraph'):
                evolution_graph = self.temp_configuration.evolutionGraph
                results = vistrails.core.console_mode.get_vt_graph(vt_list, evolution_graph,
                                                                   self.temp_configuration.graphsAsPdf)
                for r in results:
                    if r[0] is False:
                        errs.append("Error generating vistrail graph: %s" % \
                                    r[1])
                        debug.critical("*** Error in get_vt_graph: %s" % r[1])
                
            if self.temp_configuration.check('outputDirectory'):
                output_dir = self.temp_configuration.outputDirectory
            else:
                output_dir = None

            extra_info = None
            if self.temp_configuration.check('outputDirectory'):
                extra_info = \
                {'pathDumpCells': self.temp_configuration.outputDirectory}
            if self.temp_configuration.check('parameterExploration'):
                errs.extend(
                    vistrails.core.console_mode.run_parameter_explorations(
                        w_list, extra_info=extra_info))
            else:
                errs.extend(vistrails.core.console_mode.run(
                        w_list,
                        self.temp_configuration.check('parameters')
                            or '',
                        output_dir, update_vistrail=True,
                        extra_info=extra_info))
            if len(errs) > 0:
                for err in errs:
                    debug.critical("*** Error in %s:%s:%s -- %s" % err)
                return [False, ["*** Error in %s:%s:%s -- %s" % err for err in errs]]
            return True
        else:
            debug.warning("no input vistrails provided")
            return True

    def printJobs(self, locator):
        bundle = load_vistrail(locator)
        controller = VistrailController(bundle=bundle, locator=locator,
                                        auto_save=False)
        text = "### Workflows with jobs ###\n"
        text += "workflow | start date | status\n"
        text += '\n'.join(
            ["%s %s %s" %(j.version,
                          j.start,
                          "FINISHED" if j.completed() else "RUNNING")
             for i, j in controller.jobMonitor.workflows.iteritems()])
        print text
        return text

    def printJob(self, locator, version):
        bundle = load_vistrail(locator)
        controller = VistrailController(bundle=bundle, locator=locator,
                                        auto_save=False)
        text = "### Jobs in workflow ###\n"
        text += "name | start date | status\n"
        workflow = [wf for wf in controller.jobMonitor.workflows.itervalues()
                    if wf.version == int(version)]
        if len(workflow) < 1:
            text = "No job for workflow with id %s" % version
            print text
            return text
        workflow = workflow[0]
        text += '\n'.join(
            ["%s %s %s" %(i.name,
                          i.start,
                          "FINISHED" if i.finished else "RUNNING")
             for i in workflow.jobs.values()])
        print text
        return text

    def addBundleData(self, locator, version):
        bundle = load_vistrail(locator)
        controller = VistrailController(bundle=bundle, locator=locator,
                                        auto_save=False)
        text = controller.add_bundle_data(version)
        controller.write_vistrail(locator)
        print "Added bundle data"
        print "-----------------"
        for name, path in text:
            print name, path
        return text

    def listBundleData(self, locator, version):
        bundle = load_vistrail(locator)
        controller = VistrailController(bundle=bundle, locator=locator,
                                        auto_save=False)
        text = controller.list_bundle_data(version)
        print "Data files in bundle"
        print "--------------------"
        for name, path in text:
            print name, path
        return text

    def deleteBundleData(self, locator, version):
        bundle = load_vistrail(locator)
        controller = VistrailController(bundle=bundle, locator=locator,
                                        auto_save=False)
        text = controller.delete_bundle_data(version)
        controller.write_vistrail(locator)
        print "Deleted bundle data"
        print "-------------------"
        for name, path in text:
            print name, path
        return text

    def setIcon(self):
        """ setIcon() -> None
        Setup Vistrail Icon
        """
        self.setWindowIcon(vistrails.gui.theme.CurrentTheme.APPLICATION_ICON)
        
    def setupSplashScreen(self):
        """ setupSplashScreen() -> None
        Create the splash-screen at startup
        
        """
        if self.temp_configuration.check('showSplash'):
            splashPath = (system.vistrails_root_directory() +
                          "/gui/resources/images/vistrails_splash.png")
            pixmap = QtGui.QPixmap(splashPath)
            self.splashScreen = QtGui.QSplashScreen(pixmap, QtCore.Qt.WindowStaysOnTopHint)
            self.splashScreen.setFont(vistrails.gui.theme.CurrentTheme.SPLASH_SCREEN_FONT)
            debug.DebugPrint.getInstance().register_splash(self)
            self.splashScreen.show()
            
    def splashMessage(self, msg):
        if hasattr(self, "splashScreen"):
            self.splashScreen.showMessage(msg,
                        QtCore.Qt.AlignBottom|QtCore.Qt.AlignLeft,
                        QtCore.Qt.white)
            self.processEvents()

    def createWindows(self):
        """ createWindows() -> None
        Create and configure all GUI widgets including the builder
        
        """
        self.setupSplashScreen()

        # This is so that we don't import too many things before we
        # have to. Otherwise, requirements are checked too late.
        # from gui.builder_window import QBuilderWindow
        from vistrails.gui.vistrails_window import QVistrailsWindow

        # self.builderWindow = QBuilderWindow()
        self.builderWindow = QVistrailsWindow()
        if self.temp_configuration.showWindow:
            # self.builderWindow.show()
            # self.setActiveWindow(self.builderWindow)
            pass

    def finishSession(self):
        if QtCore.QT_VERSION >= 0x40400 and self.shared_memory is not None:
            self.shared_memory.detach()
            if self.local_server:
                self.local_server.close()
        if system.systemType in ['Darwin']:
            self.removeEventFilter(self)
        VistrailsApplicationInterface.finishSession(self)
   
    def eventFilter(self, o, event):
        """eventFilter(obj,event)-> boolean
        This will filter all create events and will set on the WA_MacMetalStyle
        attribute of a QWidget. It will also filter the FileOpen events on Mac.
        
        """
        metalstyle = hasattr(self, 'temp_configuration') and \
                     self.temp_configuration.check('useMacBrushedMetalStyle')
        if metalstyle:
            if QtCore.QT_VERSION < 0x40500:
                create_event = QtCore.QEvent.Create
                mac_attribute = QtCore.Qt.WA_MacMetalStyle
            else:
                create_event = 15
                mac_attribute = QtCore.Qt.WA_MacBrushedMetal
            if (event.type() == create_event and
                    isinstance(o, QtGui.QWidget) and
                    not isinstance(o, QtGui.QSplashScreen) and
                    not (o.windowFlags() & QtCore.Qt.Popup)):
                o.setAttribute(mac_attribute)
        if event.type() == QtCore.QEvent.FileOpen:
            self.input = [str(event.file())]
            self.process_interactive_input()
        return QtGui.QApplication.eventFilter(self,o,event)
    
    def is_running(self):
        return self._is_running

    def message_received(self):
        if QtCore.QT_VERSION >= 0x40400:
            local_socket = self.local_server.nextPendingConnection()
            if not local_socket.waitForReadyRead(self.timeout):
                debug.critical("Read error: %s" %
                               local_socket.errorString())
                return
            byte_array = local_socket.readAll()
            self.temp_configuration.workflowGraph = None
            self.temp_configuration.evolutionGraph = None
            self.temp_configuration.outputDirectory = None
            self.temp_configuration.spreadsheetDumpPDF = False
            self.temp_configuration.execute = False
            self.temp_configuration.batch = False

            output = None
            try:
                # redirect stdout
                old_stdout = sys.stdout
                sys.stdout = StringIO.StringIO()
                result = self.parse_input_args_from_other_instance(str(byte_array))
                output = sys.stdout.getvalue()
                sys.stdout.close()
                sys.stdout = old_stdout
            except Exception, e:
                debug.unexpected_exception(e)
                debug.critical("Unknown error", e)
                result = debug.format_exc()
            if None == result:
                result = True
            if True == result:
                result = "Command Completed"
            elif False == result:
                result = "Command Failed"
            elif type(result) == list:
                result = '\n'.join(result[1])
            if result == "Command Completed" and output:
                result += '\n' + output
            self.shared_memory.lock()
            local_socket.write(bytes(result))
            self.shared_memory.unlock()
            if not local_socket.waitForBytesWritten(self.timeout):
                debug.critical("Writing failed: %s" %
                            local_socket.errorString())
                return
            local_socket.disconnectFromServer()

    def send_message(self, local_socket, message):
        self.shared_memory.lock()
        local_socket.write(message)
        self.shared_memory.unlock()
        if not local_socket.waitForBytesWritten(self.timeout):
            debug.critical("Writing failed: %s" %
                           local_socket.errorString())
            return False
        if not local_socket.waitForReadyRead(self.execution_timeout):
            debug.critical("Read error: %s" %
                           local_socket.errorString())
            return False
        byte_array = local_socket.readAll()
        result = str(byte_array)
        print "Other instance processed input (%s)" % result
        if not result.startswith('Command Completed'):
            debug.critical(result)
        else:
            local_socket.disconnectFromServer()
            return True
        local_socket.disconnectFromServer()
        return False

    def parse_input_args_from_other_instance(self, msg):
        options_re = re.compile(r"^(\[('([^'])*', ?)*'([^']*)'\])|(\[\s?\])$")
        if options_re.match(msg):
            #it's safe to eval as a list
            args = literal_eval(msg)
            if isinstance(args, list):
                try:
                    self.read_options(args)
                except SystemExit:
                    debug.critical("Invalid options: %s" % ' '.join(args))
                    return False
                interactive = not self.temp_configuration.check('batch')
                if interactive:
                    result = self.process_interactive_input()
                    if self.temp_configuration.showWindow:
                        # in some systems (Linux and Tiger) we need to make both calls
                        # so builderWindow is activated
                        self.builderWindow.raise_()
                        self.builderWindow.activateWindow()
                    return result
                else:
                    return self.noninteractiveMode()
            else:
                debug.critical("Invalid string: %s" % msg)
        else:
            debug.critical("Invalid input: %s" % msg)
        return False

def linux_default_application_set():
    """linux_default_application_set() -> True|False|None
    For Linux - checks if a handler is set for .vt and .vtl files.
    """
    command = ['xdg-mime', 'query', 'filetype',
               os.path.join(system.vistrails_root_directory(),
                            'tests', 'resources', 'terminator.vt')]
    try:
        output = []
        result = system.execute_cmdline(command, output)
        if result != 0:
            # something is wrong, abort
            debug.warning("Error checking mimetypes: %s" % output[0])
            return None
    except OSError, e:
        debug.warning("Error checking mimetypes: %s" % e.message)
        return None
    if 'application/x-vistrails' == output[0].strip():
        return True
    return False

def linux_update_default_application():
    """ update_default_application() -> None
    For Linux - checks if we should install vistrails as the default
    application for .vt and .vtl files.
    If replace is False, don't replace an existing handler.

    Returns True if installation succeeded.
    """
    root = system.vistrails_root_directory()
    home = os.path.expanduser('~')

    # install mime type
    command = ['xdg-mime', 'install', 
               os.path.join(system.vistrails_root_directory(),
                            'gui/resources/vistrails-mime.xml')]
    output = []
    try:
        result = system.execute_cmdline(command, output)
    except OSError:
        result = None
    if result != 0:
        debug.warning("Error running xdg-mime")
        return False

    command = ['update-mime-database', home + '/.local/share/mime']
    output = []
    try:
        result = system.execute_cmdline(command, output)
    except OSError:
        result = None
    if result != 0:
        debug.warning("Error running update-mime-database")
        return False

    # install icon
    command = ['xdg-icon-resource', 'install',
               '--context', 'mimetypes',
               '--size', '48',
               os.path.join(system.vistrails_root_directory(),
                            'gui/resources/images/vistrails_icon_small.png'),
               'application-x-vistrails']
    output = []
    try:
        result = system.execute_cmdline(command, output)
    except OSError:
        result = None
    if result != 0:
        debug.warning("Error running xdg-icon-resource")
        return True # the handler is set anyway

    # install desktop file
    dirs = [home + '/.local', home + '/.local/share',
            home + '/.local/share/applications']

    for d in dirs:
        if not os.path.isdir(d):
            os.mkdir(d)
    desktop = """[Desktop Entry]
Name=VisTrails
Exec=python {root}/run.py %f
Icon={root}/gui/resources/images/vistrails_icon_small.png
Type=Application
MimeType=application/x-vistrails
""".format(root=root)
    f = open(os.path.join(dirs[2], 'vistrails.desktop'), 'w')
    f.write(desktop)
    f.close()

    command = ['update-desktop-database', dirs[2]]
    output = []
    try:
        result = system.execute_cmdline(command, output)
    except OSError:
        result = None
    if result != 0:
        debug.warning("Error running update-desktop-database")
    return True

# The initialization must be explicitly signalled. Otherwise, any
# modules importing vis_application will try to initialize the entire
# app.
def start_application(optionsDict=None, args=[]):
    """Initializes the application singleton."""
    VistrailsApplication = get_vistrails_application()
    if VistrailsApplication:
        debug.critical("Application already started.")
        return
    VistrailsApplication = VistrailsApplicationSingleton()
    set_vistrails_application(VistrailsApplication)
    x = VistrailsApplication.init(optionsDict, args)
    return x

def stop_application():
    """Stop and finalize the application singleton."""
    VistrailsApplication = get_vistrails_application()
    VistrailsApplication.finishSession()
    VistrailsApplication.save_configuration()
    VistrailsApplication.destroy()
    VistrailsApplication.deleteLater()
<|MERGE_RESOLUTION|>--- conflicted
+++ resolved
@@ -218,18 +218,12 @@
         vistrails.gui.theme.initializeCurrentTheme()
         VistrailsApplicationInterface.init(self, optionsDict, args)
         
-<<<<<<< HEAD
-        if self.temp_configuration.check('jobInfo') or \
-           self.temp_configuration.check('jobList'):
-            self.temp_configuration.batch = True
-=======
         batch_flags = ['jobRun', 'jobList', 'addBundleData',
                        'deleteBundleData', 'listBundleData']
         for flag in batch_flags:
             if self.temp_configuration.check(flag):
                 self.temp_configuration.batch = True
             continue
->>>>>>> db3d4fd3
 
         # singleInstance configuration
         singleInstance = self.temp_configuration.check('singleInstance')
