###############################################################################
##
## Copyright (C) 2011-2013, NYU-Poly.
## Copyright (C) 2006-2011, University of Utah. 
## All rights reserved.
## Contact: contact@vistrails.org
##
## This file is part of VisTrails.
##
## "Redistribution and use in source and binary forms, with or without 
## modification, are permitted provided that the following conditions are met:
##
##  - Redistributions of source code must retain the above copyright notice, 
##    this list of conditions and the following disclaimer.
##  - Redistributions in binary form must reproduce the above copyright 
##    notice, this list of conditions and the following disclaimer in the 
##    documentation and/or other materials provided with the distribution.
##  - Neither the name of the University of Utah nor the names of its 
##    contributors may be used to endorse or promote products derived from 
##    this software without specific prior written permission.
##
## THIS SOFTWARE IS PROVIDED BY THE COPYRIGHT HOLDERS AND CONTRIBUTORS "AS IS" 
## AND ANY EXPRESS OR IMPLIED WARRANTIES, INCLUDING, BUT NOT LIMITED TO, 
## THE IMPLIED WARRANTIES OF MERCHANTABILITY AND FITNESS FOR A PARTICULAR 
## PURPOSE ARE DISCLAIMED. IN NO EVENT SHALL THE COPYRIGHT HOLDER OR 
## CONTRIBUTORS BE LIABLE FOR ANY DIRECT, INDIRECT, INCIDENTAL, SPECIAL, 
## EXEMPLARY, OR CONSEQUENTIAL DAMAGES (INCLUDING, BUT NOT LIMITED TO, 
## PROCUREMENT OF SUBSTITUTE GOODS OR SERVICES; LOSS OF USE, DATA, OR PROFITS; 
## OR BUSINESS INTERRUPTION) HOWEVER CAUSED AND ON ANY THEORY OF LIABILITY, 
## WHETHER IN CONTRACT, STRICT LIABILITY, OR TORT (INCLUDING NEGLIGENCE OR 
## OTHERWISE) ARISING IN ANY WAY OUT OF THE USE OF THIS SOFTWARE, EVEN IF 
## ADVISED OF THE POSSIBILITY OF SUCH DAMAGE."
##
###############################################################################
""" This is the main application of vistrail, it will calls for
initializations to the theme, packages and the builder...

"""
from PyQt4 import QtGui, QtCore, QtNetwork
from vistrails.core.application import VistrailsApplicationInterface, \
    get_vistrails_application, set_vistrails_application
from vistrails.core import command_line
from vistrails.core import debug
from vistrails.core import system
from vistrails.core.application import APP_SUCCESS, APP_FAIL, APP_DONE
from vistrails.core.db.locator import FileLocator, DBLocator
import vistrails.core.requirements
from vistrails.db import VistrailsDBException
import vistrails.db.services.io
from vistrails.gui import qt
import vistrails.gui.theme
import os.path
import getpass
import re
import sys

################################################################################

class VistrailsApplicationSingleton(VistrailsApplicationInterface,
                                    QtGui.QApplication):
    """
    VistrailsApplicationSingleton is the singleton of the application,
    there will be only one instance of the application during VisTrails
    
    """
    
    def __call__(self):
        """ __call__() -> VistrailsApplicationSingleton
        Return self for calling method
        
        """
        if not self._initialized and not self._is_running:
            self.init()
        return self

    def __init__(self):
        QtGui.QApplication.__init__(self, sys.argv)
        VistrailsApplicationInterface.__init__(self)

        self.builderWindow = None
        # local notifications
        self.window_notifications = {}
        self.view_notifications = {}

        if QtCore.QT_VERSION < 0x40200: # 0x40200 = 4.2.0
            raise vistrails.core.requirements.MissingRequirement("Qt version >= 4.2")
        self._is_running = False
        self.shared_memory = None
        self.local_server = None
        self.setAttribute(QtCore.Qt.AA_DontShowIconsInMenus)
        qt.allowQObjects()

    def run_single_instance(self):
        # code for single instance of the application
        # based on the C++ solution availabe at
        # http://wiki.qtcentre.org/index.php?title=SingleApplication
        if QtCore.QT_VERSION >= 0x40400:
            self.timeout = 600000
            self._unique_key = os.path.join(system.home_directory(),
                       "vistrails-single-instance-check-%s"%getpass.getuser())
            self.shared_memory = QtCore.QSharedMemory(self._unique_key)
            self.local_server = None
            if self.shared_memory.attach():
                self._is_running = True
            else:
                self._is_running = False
                if not self.shared_memory.create(1):
                    debug.critical("Unable to create single instance "
                                   "of vistrails application")
                    return
                self.local_server = QtNetwork.QLocalServer(self)
                self.connect(self.local_server, QtCore.SIGNAL("newConnection()"),
                             self.message_received)
                if self.local_server.listen(self._unique_key):
                    debug.log("Listening on %s"%self.local_server.fullServerName())
                else:
                    # This usually happens when vistrails have crashed
                    # Delete the key and try again
                    self.shared_memory.detach()
                    self.local_server.close()
                    if os.path.exists(self._unique_key):
                        os.remove(self._unique_key)

                    self.shared_memory = QtCore.QSharedMemory(self._unique_key)
                    self.local_server = None
                    if self.shared_memory.attach():
                        self._is_running = True
                    else:
                        self._is_running = False
                        if not self.shared_memory.create(1):
                            debug.critical("Unable to create single instance "
                                           "of vistrails application")
                            return
                        self.local_server = QtNetwork.QLocalServer(self)
                        self.connect(self.local_server, QtCore.SIGNAL("newConnection()"),
                                     self.message_received)
                        if self.local_server.listen(self._unique_key):
                            debug.log("Listening on %s"%self.local_server.fullServerName())
                        else:
                            debug.warning("Server is not listening. This \
                            means it will not accept parameters from other \
                            instances")

    def found_another_instance_running(self):
        debug.critical("Found another instance of VisTrails running")
        msg = bytes(sys.argv[1:])
        debug.critical("Will send parameters to main instance %s" % msg)
        res = self.send_message(msg)
        if res is True:
            debug.critical("Main instance succeeded")
            return True
        elif res is False:
            return False
        else:
            debug.critical("Main instance reports: %s" % res)
            return False

    def init(self, optionsDict=None):
        """ VistrailsApplicationSingleton(optionDict: dict)
                                          -> VistrailsApplicationSingleton
        Create the application with a dict of settings
        
        """
        vistrails.gui.theme.initializeCurrentTheme()
        # DAK this is handled by finalize_vistrails in core.application now
        # self.connect(self, QtCore.SIGNAL("aboutToQuit()"), self.finishSession)
        VistrailsApplicationInterface.init(self,optionsDict)
        
        #singleInstance configuration
        singleInstance = self.temp_configuration.check('singleInstance')
        if singleInstance:
            self.run_single_instance()
            if self._is_running:
<<<<<<< HEAD
                if self.found_another_instance_running() is True:
                    return True
                # else: this is bad, but not fatal. Let's keep going...
=======
                if self.found_another_instance_running():
                    return APP_DONE # success, we should shut down 

                else:
                    return APP_FAIL  # error, we should shut down
>>>>>>> 2212b43f
        interactive = self.temp_configuration.check('interactiveMode')
        if interactive:
            self.setIcon()
            self.createWindows()
            self.processEvents()
            
        self.vistrailsStartup.init()
        # ugly workaround for configuration initialization order issue
        # If we go through the configuration too late,
        # The window does not get maximized. If we do it too early,
        # there are no created windows during spreadsheet initialization.
        if interactive:
            if  self.temp_configuration.check('maximizeWindows'):
                self.builderWindow.showMaximized()
            if self.temp_configuration.check('dbDefault'):
                self.builderWindow.setDBDefault(True)
        self._python_environment = self.vistrailsStartup.get_python_environment()
        self._initialized = True
        
        if interactive:
            self.interactiveMode()
        else:
            r = self.noninteractiveMode()
            return APP_SUCCESS if r is True else APP_FAIL
        return APP_SUCCESS

    def is_running_gui(self):
        return True

    def get_current_controller(self):
        return self.builderWindow.get_current_controller()
    get_controller = get_current_controller

    def get_vistrail(self):
        if self.get_controller():
            return self.get_controller().vistrail
        return None

    def ensure_vistrail(self, locator):
        view = self.builderWindow.ensureVistrail(locator)
        if view is not None:
            return view.controller
        return None

    def add_vistrail(self, *objs):
        return self.builderWindow.add_vistrail(*objs)

    def remove_vistrail(self, locator=None):
        return self.builderWindow.remove_vistrail(locator)

    def select_version(self, version):
        return self.builderWindow.select_version(version)

    def update_locator(self, old_locator, new_locator):
        pass

    def create_notification(self, notification_id, window=None, view=None):
        if view is not None:
            if view not in self.view_notifications:
                self.view_notifications[view] = {}
            notifications = self.view_notifications[view]
        elif window is not None:
            if window not in self.window_notifications:
                self.window_notifications[window] = {}
            notifications = self.window_notifications[window]
        else:
            notifications = self.notifications
        if notification_id not in notifications:
            notifications[notification_id] = set()
        # else:
        #     print "already added notification", notification_id

    def register_notification(self, notification_id, method, window=None,
                              view=None):
        if view is not None:
            if view not in self.view_notifications:
                self.view_notifications[view] = {}
            notifications = self.view_notifications[view]
            #print '>>> LOCAL adding notification', notification_id, view, method
            #print id(notifications), notifications
            #for n, o in notifications.iteritems():
            #    print "    ", n , "(%s)"%len(o)
            #    for m in o:
            #        print "        ", m
        elif window is not None:
            if window not in self.window_notifications:
                self.window_notifications[window] = {}
            notifications = self.window_notifications[window]
        else:
            notifications = self.notifications     
            #print '>>> GLOBAL adding notification', notification_id, method  
            #print id(notifications), notifications
        if notification_id not in notifications:
            self.create_notification(notification_id, window, view)
        notifications[notification_id].add(method)

    def unregister_notification(self, notification_id, method, window=None,
                                view=None):
        if view is not None:
            if view in self.view_notifications:
                notifications = self.view_notifications[view]
            else:
                notifications = {}
                #print '>>> LOCAL remove notification', notification_id, view
            
            #print id(notifications), notifications
#            for n, o in notifications.iteritems():
#                print "    ", n , "(%s)"%len(o)
#                for m in o:
#                    print "        ", m
        elif window is not None:
            if window in self.window_notifications:
                notifications = self.window_notifications[window]
            else:
                notifications = {}
        else:
            notifications = self.notifications    
            #print '>>> GLOBAL remove notification', notification_id, method   
            #print id(notifications), notifications           
        if notification_id in notifications:
            notifications[notification_id].remove(method)

    def send_notification(self, notification_id, *args):
        # do global notifications
        if notification_id in self.notifications:
            # print 'global notification ', notification_id
            for m in self.notifications[notification_id]:
                try:
                    #print "  m: ", m
                    m(*args)
                except Exception, e:
                    import traceback
                    traceback.print_exc()
        notifications = {}

        current_window = self.builderWindow

        # do window notifications
        if current_window in self.window_notifications:
            notifications = self.window_notifications[current_window]
            # print 'window notification', notification_id, current_window

        if notification_id in notifications:
            # print "found notification:", notification_id
            for m in notifications[notification_id]:
                try:
                    # print "  m: ", m
                    m(*args)
                except Exception, e:
                    import traceback
                    traceback.print_exc()
        # else:
        #     print "no notification...", notifications.keys()

        if current_window is not None:
            current_view = current_window.current_view
        else:
            current_view = None
        # do local notifications
        if current_view in self.view_notifications:
            notifications = self.view_notifications[current_view]
            # print 'local notification ', notification_id, current_view
                
        if notification_id in notifications:
            for m in notifications[notification_id]:
                try:
                    #print "  m: ", m
                    m(*args)
                except Exception, e:
                    import traceback
                    traceback.print_exc()

    def showBuilderWindow(self):
        # in some systems (Linux and Tiger) we need to make both calls
        # so builderWindow is activated
        self.setActiveWindow(self.builderWindow)
        self.builderWindow.activateWindow()
        self.builderWindow.show()
        self.builderWindow.raise_()
    
    def interactiveMode(self):
        """ interactiveMode() -> None
        Instantiate the GUI for interactive mode
        
        """
        if self.temp_configuration.check('showSplash'):
            self.splashScreen.finish(self.builderWindow)
            debug.DebugPrint.getInstance().register_splash(None)
            self.splashScreen = None
        # self.builderWindow.modulePalette.updateFromModuleRegistry()
        # self.builderWindow.modulePalette.connect_registry_signals()
        self.builderWindow.link_registry()
        
        self.process_interactive_input()
        if not self.temp_configuration.showSpreadsheetOnly:
            self.showBuilderWindow()
        else:
            self.builderWindow.hide()
        self.builderWindow.create_first_vistrail()
        self.builderWindow.check_running_jobs()

    def noninteractiveMode(self):
        """ noninteractiveMode() -> None
        Run the console in non-interactive mode
        
        """
        usedb = False
        if self.temp_db_options.host:
            usedb = True
            passwd = ''
        if usedb and self.temp_db_options.user:
            if self.temp_db_options.user:
                db_config = dict((x, self.temp_db_options.__dict__[x])
                                 for x in ['host', 'port', 
                                           'db', 'user'])
                try:
                    vistrails.db.services.io.test_db_connection(db_config)
                except VistrailsDBException:
                    passwd = \
                        getpass.getpass("Connecting to %s:%s. Password for user '%s':" % (
                                        self.temp_db_options.host,
                                        self.temp_db_options.db,
                                        self.temp_db_options.user))
                    db_config['passwd'] = passwd
                    try:
                        vistrails.db.services.io.test_db_connection(db_config)
                    except VistrailsDBException:
                        debug.critical("Cannot login to database")
                        return False
    
        if self.input:
            w_list = []
            vt_list = []
            for filename in self.input:
                f_name, version = self._parse_vtinfo(filename, not usedb)
                if not usedb:
                    locator = FileLocator(os.path.abspath(f_name))
                else:
                    locator = DBLocator(host=self.temp_db_options.host,
                                        port=self.temp_db_options.port,
                                        database=self.temp_db_options.db,
                                        user=self.temp_db_options.user,
                                        passwd=passwd,
                                        obj_id=f_name,
                                        obj_type=None,
                                        connection_id=None)
                    if not locator.is_valid():
                        #here there is a problem: as we allow execution from 
                        #command line with VisTrails already running, we need
                        #to update from the gui
                        if hasattr(self, 'builderWindow'):
                            ok = locator.update_from_gui(self.builderWindow)
                        else:
                            ok = locator.update_from_console()
                        if not ok:
                            debug.critical("Cannot login to database")
                if f_name and version:
                    w_list.append((locator, version))
                vt_list.append(locator)
            import vistrails.core.console_mode
            if self.temp_db_options.parameters == None:
                self.temp_db_options.parameters = ''
            
            errs = []
            if self.temp_configuration.check('workflowGraph'):
                workflow_graph = self.temp_configuration.workflowGraph
                results = vistrails.core.console_mode.get_wf_graph(w_list, workflow_graph,
                                     self.temp_configuration.spreadsheetDumpPDF)
                for r in results:
                    if r[0] == False:
                        errs.append("Error generating workflow graph: %s" % \
                                    r[1])
                        debug.critical("*** Error in get_wf_graph: %s" % r[1])
            
            if self.temp_configuration.check('evolutionGraph'):
                evolution_graph = self.temp_configuration.evolutionGraph
                results = vistrails.core.console_mode.get_vt_graph(vt_list, evolution_graph,
                                     self.temp_configuration.spreadsheetDumpPDF)
                for r in results:
                    if r[0] == False:
                        errs.append("Error generating vistrail graph: %s" % \
                                    r[1])
                        debug.critical("*** Error in get_vt_graph: %s" % r[1])
                
            if self.temp_configuration.check('workflowInfo'):
                workflow_info = self.temp_configuration.workflowInfo
            else:
                workflow_info = None

            extra_info = None
            if self.temp_configuration.check('spreadsheetDumpCells'):
                extra_info = \
                {'pathDumpCells': self.temp_configuration.spreadsheetDumpCells}
            if self.temp_configuration.check('spreadsheetDumpPDF'):
                if extra_info is None:
                    extra_info = {}
                extra_info['pdf'] = self.temp_configuration.spreadsheetDumpPDF

            if self.temp_configuration.check('parameterExploration'):
                errs.extend(
                    vistrails.core.console_mode.run_parameter_explorations(
                        w_list, extra_info=extra_info))
            else:
                errs.extend(vistrails.core.console_mode.run(w_list,
                                      self.temp_db_options.parameters,
                                      workflow_info, update_vistrail=True,
                                      extra_info=extra_info))
            if len(errs) > 0:
                for err in errs:
                    debug.critical("*** Error in %s:%s:%s -- %s" % err)
                return [False, ["*** Error in %s:%s:%s -- %s" % err for err in errs]]
            return True
        else:
            debug.warning("no input vistrails provided")
            return True

    def setIcon(self):
        """ setIcon() -> None
        Setup Vistrail Icon
        """
        self.setWindowIcon(vistrails.gui.theme.CurrentTheme.APPLICATION_ICON)
        
    def setupSplashScreen(self):
        """ setupSplashScreen() -> None
        Create the splash-screen at startup
        
        """
        if self.temp_configuration.check('showSplash'):
            splashPath = (system.vistrails_root_directory() +
                          "/gui/resources/images/vistrails_splash.png")
            pixmap = QtGui.QPixmap(splashPath)
            self.splashScreen = QtGui.QSplashScreen(pixmap, QtCore.Qt.WindowStaysOnTopHint)
            self.splashScreen.setFont(vistrails.gui.theme.CurrentTheme.SPLASH_SCREEN_FONT)
            debug.DebugPrint.getInstance().register_splash(self)
            self.splashScreen.show()
            
    def splashMessage(self, msg):
        if hasattr(self, "splashScreen"):
            self.splashScreen.showMessage(msg,
                        QtCore.Qt.AlignBottom|QtCore.Qt.AlignLeft,
                        QtCore.Qt.white)
            self.processEvents()

    def createWindows(self):
        """ createWindows() -> None
        Create and configure all GUI widgets including the builder
        
        """
        self.setupSplashScreen()
        if system.systemType in ['Darwin']:
            self.installEventFilter(self)

        # This is so that we don't import too many things before we
        # have to. Otherwise, requirements are checked too late.
        # from gui.builder_window import QBuilderWindow
        from vistrails.gui.vistrails_window import QVistrailsWindow

        # self.builderWindow = QBuilderWindow()
        self.builderWindow = QVistrailsWindow()
        if not self.temp_configuration.showSpreadsheetOnly:
            # self.builderWindow.show()
            # self.setActiveWindow(self.builderWindow)
            pass

    def finishSession(self):
        if QtCore.QT_VERSION >= 0x40400 and self.shared_memory is not None:
            self.shared_memory.detach()
            if self.local_server:
                self.local_server.close()
        if system.systemType in ['Darwin']:
            self.removeEventFilter(self)
        VistrailsApplicationInterface.finishSession(self)
   
    def eventFilter(self, o, event):
        """eventFilter(obj,event)-> boolean
        This will filter all create events and will set on the WA_MacMetalStyle
        attribute of a QWidget. It will also filter the FileOpen events on a Mac
        
        """
        metalstyle = self.temp_configuration.check('useMacBrushedMetalStyle')
        if metalstyle:
            if QtCore.QT_VERSION < 0x40500:    
                create_event = QtCore.QEvent.Create
                mac_attribute = QtCore.Qt.WA_MacMetalStyle
            else:
                create_event = 15
                mac_attribute = QtCore.Qt.WA_MacBrushedMetal
            if (event.type() == create_event and
                    isinstance(o, QtGui.QWidget) and
                    not isinstance(o, QtGui.QSplashScreen) and
                    not (o.windowFlags() & QtCore.Qt.Popup)):
                o.setAttribute(mac_attribute)
        if event.type() == QtCore.QEvent.FileOpen:
            self.input = [str(event.file())]
            self.process_interactive_input()
        return QtGui.QApplication.eventFilter(self,o,event)
    
    def is_running(self):
        return self._is_running

    def message_received(self):
        if QtCore.QT_VERSION >= 0x40400:
            local_socket = self.local_server.nextPendingConnection()
            if not local_socket.waitForReadyRead(self.timeout):
                debug.critical("Read error: %s" %
                               local_socket.errorString())
                return
            byte_array = local_socket.readAll()
            self.temp_db_options = None
            self.temp_configuration.workflowGraph = None
            self.temp_configuration.workflowInfo = None
            self.temp_configuration.evolutionGraph = None
            self.temp_configuration.spreadsheetDumpPDF = False
            self.temp_configuration.spreadsheetDumpCells = None
            self.temp_configuration.executeWorkflows = False
            self.temp_configuration.interactiveMode = True
            
            try:
                result = self.parse_input_args_from_other_instance(str(byte_array))
            except Exception, e:
                import traceback
                debug.critical("Unknown error: %s" % str(e))
                result = traceback.format_exc()
            if None == result:
                result = True
            if True == result:
                result = "Command Completed"
            elif False == result:
                result = "Command Failed"
            elif type(result) == list:
                result = '\n'.join(result[1])
            self.shared_memory.lock()
            local_socket.write(bytes(result))
            self.shared_memory.unlock()
            if not local_socket.waitForBytesWritten(self.timeout):
                debug.critical("Writing failed: %s" %
                            local_socket.errorString())
                return
            local_socket.disconnectFromServer()
    
    def send_message(self, message):
        if QtCore.QT_VERSION >= 0x40400:
            if not self._is_running:
                return False
            local_socket = QtNetwork.QLocalSocket(self)
            local_socket.connectToServer(self._unique_key)
            if not local_socket.waitForConnected(self.timeout):
                debug.critical("Connection failed: %s" %
                               local_socket.errorString())
                return False
            self.shared_memory.lock()
            local_socket.write(message)
            self.shared_memory.unlock()
            if not local_socket.waitForBytesWritten(self.timeout):
                debug.critical("Writing failed: %s" %
                               local_socket.errorString())
                return False
            if not local_socket.waitForReadyRead(self.timeout):
                debug.critical("Read error: %s" %
                               local_socket.errorString())
                return False
            byte_array = local_socket.readAll()
            result = str(byte_array)
            debug.log("Other instance processed input (%s)"%result)
            if result != 'Command Completed':
                debug.critical(result)
            else:
                local_socket.disconnectFromServer()
                return True
            local_socket.disconnectFromServer()
            return result

    def parse_input_args_from_other_instance(self, msg):
        options_re = re.compile(r"^(\[('([^'])*', ?)*'([^']*)'\])|(\[\s?\])$")
        if options_re.match(msg):
            #it's safe to eval as a list
            args = eval(msg)
            if isinstance(args, list):
                #print "args from another instance %s"%args
                try:
                    command_line.CommandLineParser.init_options(args)
                except SystemExit:
                    debug.critical("Invalid options: %s" % ' '.join(args))
                    return False
                self.readOptions()
                interactive = self.temp_configuration.check('interactiveMode')
                if interactive:
                    result = self.process_interactive_input()
                    if not self.temp_configuration.showSpreadsheetOnly:
                        # in some systems (Linux and Tiger) we need to make both calls
                        # so builderWindow is activated
                        self.builderWindow.raise_()
                        self.builderWindow.activateWindow()
                    return result
                else:
                    return self.noninteractiveMode()
            else:
                debug.critical("Invalid string: %s" % msg)
        else:
            debug.critical("Invalid input: %s" % msg)
        return False

# The initialization must be explicitly signalled. Otherwise, any
# modules importing vis_application will try to initialize the entire
# app.
def start_application(optionsDict=None):
    """Initializes the application singleton."""
    VistrailsApplication = get_vistrails_application()
    if VistrailsApplication:
        debug.critical("Application already started.")
        return
    VistrailsApplication = VistrailsApplicationSingleton()
    set_vistrails_application(VistrailsApplication)
    
    try:
        vistrails.core.requirements.check_all_vistrails_requirements()
    except vistrails.core.requirements.MissingRequirement, e:
        msg = ("VisTrails requires %s to properly run.\n" %
               e.requirement)
        debug.critical("Missing requirement", msg)
        sys.exit(1)
    x = VistrailsApplication.init(optionsDict)
    return x

def stop_application():
    """Stop and finalize the application singleton."""
    VistrailsApplication = get_vistrails_application()
    VistrailsApplication.finishSession()
    VistrailsApplication.save_configuration()
    VistrailsApplication.destroy()
    VistrailsApplication.deleteLater()
<|MERGE_RESOLUTION|>--- conflicted
+++ resolved
@@ -171,17 +171,11 @@
         if singleInstance:
             self.run_single_instance()
             if self._is_running:
-<<<<<<< HEAD
-                if self.found_another_instance_running() is True:
-                    return True
-                # else: this is bad, but not fatal. Let's keep going...
-=======
                 if self.found_another_instance_running():
                     return APP_DONE # success, we should shut down 
 
                 else:
                     return APP_FAIL  # error, we should shut down
->>>>>>> 2212b43f
         interactive = self.temp_configuration.check('interactiveMode')
         if interactive:
             self.setIcon()
