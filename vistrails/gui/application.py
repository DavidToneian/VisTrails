###############################################################################
##
## Copyright (C) 2011-2013, NYU-Poly.
## Copyright (C) 2006-2011, University of Utah. 
## All rights reserved.
## Contact: contact@vistrails.org
##
## This file is part of VisTrails.
##
## "Redistribution and use in source and binary forms, with or without 
## modification, are permitted provided that the following conditions are met:
##
##  - Redistributions of source code must retain the above copyright notice, 
##    this list of conditions and the following disclaimer.
##  - Redistributions in binary form must reproduce the above copyright 
##    notice, this list of conditions and the following disclaimer in the 
##    documentation and/or other materials provided with the distribution.
##  - Neither the name of the University of Utah nor the names of its 
##    contributors may be used to endorse or promote products derived from 
##    this software without specific prior written permission.
##
## THIS SOFTWARE IS PROVIDED BY THE COPYRIGHT HOLDERS AND CONTRIBUTORS "AS IS" 
## AND ANY EXPRESS OR IMPLIED WARRANTIES, INCLUDING, BUT NOT LIMITED TO, 
## THE IMPLIED WARRANTIES OF MERCHANTABILITY AND FITNESS FOR A PARTICULAR 
## PURPOSE ARE DISCLAIMED. IN NO EVENT SHALL THE COPYRIGHT HOLDER OR 
## CONTRIBUTORS BE LIABLE FOR ANY DIRECT, INDIRECT, INCIDENTAL, SPECIAL, 
## EXEMPLARY, OR CONSEQUENTIAL DAMAGES (INCLUDING, BUT NOT LIMITED TO, 
## PROCUREMENT OF SUBSTITUTE GOODS OR SERVICES; LOSS OF USE, DATA, OR PROFITS; 
## OR BUSINESS INTERRUPTION) HOWEVER CAUSED AND ON ANY THEORY OF LIABILITY, 
## WHETHER IN CONTRACT, STRICT LIABILITY, OR TORT (INCLUDING NEGLIGENCE OR 
## OTHERWISE) ARISING IN ANY WAY OUT OF THE USE OF THIS SOFTWARE, EVEN IF 
## ADVISED OF THE POSSIBILITY OF SUCH DAMAGE."
##
###############################################################################
""" This is the main application of vistrail, it will calls for
initializations to the theme, packages and the builder...

"""
from PyQt4 import QtGui, QtCore, QtNetwork
from vistrails.core.application import VistrailsApplicationInterface, \
    get_vistrails_application, set_vistrails_application
from vistrails.core import command_line
from vistrails.core import debug
from vistrails.core import system
from vistrails.core.application import APP_SUCCESS, APP_FAIL, APP_DONE
from vistrails.core.db.locator import FileLocator, DBLocator, BaseLocator
from vistrails.core.interpreter.job import JobMonitor
import vistrails.core.requirements
from vistrails.db import VistrailsDBException
import vistrails.db.services.io
from vistrails.gui import qt
import vistrails.gui.theme
import os.path
import getpass
import re
import sys
import StringIO

################################################################################

class VistrailsApplicationSingleton(VistrailsApplicationInterface,
                                    QtGui.QApplication):
    """
    VistrailsApplicationSingleton is the singleton of the application,
    there will be only one instance of the application during VisTrails
    
    """
    
    def __call__(self):
        """ __call__() -> VistrailsApplicationSingleton
        Return self for calling method
        
        """
        if not self._initialized and not self._is_running:
            self.init()
        return self

    def __init__(self):
<<<<<<< HEAD
        # bugfix for Qt 4.8 and OS X 10.9--should not impact others
        QtGui.QFont.insertSubstitution(".Lucida Grande UI", "Lucida Grande")
=======
        # font bugfix for Qt 4.8 and OS X 10.9
        import platform
        if platform.system()=='Darwin':
            release = platform.mac_ver()[0].split('.')
            if len(release)>=2 and int(release[0])*100+int(release[1])>=1009:
                QtGui.QFont.insertSubstitution(".Lucida Grande UI", "Lucida Grande")
>>>>>>> 3dfd0165
        QtGui.QApplication.__init__(self, sys.argv)
        VistrailsApplicationInterface.__init__(self)

        if system.systemType in ['Darwin']:
            self.installEventFilter(self)
        self.builderWindow = None
        # local notifications
        self.window_notifications = {}
        self.view_notifications = {}

        if QtCore.QT_VERSION < 0x40200: # 0x40200 = 4.2.0
            raise vistrails.core.requirements.MissingRequirement("Qt version >= 4.2")
        self._is_running = False
        self.shared_memory = None
        self.local_server = None
        self.setAttribute(QtCore.Qt.AA_DontShowIconsInMenus)
        qt.allowQObjects()

    def run_single_instance(self):
        # code for single instance of the application
        # based on the C++ solution available at
        # http://wiki.qtcentre.org/index.php?title=SingleApplication
        if QtCore.QT_VERSION >= 0x40400:
            self.timeout = 600000
            self._unique_key = os.path.join(system.home_directory(),
                       "vistrails-single-instance-check-%s"%getpass.getuser())
            self.shared_memory = QtCore.QSharedMemory(self._unique_key)
            self.local_server = None
            if self.shared_memory.attach():
                self._is_running = True

                local_socket = QtNetwork.QLocalSocket(self)
                local_socket.connectToServer(self._unique_key)
                if not local_socket.waitForConnected(self.timeout):
                    debug.critical(
                            "Connection failed: %s\n"
                            "Removing socket" % (local_socket.errorString()))
                    try:
                        os.remove(self._unique_key)
                    except OSError, e:
                        debug.critical("Couldn't remove socket: %s (%s)" % (
                                       self._unique_key, e))

                else:
                    if self.found_another_instance_running(local_socket):
                        return APP_DONE # success, we should shut down
                    else:
                        return APP_FAIL  # error, we should shut down

            if not self.shared_memory.create(1):
                debug.critical("Unable to create single instance "
                               "of vistrails application")
                return
            self.local_server = QtNetwork.QLocalServer(self)
            self.connect(self.local_server, QtCore.SIGNAL("newConnection()"),
                         self.message_received)
            if self.local_server.listen(self._unique_key):
                debug.log("Listening on %s"%self.local_server.fullServerName())
            else:
                # This usually happens when vistrails have crashed
                # Delete the key and try again
                self.shared_memory.detach()
                self.local_server.close()
                if os.path.exists(self._unique_key):
                    os.remove(self._unique_key)

                self.shared_memory = QtCore.QSharedMemory(self._unique_key)
                self.local_server = None

                if not self.shared_memory.create(1):
                    debug.critical("Unable to create single instance "
                                   "of vistrails application")
                    return
                self.local_server = QtNetwork.QLocalServer(self)
                self.connect(self.local_server, QtCore.SIGNAL("newConnection()"),
                             self.message_received)
                if self.local_server.listen(self._unique_key):
                    debug.log("Listening on %s"%self.local_server.fullServerName())
                else:
                    debug.warning(
                            "Server is not listening. This means it "
                            "will not accept parameters from other "
                            "instances")

        return None

    def found_another_instance_running(self, local_socket):
        debug.critical("Found another instance of VisTrails running")
        msg = bytes(sys.argv[1:])
        debug.critical("Will send parameters to main instance %s" % msg)
        res = self.send_message(local_socket, msg)
        if res is True:
            debug.critical("Main instance succeeded")
            return True
        elif res is False:
            return False
        else:
            debug.critical("Main instance reports: %s" % res)
            return False

    def init(self, optionsDict=None):
        """ VistrailsApplicationSingleton(optionDict: dict)
                                          -> VistrailsApplicationSingleton
        Create the application with a dict of settings
        
        """
        vistrails.gui.theme.initializeCurrentTheme()
        VistrailsApplicationInterface.init(self, optionsDict)
        
        if self.temp_configuration.check('jobRun') or \
           self.temp_configuration.check('jobList'):
            self.temp_configuration.interactiveMode = False

        # singleInstance configuration
        singleInstance = self.temp_configuration.check('singleInstance')
        if singleInstance:
            finished = self.run_single_instance()
            if finished is not None:
                return finished

        interactive = self.temp_configuration.check('interactiveMode')
        if interactive:
            self.setIcon()
            self.createWindows()
            self.processEvents()

        self.vistrailsStartup.init()
        # ugly workaround for configuration initialization order issue
        # If we go through the configuration too late,
        # The window does not get maximized. If we do it too early,
        # there are no created windows during spreadsheet initialization.
        if interactive:
            if  self.temp_configuration.check('maximizeWindows'):
                self.builderWindow.showMaximized()
            if self.temp_configuration.check('dbDefault'):
                self.builderWindow.setDBDefault(True)
        self._python_environment = self.vistrailsStartup.get_python_environment()
        self._initialized = True

        # default handler installation
        if system.systemType == 'Linux':
            if not (self.temp_configuration.check('handlerDontAsk') or
                    self.configuration.check('handlerDontAsk')):
                if not linux_default_application_set():
                    self.ask_update_default_application()

        if self.temp_configuration.check('jobList'):
            job = JobMonitor.getInstance()
            for i, j in job._running_workflows.iteritems():
                print "JOB: ", i, j.vistrail, j.version, j.start, \
                      "FINISHED" if j.completed() else "RUNNING"
        elif self.temp_configuration.check('jobRun'):
            return self.runJob(self.temp_configuration.jobRun)
        elif interactive:
            self.interactiveMode()
        else:
            r = self.noninteractiveMode()
            return APP_SUCCESS if r is True else APP_FAIL
        return APP_SUCCESS

    def ask_update_default_application(self, dont_ask_checkbox=True):
        dialog = QtGui.QDialog()
        dialog.setWindowTitle(u"Install .vt .vtl handler")
        layout = QtGui.QVBoxLayout()
        dialog.setLayout(layout)
        layout.addWidget(QtGui.QLabel(u"Install VisTrails as default handler "
                                      u"to open .vt and .vtl files?"))
        if dont_ask_checkbox:
            dont_ask = QtGui.QCheckBox(u"Don't ask on startup")
            dont_ask_setting = self.configuration.check('handlerDontAsk')
            dont_ask.setChecked(dont_ask_setting)
            layout.addWidget(dont_ask)
        buttons = QtGui.QDialogButtonBox(
                QtGui.QDialogButtonBox.Yes | QtGui.QDialogButtonBox.No)
        layout.addWidget(buttons)
        QtCore.QObject.connect(buttons, QtCore.SIGNAL('accepted()'),
                     dialog, QtCore.SLOT('accept()'))
        QtCore.QObject.connect(buttons, QtCore.SIGNAL('rejected()'),
                     dialog, QtCore.SLOT('reject()'))

        res = dialog.exec_()
        if dont_ask_checkbox:
            if dont_ask.isChecked() != dont_ask_setting:
                self.configuration.handlerDontAsk = dont_ask.isChecked()
                self.configuration.handlerDontAsk = dont_ask.isChecked()
        if res != QtGui.QDialog.Accepted:
            return False
        if system.systemType == 'Linux':
            if not linux_update_default_application():
                QtGui.QMessageBox.warning(
                        None,
                        u"Install .vt .vtl handler",
                        u"Couldn't set VisTrails as default handler "
                        u"to open .vt and .vtl files")
                return False
        else:
            QtGui.QMessageBox.warning(
                    None,
                    u"Install .vt .vtl handler",
                    u"Can't install a default handler on this platform")
            return False
        return True

    def is_running_gui(self):
        return True

    def get_current_controller(self):
        return self.builderWindow.get_current_controller()
    get_controller = get_current_controller

    def get_vistrail(self):
        if self.get_controller():
            return self.get_controller().vistrail
        return None

    def ensure_vistrail(self, locator):
        view = self.builderWindow.ensureVistrail(locator)
        if view is not None:
            return view.controller
        return None

    def add_vistrail(self, *objs):
        return self.builderWindow.add_vistrail(*objs)

    def remove_vistrail(self, locator=None):
        return self.builderWindow.remove_vistrail(locator)

    def select_version(self, version):
        return self.builderWindow.select_version(version)

    def update_locator(self, old_locator, new_locator):
        pass

    def create_notification(self, notification_id, window=None, view=None):
        if view is not None:
            if view not in self.view_notifications:
                self.view_notifications[view] = {}
            notifications = self.view_notifications[view]
        elif window is not None:
            if window not in self.window_notifications:
                self.window_notifications[window] = {}
            notifications = self.window_notifications[window]
        else:
            notifications = self.notifications
        if notification_id not in notifications:
            notifications[notification_id] = set()
        # else:
        #     print "already added notification", notification_id

    def register_notification(self, notification_id, method, window=None,
                              view=None):
        if view is not None:
            if view not in self.view_notifications:
                self.view_notifications[view] = {}
            notifications = self.view_notifications[view]
            #print '>>> LOCAL adding notification', notification_id, view, method
            #print id(notifications), notifications
            #for n, o in notifications.iteritems():
            #    print "    ", n , "(%s)"%len(o)
            #    for m in o:
            #        print "        ", m
        elif window is not None:
            if window not in self.window_notifications:
                self.window_notifications[window] = {}
            notifications = self.window_notifications[window]
        else:
            notifications = self.notifications     
            #print '>>> GLOBAL adding notification', notification_id, method  
            #print id(notifications), notifications
        if notification_id not in notifications:
            self.create_notification(notification_id, window, view)
        notifications[notification_id].add(method)

    def unregister_notification(self, notification_id, method, window=None,
                                view=None):
        if view is not None:
            if view in self.view_notifications:
                notifications = self.view_notifications[view]
            else:
                notifications = {}
                #print '>>> LOCAL remove notification', notification_id, view
            
            #print id(notifications), notifications
#            for n, o in notifications.iteritems():
#                print "    ", n , "(%s)"%len(o)
#                for m in o:
#                    print "        ", m
        elif window is not None:
            if window in self.window_notifications:
                notifications = self.window_notifications[window]
            else:
                notifications = {}
        else:
            notifications = self.notifications    
            #print '>>> GLOBAL remove notification', notification_id, method   
            #print id(notifications), notifications           
        if notification_id in notifications:
            notifications[notification_id].remove(method)

    def send_notification(self, notification_id, *args):
        # do global notifications
        if notification_id in self.notifications:
            for m in self.notifications[notification_id]:
                try:
                    m(*args)
                except Exception:
                    import traceback
                    traceback.print_exc()
        notifications = {}

        current_window = self.builderWindow

        # do window notifications
        if current_window in self.window_notifications:
            notifications = self.window_notifications[current_window]

            if notification_id in notifications:
                for m in notifications[notification_id]:
                    try:
                        m(*args)
                    except Exception:
                        import traceback
                        traceback.print_exc()

        if current_window is not None:
            current_view = current_window.current_view
        else:
            current_view = None
        # do local notifications
        if current_view in self.view_notifications:
            notifications = self.view_notifications[current_view]

            if notification_id in notifications:
                for m in notifications[notification_id]:
                    try:
                        m(*args)
                    except Exception:
                        import traceback
                        traceback.print_exc()

    def showBuilderWindow(self):
        # in some systems (Linux and Tiger) we need to make both calls
        # so builderWindow is activated
        self.setActiveWindow(self.builderWindow)
        self.builderWindow.activateWindow()
        self.builderWindow.show()
        self.builderWindow.raise_()
    
    def interactiveMode(self):
        """ interactiveMode() -> None
        Instantiate the GUI for interactive mode
        
        """
        if self.temp_configuration.check('showSplash'):
            self.splashScreen.finish(self.builderWindow)
            debug.DebugPrint.getInstance().register_splash(None)
            self.splashScreen = None
        # self.builderWindow.modulePalette.updateFromModuleRegistry()
        # self.builderWindow.modulePalette.connect_registry_signals()
        self.builderWindow.link_registry()
        
        self.builderWindow.check_running_jobs()
        self.process_interactive_input()
        if not self.temp_configuration.showSpreadsheetOnly:
            self.showBuilderWindow()
        else:
            self.builderWindow.hide()
        self.builderWindow.create_first_vistrail()

    def noninteractiveMode(self):
        """ noninteractiveMode() -> None
        Run the console in non-interactive mode
        
        """
        usedb = False
        if self.temp_db_options.host:
            usedb = True
            passwd = ''
        if usedb and self.temp_db_options.user:
            if self.temp_db_options.user:
                db_config = dict((x, self.temp_db_options.__dict__[x])
                                 for x in ['host', 'port', 
                                           'db', 'user'])
                try:
                    vistrails.db.services.io.test_db_connection(db_config)
                except VistrailsDBException:
                    passwd = \
                        getpass.getpass("Connecting to %s:%s. Password for user '%s':" % (
                                        self.temp_db_options.host,
                                        self.temp_db_options.db,
                                        self.temp_db_options.user))
                    db_config['passwd'] = passwd
                    try:
                        vistrails.db.services.io.test_db_connection(db_config)
                    except VistrailsDBException:
                        debug.critical("Cannot login to database")
                        return False
    
        if self.input:
            w_list = []
            vt_list = []
            for filename in self.input:
                f_name, version = self._parse_vtinfo(filename, not usedb)
                if not f_name:
                    debug.critical("File not found: %s" % filename)
                    return False
                if not usedb:
                    locator = FileLocator(os.path.abspath(f_name))
                else:
                    locator = DBLocator(host=self.temp_db_options.host,
                                        port=self.temp_db_options.port,
                                        database=self.temp_db_options.db,
                                        user=self.temp_db_options.user,
                                        passwd=passwd,
                                        obj_id=f_name,
                                        obj_type=None,
                                        connection_id=None)
                    if not locator.is_valid():
                        #here there is a problem: as we allow execution from 
                        #command line with VisTrails already running, we need
                        #to update from the gui
                        if hasattr(self, 'builderWindow'):
                            ok = locator.update_from_gui(self.builderWindow)
                        else:
                            ok = locator.update_from_console()
                        if not ok:
                            debug.critical("Cannot login to database")
                w_list.append((locator, version))
                vt_list.append(locator)
            import vistrails.core.console_mode
            if self.temp_db_options.parameters == None:
                self.temp_db_options.parameters = ''
            
            errs = []
            if self.temp_configuration.check('workflowGraph'):
                workflow_graph = self.temp_configuration.workflowGraph
                results = vistrails.core.console_mode.get_wf_graph(w_list, workflow_graph,
                                     self.temp_configuration.spreadsheetDumpPDF)
                for r in results:
                    if r[0] == False:
                        errs.append("Error generating workflow graph: %s" % \
                                    r[1])
                        debug.critical("*** Error in get_wf_graph: %s" % r[1])
            
            if self.temp_configuration.check('evolutionGraph'):
                evolution_graph = self.temp_configuration.evolutionGraph
                results = vistrails.core.console_mode.get_vt_graph(vt_list, evolution_graph,
                                     self.temp_configuration.spreadsheetDumpPDF)
                for r in results:
                    if r[0] == False:
                        errs.append("Error generating vistrail graph: %s" % \
                                    r[1])
                        debug.critical("*** Error in get_vt_graph: %s" % r[1])
                
            if self.temp_configuration.check('workflowInfo'):
                workflow_info = self.temp_configuration.workflowInfo
            else:
                workflow_info = None

            extra_info = None
            if self.temp_configuration.check('spreadsheetDumpCells'):
                extra_info = \
                {'pathDumpCells': self.temp_configuration.spreadsheetDumpCells}
            if self.temp_configuration.check('spreadsheetDumpPDF'):
                if extra_info is None:
                    extra_info = {}
                extra_info['pdf'] = self.temp_configuration.spreadsheetDumpPDF

            if self.temp_configuration.check('parameterExploration'):
                errs.extend(
                    vistrails.core.console_mode.run_parameter_explorations(
                        w_list, extra_info=extra_info))
            else:
                errs.extend(vistrails.core.console_mode.run(w_list,
                                      self.temp_db_options.parameters,
                                      workflow_info, update_vistrail=True,
                                      extra_info=extra_info))
            if len(errs) > 0:
                for err in errs:
                    debug.critical("*** Error in %s:%s:%s -- %s" % err)
                return [False, ["*** Error in %s:%s:%s -- %s" % err for err in errs]]
            return True
        else:
            debug.warning("no input vistrails provided")
            return True

    def setIcon(self):
        """ setIcon() -> None
        Setup Vistrail Icon
        """
        self.setWindowIcon(vistrails.gui.theme.CurrentTheme.APPLICATION_ICON)
        
    def setupSplashScreen(self):
        """ setupSplashScreen() -> None
        Create the splash-screen at startup
        
        """
        if self.temp_configuration.check('showSplash'):
            splashPath = (system.vistrails_root_directory() +
                          "/gui/resources/images/vistrails_splash.png")
            pixmap = QtGui.QPixmap(splashPath)
            self.splashScreen = QtGui.QSplashScreen(pixmap, QtCore.Qt.WindowStaysOnTopHint)
            self.splashScreen.setFont(vistrails.gui.theme.CurrentTheme.SPLASH_SCREEN_FONT)
            debug.DebugPrint.getInstance().register_splash(self)
            self.splashScreen.show()
            
    def splashMessage(self, msg):
        if hasattr(self, "splashScreen"):
            self.splashScreen.showMessage(msg,
                        QtCore.Qt.AlignBottom|QtCore.Qt.AlignLeft,
                        QtCore.Qt.white)
            self.processEvents()

    def createWindows(self):
        """ createWindows() -> None
        Create and configure all GUI widgets including the builder
        
        """
        self.setupSplashScreen()

        # This is so that we don't import too many things before we
        # have to. Otherwise, requirements are checked too late.
        # from gui.builder_window import QBuilderWindow
        from vistrails.gui.vistrails_window import QVistrailsWindow

        # self.builderWindow = QBuilderWindow()
        self.builderWindow = QVistrailsWindow()
        if not self.temp_configuration.showSpreadsheetOnly:
            # self.builderWindow.show()
            # self.setActiveWindow(self.builderWindow)
            pass

    def finishSession(self):
        if QtCore.QT_VERSION >= 0x40400 and self.shared_memory is not None:
            self.shared_memory.detach()
            if self.local_server:
                self.local_server.close()
        if system.systemType in ['Darwin']:
            self.removeEventFilter(self)
        VistrailsApplicationInterface.finishSession(self)
   
    def eventFilter(self, o, event):
        """eventFilter(obj,event)-> boolean
        This will filter all create events and will set on the WA_MacMetalStyle
        attribute of a QWidget. It will also filter the FileOpen events on a Mac
        
        """
        metalstyle = self.temp_configuration.check('useMacBrushedMetalStyle')
        if metalstyle:
            if QtCore.QT_VERSION < 0x40500:    
                create_event = QtCore.QEvent.Create
                mac_attribute = QtCore.Qt.WA_MacMetalStyle
            else:
                create_event = 15
                mac_attribute = QtCore.Qt.WA_MacBrushedMetal
            if (event.type() == create_event and
                    isinstance(o, QtGui.QWidget) and
                    not isinstance(o, QtGui.QSplashScreen) and
                    not (o.windowFlags() & QtCore.Qt.Popup)):
                o.setAttribute(mac_attribute)
        if event.type() == QtCore.QEvent.FileOpen:
            self.input = [str(event.file())]
            self.process_interactive_input()
        return QtGui.QApplication.eventFilter(self,o,event)
    
    def is_running(self):
        return self._is_running

    def message_received(self):
        if QtCore.QT_VERSION >= 0x40400:
            local_socket = self.local_server.nextPendingConnection()
            if not local_socket.waitForReadyRead(self.timeout):
                debug.critical("Read error: %s" %
                               local_socket.errorString())
                return
            byte_array = local_socket.readAll()
            self.temp_db_options = None
            self.temp_configuration.workflowGraph = None
            self.temp_configuration.workflowInfo = None
            self.temp_configuration.evolutionGraph = None
            self.temp_configuration.spreadsheetDumpPDF = False
            self.temp_configuration.spreadsheetDumpCells = None
            self.temp_configuration.executeWorkflows = False
            self.temp_configuration.interactiveMode = True
            
            try:
                # redirect stdout
                old_stdout = sys.stdout
                sys.stdout = StringIO.StringIO()
                result = self.parse_input_args_from_other_instance(str(byte_array))
                output = sys.stdout.getvalue()
                sys.stdout.close()
                sys.stdout = old_stdout
            except Exception, e:
                import traceback
                debug.critical("Unknown error: %s" % str(e))
                result = traceback.format_exc()
            if None == result:
                result = True
            if True == result:
                result = "Command Completed"
            elif False == result:
                result = "Command Failed"
            elif type(result) == list:
                result = '\n'.join(result[1])
            if result == "Command Completed" and output:
                result += '\n' + output
            self.shared_memory.lock()
            local_socket.write(bytes(result))
            self.shared_memory.unlock()
            if not local_socket.waitForBytesWritten(self.timeout):
                debug.critical("Writing failed: %s" %
                            local_socket.errorString())
                return
            local_socket.disconnectFromServer()

    def send_message(self, local_socket, message):
        self.shared_memory.lock()
        local_socket.write(message)
        self.shared_memory.unlock()
        if not local_socket.waitForBytesWritten(self.timeout):
            debug.critical("Writing failed: %s" %
                           local_socket.errorString())
            return False
        if not local_socket.waitForReadyRead(self.timeout):
            debug.critical("Read error: %s" %
                           local_socket.errorString())
            return False
        byte_array = local_socket.readAll()
        result = str(byte_array)
        print "Other instance processed input (%s)" % result
        if not result.startswith('Command Completed'):
            debug.critical(result)
        else:
            local_socket.disconnectFromServer()
            return True
        local_socket.disconnectFromServer()
        return False

    def parse_input_args_from_other_instance(self, msg):
        options_re = re.compile(r"^(\[('([^'])*', ?)*'([^']*)'\])|(\[\s?\])$")
        if options_re.match(msg):
            #it's safe to eval as a list
            args = eval(msg)
            if isinstance(args, list):
                #print "args from another instance %s"%args
                try:
                    command_line.CommandLineParser.init_options(args)
                except SystemExit:
                    debug.critical("Invalid options: %s" % ' '.join(args))
                    return False
                self.readOptions()
                if self.temp_configuration.check('jobList'):
                    job = JobMonitor.getInstance()
                    return '\n'.join(
                        ["JOB: %s %s %s %s %s" %(i,
                                                 j.vistrail,
                                                 j.version,
                                                 j.start,
                              "FINISHED" if j.completed() else "RUNNING")
                         for i, j in job._running_workflows.iteritems()])
                if self.temp_configuration.check('jobRun'):
                    # skip waiting for completion
                    autoRun = self.configuration.check('autoRun')
                    self.configuration.autoRun = True
                    result = self.runJob(self.temp_configuration.jobRun)
                    self.configuration.autoRun = autoRun
                    return result == APP_SUCCESS
                interactive = self.temp_configuration.check('interactiveMode')
                if interactive:
                    result = self.process_interactive_input()
                    if not self.temp_configuration.showSpreadsheetOnly:
                        # in some systems (Linux and Tiger) we need to make both calls
                        # so builderWindow is activated
                        self.builderWindow.raise_()
                        self.builderWindow.activateWindow()
                    return result
                else:
                    return self.noninteractiveMode()
            else:
                debug.critical("Invalid string: %s" % msg)
        else:
            debug.critical("Invalid input: %s" % msg)
        return False

    def runJob(self, job_id):
        jobMonitor = JobMonitor.getInstance()
        workflow = jobMonitor.getWorkflow(job_id)
        if not workflow:
            print "No job with that id exists"
            return APP_FAIL
        locator = BaseLocator.from_url(workflow.vistrail)
        jobMonitor.startWorkflow(workflow)
        import vistrails.core.console_mode
        error = vistrails.core.console_mode.run([(locator, workflow.version)],
                                                update_vistrail=True)
        return APP_SUCCESS


def linux_default_application_set():
    """linux_default_application_set() -> True|False|None
    For Linux - checks if a handler is set for .vt and .vtl files.
    """
    command = ['xdg-mime', 'query', 'filetype',
               os.path.join(system.vistrails_examples_directory(),
                            'terminator.vt')]
    try:
        output = []
        result = system.execute_cmdline(command, output)
        if result != 0:
            # something is wrong, abort
            debug.warning("Error checking mimetypes: %s" % output[0])
            return None
    except OSError, e:
        debug.warning("Error checking mimetypes: %s" % e.message)
        return None
    if 'application/x-vistrails' == output[0].strip():
        return True
    return False

def linux_update_default_application():
    """ update_default_application() -> None
    For Linux - checks if we should install vistrails as the default
    application for .vt and .vtl files.
    If replace is False, don't replace an existing handler.

    Returns True if installation succeeded.
    """
    root = system.vistrails_root_directory()
    home = os.path.expanduser('~')

    # install mime type
    command = ['xdg-mime', 'install', 
               os.path.join(system.vistrails_root_directory(),
                            'gui/resources/vistrails-mime.xml')]
    output = []
    try:
        result = system.execute_cmdline(command, output)
    except OSError, e:
        result = None
    if result != 0:
        debug.warning("Error running xdg-mime")
        return False

    command = ['update-mime-database', home + '/.local/share/mime']
    output = []
    try:
        result = system.execute_cmdline(command, output)
    except OSError, e:
        result = None
    if result != 0:
        debug.warning("Error running update-mime-database")
        return False

    # install icon
    command = ['xdg-icon-resource', 'install',
               '--context', 'mimetypes',
               '--size', '48',
               os.path.join(system.vistrails_root_directory(),
                            'gui/resources/images/vistrails_icon_small.png'),
               'application-x-vistrails']
    output = []
    try:
        result = system.execute_cmdline(command, output)
    except OSError, e:
        result = None
    if result != 0:
        debug.warning("Error running xdg-icon-resource")
        return True # the handler is set anyway

    # install desktop file
    dirs = [home + '/.local', home + '/.local/share',
            home + '/.local/share/applications']

    for d in dirs:
        if not os.path.isdir(d):
            os.mkdir(d)
    desktop = """[Desktop Entry]
Name=VisTrails
Exec=python {root}/run.py %f
Icon={root}/gui/resources/images/vistrails_icon_small.png
Type=Application
MimeType=application/x-vistrails
""".format(root=root)
    f = open(os.path.join(dirs[2], 'vistrails.desktop'), 'w')
    f.write(desktop)
    f.close()

    command = ['update-desktop-database', dirs[2]]
    output = []
    try:
        result = system.execute_cmdline(command, output)
    except OSError, e:
        result = None
    if result != 0:
        debug.warning("Error running update-desktop-database")
    return True

# The initialization must be explicitly signalled. Otherwise, any
# modules importing vis_application will try to initialize the entire
# app.
def start_application(optionsDict=None):
    """Initializes the application singleton."""
    VistrailsApplication = get_vistrails_application()
    if VistrailsApplication:
        debug.critical("Application already started.")
        return
    VistrailsApplication = VistrailsApplicationSingleton()
    set_vistrails_application(VistrailsApplication)
    x = VistrailsApplication.init(optionsDict)
    return x

def stop_application():
    """Stop and finalize the application singleton."""
    JobMonitor.getInstance().save_to_file()
    VistrailsApplication = get_vistrails_application()
    VistrailsApplication.finishSession()
    VistrailsApplication.save_configuration()
    VistrailsApplication.destroy()
    VistrailsApplication.deleteLater()
<|MERGE_RESOLUTION|>--- conflicted
+++ resolved
@@ -76,17 +76,12 @@
         return self
 
     def __init__(self):
-<<<<<<< HEAD
-        # bugfix for Qt 4.8 and OS X 10.9--should not impact others
-        QtGui.QFont.insertSubstitution(".Lucida Grande UI", "Lucida Grande")
-=======
         # font bugfix for Qt 4.8 and OS X 10.9
         import platform
         if platform.system()=='Darwin':
             release = platform.mac_ver()[0].split('.')
             if len(release)>=2 and int(release[0])*100+int(release[1])>=1009:
                 QtGui.QFont.insertSubstitution(".Lucida Grande UI", "Lucida Grande")
->>>>>>> 3dfd0165
         QtGui.QApplication.__init__(self, sys.argv)
         VistrailsApplicationInterface.__init__(self)
 
