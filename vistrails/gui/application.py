###############################################################################
##
## Copyright (C) 2011-2013, NYU-Poly.
## Copyright (C) 2006-2011, University of Utah. 
## All rights reserved.
## Contact: contact@vistrails.org
##
## This file is part of VisTrails.
##
## "Redistribution and use in source and binary forms, with or without 
## modification, are permitted provided that the following conditions are met:
##
##  - Redistributions of source code must retain the above copyright notice, 
##    this list of conditions and the following disclaimer.
##  - Redistributions in binary form must reproduce the above copyright 
##    notice, this list of conditions and the following disclaimer in the 
##    documentation and/or other materials provided with the distribution.
##  - Neither the name of the University of Utah nor the names of its 
##    contributors may be used to endorse or promote products derived from 
##    this software without specific prior written permission.
##
## THIS SOFTWARE IS PROVIDED BY THE COPYRIGHT HOLDERS AND CONTRIBUTORS "AS IS" 
## AND ANY EXPRESS OR IMPLIED WARRANTIES, INCLUDING, BUT NOT LIMITED TO, 
## THE IMPLIED WARRANTIES OF MERCHANTABILITY AND FITNESS FOR A PARTICULAR 
## PURPOSE ARE DISCLAIMED. IN NO EVENT SHALL THE COPYRIGHT HOLDER OR 
## CONTRIBUTORS BE LIABLE FOR ANY DIRECT, INDIRECT, INCIDENTAL, SPECIAL, 
## EXEMPLARY, OR CONSEQUENTIAL DAMAGES (INCLUDING, BUT NOT LIMITED TO, 
## PROCUREMENT OF SUBSTITUTE GOODS OR SERVICES; LOSS OF USE, DATA, OR PROFITS; 
## OR BUSINESS INTERRUPTION) HOWEVER CAUSED AND ON ANY THEORY OF LIABILITY, 
## WHETHER IN CONTRACT, STRICT LIABILITY, OR TORT (INCLUDING NEGLIGENCE OR 
## OTHERWISE) ARISING IN ANY WAY OUT OF THE USE OF THIS SOFTWARE, EVEN IF 
## ADVISED OF THE POSSIBILITY OF SUCH DAMAGE."
##
###############################################################################
""" This is the main application of vistrail, it will calls for
initializations to the theme, packages and the builder...

"""
from vistrails.gui.QtWrapper import QtGui, QtCore, QtNetwork, get_qt_binding_name
from vistrails.core.application import VistrailsApplicationInterface, \
    get_vistrails_application, set_vistrails_application
from vistrails.core import command_line
from vistrails.core import debug
from vistrails.core import system
from vistrails.core.application import APP_SUCCESS, APP_FAIL, APP_DONE
from vistrails.core.db.locator import FileLocator, DBLocator, BaseLocator
from vistrails.core.interpreter.job import JobMonitor
import vistrails.core.requirements
from vistrails.db import VistrailsDBException
import vistrails.db.services.io
from vistrails.gui import qt
import vistrails.gui.theme
import os.path
import getpass
import re
import sys
import StringIO

################################################################################

class VistrailsApplicationSingleton(VistrailsApplicationInterface,
                                    QtGui.QApplication):
    """
    VistrailsApplicationSingleton is the singleton of the application,
    there will be only one instance of the application during VisTrails
    
    """
    
    def __call__(self):
        """ __call__() -> VistrailsApplicationSingleton
        Return self for calling method
        
        """
        if not self._initialized and not self._is_running:
            self.init()
        return self

    def __init__(self):
        QtGui.QApplication.__init__(self, sys.argv)
        VistrailsApplicationInterface.__init__(self)

        if system.systemType in ['Darwin']:
            self.installEventFilter(self)
        self.builderWindow = None
        # local notifications
        self.window_notifications = {}
        self.view_notifications = {}

        if QtCore.QT_VERSION < 0x40200: # 0x40200 = 4.2.0
            raise vistrails.core.requirements.MissingRequirement("Qt version >= 4.2")
        self._is_running = False
        self.shared_memory = None
        self.local_server = None
        self.setAttribute(QtCore.Qt.AA_DontShowIconsInMenus)
        qt.allowQObjects()

    def run_single_instance(self):
        # code for single instance of the application
        # based on the C++ solution available at
        # http://wiki.qtcentre.org/index.php?title=SingleApplication
<<<<<<< HEAD
        if QtCore.QT_VERSION >= 0x40400 and get_qt_binding_name() == 'PyQt4':
            self.timeout = 10000
=======
        if QtCore.QT_VERSION >= 0x40400:
            self.timeout = 600000
>>>>>>> de15c1fb
            self._unique_key = os.path.join(system.home_directory(),
                       "vistrails-single-instance-check-%s"%getpass.getuser())
            self.shared_memory = QtCore.QSharedMemory(self._unique_key)
            self.local_server = None
            if self.shared_memory.attach():
                self._is_running = True

                local_socket = QtNetwork.QLocalSocket(self)
                local_socket.connectToServer(self._unique_key)
                if not local_socket.waitForConnected(self.timeout):
                    debug.critical(
                            "Connection failed: %s\n"
                            "Removing socket" % (local_socket.errorString()))
                    try:
                        os.remove(self._unique_key)
                    except OSError, e:
                        debug.critical("Couldn't remove socket: %s (%s)" % (
                                       self._unique_key, e))

                else:
                    if self.found_another_instance_running(local_socket):
                        return APP_DONE # success, we should shut down
                    else:
                        return APP_FAIL  # error, we should shut down

            if not self.shared_memory.create(1):
                debug.critical("Unable to create single instance "
                               "of vistrails application")
                return
            self.local_server = QtNetwork.QLocalServer(self)
            self.connect(self.local_server, QtCore.SIGNAL("newConnection()"),
                         self.message_received)
            if self.local_server.listen(self._unique_key):
                debug.log("Listening on %s"%self.local_server.fullServerName())
            else:
                # This usually happens when vistrails have crashed
                # Delete the key and try again
                self.shared_memory.detach()
                self.local_server.close()
                if os.path.exists(self._unique_key):
                    os.remove(self._unique_key)

                self.shared_memory = QtCore.QSharedMemory(self._unique_key)
                self.local_server = None

                if not self.shared_memory.create(1):
                    debug.critical("Unable to create single instance "
                                   "of vistrails application")
                    return
                self.local_server = QtNetwork.QLocalServer(self)
                self.connect(self.local_server, QtCore.SIGNAL("newConnection()"),
                             self.message_received)
                if self.local_server.listen(self._unique_key):
                    debug.log("Listening on %s"%self.local_server.fullServerName())
                else:
                    debug.warning(
                            "Server is not listening. This means it "
                            "will not accept parameters from other "
                            "instances")

        return None

    def found_another_instance_running(self, local_socket):
        debug.critical("Found another instance of VisTrails running")
        msg = bytes(sys.argv[1:])
        debug.critical("Will send parameters to main instance %s" % msg)
        res = self.send_message(local_socket, msg)
        if res is True:
            debug.critical("Main instance succeeded")
            return True
        elif res is False:
            return False
        else:
            debug.critical("Main instance reports: %s" % res)
            return False

    def init(self, optionsDict=None):
        """ VistrailsApplicationSingleton(optionDict: dict)
                                          -> VistrailsApplicationSingleton
        Create the application with a dict of settings
        
        """
        vistrails.gui.theme.initializeCurrentTheme()
        VistrailsApplicationInterface.init(self, optionsDict)
        
        if self.temp_configuration.check('jobRun') or \
           self.temp_configuration.check('jobList'):
            self.temp_configuration.interactiveMode = False

        # singleInstance configuration
        singleInstance = self.temp_configuration.check('singleInstance')
        if singleInstance:
            finished = self.run_single_instance()
            if finished is not None:
                return finished

        interactive = self.temp_configuration.check('interactiveMode')
        if interactive:
            self.setIcon()
            self.createWindows()
            self.processEvents()

        self.vistrailsStartup.init()
        # ugly workaround for configuration initialization order issue
        # If we go through the configuration too late,
        # The window does not get maximized. If we do it too early,
        # there are no created windows during spreadsheet initialization.
        if interactive:
            if  self.temp_configuration.check('maximizeWindows'):
                self.builderWindow.showMaximized()
            if self.temp_configuration.check('dbDefault'):
                self.builderWindow.setDBDefault(True)
        self._python_environment = self.vistrailsStartup.get_python_environment()
        self._initialized = True

        # default handler installation
        if system.systemType == 'Linux':
            if not (self.temp_configuration.check('handlerDontAsk') or
                    self.configuration.check('handlerDontAsk')):
                if not linux_default_application_set():
                    self.ask_update_default_application()

        if self.temp_configuration.check('jobList'):
            job = JobMonitor.getInstance()
            for i, j in job._running_workflows.iteritems():
                print "JOB: ", i, j.vistrail, j.version, j.start, \
                      "FINISHED" if j.completed() else "RUNNING"
        elif self.temp_configuration.check('jobRun'):
            return self.runJob(self.temp_configuration.jobRun)
        elif interactive:
            self.interactiveMode()
        else:
            r = self.noninteractiveMode()
            return APP_SUCCESS if r is True else APP_FAIL
        return APP_SUCCESS

    def ask_update_default_application(self, dont_ask_checkbox=True):
        dialog = QtGui.QDialog()
        dialog.setWindowTitle(u"Install .vt .vtl handler")
        layout = QtGui.QVBoxLayout()
        dialog.setLayout(layout)
        layout.addWidget(QtGui.QLabel(u"Install VisTrails as default handler "
                                      u"to open .vt and .vtl files?"))
        if dont_ask_checkbox:
            dont_ask = QtGui.QCheckBox(u"Don't ask on startup")
            dont_ask_setting = self.configuration.check('handlerDontAsk')
            dont_ask.setChecked(dont_ask_setting)
            layout.addWidget(dont_ask)
        buttons = QtGui.QDialogButtonBox(
                QtGui.QDialogButtonBox.Yes | QtGui.QDialogButtonBox.No)
        layout.addWidget(buttons)
        QtCore.QObject.connect(buttons, QtCore.SIGNAL('accepted()'),
                     dialog, QtCore.SLOT('accept()'))
        QtCore.QObject.connect(buttons, QtCore.SIGNAL('rejected()'),
                     dialog, QtCore.SLOT('reject()'))

        res = dialog.exec_()
        if dont_ask_checkbox:
            if dont_ask.isChecked() != dont_ask_setting:
                self.configuration.handlerDontAsk = dont_ask.isChecked()
                self.configuration.handlerDontAsk = dont_ask.isChecked()
        if res != QtGui.QDialog.Accepted:
            return False
        if system.systemType == 'Linux':
            if not linux_update_default_application():
                QtGui.QMessageBox.warning(
                        None,
                        u"Install .vt .vtl handler",
                        u"Couldn't set VisTrails as default handler "
                        u"to open .vt and .vtl files")
                return False
        else:
            QtGui.QMessageBox.warning(
                    None,
                    u"Install .vt .vtl handler",
                    u"Can't install a default handler on this platform")
            return False
        return True

    def is_running_gui(self):
        return True

    def get_current_controller(self):
        return self.builderWindow.get_current_controller()
    get_controller = get_current_controller

    def get_vistrail(self):
        if self.get_controller():
            return self.get_controller().vistrail
        return None

    def ensure_vistrail(self, locator):
        view = self.builderWindow.ensureVistrail(locator)
        if view is not None:
            return view.controller
        return None

    def add_vistrail(self, *objs):
        return self.builderWindow.add_vistrail(*objs)

    def remove_vistrail(self, locator=None):
        return self.builderWindow.remove_vistrail(locator)

    def select_version(self, version):
        return self.builderWindow.select_version(version)

    def update_locator(self, old_locator, new_locator):
        pass

    def create_notification(self, notification_id, window=None, view=None):
        if view is not None:
            if view not in self.view_notifications:
                self.view_notifications[view] = {}
            notifications = self.view_notifications[view]
        elif window is not None:
            if window not in self.window_notifications:
                self.window_notifications[window] = {}
            notifications = self.window_notifications[window]
        else:
            notifications = self.notifications
        if notification_id not in notifications:
            notifications[notification_id] = set()
        # else:
        #     print "already added notification", notification_id

    def register_notification(self, notification_id, method, window=None,
                              view=None):
        if view is not None:
            if view not in self.view_notifications:
                self.view_notifications[view] = {}
            notifications = self.view_notifications[view]
            #print '>>> LOCAL adding notification', notification_id, view, method
            #print id(notifications), notifications
            #for n, o in notifications.iteritems():
            #    print "    ", n , "(%s)"%len(o)
            #    for m in o:
            #        print "        ", m
        elif window is not None:
            if window not in self.window_notifications:
                self.window_notifications[window] = {}
            notifications = self.window_notifications[window]
        else:
            notifications = self.notifications     
            #print '>>> GLOBAL adding notification', notification_id, method  
            #print id(notifications), notifications
        if notification_id not in notifications:
            self.create_notification(notification_id, window, view)
        notifications[notification_id].add(method)

    def unregister_notification(self, notification_id, method, window=None,
                                view=None):
        if view is not None:
            if view in self.view_notifications:
                notifications = self.view_notifications[view]
            else:
                notifications = {}
                #print '>>> LOCAL remove notification', notification_id, view
            
            #print id(notifications), notifications
#            for n, o in notifications.iteritems():
#                print "    ", n , "(%s)"%len(o)
#                for m in o:
#                    print "        ", m
        elif window is not None:
            if window in self.window_notifications:
                notifications = self.window_notifications[window]
            else:
                notifications = {}
        else:
            notifications = self.notifications    
            #print '>>> GLOBAL remove notification', notification_id, method   
            #print id(notifications), notifications           
        if notification_id in notifications:
            notifications[notification_id].remove(method)

    def send_notification(self, notification_id, *args):
        # do global notifications
        if notification_id in self.notifications:
            for m in self.notifications[notification_id]:
                try:
                    m(*args)
                except Exception:
                    import traceback
                    traceback.print_exc()
        notifications = {}

        current_window = self.builderWindow

        # do window notifications
        if current_window in self.window_notifications:
            notifications = self.window_notifications[current_window]

            if notification_id in notifications:
                for m in notifications[notification_id]:
                    try:
                        m(*args)
                    except Exception:
                        import traceback
                        traceback.print_exc()

        if current_window is not None:
            current_view = current_window.current_view
        else:
            current_view = None
        # do local notifications
        if current_view in self.view_notifications:
            notifications = self.view_notifications[current_view]

            if notification_id in notifications:
                for m in notifications[notification_id]:
                    try:
                        m(*args)
                    except Exception:
                        import traceback
                        traceback.print_exc()

    def showBuilderWindow(self):
        # in some systems (Linux and Tiger) we need to make both calls
        # so builderWindow is activated
        self.setActiveWindow(self.builderWindow)
        self.builderWindow.activateWindow()
        self.builderWindow.show()
        self.builderWindow.raise_()
    
    def interactiveMode(self):
        """ interactiveMode() -> None
        Instantiate the GUI for interactive mode
        
        """
        if get_qt_binding_name() == 'PyQt4' and self.temp_configuration.check('showSplash'):
            self.splashScreen.finish(self.builderWindow)
            debug.DebugPrint.getInstance().register_splash(None)
            self.splashScreen = None
        # self.builderWindow.modulePalette.updateFromModuleRegistry()
        # self.builderWindow.modulePalette.connect_registry_signals()
        self.builderWindow.link_registry()
        
        self.builderWindow.check_running_jobs()
        self.process_interactive_input()
        if not self.temp_configuration.showSpreadsheetOnly:
            self.showBuilderWindow()
        else:
            self.builderWindow.hide()
        self.builderWindow.create_first_vistrail()

    def noninteractiveMode(self):
        """ noninteractiveMode() -> None
        Run the console in non-interactive mode
        
        """
        usedb = False
        if self.temp_db_options.host:
            usedb = True
            passwd = ''
        if usedb and self.temp_db_options.user:
            if self.temp_db_options.user:
                db_config = dict((x, self.temp_db_options.__dict__[x])
                                 for x in ['host', 'port', 
                                           'db', 'user'])
                try:
                    vistrails.db.services.io.test_db_connection(db_config)
                except VistrailsDBException:
                    passwd = \
                        getpass.getpass("Connecting to %s:%s. Password for user '%s':" % (
                                        self.temp_db_options.host,
                                        self.temp_db_options.db,
                                        self.temp_db_options.user))
                    db_config['passwd'] = passwd
                    try:
                        vistrails.db.services.io.test_db_connection(db_config)
                    except VistrailsDBException:
                        debug.critical("Cannot login to database")
                        return False
    
        if self.input:
            w_list = []
            vt_list = []
            for filename in self.input:
                f_name, version = self._parse_vtinfo(filename, not usedb)
                if not f_name:
                    debug.critical("File not found: %s" % filename)
                    return False
                if not usedb:
                    locator = FileLocator(os.path.abspath(f_name))
                else:
                    locator = DBLocator(host=self.temp_db_options.host,
                                        port=self.temp_db_options.port,
                                        database=self.temp_db_options.db,
                                        user=self.temp_db_options.user,
                                        passwd=passwd,
                                        obj_id=f_name,
                                        obj_type=None,
                                        connection_id=None)
                    if not locator.is_valid():
                        #here there is a problem: as we allow execution from 
                        #command line with VisTrails already running, we need
                        #to update from the gui
                        if hasattr(self, 'builderWindow'):
                            ok = locator.update_from_gui(self.builderWindow)
                        else:
                            ok = locator.update_from_console()
                        if not ok:
                            debug.critical("Cannot login to database")
                w_list.append((locator, version))
                vt_list.append(locator)
            import vistrails.core.console_mode
            if self.temp_db_options.parameters == None:
                self.temp_db_options.parameters = ''
            
            errs = []
            if self.temp_configuration.check('workflowGraph'):
                workflow_graph = self.temp_configuration.workflowGraph
                results = vistrails.core.console_mode.get_wf_graph(w_list, workflow_graph,
                                     self.temp_configuration.spreadsheetDumpPDF)
                for r in results:
                    if r[0] == False:
                        errs.append("Error generating workflow graph: %s" % \
                                    r[1])
                        debug.critical("*** Error in get_wf_graph: %s" % r[1])
            
            if self.temp_configuration.check('evolutionGraph'):
                evolution_graph = self.temp_configuration.evolutionGraph
                results = vistrails.core.console_mode.get_vt_graph(vt_list, evolution_graph,
                                     self.temp_configuration.spreadsheetDumpPDF)
                for r in results:
                    if r[0] == False:
                        errs.append("Error generating vistrail graph: %s" % \
                                    r[1])
                        debug.critical("*** Error in get_vt_graph: %s" % r[1])
                
            if self.temp_configuration.check('workflowInfo'):
                workflow_info = self.temp_configuration.workflowInfo
            else:
                workflow_info = None

            extra_info = None
            if self.temp_configuration.check('spreadsheetDumpCells'):
                extra_info = \
                {'pathDumpCells': self.temp_configuration.spreadsheetDumpCells}
            if self.temp_configuration.check('spreadsheetDumpPDF'):
                if extra_info is None:
                    extra_info = {}
                extra_info['pdf'] = self.temp_configuration.spreadsheetDumpPDF

            if self.temp_configuration.check('parameterExploration'):
                errs.extend(
                    vistrails.core.console_mode.run_parameter_explorations(
                        w_list, extra_info=extra_info))
            else:
                errs.extend(vistrails.core.console_mode.run(w_list,
                                      self.temp_db_options.parameters,
                                      workflow_info, update_vistrail=True,
                                      extra_info=extra_info))
            if len(errs) > 0:
                for err in errs:
                    debug.critical("*** Error in %s:%s:%s -- %s" % err)
                return [False, ["*** Error in %s:%s:%s -- %s" % err for err in errs]]
            return True
        else:
            debug.warning("no input vistrails provided")
            return True

    def setIcon(self):
        """ setIcon() -> None
        Setup Vistrail Icon
        """
        self.setWindowIcon(vistrails.gui.theme.CurrentTheme.APPLICATION_ICON)
        
    def setupSplashScreen(self):
        """ setupSplashScreen() -> None
        Create the splash-screen at startup
        
        """
        if get_qt_binding_name() == 'PyQt4' and self.temp_configuration.check('showSplash'):
            splashPath = (system.vistrails_root_directory() +
                          "/gui/resources/images/vistrails_splash.png")
            pixmap = QtGui.QPixmap(splashPath)
            self.splashScreen = QtGui.QSplashScreen(pixmap, QtCore.Qt.WindowStaysOnTopHint)
            self.splashScreen.setFont(vistrails.gui.theme.CurrentTheme.SPLASH_SCREEN_FONT)
            debug.DebugPrint.getInstance().register_splash(self)
            self.splashScreen.show()
            
    def splashMessage(self, msg):
        if hasattr(self, "splashScreen"):
            self.splashScreen.showMessage(msg,
                        QtCore.Qt.AlignBottom|QtCore.Qt.AlignLeft,
                        QtCore.Qt.white)
            self.processEvents()

    def createWindows(self):
        """ createWindows() -> None
        Create and configure all GUI widgets including the builder
        
        """
        self.setupSplashScreen()

        # This is so that we don't import too many things before we
        # have to. Otherwise, requirements are checked too late.
        # from gui.builder_window import QBuilderWindow
        from vistrails.gui.vistrails_window import QVistrailsWindow

        # self.builderWindow = QBuilderWindow()
        self.builderWindow = QVistrailsWindow()
        if not self.temp_configuration.showSpreadsheetOnly:
            # self.builderWindow.show()
            # self.setActiveWindow(self.builderWindow)
            pass

    def finishSession(self):
        if QtCore.QT_VERSION >= 0x40400 and self.shared_memory is not None:
            self.shared_memory.detach()
            if self.local_server:
                self.local_server.close()
        if system.systemType in ['Darwin']:
            self.removeEventFilter(self)
        VistrailsApplicationInterface.finishSession(self)
   
    def eventFilter(self, o, event):
        """eventFilter(obj,event)-> boolean
        This will filter all create events and will set on the WA_MacMetalStyle
        attribute of a QWidget. It will also filter the FileOpen events on a Mac
        
        """
        metalstyle = self.temp_configuration.check('useMacBrushedMetalStyle')
        if metalstyle:
            if QtCore.QT_VERSION < 0x40500:    
                create_event = QtCore.QEvent.Create
                mac_attribute = QtCore.Qt.WA_MacMetalStyle
            else:
                create_event = 15
                mac_attribute = QtCore.Qt.WA_MacBrushedMetal
            if (event.type() == create_event and
                    isinstance(o, QtGui.QWidget) and
                    not isinstance(o, QtGui.QSplashScreen) and
                    not (o.windowFlags() & QtCore.Qt.Popup)):
                o.setAttribute(mac_attribute)
        if event.type() == QtCore.QEvent.FileOpen:
            self.input = [str(event.file())]
            self.process_interactive_input()
        return QtGui.QApplication.eventFilter(self,o,event)
    
    def is_running(self):
        return self._is_running

    def message_received(self):
        if QtCore.QT_VERSION >= 0x40400:
            local_socket = self.local_server.nextPendingConnection()
            if not local_socket.waitForReadyRead(self.timeout):
                debug.critical("Read error: %s" %
                               local_socket.errorString())
                return
            byte_array = local_socket.readAll()
            self.temp_db_options = None
            self.temp_configuration.workflowGraph = None
            self.temp_configuration.workflowInfo = None
            self.temp_configuration.evolutionGraph = None
            self.temp_configuration.spreadsheetDumpPDF = False
            self.temp_configuration.spreadsheetDumpCells = None
            self.temp_configuration.executeWorkflows = False
            self.temp_configuration.interactiveMode = True
            
            try:
                # redirect stdout
                old_stdout = sys.stdout
                sys.stdout = StringIO.StringIO()
                result = self.parse_input_args_from_other_instance(str(byte_array))
                output = sys.stdout.getvalue()
                sys.stdout.close()
                sys.stdout = old_stdout
            except Exception, e:
                import traceback
                debug.critical("Unknown error: %s" % str(e))
                result = traceback.format_exc()
            if None == result:
                result = True
            if True == result:
                result = "Command Completed"
            elif False == result:
                result = "Command Failed"
            elif type(result) == list:
                result = '\n'.join(result[1])
            if result == "Command Completed" and output:
                result += '\n' + output
            self.shared_memory.lock()
            local_socket.write(bytes(result))
            self.shared_memory.unlock()
            if not local_socket.waitForBytesWritten(self.timeout):
                debug.critical("Writing failed: %s" %
                            local_socket.errorString())
                return
            local_socket.disconnectFromServer()

    def send_message(self, local_socket, message):
        self.shared_memory.lock()
        local_socket.write(message)
        self.shared_memory.unlock()
        if not local_socket.waitForBytesWritten(self.timeout):
            debug.critical("Writing failed: %s" %
                           local_socket.errorString())
            return False
        if not local_socket.waitForReadyRead(self.timeout):
            debug.critical("Read error: %s" %
                           local_socket.errorString())
            return False
        byte_array = local_socket.readAll()
        result = str(byte_array)
        print "Other instance processed input (%s)" % result
        if not result.startswith('Command Completed'):
            debug.critical(result)
        else:
            local_socket.disconnectFromServer()
            return True
        local_socket.disconnectFromServer()
        return False

    def parse_input_args_from_other_instance(self, msg):
        options_re = re.compile(r"^(\[('([^'])*', ?)*'([^']*)'\])|(\[\s?\])$")
        if options_re.match(msg):
            #it's safe to eval as a list
            args = eval(msg)
            if isinstance(args, list):
                #print "args from another instance %s"%args
                try:
                    command_line.CommandLineParser.init_options(args)
                except SystemExit:
                    debug.critical("Invalid options: %s" % ' '.join(args))
                    return False
                self.readOptions()
                if self.temp_configuration.check('jobList'):
                    job = JobMonitor.getInstance()
                    return '\n'.join(
                        ["JOB: %s %s %s %s %s" %(i,
                                                 j.vistrail,
                                                 j.version,
                                                 j.start,
                              "FINISHED" if j.completed() else "RUNNING")
                         for i, j in job._running_workflows.iteritems()])
                if self.temp_configuration.check('jobRun'):
                    # skip waiting for completion
                    autoRun = self.configuration.check('autoRun')
                    self.configuration.autoRun = True
                    result = self.runJob(self.temp_configuration.jobRun)
                    self.configuration.autoRun = autoRun
                    return result == APP_SUCCESS
                interactive = self.temp_configuration.check('interactiveMode')
                if interactive:
                    result = self.process_interactive_input()
                    if not self.temp_configuration.showSpreadsheetOnly:
                        # in some systems (Linux and Tiger) we need to make both calls
                        # so builderWindow is activated
                        self.builderWindow.raise_()
                        self.builderWindow.activateWindow()
                    return result
                else:
                    return self.noninteractiveMode()
            else:
                debug.critical("Invalid string: %s" % msg)
        else:
            debug.critical("Invalid input: %s" % msg)
        return False

    def runJob(self, job_id):
        jobMonitor = JobMonitor.getInstance()
        workflow = jobMonitor.getWorkflow(job_id)
        if not workflow:
            print "No job with that id exists"
            return APP_FAIL
        locator = BaseLocator.from_url(workflow.vistrail)
        jobMonitor.startWorkflow(workflow)
        import vistrails.core.console_mode
        error = vistrails.core.console_mode.run([(locator, workflow.version)],
                                                update_vistrail=True)
        return APP_SUCCESS


def linux_default_application_set():
    """linux_default_application_set() -> True|False|None
    For Linux - checks if a handler is set for .vt and .vtl files.
    """
    command = ['xdg-mime', 'query', 'filetype',
               os.path.join(system.vistrails_examples_directory(),
                            'terminator.vt')]
    try:
        output = []
        result = system.execute_cmdline(command, output)
        if result != 0:
            # something is wrong, abort
            debug.warning("Error checking mimetypes: %s" % output[0])
            return None
    except OSError, e:
        debug.warning("Error checking mimetypes: %s" % e.message)
        return None
    if 'application/x-vistrails' == output[0].strip():
        return True
    return False

def linux_update_default_application():
    """ update_default_application() -> None
    For Linux - checks if we should install vistrails as the default
    application for .vt and .vtl files.
    If replace is False, don't replace an existing handler.

    Returns True if installation succeeded.
    """
    root = system.vistrails_root_directory()
    home = os.path.expanduser('~')

    # install mime type
    command = ['xdg-mime', 'install', 
               os.path.join(system.vistrails_root_directory(),
                            'gui/resources/vistrails-mime.xml')]
    output = []
    try:
        result = system.execute_cmdline(command, output)
    except OSError, e:
        result = None
    if result != 0:
        debug.warning("Error running xdg-mime")
        return False

    command = ['update-mime-database', home + '/.local/share/mime']
    output = []
    try:
        result = system.execute_cmdline(command, output)
    except OSError, e:
        result = None
    if result != 0:
        debug.warning("Error running update-mime-database")
        return False

    # install icon
    command = ['xdg-icon-resource', 'install',
               '--context', 'mimetypes',
               '--size', '48',
               os.path.join(system.vistrails_root_directory(),
                            'gui/resources/images/vistrails_icon_small.png'),
               'application-x-vistrails']
    output = []
    try:
        result = system.execute_cmdline(command, output)
    except OSError, e:
        result = None
    if result != 0:
        debug.warning("Error running xdg-icon-resource")
        return True # the handler is set anyway

    # install desktop file
    dirs = [home + '/.local', home + '/.local/share',
            home + '/.local/share/applications']

    for d in dirs:
        if not os.path.isdir(d):
            os.mkdir(d)
    desktop = """[Desktop Entry]
Name=VisTrails
Exec=python {root}/run.py %f
Icon={root}/gui/resources/images/vistrails_icon_small.png
Type=Application
MimeType=application/x-vistrails
""".format(root=root)
    f = open(os.path.join(dirs[2], 'vistrails.desktop'), 'w')
    f.write(desktop)
    f.close()

    command = ['update-desktop-database', dirs[2]]
    output = []
    try:
        result = system.execute_cmdline(command, output)
    except OSError, e:
        result = None
    if result != 0:
        debug.warning("Error running update-desktop-database")
    return True

# The initialization must be explicitly signalled. Otherwise, any
# modules importing vis_application will try to initialize the entire
# app.
def start_application(optionsDict=None):
    """Initializes the application singleton."""
    VistrailsApplication = get_vistrails_application()
    if VistrailsApplication:
        debug.critical("Application already started.")
        return
    VistrailsApplication = VistrailsApplicationSingleton()
    set_vistrails_application(VistrailsApplication)
    x = VistrailsApplication.init(optionsDict)
    return x

def stop_application():
    """Stop and finalize the application singleton."""
    JobMonitor.getInstance().save_to_file()
    VistrailsApplication = get_vistrails_application()
    VistrailsApplication.finishSession()
    VistrailsApplication.save_configuration()
    VistrailsApplication.destroy()
    VistrailsApplication.deleteLater()
<|MERGE_RESOLUTION|>--- conflicted
+++ resolved
@@ -98,13 +98,8 @@
         # code for single instance of the application
         # based on the C++ solution available at
         # http://wiki.qtcentre.org/index.php?title=SingleApplication
-<<<<<<< HEAD
         if QtCore.QT_VERSION >= 0x40400 and get_qt_binding_name() == 'PyQt4':
-            self.timeout = 10000
-=======
-        if QtCore.QT_VERSION >= 0x40400:
             self.timeout = 600000
->>>>>>> de15c1fb
             self._unique_key = os.path.join(system.home_directory(),
                        "vistrails-single-instance-check-%s"%getpass.getuser())
             self.shared_memory = QtCore.QSharedMemory(self._unique_key)
