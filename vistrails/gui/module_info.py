###############################################################################
##
## Copyright (C) 2014-2015, New York University.
## Copyright (C) 2011-2014, NYU-Poly.
## Copyright (C) 2006-2011, University of Utah.
## All rights reserved.
## Contact: contact@vistrails.org
##
## This file is part of VisTrails.
##
## "Redistribution and use in source and binary forms, with or without
## modification, are permitted provided that the following conditions are met:
##
##  - Redistributions of source code must retain the above copyright notice,
##    this list of conditions and the following disclaimer.
##  - Redistributions in binary form must reproduce the above copyright
##    notice, this list of conditions and the following disclaimer in the
##    documentation and/or other materials provided with the distribution.
##  - Neither the name of the New York University nor the names of its
##    contributors may be used to endorse or promote products derived from
##    this software without specific prior written permission.
##
## THIS SOFTWARE IS PROVIDED BY THE COPYRIGHT HOLDERS AND CONTRIBUTORS "AS IS"
## AND ANY EXPRESS OR IMPLIED WARRANTIES, INCLUDING, BUT NOT LIMITED TO,
## THE IMPLIED WARRANTIES OF MERCHANTABILITY AND FITNESS FOR A PARTICULAR
## PURPOSE ARE DISCLAIMED. IN NO EVENT SHALL THE COPYRIGHT HOLDER OR
## CONTRIBUTORS BE LIABLE FOR ANY DIRECT, INDIRECT, INCIDENTAL, SPECIAL,
## EXEMPLARY, OR CONSEQUENTIAL DAMAGES (INCLUDING, BUT NOT LIMITED TO,
## PROCUREMENT OF SUBSTITUTE GOODS OR SERVICES; LOSS OF USE, DATA, OR PROFITS;
## OR BUSINESS INTERRUPTION) HOWEVER CAUSED AND ON ANY THEORY OF LIABILITY,
## WHETHER IN CONTRACT, STRICT LIABILITY, OR TORT (INCLUDING NEGLIGENCE OR
## OTHERWISE) ARISING IN ANY WAY OUT OF THE USE OF THIS SOFTWARE, EVEN IF
## ADVISED OF THE POSSIBILITY OF SUCH DAMAGE."
##
###############################################################################
from __future__ import division

from PyQt4 import QtCore, QtGui

from vistrails.core.configuration import get_vistrails_configuration, \
                                         get_vistrails_persistent_configuration
from vistrails.core.system import systemType, vistrails_root_directory
from vistrails.core.utils import versions_increasing
from vistrails.gui.common_widgets import QDockPushButton
from vistrails.gui.module_annotation import QModuleAnnotationTable
from vistrails.gui.ports_pane import PortsList, letterIcon
from vistrails.gui.version_prop import QVersionProp
from vistrails.gui.vistrails_palette import QVistrailsPaletteInterface

import os

class QModuleInfo(QtGui.QWidget, QVistrailsPaletteInterface):
    def __init__(self, parent=None, flags=QtCore.Qt.Widget):
        QtGui.QWidget.__init__(self, parent, flags)
        self.ports_visible = True
        self.types_visible = True

        self.build_widget()
        self.controller = None
        self.module = None
        self.pipeline_view = None # pipeline_view
        self.read_only = False
        self.is_updating = False
        self.addButtonsToToolbar()

    def addButtonsToToolbar(self):
        # button for toggling executions
        eye_open_icon = \
            QtGui.QIcon(os.path.join(vistrails_root_directory(),
                                 'gui/resources/images/eye.png'))

        self.portVisibilityAction = QtGui.QAction(eye_open_icon,
                                        "Show/hide port visibility toggle buttons",
                                        None,
                                        triggered=self.showPortVisibility)
        self.portVisibilityAction.setCheckable(True)
        self.portVisibilityAction.setChecked(True)
        self.toolWindow().toolbar.insertAction(self.toolWindow().pinAction,
                                               self.portVisibilityAction)
        self.showTypesAction = QtGui.QAction(letterIcon('T'),
                                        "Show/hide type information",
                                        None,
                                        triggered=self.showTypes)
        self.showTypesAction.setCheckable(True)
        self.showTypesAction.setChecked(True)
        self.toolWindow().toolbar.insertAction(self.toolWindow().pinAction,
                                               self.showTypesAction)
        self.showEditsAction = QtGui.QAction(
                 QtGui.QIcon(os.path.join(vistrails_root_directory(),
                                          'gui/resources/images/pencil.png')),
                 "Show/hide parameter widgets",
                 None,
                 triggered=self.showEdits)
        self.showEditsAction.setCheckable(True)
        self.showEditsAction.setChecked(
            get_vistrails_configuration().check('showInlineParameterWidgets'))
        self.toolWindow().toolbar.insertAction(self.toolWindow().pinAction,
                                               self.showEditsAction)

    def showPortVisibility(self, checked):
        self.ports_visible = checked
        self.update_module(self.module)

    def showTypes(self, checked):
        self.types_visible = checked
        self.update_module(self.module)

    def showEdits(self, checked):
        get_vistrails_configuration().showInlineParameterWidgets = checked
        get_vistrails_persistent_configuration().showInlineParameterWidgets = checked
        scene = self.controller.current_pipeline_scene
        scene.setupScene(self.controller.current_pipeline)

    def build_widget(self):
        name_label = QtGui.QLabel("Name:")
        self.name_edit = QtGui.QLineEdit()
        self.connect(self.name_edit, QtCore.SIGNAL('editingFinished()'),
                     self.name_editing_finished)
        self.name_edit.setMinimumSize(50, 22)
        type_label = QtGui.QLabel("Type:")
        self.type_edit = QtGui.QLabel("")
        package_label = QtGui.QLabel("Package:")
        self.package_edit = QtGui.QLabel("")
        namespace_label = QtGui.QLabel("Namespace:")
        self.namespace_edit = QtGui.QLabel("")
        id = QtGui.QLabel("Id:")
        self.module_id = QtGui.QLabel("")
        self.configure_button = QDockPushButton("Configure")
        self.connect(self.configure_button, QtCore.SIGNAL('clicked()'),
                     self.configure)
        self.doc_button = QDockPushButton("Documentation")
        self.connect(self.doc_button, QtCore.SIGNAL('clicked()'),
                     self.documentation)

        layout = QtGui.QVBoxLayout()
        layout.setMargin(2)
        layout.setSpacing(4)
        def add_line(left, right):
            h_layout = QtGui.QHBoxLayout()
            h_layout.setMargin(2)
            h_layout.setSpacing(2)
            h_layout.setAlignment(QtCore.Qt.AlignLeft)
            h_layout.addWidget(left)
            h_layout.addWidget(right)
            h_widget = QtGui.QWidget()
            h_widget.setLayout(h_layout)
            h_widget.setSizePolicy(QtGui.QSizePolicy.Ignored,
                                   QtGui.QSizePolicy.Preferred)
            layout.addWidget(h_widget)
        add_line(name_label, self.name_edit)
        add_line(type_label, self.type_edit)
        add_line(package_label, self.package_edit)
        add_line(namespace_label, self.namespace_edit)
        add_line(id, self.module_id)
        h_layout = QtGui.QHBoxLayout()
        h_layout.setMargin(2)
        h_layout.setSpacing(5)
        h_layout.setAlignment(QtCore.Qt.AlignCenter)
        h_layout.addWidget(self.configure_button)
        h_layout.addWidget(self.doc_button)
        layout.addLayout(h_layout)
        
        self.tab_widget = QtGui.QTabWidget()
        # keep from overflowing on mac
        if systemType in ['Darwin']:
            self.tab_widget.tabBar().setStyleSheet('font-size: 12pt')
        # this causes a crash when undocking the palette in Mac OS X
        # see https://bugreports.qt-project.org/browse/QTBUG-16851
        # self.tab_widget.setDocumentMode(True)
        self.input_ports_list = PortsList('input')
        self.tab_widget.addTab(self.input_ports_list, 'Inputs')
        self.output_ports_list = PortsList('output')
        self.tab_widget.addTab(self.output_ports_list, 'Outputs')
        self.ports_lists = [self.input_ports_list,
                            self.output_ports_list]
        self.annotations = QModuleAnnotationTable()
        self.tab_widget.addTab(self.annotations, 'Annotations')
        layout.addWidget(self.tab_widget, 1)

        layout.setAlignment(QtCore.Qt.AlignTop)
        self.setLayout(layout)
        self.setWindowTitle('Module Info')

    def setReadOnly(self, read_only):
        if read_only != self.read_only:
            self.read_only = read_only
            for widget in self.ports_lists + [self.annotations]:
                widget.setReadOnly(read_only)

    def set_controller(self, controller):
        if self.controller == controller:
            return
        self.controller = controller
        for ports_list in self.ports_lists:
            ports_list.set_controller(controller)
        self.annotations.set_controller(controller)

        if self.controller is not None:
            scene = self.controller.current_pipeline_scene
            selected_ids = scene.get_selected_module_ids() 
            modules = [self.controller.current_pipeline.modules[i] 
                       for i in selected_ids]
            if len(modules) == 1:
                self.update_module(modules[0])
            else:
                self.update_module(None)
        else:
            self.update_module()

    def set_visible(self, enabled):
        if enabled and \
           self.module is None and \
           not self.toolWindow().isFloating() and \
           not QVersionProp.instance().toolWindow().isFloating() and \
           not self.toolWindow().visibleRegion().isEmpty():
            QVersionProp.instance().set_visible(True)
        else:
            super(QModuleInfo, self).set_visible(enabled)


    def update_module(self, module=None):
        for plist in self.ports_lists:
            plist.types_visible = self.types_visible
            plist.ports_visible = self.ports_visible
        self.module = module
        for ports_list in self.ports_lists:
            ports_list.update_module(module)
        self.annotations.updateModule(module)

        if module is None:
            # We show the version properties tab if both are tabified and
            # self is visible
            if not self.toolWindow().isFloating() and \
               not QVersionProp.instance().toolWindow().isFloating() and \
               not self.toolWindow().visibleRegion().isEmpty():
                QVersionProp.instance().set_visible(True)
            self.name_edit.setText("")
            if not versions_increasing(QtCore.QT_VERSION_STR, '4.7.0'):
                self.name_edit.setPlaceholderText("")
            # self.name_edit.setEnabled(False)
            self.type_edit.setText("")
            # self.type_edit.setEnabled(False)
            self.package_edit.setText("")
            self.namespace_edit.setText("")
            self.module_id.setText("")
        else:
            # We show self  if both are tabified and
            # the version properties tab is visible
            if not self.toolWindow().isFloating() and \
               not QVersionProp.instance().toolWindow().isFloating() and \
               not QVersionProp.instance().toolWindow().visibleRegion().isEmpty():
                self.set_visible(True)
            if module.has_annotation_with_key('__desc__'):
                label = module.get_annotation_by_key('__desc__').value.strip()
            else:
                label = ''
            self.name_edit.setText(label)
            if not label and not versions_increasing(QtCore.QT_VERSION_STR, 
                                                     '4.7.0'):
                self.name_edit.setPlaceholderText(self.module.name)

            self.type_edit.setText(self.module.name)
            self.package_edit.setText(self.module.package)
<<<<<<< HEAD
            # self.package_edit.setEnabled(True)
            self.module_id.setText('%s' % self.module.id)
            # self.module_id.setEnabled(True)
=======
            if self.module.namespace is not None:
                self.namespace_edit.setText(self.module.namespace.replace('|',
                                                                          '/'))
            else:
                self.namespace_edit.setText('')
            self.module_id.setText('%d' % self.module.id)
>>>>>>> dcc6da98

    def name_editing_finished(self):
        # updating module may trigger a second call so we check for that
        if self.is_updating or self.module is None:
            return
        try:
            self.is_updating = True
            old_text = ''
            if self.module.has_annotation_with_key('__desc__'):
                old_text = self.module.get_annotation_by_key('__desc__').value
            new_text = str(self.name_edit.text()).strip()
            if not new_text:
                if old_text:
                    self.controller.delete_annotation('__desc__', 
                                                      self.module.id)
            elif old_text != new_text:
                self.controller.add_annotation(('__desc__', new_text), 
                                               self.module.id)
            scene = self.controller.current_pipeline_scene
            scene.recreate_module(self.controller.current_pipeline, 
                                  self.module.id)
        finally:
            self.is_updating = False
            
    def configure(self):
        from vistrails.gui.vistrails_window import _app
        _app.configure_module()

    def documentation(self):
        from vistrails.gui.vistrails_window import _app
        _app.show_documentation()
        
    def update_entry_klass(self, entry_klass):
        self.input_ports_list.set_entry_klass(entry_klass)
        
    def show_annotations(self):
        if self.module is not None:
            self.tab_widget.setCurrentWidget(self.annotations)
            self.annotations.editNextAvailableCell()<|MERGE_RESOLUTION|>--- conflicted
+++ resolved
@@ -261,18 +261,12 @@
 
             self.type_edit.setText(self.module.name)
             self.package_edit.setText(self.module.package)
-<<<<<<< HEAD
-            # self.package_edit.setEnabled(True)
-            self.module_id.setText('%s' % self.module.id)
-            # self.module_id.setEnabled(True)
-=======
             if self.module.namespace is not None:
                 self.namespace_edit.setText(self.module.namespace.replace('|',
                                                                           '/'))
             else:
                 self.namespace_edit.setText('')
             self.module_id.setText('%d' % self.module.id)
->>>>>>> dcc6da98
 
     def name_editing_finished(self):
         # updating module may trigger a second call so we check for that
