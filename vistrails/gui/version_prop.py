###############################################################################
##
## Copyright (C) 2011-2014, NYU-Poly.
## Copyright (C) 2006-2011, University of Utah. 
## All rights reserved.
## Contact: contact@vistrails.org
##
## This file is part of VisTrails.
##
## "Redistribution and use in source and binary forms, with or without 
## modification, are permitted provided that the following conditions are met:
##
##  - Redistributions of source code must retain the above copyright notice, 
##    this list of conditions and the following disclaimer.
##  - Redistributions in binary form must reproduce the above copyright 
##    notice, this list of conditions and the following disclaimer in the 
##    documentation and/or other materials provided with the distribution.
##  - Neither the name of the University of Utah nor the names of its 
##    contributors may be used to endorse or promote products derived from 
##    this software without specific prior written permission.
##
## THIS SOFTWARE IS PROVIDED BY THE COPYRIGHT HOLDERS AND CONTRIBUTORS "AS IS" 
## AND ANY EXPRESS OR IMPLIED WARRANTIES, INCLUDING, BUT NOT LIMITED TO, 
## THE IMPLIED WARRANTIES OF MERCHANTABILITY AND FITNESS FOR A PARTICULAR 
## PURPOSE ARE DISCLAIMED. IN NO EVENT SHALL THE COPYRIGHT HOLDER OR 
## CONTRIBUTORS BE LIABLE FOR ANY DIRECT, INDIRECT, INCIDENTAL, SPECIAL, 
## EXEMPLARY, OR CONSEQUENTIAL DAMAGES (INCLUDING, BUT NOT LIMITED TO, 
## PROCUREMENT OF SUBSTITUTE GOODS OR SERVICES; LOSS OF USE, DATA, OR PROFITS; 
## OR BUSINESS INTERRUPTION) HOWEVER CAUSED AND ON ANY THEORY OF LIABILITY, 
## WHETHER IN CONTRACT, STRICT LIABILITY, OR TORT (INCLUDING NEGLIGENCE OR 
## OTHERWISE) ARISING IN ANY WAY OUT OF THE USE OF THIS SOFTWARE, EVEN IF 
## ADVISED OF THE POSSIBILITY OF SUCH DAMAGE."
##
###############################################################################
""" This file describe a widget for keeping version notes,info and tag
name

QVersionProp
QVersionNotes
QVersionPropOverlay
QExpandButton
QNotesDialog
QVersionThumbs
QVersionMashups

"""
import re
from PyQt4 import QtCore, QtGui
from vistrails.core.configuration import get_vistrails_configuration
from vistrails.core import debug
from vistrails.core.thumbnails import ThumbnailCache
from vistrails.core.utils import all
from vistrails.core.vistrail.controller import custom_color_key, \
    parse_custom_color
from vistrails.gui.theme import CurrentTheme
from vistrails.gui.vistrails_palette import QVistrailsPaletteInterface

################################################################################

class ColorChooserButton(QtGui.QPushButton):
    color_selected = QtCore.pyqtSignal(object)

    def __init__(self, parent=None):
        QtGui.QToolButton.__init__(self, parent)
        self.setColor(None)

        self.connect(self, QtCore.SIGNAL('clicked()'), self.changeColor)

    def setColor(self, color, silent=True):
        self.color = color
        if color is not None:
            self.setStyleSheet('ColorChooserButton {'
                               'border: 1px solid black; '
                               'background-color: rgb(%d, %d, %d); }' % (
                               color.red(), color.green(), color.blue()))
        else:
            self.setStyleSheet('ColorChooserButton {'
                               'border: 1px dashed black; }')
        self.update()
        if not silent:
            self.color_selected.emit(self.color)

    def sizeHint(self):
        return QtCore.QSize(20, 20)

    def changeColor(self):
        if self.color is not None:
            self.setColor(None, silent=False)
        else:
            color = QtGui.QColorDialog.getColor(QtCore.Qt.white, self)
            if color.isValid():
                self.setColor(color, silent=False)

################################################################################

class QVersionProp(QtGui.QWidget, QVistrailsPaletteInterface):
    """
    QVersionProp is a widget holding property of a version including
    tagname and notes
    
    """    
    def __init__(self, parent=None):
        """ QVersionProp(parent: QWidget) -> QVersionProp
        Initialize the main layout
        
        """
        QtGui.QWidget.__init__(self, parent)
        self.setWindowTitle('Properties')

        vLayout = QtGui.QVBoxLayout()
        vLayout.setMargin(2)
        vLayout.setSpacing(2)
        self.setLayout(vLayout)

        gLayout = QtGui.QGridLayout()
        gLayout.setMargin(2)
        gLayout.setSpacing(5)
        gLayout.setColumnMinimumWidth(1,5)
        gLayout.setRowMinimumHeight(0,20)
        gLayout.setRowMinimumHeight(1,20)
        gLayout.setRowMinimumHeight(2,20)
        gLayout.setRowMinimumHeight(3,20)
        vLayout.addLayout(gLayout)
        
        tagLabel = QtGui.QLabel('Tag:', self)
        gLayout.addWidget(tagLabel, 0, 0, 1, 1)

        editLayout = QtGui.QHBoxLayout()
        editLayout.setMargin(2)
        editLayout.setSpacing(2)
        self.tagEdit = QtGui.QLineEdit()
        tagLabel.setBuddy(self.tagEdit)
        editLayout.addWidget(self.tagEdit)
        self.tagEdit.setEnabled(False)
        self.tagEdit.setMinimumHeight(22)

        self.tagReset = QtGui.QToolButton(self)
        self.tagReset.setIcon(QtGui.QIcon(
                self.style().standardPixmap(QtGui.QStyle.SP_DialogCloseButton)))
        self.tagReset.setIconSize(QtCore.QSize(12,12))
        self.tagReset.setAutoRaise(True)
        self.tagReset.setEnabled(False)
        editLayout.addWidget(self.tagReset)

        configuration = get_vistrails_configuration()
        self.use_custom_colors = configuration.check('enableCustomVersionColors')

        if self.use_custom_colors:
            self.customColor = ColorChooserButton(self)
            editLayout.addWidget(self.customColor)
            self.customColor.color_selected.connect(self.custom_color_selected)

        gLayout.addLayout(editLayout, 0, 2, 1, 1)

        userLabel = QtGui.QLabel('User:', self)
        gLayout.addWidget(userLabel, 1, 0, 1, 1)
        
        self.userEdit = QtGui.QLabel('', self)
        gLayout.addWidget(self.userEdit, 1, 2, 1, 1)

        dateLabel = QtGui.QLabel('Date:', self)
        gLayout.addWidget(dateLabel, 2, 0, 1, 1)

        self.dateEdit = QtGui.QLabel('', self)
        gLayout.addWidget(self.dateEdit, 2, 2, 1, 1)

        idLabel = QtGui.QLabel('ID:', self)
        gLayout.addWidget(idLabel, 3, 0, 1, 1)
        
        self.idEdit = QtGui.QLabel('', self)
        gLayout.addWidget(self.idEdit, 3, 2, 1, 1)

        self.notesLabel = QtGui.QLabel('Notes:')
        gLayout.addWidget(self.notesLabel, 4, 0, 1, 1)

        self.versionNotes = QVersionNotes()
        vLayout.addWidget(self.versionNotes)
        self.versionNotes.setEnabled(False)

        self.versionThumbs = QVersionThumbs()
        vLayout.addWidget(self.versionThumbs)
        
        self.versionMashups = QVersionMashups()
        vLayout.addWidget(self.versionMashups)
                
        self.connect(self.tagEdit, QtCore.SIGNAL('editingFinished()'),
                     self.tagFinished)
        self.connect(self.tagEdit, QtCore.SIGNAL('textChanged(QString)'),
                     self.tagChanged)
        self.connect(self.tagReset, QtCore.SIGNAL('clicked()'),
                     self.tagCleared)

        self.controller = None
        self.versionNumber = -1

    def updateController(self, controller):
        """ updateController(controller: VistrailController) -> None
        Assign the controller to the property page
        
        """
        self.controller = controller
        self.versionNotes.controller = controller
        self.versionThumbs.controller = controller
        self.versionMashups.controller = controller
        self.updateVersion(controller.current_version)

    def updateVersion(self, versionNumber):
        """ updateVersion(versionNumber: int) -> None
        Update the property page of the version
        
        """
        self.versionNumber = versionNumber
        self.versionNotes.updateVersion(versionNumber)
        self.versionThumbs.updateVersion(versionNumber)
        self.versionMashups.updateVersion(versionNumber)
        if self.controller:
<<<<<<< HEAD
            custom_color = self.controller.vistrail.get_action_annotation(
                    versionNumber, custom_color_key)
            if custom_color is not None:
                try:
                    custom_color = parse_custom_color(custom_color.value)
                    custom_color = QtGui.QColor(*custom_color)
                except ValueError, e:
                    debug.warning("Version %r has invalid color annotation "
                                  "(%s)" % (versionNumber, e))
                    custom_color = None
            self.customColor.setColor(custom_color)
=======
            if self.use_custom_colors:
                from vistrails.gui.version_view import custom_color_key, \
                    parse_custom_color
                custom_color = self.controller.vistrail.get_action_annotation(
                        versionNumber, custom_color_key)
                if custom_color is not None:
                    try:
                        custom_color = parse_custom_color(custom_color.value)
                        custom_color = QtGui.QColor(*custom_color)
                    except ValueError, e:
                        debug.warning("Version %r has invalid color "
                                      "annotation (%s)" % (versionNumber, e))
                        custom_color = None
                self.customColor.setColor(custom_color)
>>>>>>> 1a847104

            if self.controller.vistrail.actionMap.has_key(versionNumber):
                action = self.controller.vistrail.actionMap[versionNumber]
                name = self.controller.vistrail.getVersionName(versionNumber)
                self.tagEdit.setText(name)
                self.userEdit.setText(action.user)
                self.dateEdit.setText(action.date)
                self.idEdit.setText(unicode(action.id))
                self.tagEdit.setEnabled(True)
                return
            else:
                self.tagEdit.setEnabled(False)
                self.tagReset.setEnabled(False)

        self.tagEdit.setText('')
        self.userEdit.setText('')
        self.dateEdit.setText('')
        self.idEdit.setText('')

    def tagFinished(self):
        """ tagFinished() -> None
        Update the new tag to vistrail
        
        """
        if self.controller:
            name = self.controller.vistrail.getVersionName(self.versionNumber)
            currentText = str(self.tagEdit.text())
            if name != currentText:    
                self.controller.update_current_tag(currentText)

    def tagChanged(self, text):
        """ tagChanged(text: QString) -> None
        Update the button state if there is text

        """
        self.tagReset.setEnabled(text != '')

    def tagCleared(self):
        """ tagCleared() -> None
        Remove the tag
        
        """ 
        self.tagEdit.setText('')
        self.tagFinished()

    def custom_color_selected(self, color):
        if color is not None:
            self.controller.vistrail.set_action_annotation(
                    self.controller.current_version, custom_color_key,
                    '%d,%d,%d' % (color.red(), color.green(), color.blue()))
        else:
            self.controller.vistrail.set_action_annotation(
                    self.controller.current_version, custom_color_key, None)
        self.controller.set_changed(True)
        self.controller.recompute_terse_graph()
        self.controller.invalidate_version_tree()

class QVersionNotes(QtGui.QTextEdit):
    """
    QVersionNotes is text widget that update/change a version notes
    
    """    
    def __init__(self, parent=None):
        """ QVersionNotes(parent: QWidget) -> QVersionNotes
        Initialize control variables
        
        """
        QtGui.QTextEdit.__init__(self, parent)
        self.controller = None
        self.versionNumber = -1
        self.update_on_focus_out = True
        self.setAcceptRichText(False)
        # Reset text to black, for some reason it is grey by default on the mac
        self.palette().setBrush(QtGui.QPalette.Text,
                                QtGui.QBrush(QtGui.QColor(0,0,0,255)))
        

    def updateVersion(self, versionNumber):
        """ updateVersion(versionNumber: int) -> None
        Update the text to be the notes of the vistrail versionNumber
        
        """
        self.versionNumber = versionNumber
        if self.controller:
            if self.controller.vistrail.actionMap.has_key(versionNumber):
                action = self.controller.vistrail.actionMap[versionNumber]
                notes = self.controller.vistrail.get_notes(versionNumber)
                if notes:
                    self.setHtml(notes)
                    # work around a strange bug where an empty new paragraph gets added every time
                    self.trim_first_paragraph()
                else:
                    self.setHtml('')
                self.setEnabled(True)
                return
            else:
                self.setEnabled(False)
        self.setPlainText('')

    def commit_changes(self):
        if self.controller and self.document().isModified():
            self.controller.update_notes(str(self.toHtml()))

    def reset_changes(self):
        """ reset_changes() -> None

        """
        self.updateVersion(self.versionNumber)

    def focusOutEvent(self, event):
        """ focusOutEvent(event: QFocusEvent) -> None
        Update the version notes if the text has been modified
        
        """
        if self.update_on_focus_out:
            self.commit_changes()
        QtGui.QTextEdit.focusOutEvent(self,event)

    def trim_first_paragraph(self):
        doc = self.document()
        count = doc.blockCount()
        cursor = QtGui.QTextCursor(doc)
        cursor.select(QtGui.QTextCursor.LineUnderCursor)
        sel = cursor.selection().toPlainText()
        if all(c == ' ' for c in sel):
            cursor.removeSelectedText()
            cursor = QtGui.QTextCursor(doc)
            cursor.deleteChar()


################################################################################
class QVersionPropOverlay(QtGui.QFrame):
    """
    QVersionPropOverlay is a transparent widget that sits on top of the version
    view.  It displays properties of a version: tag, user, date, and notes.

    """
    propagatingEvent = set([
        QtCore.QEvent.MouseButtonDblClick,
        QtCore.QEvent.MouseButtonPress,
        QtCore.QEvent.MouseButtonRelease,
        QtCore.QEvent.MouseMove,
        QtCore.QEvent.Wheel,
        ])
    def __init__(self, parent=None, mouseWidget=None):
        """ QVersionPropOverlay(parent: QWidget) -> QVersionPropOverlay
        Setup layout

        """
        QtGui.QFrame.__init__(self, parent)
        self.propagatingWidget = mouseWidget
        self.palette = QtGui.QPalette()
        self.palette.setColor(QtGui.QPalette.Base, QtGui.QColor(0,0,0,0))
        self.setPalette(self.palette)
        self.setAutoFillBackground(True)
        self.setFrameStyle(QtGui.QFrame.NoFrame)
        self.setFrameShadow(QtGui.QFrame.Plain)
        self.layout = QtGui.QGridLayout()
        self.layout.setVerticalSpacing(1)

        self.tag_label = QtGui.QLabel()
        self.tag_label.palette().setBrush(QtGui.QPalette.Text,
                                          CurrentTheme.VERSION_PROPERTIES_PEN)
        self.tag_label.setFont(CurrentTheme.VERSION_PROPERTIES_FONT)
        self.tag_label.setText("Tag:")

        self.tag = QtGui.QLabel()
        self.tag.setFont(CurrentTheme.VERSION_PROPERTIES_FONT)

        self.description_label = QtGui.QLabel()
        self.description_label.palette().setBrush(QtGui.QPalette.Text,
                                                  CurrentTheme.VERSION_PROPERTIES_PEN)
        self.description_label.setFont(CurrentTheme.VERSION_PROPERTIES_FONT)
        self.description_label.setText("Action:")

        self.description = QtGui.QLabel()
        self.description.setFont(CurrentTheme.VERSION_PROPERTIES_FONT)

        self.user_label = QtGui.QLabel()
        self.user_label.palette().setBrush(QtGui.QPalette.Text,
                                           CurrentTheme.VERSION_PROPERTIES_PEN)
        self.user_label.setFont(CurrentTheme.VERSION_PROPERTIES_FONT)
        self.user_label.setText("User:")

        self.user = QtGui.QLabel()
        self.user.setFont(CurrentTheme.VERSION_PROPERTIES_FONT)

        self.date_label = QtGui.QLabel()
        self.date_label.palette().setBrush(QtGui.QPalette.Text,
                                           CurrentTheme.VERSION_PROPERTIES_PEN)
        self.date_label.setFont(CurrentTheme.VERSION_PROPERTIES_FONT)
        self.date_label.setText("Date:")
        
        self.date = QtGui.QLabel()
        self.date.setFont(CurrentTheme.VERSION_PROPERTIES_FONT)

        self.notes_label = QtGui.QLabel()
        self.notes_label.palette().setBrush(QtGui.QPalette.Text,
                                           CurrentTheme.VERSION_PROPERTIES_PEN)
        self.notes_label.setFont(CurrentTheme.VERSION_PROPERTIES_FONT)
        self.notes_label.setText("Notes:")

        self.notes = QtGui.QLabel()
        self.notes.setTextFormat(QtCore.Qt.PlainText)
        self.notes.setFont(CurrentTheme.VERSION_PROPERTIES_FONT)
        
        self.notes_button = QExpandButton()
        self.notes_button.hide()

        self.notes_layout = QtGui.QHBoxLayout()
        self.notes_layout.addWidget(self.notes)
        self.notes_layout.addWidget(self.notes_button)
        self.notes_layout.addStretch()

        self.layout.addWidget(self.tag_label, 0, 0)
        self.layout.addWidget(self.tag, 0, 1)
        self.layout.addWidget(self.description_label, 1, 0)
        self.layout.addWidget(self.description, 1, 1)
        self.layout.addWidget(self.user_label, 2, 0)
        self.layout.addWidget(self.user, 2, 1)
        self.layout.addWidget(self.date_label, 3, 0)
        self.layout.addWidget(self.date, 3, 1)
        self.layout.addWidget(self.notes_label, 4, 0)
        self.layout.addLayout(self.notes_layout, 4, 1)

        self.layout.setColumnMinimumWidth(0,35)
        self.layout.setColumnMinimumWidth(1,200)
        self.layout.setContentsMargins(2,2,2,2)
        self.layout.setColumnStretch(1,1)
        self.setLayout(self.layout)
        self.updateGeometry()
        self.controller = None
        
        self.notes_dialog = QNotesDialog(self)
        self.notes_dialog.hide()

        QtCore.QObject.connect(self.notes_button,
                               QtCore.SIGNAL("pressed()"),
                               self.openNotes)

    def updateGeometry(self):
        """ updateGeometry() -> None
        Keep in upper left of screen

        """
        parentGeometry = self.parent().geometry()
        self.pos_x = 4
        self.pos_y = 4
        self.move(self.pos_x, self.pos_y)

    def updateController(self, controller):
        """ updateController(controller: VistrailController) -> None
        Assign the controller to the properties
        
        """
        self.controller = controller
        self.notes_dialog.updateController(controller)

    def updateVersion(self, versionNumber):
        """ updateVersion(versionNumber: int) -> None
        Update the text items
        
        """
        self.notes_dialog.updateVersion(versionNumber)
        if self.controller:
            if self.controller.vistrail.actionMap.has_key(versionNumber):
                action = self.controller.vistrail.actionMap[versionNumber]
                name = self.controller.vistrail.getVersionName(versionNumber)
                description = self.controller.vistrail.get_description(versionNumber)
                self.tag.setText(self.truncate(name))
                self.description.setText(self.truncate(description))
                self.user.setText(self.truncate(action.user))
                self.date.setText(self.truncate(action.date))
                notes = self.controller.vistrail.get_notes(action.id)
                if notes:
                    s = self.convertHtmlToText(notes)
                    self.notes.setText(self.truncate(s))
                else:
                    self.notes.setText('')
                self.notes_button.show()
            else:
                self.tag.setText('')
                self.description.setText('')
                self.user.setText('')
                self.date.setText('')
                self.notes.setText('')
                self.notes_button.hide()

    def convertHtmlToText(self, str):
        """ convertHtmlToText(str: QString) -> QString
        Remove HTML tags and newlines
        
        """
        # Some text we want to ignore lives outside brackets in the header
        str = re.sub(r"<head>.*</head>", r"", str)
        # Remove all other tags
        str = re.sub(r"<[^>]*>", r"", str)
        # Remove newlines
        str = re.sub(r"\n", r"", str)
        return str

    def truncate(self, str):
        """ truncate(str: string) -> string
        Shorten string to fit in smaller space
        
        """
        if len(str) > 24:
            str = str[:22] + "..."
        return str

    def openNotes(self):
        """ openNotes() -> None

        Show notes dialog
        """
        self.notes_dialog.show()
        self.notes_dialog.activateWindow()

    def event(self, e):
        """ Propagate all mouse events to the right widget """
        if e.type() in self.propagatingEvent:
            if self.propagatingWidget!=None:
                QtCore.QCoreApplication.sendEvent(self.propagatingWidget, e)
                return False
        return QtGui.QFrame.event(self, e)

################################################################################
class QExpandButton(QtGui.QLabel):
    """
    A transparent button type with a + draw in 
    """
    def __init__(self, parent=None):
        """
        QExpandButton(parent: QWidget) -> QExpandButton
        """
        QtGui.QLabel.__init__(self, parent)
        
        self.drawButton(0)
        self.setToolTip('Edit Notes')
        self.setScaledContents(False)
        self.setFrameShape(QtGui.QFrame.NoFrame)

    def sizeHint(self):
        """ sizeHint() -> QSize
        
        """
        return QtCore.QSize(10,10)
        

    def mousePressEvent(self, e):
        """ mousePressEvent(e: QMouseEvent) -> None
        Capture mouse press event on the frame to move the widget
        
        """
        if e.buttons() & QtCore.Qt.LeftButton:
            self.drawButton(1)
    
    def mouseReleaseEvent(self, e):
        self.drawButton(0)
        self.emit(QtCore.SIGNAL('pressed()'))

    def drawButton(self, down):
        """ drawButton(down: bool) -> None
        Custom draw function
        
        """
        self.picture = QtGui.QPicture()
        painter = QtGui.QPainter()
        painter.begin(self.picture)
        painter.setRenderHints(QtGui.QPainter.Antialiasing, False)
        pen = QtGui.QPen(QtCore.Qt.SolidLine)
        pen.setWidth(1)
        pen.setCapStyle(QtCore.Qt.RoundCap)
        brush = QtGui.QBrush(QtCore.Qt.NoBrush)
        if (down):
            pen.setColor(QtGui.QColor(150,150,150,150))
        else:
            pen.setColor(QtGui.QColor(0,0,0,255))

        painter.setPen(pen)
        painter.setBrush(brush)
        painter.drawRect(0,0,8,8)
        painter.drawLine(QtCore.QLine(4,2,4,6))
        painter.drawLine(QtCore.QLine(2,4,6,4))
        painter.end()
        self.setPicture(self.picture)

################################################################################
class QNotesDialog(QtGui.QDialog):
    """
    A small non-modal dialog with text entry to modify and view notes

    """
    def __init__(self, parent=None):
        """
        QNotesDialog(parent: QWidget) -> QNotesDialog

        """
        QtGui.QDialog.__init__(self, parent)
        self.setModal(False)
        self.notes = QVersionNotes(self)
        self.notes.update_on_focus_out = False
        layout = QtGui.QVBoxLayout(self)
        layout.addWidget(self.notes)
        layout.setMargin(0)

        self.apply_button = QtGui.QPushButton('Apply', self)
        self.apply_button.setDefault(False)
        self.apply_button.setAutoDefault(False)
        self.ok_button = QtGui.QPushButton('Ok', self)
        self.ok_button.setDefault(False)
        self.ok_button.setAutoDefault(False)
        self.cancel_button = QtGui.QPushButton('Cancel', self)
        self.cancel_button.setDefault(False)
        self.cancel_button.setAutoDefault(False)
        self.buttonLayout = QtGui.QHBoxLayout()
        layout.addLayout(self.buttonLayout)
        self.buttonLayout.addWidget(self.apply_button)
        self.buttonLayout.addWidget(self.ok_button)
        self.buttonLayout.addWidget(self.cancel_button)

        self.setLayout(layout)
        self.controller = None

        QtCore.QObject.connect(self.apply_button,
                               QtCore.SIGNAL("released()"),
                               self.apply_pressed)

        QtCore.QObject.connect(self.ok_button,
                               QtCore.SIGNAL("released()"),
                               self.ok_pressed)

        QtCore.QObject.connect(self.cancel_button,
                               QtCore.SIGNAL("released()"),
                               self.cancel_pressed)
    def apply_pressed(self):
        """ apply_pressed() -> None

        """
        self.notes.commit_changes()

    def ok_pressed(self):
        """ ok_pressed() -> None
        
        """
        self.notes.commit_changes()
        self.close()

    def cancel_pressed(self):
        """ cancel_pressed() -> None
        
        """
        self.notes.reset_changes()
        self.close()

    def updateController(self, controller):
        """ updateController(controller: VistrailController) -> None

        """
        self.controller = controller
        self.notes.controller = controller

    def updateVersion(self, versionNumber):
        """ updateVersion(versionNumber: int) -> None

        """
        self.notes.updateVersion(versionNumber)
        if self.controller:
            if self.controller.vistrail.actionMap.has_key(versionNumber):
                name = self.controller.vistrail.getVersionName(versionNumber)
                title = "Notes: "+name
                self.setWindowTitle(title)
            else:
                self.setWindowTitle("Notes")

    def sizeHint(self):
        """ sizeHint() -> QSize
        
        """
        return QtCore.QSize(250,200)
        
################################################################################

class QVersionThumbs(QtGui.QWidget):
    def __init__(self, parent=None):
        QtGui.QWidget.__init__(self, parent)
        self.versionNumber = None
        label = QtGui.QLabel("Preview:")
        self.thumbs = QtGui.QLabel()
        self.thumbs.setFrameShape(QtGui.QFrame.NoFrame)
        self.scrollArea = QtGui.QScrollArea(self)
        self.scrollArea.setFrameStyle(QtGui.QFrame.NoFrame)
        self.scrollArea.setWidget(self.thumbs)
        self.scrollArea.setWidgetResizable(True)
        layout = QtGui.QVBoxLayout()
        layout.setMargin(2)
        layout.addWidget(label)
        layout.addWidget(self.scrollArea)
        self.setLayout(layout)
        self.controller = None
        
    def updateController(self, controller):
        """ updateController(controller: VistrailController) -> None

        """
        self.controller = controller
        
    def updateVersion(self, versionNumber):
        """ updateVersion(versionNumber: int) -> None

        """
        if self.controller:
            vistrail = self.controller.vistrail
            if versionNumber in vistrail.actionMap.keys():
                action = vistrail.actionMap[versionNumber]
                if action and vistrail.has_thumbnail(action.id):
                    cache = ThumbnailCache.getInstance()
                    fname = cache.get_abs_name_entry(
                        vistrail.get_thumbnail(action.id))
                    if fname is not None:
                        pixmap = QtGui.QPixmap(fname)
                        self.thumbs.setPixmap(pixmap)
                        self.thumbs.adjustSize()
                    self.thumbs.setFrameShape(QtGui.QFrame.StyledPanel)
                    return
                
        self.thumbs.setPixmap(QtGui.QPixmap())
        self.thumbs.setFrameShape(QtGui.QFrame.NoFrame)

################################################################################
class QVersionMashups(QtGui.QWidget):
    def __init__(self, parent=None):
        QtGui.QWidget.__init__(self, parent)
        self.versionNumber = None
        self.controller = None
        #label = QtGui.QLabel("Mashups:")
        self.mashupsButton = QtGui.QToolButton()
        self.mashupsButton.setText("Mashups")
        self.mashupsButton.setPopupMode(QtGui.QToolButton.InstantPopup)
        self.mashupsButton.setArrowType(QtCore.Qt.RightArrow)
        self.mashupsButton.setToolButtonStyle(QtCore.Qt.ToolButtonTextBesideIcon)
        
#        font = QtGui.QFont("Arial", 11, QtGui.QFont.Normal)
#        font.setItalic(True)
#        self.group = QtGui.QGroupBox()
#        helplabel = QtGui.QLabel("Double-click a mashup to execute it")
#        helplabel.setFont(font)
#        self.mashupsList = QtGui.QListWidget()
#        self.mashupsList.setSelectionMode(QtGui.QAbstractItemView.SingleSelection)
#        self.mashupsList.itemDoubleClicked.connect(self.mashupDoubleClicked)
#        glayout = QtGui.QVBoxLayout()
#        glayout.setMargin(2)
#        glayout.setSpacing(5)
#        #layout.addWidget(label)
#        glayout.addWidget(self.mashupsList)
#        glayout.addWidget(helplabel)
#        self.group.setLayout(glayout)
        layout = QtGui.QVBoxLayout()
        layout.setMargin(2)
        layout.setSpacing(5)
        #layout.addStretch()
        layout.addWidget(self.mashupsButton)
        #layout.addWidget(self.group)
        self.setLayout(layout)
        self.apps = {}
        #self.group.setVisible(False)
        #self.connect(self.mashupsButton, QtCore.SIGNAL("clicked(bool)"),
        #             self.showList)
        
    def createMashupsMenu(self, tagMap):
        tags = tagMap.keys()
        self.mashupsButton.setText("Mashups (%s)"%str(len(tags)))
        #latestversion = mtrail.getLatestVersion()
        mashupsMenu = QtGui.QMenu(self)
        if len(tags) > 0:
            tags.sort()
            for tag in tags:
                action = QtGui.QAction(str(tag), self, 
                                       triggered=self.mashupSelected)
                action.setData(tagMap[tag])
                mashupsMenu.addAction(action)
            self.mashupsButton.setEnabled(True)
        return mashupsMenu
    
#    def showList(self, on):
#        self.group.setVisible(on)
        
    def updateController(self, controller):
        """ updateController(controller: VistrailController) -> None

        """
        self.controller = controller

    def updateVersion(self, versionNumber):
        """ updateVersion(versionNumber: int) -> None

        """
        #self.mashupsList.clear()
        
        from vistrails.gui.mashups.mashups_manager import MashupsManager
        from vistrails.gui.mashups.mashups_inspector import QMashupListPanelItem
        getMshptrail = MashupsManager.getMashuptrailforVersionInVistrailController
        if self.controller:
            vistrail = self.controller.vistrail
            if versionNumber in vistrail.actionMap.keys():
                self.mtrail = getMshptrail(self.controller, versionNumber)
                if self.mtrail:
                    tagMap = self.mtrail.getTagMap()
                    self.mashupsButton.setMenu(self.createMashupsMenu(tagMap))
#                    tags = tagMap.keys()
#                    self.mashupsButton.setText("Mashups (%s)"%str(len(tags)))
#                    #latestversion = mtrail.getLatestVersion()
#                    if len(tags) > 0:
#                        tags.sort()
#                        for tag in tags:
#                            item = QMashupListPanelItem(str(tag),
#                                                        tagMap[tag],
#                                                        self.mashupsList)
#                        self.mashupsButton.setEnabled(True)
#                    else:
#                        self.mashupsButton.setEnabled(False)
                else:
                    self.mashupsButton.setText("Mashups (0)")
                    self.mashupsButton.setEnabled(False)
            else:
                self.mashupsButton.setText("Mashups (0)")
                self.mashupsButton.setEnabled(False)
        else:
            self.mashupsButton.setText("Mashups (0)")
            self.mashupsButton.setEnabled(False)
                
    def mashupSelected(self):
        action = self.sender()
        version, ok = action.data()
        self.openMashup(version)

    def openMashup(self, version):
        from vistrails.gui.mashups.mashups_manager import MashupsManager
        item_key = (self.mtrail.id, version)
        if self.apps.has_key(item_key):
            app = self.apps[item_key]
            if app:
                app.activateWindow()
                return
        
        app = MashupsManager.createMashupApp(self.controller, self.mtrail, 
                                             version)
        app.setAttribute(QtCore.Qt.WA_DeleteOnClose)
        app.appWasClosed.connect(self.appWasClosed)
        self.apps[item_key] = app
        app.activateWindow()
        app.raise_()
                
    def appWasClosed(self, app):
        for (k, a) in self.apps.iteritems():
            if a == app:
                self.apps[k] = None<|MERGE_RESOLUTION|>--- conflicted
+++ resolved
@@ -214,22 +214,7 @@
         self.versionThumbs.updateVersion(versionNumber)
         self.versionMashups.updateVersion(versionNumber)
         if self.controller:
-<<<<<<< HEAD
-            custom_color = self.controller.vistrail.get_action_annotation(
-                    versionNumber, custom_color_key)
-            if custom_color is not None:
-                try:
-                    custom_color = parse_custom_color(custom_color.value)
-                    custom_color = QtGui.QColor(*custom_color)
-                except ValueError, e:
-                    debug.warning("Version %r has invalid color annotation "
-                                  "(%s)" % (versionNumber, e))
-                    custom_color = None
-            self.customColor.setColor(custom_color)
-=======
             if self.use_custom_colors:
-                from vistrails.gui.version_view import custom_color_key, \
-                    parse_custom_color
                 custom_color = self.controller.vistrail.get_action_annotation(
                         versionNumber, custom_color_key)
                 if custom_color is not None:
@@ -241,7 +226,6 @@
                                       "annotation (%s)" % (versionNumber, e))
                         custom_color = None
                 self.customColor.setColor(custom_color)
->>>>>>> 1a847104
 
             if self.controller.vistrail.actionMap.has_key(versionNumber):
                 action = self.controller.vistrail.actionMap[versionNumber]
