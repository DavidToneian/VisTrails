###############################################################################
##
## Copyright (C) 2014-2015, New York University.
## Copyright (C) 2011-2014, NYU-Poly.
## Copyright (C) 2006-2011, University of Utah.
## All rights reserved.
## Contact: contact@vistrails.org
##
## This file is part of VisTrails.
##
## "Redistribution and use in source and binary forms, with or without
## modification, are permitted provided that the following conditions are met:
##
##  - Redistributions of source code must retain the above copyright notice,
##    this list of conditions and the following disclaimer.
##  - Redistributions in binary form must reproduce the above copyright
##    notice, this list of conditions and the following disclaimer in the
##    documentation and/or other materials provided with the distribution.
##  - Neither the name of the New York University nor the names of its
##    contributors may be used to endorse or promote products derived from
##    this software without specific prior written permission.
##
## THIS SOFTWARE IS PROVIDED BY THE COPYRIGHT HOLDERS AND CONTRIBUTORS "AS IS"
## AND ANY EXPRESS OR IMPLIED WARRANTIES, INCLUDING, BUT NOT LIMITED TO,
## THE IMPLIED WARRANTIES OF MERCHANTABILITY AND FITNESS FOR A PARTICULAR
## PURPOSE ARE DISCLAIMED. IN NO EVENT SHALL THE COPYRIGHT HOLDER OR
## CONTRIBUTORS BE LIABLE FOR ANY DIRECT, INDIRECT, INCIDENTAL, SPECIAL,
## EXEMPLARY, OR CONSEQUENTIAL DAMAGES (INCLUDING, BUT NOT LIMITED TO,
## PROCUREMENT OF SUBSTITUTE GOODS OR SERVICES; LOSS OF USE, DATA, OR PROFITS;
## OR BUSINESS INTERRUPTION) HOWEVER CAUSED AND ON ANY THEORY OF LIABILITY,
## WHETHER IN CONTRACT, STRICT LIABILITY, OR TORT (INCLUDING NEGLIGENCE OR
## OTHERWISE) ARISING IN ANY WAY OUT OF THE USE OF THIS SOFTWARE, EVEN IF
## ADVISED OF THE POSSIBILITY OF SUCH DAMAGE."
##
###############################################################################
""" This file describe a widget for keeping version notes,info and tag
name

QVersionProp
QVersionNotes
QVersionPropOverlay
QExpandButton
QNotesDialog
QVersionThumbs
QVersionMashups

"""
from __future__ import division

import re
from PyQt4 import QtCore, QtGui
from vistrails.core.configuration import get_vistrails_configuration
from vistrails.core import debug
from vistrails.core.thumbnails import ThumbnailCache
from vistrails.core.vistrail.controller import custom_color_key, \
    parse_custom_color
from vistrails.gui.theme import CurrentTheme
from vistrails.gui.vistrails_palette import QVistrailsPaletteInterface

###############################################################################

class ColorChooserButton(QtGui.QPushButton):
    color_selected = QtCore.pyqtSignal(object)

    def __init__(self, parent=None):
        QtGui.QToolButton.__init__(self, parent)
        self.setColor(None)

        self.connect(self, QtCore.SIGNAL('clicked()'), self.changeColor)

    def setColor(self, color, silent=True):
        self.color = color
        if color is not None:
            self.setStyleSheet('ColorChooserButton {'
                               'border: 1px solid black; '
                               'background-color: rgb(%d, %d, %d); }' % (
                               color.red(), color.green(), color.blue()))
        else:
            self.setStyleSheet('ColorChooserButton {'
                               'border: 1px dashed black; }')
        self.update()
        if not silent:
            self.color_selected.emit(self.color)

    def sizeHint(self):
        return QtCore.QSize(20, 20)

    def changeColor(self):
        if self.color is not None:
            self.setColor(None, silent=False)
        else:
            color = QtGui.QColorDialog.getColor(QtCore.Qt.white, self)
            if color.isValid():
                self.setColor(color, silent=False)

###############################################################################

class QVersionProp(QtGui.QWidget, QVistrailsPaletteInterface):
    """
    QVersionProp is a widget holding property of a version including
    tagname and notes
    
    """    
    def __init__(self, parent=None):
        """ QVersionProp(parent: QWidget) -> QVersionProp
        Initialize the main layout
        
        """
        QtGui.QWidget.__init__(self, parent)
        self.setWindowTitle('Workflow Info')

        vLayout = QtGui.QVBoxLayout()
        vLayout.setMargin(2)
        vLayout.setSpacing(2)
        self.setLayout(vLayout)

        gLayout = QtGui.QGridLayout()
        gLayout.setMargin(2)
        gLayout.setSpacing(5)
        gLayout.setColumnMinimumWidth(1,5)
        gLayout.setRowMinimumHeight(0,20)
        gLayout.setRowMinimumHeight(1,20)
        gLayout.setRowMinimumHeight(2,20)
        gLayout.setRowMinimumHeight(3,20)
        vLayout.addLayout(gLayout)
        
        tagLabel = QtGui.QLabel('Tag:', self)
        gLayout.addWidget(tagLabel, 0, 0, 1, 1)

        editLayout = QtGui.QHBoxLayout()
        editLayout.setMargin(2)
        editLayout.setSpacing(2)
        self.tagEdit = QtGui.QLineEdit()
        tagLabel.setBuddy(self.tagEdit)
        editLayout.addWidget(self.tagEdit)
        self.tagEdit.setEnabled(False)
        self.tagEdit.setMinimumHeight(22)

        self.tagReset = QtGui.QToolButton(self)
        self.tagReset.setIcon(QtGui.QIcon(
                self.style().standardPixmap(QtGui.QStyle.SP_DialogCloseButton)))
        self.tagReset.setIconSize(QtCore.QSize(12,12))
        self.tagReset.setAutoRaise(True)
        self.tagReset.setEnabled(False)
        editLayout.addWidget(self.tagReset)

        configuration = get_vistrails_configuration()
        self.use_custom_colors = configuration.check('enableCustomVersionColors')

        if self.use_custom_colors:
            self.customColor = ColorChooserButton(self)
            editLayout.addWidget(self.customColor)
            self.customColor.color_selected.connect(self.custom_color_selected)

        gLayout.addLayout(editLayout, 0, 2, 1, 1)

        userLabel = QtGui.QLabel('User:', self)
        gLayout.addWidget(userLabel, 1, 0, 1, 1)
        
        self.userEdit = QtGui.QLabel('', self)
        gLayout.addWidget(self.userEdit, 1, 2, 1, 1)

        dateLabel = QtGui.QLabel('Date:', self)
        gLayout.addWidget(dateLabel, 2, 0, 1, 1)

        self.dateEdit = QtGui.QLabel('', self)
        gLayout.addWidget(self.dateEdit, 2, 2, 1, 1)

        idLabel = QtGui.QLabel('ID:', self)
        gLayout.addWidget(idLabel, 3, 0, 1, 1)
        
        self.idEdit = QtGui.QLabel('', self)
        gLayout.addWidget(self.idEdit, 3, 2, 1, 1)

        self.notesLabel = QtGui.QLabel('Notes:')
        gLayout.addWidget(self.notesLabel, 4, 0, 1, 1)

        self.versionNotes = QVersionNotes()
        vLayout.addWidget(self.versionNotes)
        self.versionNotes.setEnabled(False)

        self.versionThumbs = QVersionThumbs()
        vLayout.addWidget(self.versionThumbs)
        
        self.versionMashups = QVersionMashups()
        vLayout.addWidget(self.versionMashups)
                
        self.connect(self.tagEdit, QtCore.SIGNAL('editingFinished()'),
                     self.tagFinished)
        self.connect(self.tagEdit, QtCore.SIGNAL('textChanged(QString)'),
                     self.tagChanged)
        self.connect(self.tagReset, QtCore.SIGNAL('clicked()'),
                     self.tagCleared)

        self.controller = None
        self.versionNumber = -1

    def updateController(self, controller):
        """ updateController(controller: VistrailController) -> None
        Assign the controller to the property page
        
        """
        if self.controller == controller:
            return
        self.controller = controller
        self.versionNotes.controller = controller
        self.versionThumbs.controller = controller
        self.versionMashups.controller = controller
        if controller is not None:
            self.updateVersion(controller.current_version)
        else:
            self.updateVersion(-1)

    def updateVersion(self, versionNumber):
        """ updateVersion(versionNumber: int) -> None
        Update the property page of the version
        
        """
        self.versionNumber = versionNumber
        self.versionNotes.updateVersion(versionNumber)
        self.versionThumbs.updateVersion(versionNumber)
        self.versionMashups.updateVersion(versionNumber)
        if self.controller:
            vistrail = self.controller.vistrail
            if self.use_custom_colors:
                custom_color = vistrail.get_action_annotation(versionNumber,
                                                              custom_color_key)
                if custom_color is not None:
                    try:
                        custom_color = parse_custom_color(custom_color.value)
                        custom_color = QtGui.QColor(*custom_color)
                    except ValueError, e:
                        debug.warning("Version %r has invalid color "
                                      "annotation (%s)" % (versionNumber, e))
                        custom_color = None
                self.customColor.setColor(custom_color)

            if vistrail.actionMap.has_key(versionNumber):
                # Follow upgrades forward to find tag
                tag = vistrail.search_upgrade_versions(
                        versionNumber,
                        lambda vt, v, bv: vt.getVersionName(v) or None) or ''

                if getattr(get_vistrails_configuration(), 'hideUpgrades', True):
                    base_ver = vistrail.get_base_upgrade_version(versionNumber)
                else:
                    base_ver = versionNumber

                action = vistrail.actionMap[base_ver]
                self.tagEdit.setText(tag)
                self.userEdit.setText(action.user)
                self.dateEdit.setText(action.date)
                self.idEdit.setText(unicode(action.id))
                self.tagEdit.setEnabled(True)
                return
            else:
                self.tagEdit.setEnabled(False)
                self.tagReset.setEnabled(False)

        self.tagEdit.setText('')
        self.userEdit.setText('')
        self.dateEdit.setText('')
        self.idEdit.setText('')

    def tagFinished(self):
        """ tagFinished() -> None
        Update the new tag to vistrail
        
        """
        if self.controller:
            name = self.controller.vistrail.getVersionName(self.versionNumber)
            currentText = unicode(self.tagEdit.text())
            if name != currentText:    
                self.controller.update_current_tag(currentText)

    def tagChanged(self, text):
        """ tagChanged(text: QString) -> None
        Update the button state if there is text

        """
        self.tagReset.setEnabled(text != '')

    def tagCleared(self):
        """ tagCleared() -> None
        Remove the tag
        
        """ 
        self.tagEdit.setText('')
        self.tagFinished()

    def custom_color_selected(self, color):
        if color is not None:
            self.controller.vistrail.set_action_annotation(
                    self.controller.current_version, custom_color_key,
                    '%d,%d,%d' % (color.red(), color.green(), color.blue()))
        else:
            self.controller.vistrail.set_action_annotation(
                    self.controller.current_version, custom_color_key, None)
        self.controller.set_changed(True)
        self.controller.recompute_terse_graph()
        self.controller.invalidate_version_tree()

class QVersionNotes(QtGui.QTextEdit):
    """
    QVersionNotes is text widget that update/change a version notes
    
    """    
    def __init__(self, parent=None):
        """ QVersionNotes(parent: QWidget) -> QVersionNotes
        Initialize control variables
        
        """
        QtGui.QTextEdit.__init__(self, parent)
        self.controller = None
        self.versionNumber = -1
        self.update_on_focus_out = True
        self.setAcceptRichText(False)
        # Reset text to black, for some reason it is grey by default on the mac
        self.palette().setBrush(QtGui.QPalette.Text,
                                QtGui.QBrush(QtGui.QColor(0,0,0,255)))

    def updateVersion(self, versionNumber):
        """ updateVersion(versionNumber: int) -> None
        Update the text to be the notes of the vistrail versionNumber
        
        """
        if self.versionNumber == versionNumber:
            return
        self.versionNumber = versionNumber
        if self.controller:
            if self.controller.vistrail.actionMap.has_key(versionNumber):
                # Follow upgrades forward to find notes
                notes = self.controller.vistrail.search_upgrade_versions(
                        versionNumber,
                        lambda vt, v, bv: vt.get_notes(v) or None)
                if notes:
                    self.setHtml(notes)
                    # work around a strange bug where an empty new paragraph gets added every time
                    self.trim_first_paragraph()
                else:
                    self.setHtml('')
                self.setEnabled(True)
                return
            else:
                self.setEnabled(False)
        self.setPlainText('')

    def commit_changes(self):
        if self.controller and self.document().isModified():
<<<<<<< HEAD
            self.controller.update_notes(unicode(self.toHtml()))
=======
            self.controller.update_notes('' if self.document().isEmpty()
                                         else str(self.toHtml()))
>>>>>>> 49954d41

    def reset_changes(self):
        """ reset_changes() -> None

        """
        self.updateVersion(self.versionNumber)

    def focusOutEvent(self, event):
        """ focusOutEvent(event: QFocusEvent) -> None
        Update the version notes if the text has been modified
        
        """
        if self.update_on_focus_out:
            self.commit_changes()
        QtGui.QTextEdit.focusOutEvent(self,event)

    def trim_first_paragraph(self):
        doc = self.document()
        count = doc.blockCount()
        cursor = QtGui.QTextCursor(doc)
        cursor.select(QtGui.QTextCursor.LineUnderCursor)
        sel = cursor.selection().toPlainText()
        if all(c == ' ' for c in sel):
            cursor.removeSelectedText()
            cursor = QtGui.QTextCursor(doc)
            cursor.deleteChar()

###############################################################################

class QVersionPropOverlay(QtGui.QFrame):
    """
    QVersionPropOverlay is a transparent widget that sits on top of the version
    view.  It displays properties of a version: tag, user, date, and notes.

    """
    propagatingEvent = set([
        QtCore.QEvent.MouseButtonDblClick,
        QtCore.QEvent.MouseButtonPress,
        QtCore.QEvent.MouseButtonRelease,
        QtCore.QEvent.MouseMove,
        QtCore.QEvent.Wheel,
        ])
    def __init__(self, parent=None, mouseWidget=None):
        """ QVersionPropOverlay(parent: QWidget) -> QVersionPropOverlay
        Setup layout

        """
        QtGui.QFrame.__init__(self, parent)
        self.propagatingWidget = mouseWidget
        self.palette = QtGui.QPalette()
        self.palette.setColor(QtGui.QPalette.Base, QtGui.QColor(0,0,0,0))
        self.setPalette(self.palette)
        self.setAutoFillBackground(True)
        self.setFrameStyle(QtGui.QFrame.NoFrame)
        self.setFrameShadow(QtGui.QFrame.Plain)
        self.layout = QtGui.QGridLayout()
        self.layout.setVerticalSpacing(1)

        self.tag_label = QtGui.QLabel()
        self.tag_label.palette().setBrush(QtGui.QPalette.Text,
                                          CurrentTheme.VERSION_PROPERTIES_PEN)
        self.tag_label.setFont(CurrentTheme.VERSION_PROPERTIES_FONT)
        self.tag_label.setText("Tag:")

        self.tag = QtGui.QLabel()
        self.tag.setFont(CurrentTheme.VERSION_PROPERTIES_FONT)

        self.description_label = QtGui.QLabel()
        self.description_label.palette().setBrush(QtGui.QPalette.Text,
                                                  CurrentTheme.VERSION_PROPERTIES_PEN)
        self.description_label.setFont(CurrentTheme.VERSION_PROPERTIES_FONT)
        self.description_label.setText("Action:")

        self.description = QtGui.QLabel()
        self.description.setFont(CurrentTheme.VERSION_PROPERTIES_FONT)

        self.user_label = QtGui.QLabel()
        self.user_label.palette().setBrush(QtGui.QPalette.Text,
                                           CurrentTheme.VERSION_PROPERTIES_PEN)
        self.user_label.setFont(CurrentTheme.VERSION_PROPERTIES_FONT)
        self.user_label.setText("User:")

        self.user = QtGui.QLabel()
        self.user.setFont(CurrentTheme.VERSION_PROPERTIES_FONT)

        self.date_label = QtGui.QLabel()
        self.date_label.palette().setBrush(QtGui.QPalette.Text,
                                           CurrentTheme.VERSION_PROPERTIES_PEN)
        self.date_label.setFont(CurrentTheme.VERSION_PROPERTIES_FONT)
        self.date_label.setText("Date:")
        
        self.date = QtGui.QLabel()
        self.date.setFont(CurrentTheme.VERSION_PROPERTIES_FONT)

        self.notes_label = QtGui.QLabel()
        self.notes_label.palette().setBrush(QtGui.QPalette.Text,
                                           CurrentTheme.VERSION_PROPERTIES_PEN)
        self.notes_label.setFont(CurrentTheme.VERSION_PROPERTIES_FONT)
        self.notes_label.setText("Notes:")

        self.notes = QtGui.QLabel()
        self.notes.setTextFormat(QtCore.Qt.PlainText)
        self.notes.setFont(CurrentTheme.VERSION_PROPERTIES_FONT)
        
        self.notes_button = QExpandButton()
        self.notes_button.hide()

        self.notes_layout = QtGui.QHBoxLayout()
        self.notes_layout.addWidget(self.notes)
        self.notes_layout.addWidget(self.notes_button)
        self.notes_layout.addStretch()

        self.layout.addWidget(self.tag_label, 0, 0)
        self.layout.addWidget(self.tag, 0, 1)
        self.layout.addWidget(self.description_label, 1, 0)
        self.layout.addWidget(self.description, 1, 1)
        self.layout.addWidget(self.user_label, 2, 0)
        self.layout.addWidget(self.user, 2, 1)
        self.layout.addWidget(self.date_label, 3, 0)
        self.layout.addWidget(self.date, 3, 1)
        self.layout.addWidget(self.notes_label, 4, 0)
        self.layout.addLayout(self.notes_layout, 4, 1)

        self.layout.setColumnMinimumWidth(0,35)
        self.layout.setColumnMinimumWidth(1,200)
        self.layout.setContentsMargins(2,2,2,2)
        self.layout.setColumnStretch(1,1)
        self.setLayout(self.layout)
        self.updateGeometry()
        self.controller = None
        
        self.notes_dialog = QNotesDialog(self)
        self.notes_dialog.hide()

        QtCore.QObject.connect(self.notes_button,
                               QtCore.SIGNAL("pressed()"),
                               self.openNotes)

    def updateGeometry(self):
        """ updateGeometry() -> None
        Keep in upper left of screen

        """
        parentGeometry = self.parent().geometry()
        self.pos_x = 4
        self.pos_y = 4
        self.move(self.pos_x, self.pos_y)

    def updateController(self, controller):
        """ updateController(controller: VistrailController) -> None
        Assign the controller to the properties
        
        """
        if self.controller == controller:
            return
        self.controller = controller
        self.notes_dialog.updateController(controller)

    def updateVersion(self, versionNumber):
        """ updateVersion(versionNumber: int) -> None
        Update the text items
        
        """

        self.notes_dialog.updateVersion(versionNumber)
        if self.controller:
            if self.controller.vistrail.actionMap.has_key(versionNumber):
                vistrail = self.controller.vistrail
                # Follow upgrades forward to find tag
                tag = vistrail.search_upgrade_versions(
                        versionNumber,
                        lambda vt, v, bv: vt.getVersionName(v) or None) or ''

                if getattr(get_vistrails_configuration(), 'hideUpgrades', True):
                    base_ver = vistrail.get_base_upgrade_version(versionNumber)
                else:
                    base_ver = versionNumber

                action = vistrail.actionMap[base_ver]
                description = vistrail.get_description(base_ver)
                self.tag.setText(self.truncate(tag))
                self.description.setText(self.truncate(description))
                self.user.setText(self.truncate(action.user))
                self.date.setText(self.truncate(action.date))
                notes = vistrail.get_notes(action.id)
                if notes:
                    s = self.convertHtmlToText(notes)
                    self.notes.setText(self.truncate(s))
                else:
                    self.notes.setText('')
                self.notes_button.show()
            else:
                self.tag.setText('')
                self.description.setText('')
                self.user.setText('')
                self.date.setText('')
                self.notes.setText('')
                self.notes_button.hide()

    def convertHtmlToText(self, str):
        """ convertHtmlToText(str: QString) -> QString
        Remove HTML tags and newlines
        
        """
        # Some text we want to ignore lives outside brackets in the header
        str = re.sub(r"<head>.*</head>", r"", str)
        # Remove all other tags
        str = re.sub(r"<[^>]*>", r"", str)
        # Remove newlines
        str = re.sub(r"\n", r"", str)
        return str

    def truncate(self, str):
        """ truncate(str: string) -> string
        Shorten string to fit in smaller space
        
        """
        if len(str) > 24:
            str = str[:22] + "..."
        return str

    def openNotes(self):
        """ openNotes() -> None

        Show notes dialog
        """
        self.notes_dialog.show()
        self.notes_dialog.activateWindow()

    def event(self, e):
        """ Propagate all mouse events to the right widget """
        if e.type() in self.propagatingEvent:
            if self.propagatingWidget!=None:
                QtCore.QCoreApplication.sendEvent(self.propagatingWidget, e)
                return False
        return QtGui.QFrame.event(self, e)

###############################################################################

class QExpandButton(QtGui.QLabel):
    """
    A transparent button type with a + draw in 
    """
    def __init__(self, parent=None):
        """
        QExpandButton(parent: QWidget) -> QExpandButton
        """
        QtGui.QLabel.__init__(self, parent)
        
        self.drawButton(0)
        self.setToolTip('Edit Notes')
        self.setScaledContents(False)
        self.setFrameShape(QtGui.QFrame.NoFrame)

    def sizeHint(self):
        """ sizeHint() -> QSize
        
        """
        return QtCore.QSize(10,10)
        

    def mousePressEvent(self, e):
        """ mousePressEvent(e: QMouseEvent) -> None
        Capture mouse press event on the frame to move the widget
        
        """
        if e.buttons() & QtCore.Qt.LeftButton:
            self.drawButton(1)
    
    def mouseReleaseEvent(self, e):
        self.drawButton(0)
        self.emit(QtCore.SIGNAL('pressed()'))

    def drawButton(self, down):
        """ drawButton(down: bool) -> None
        Custom draw function
        
        """
        self.picture = QtGui.QPicture()
        painter = QtGui.QPainter()
        painter.begin(self.picture)
        painter.setRenderHints(QtGui.QPainter.Antialiasing, False)
        pen = QtGui.QPen(QtCore.Qt.SolidLine)
        pen.setWidth(1)
        pen.setCapStyle(QtCore.Qt.RoundCap)
        brush = QtGui.QBrush(QtCore.Qt.NoBrush)
        if (down):
            pen.setColor(QtGui.QColor(150,150,150,150))
        else:
            pen.setColor(QtGui.QColor(0,0,0,255))

        painter.setPen(pen)
        painter.setBrush(brush)
        painter.drawRect(0,0,8,8)
        painter.drawLine(QtCore.QLine(4,2,4,6))
        painter.drawLine(QtCore.QLine(2,4,6,4))
        painter.end()
        self.setPicture(self.picture)

###############################################################################

class QNotesDialog(QtGui.QDialog):
    """
    A small non-modal dialog with text entry to modify and view notes

    """
    def __init__(self, parent=None):
        """
        QNotesDialog(parent: QWidget) -> QNotesDialog

        """
        QtGui.QDialog.__init__(self, parent)
        self.setModal(False)
        self.notes = QVersionNotes(self)
        self.notes.update_on_focus_out = False
        layout = QtGui.QVBoxLayout(self)
        layout.addWidget(self.notes)
        layout.setMargin(0)

        self.apply_button = QtGui.QPushButton('Apply', self)
        self.apply_button.setDefault(False)
        self.apply_button.setAutoDefault(False)
        self.ok_button = QtGui.QPushButton('Ok', self)
        self.ok_button.setDefault(False)
        self.ok_button.setAutoDefault(False)
        self.cancel_button = QtGui.QPushButton('Cancel', self)
        self.cancel_button.setDefault(False)
        self.cancel_button.setAutoDefault(False)
        self.buttonLayout = QtGui.QHBoxLayout()
        layout.addLayout(self.buttonLayout)
        self.buttonLayout.addWidget(self.apply_button)
        self.buttonLayout.addWidget(self.ok_button)
        self.buttonLayout.addWidget(self.cancel_button)

        self.setLayout(layout)
        self.controller = None

        QtCore.QObject.connect(self.apply_button,
                               QtCore.SIGNAL("released()"),
                               self.apply_pressed)

        QtCore.QObject.connect(self.ok_button,
                               QtCore.SIGNAL("released()"),
                               self.ok_pressed)

        QtCore.QObject.connect(self.cancel_button,
                               QtCore.SIGNAL("released()"),
                               self.cancel_pressed)
    def apply_pressed(self):
        """ apply_pressed() -> None

        """
        self.notes.commit_changes()

    def ok_pressed(self):
        """ ok_pressed() -> None
        
        """
        self.notes.commit_changes()
        self.close()

    def cancel_pressed(self):
        """ cancel_pressed() -> None
        
        """
        self.notes.reset_changes()
        self.close()

    def updateController(self, controller):
        """ updateController(controller: VistrailController) -> None

        """
        self.controller = controller
        self.notes.controller = controller

    def updateVersion(self, versionNumber):
        """ updateVersion(versionNumber: int) -> None

        """
        self.notes.updateVersion(versionNumber)
        if self.controller:
            if self.controller.vistrail.actionMap.has_key(versionNumber):
                # Follow upgrades forward to find tag
                tag = self.controller.vistrail.search_upgrade_versions(
                        versionNumber,
                        lambda vt, v, bv: vt.getVersionName(v) or None) or ''

                title = "Notes: " + tag
                self.setWindowTitle(title)
            else:
                self.setWindowTitle("Notes")

    def sizeHint(self):
        """ sizeHint() -> QSize
        
        """
        return QtCore.QSize(250,200)
        
###############################################################################

class QVersionThumbs(QtGui.QWidget):
    def __init__(self, parent=None):
        QtGui.QWidget.__init__(self, parent)
        self.versionNumber = None
        label = QtGui.QLabel("Preview:")
        self.thumbs = QtGui.QLabel()
        self.thumbs.setFrameShape(QtGui.QFrame.NoFrame)
        self.scrollArea = QtGui.QScrollArea(self)
        self.scrollArea.setFrameStyle(QtGui.QFrame.NoFrame)
        self.scrollArea.setWidget(self.thumbs)
        self.scrollArea.setWidgetResizable(True)
        layout = QtGui.QVBoxLayout()
        layout.setMargin(2)
        layout.addWidget(label)
        layout.addWidget(self.scrollArea)
        self.setLayout(layout)
        self.controller = None
        
    def updateController(self, controller):
        """ updateController(controller: VistrailController) -> None

        """
        self.controller = controller
        
    def updateVersion(self, versionNumber):
        """ updateVersion(versionNumber: int) -> None

        """
        if self.controller:
            vistrail = self.controller.vistrail
            if versionNumber in vistrail.actionMap.keys():
                # Follow upgrades forward to find a thumbnail
                thumb_ver = self.controller.vistrail.search_upgrade_versions(
                        versionNumber,
                        lambda vt, v, bv: v if vt.has_thumbnail(v) else None)
                if thumb_ver is not None:
                    action = vistrail.actionMap[thumb_ver]
                    if vistrail.has_thumbnail(action.id):
                        cache = ThumbnailCache.getInstance()
                        fname = cache.get_abs_name_entry(
                            vistrail.get_thumbnail(action.id))
                        if fname is not None:
                            pixmap = QtGui.QPixmap(fname)
                            self.thumbs.setPixmap(pixmap)
                            self.thumbs.adjustSize()
                        self.thumbs.setFrameShape(QtGui.QFrame.StyledPanel)
                        return

        self.thumbs.setPixmap(QtGui.QPixmap())
        self.thumbs.setFrameShape(QtGui.QFrame.NoFrame)

###############################################################################

class QVersionMashups(QtGui.QWidget):
    def __init__(self, parent=None):
        QtGui.QWidget.__init__(self, parent)
        self.versionNumber = None
        self.controller = None
        #label = QtGui.QLabel("Mashups:")
        self.mashupsButton = QtGui.QToolButton()
        self.mashupsButton.setText("Mashups")
        self.mashupsButton.setPopupMode(QtGui.QToolButton.InstantPopup)
        self.mashupsButton.setArrowType(QtCore.Qt.RightArrow)
        self.mashupsButton.setToolButtonStyle(QtCore.Qt.ToolButtonTextBesideIcon)
        
#        font = QtGui.QFont("Arial", 11, QtGui.QFont.Normal)
#        font.setItalic(True)
#        self.group = QtGui.QGroupBox()
#        helplabel = QtGui.QLabel("Double-click a mashup to execute it")
#        helplabel.setFont(font)
#        self.mashupsList = QtGui.QListWidget()
#        self.mashupsList.setSelectionMode(QtGui.QAbstractItemView.SingleSelection)
#        self.mashupsList.itemDoubleClicked.connect(self.mashupDoubleClicked)
#        glayout = QtGui.QVBoxLayout()
#        glayout.setMargin(2)
#        glayout.setSpacing(5)
#        #layout.addWidget(label)
#        glayout.addWidget(self.mashupsList)
#        glayout.addWidget(helplabel)
#        self.group.setLayout(glayout)
        layout = QtGui.QVBoxLayout()
        layout.setMargin(2)
        layout.setSpacing(5)
        #layout.addStretch()
        layout.addWidget(self.mashupsButton)
        #layout.addWidget(self.group)
        self.setLayout(layout)
        self.apps = {}
        #self.group.setVisible(False)
        #self.connect(self.mashupsButton, QtCore.SIGNAL("clicked(bool)"),
        #             self.showList)
        
    def createMashupsMenu(self, tagMap):
        tags = tagMap.keys()
        self.mashupsButton.setText("Mashups (%s)"%unicode(len(tags)))
        #latestversion = mtrail.getLatestVersion()
        mashupsMenu = QtGui.QMenu(self)
        if len(tags) > 0:
            tags.sort()
            for tag in tags:
                action = QtGui.QAction(unicode(tag), self,
                                       triggered=self.mashupSelected)
                action.setData(tagMap[tag])
                mashupsMenu.addAction(action)
            self.mashupsButton.setEnabled(True)
        return mashupsMenu
    
#    def showList(self, on):
#        self.group.setVisible(on)
        
    def updateController(self, controller):
        """ updateController(controller: VistrailController) -> None

        """
        self.controller = controller

    def updateVersion(self, versionNumber):
        """ updateVersion(versionNumber: int) -> None

        """
        #self.mashupsList.clear()
        
        from vistrails.gui.mashups.mashups_manager import MashupsManager
        from vistrails.gui.mashups.mashups_inspector import QMashupListPanelItem
        getMshptrail = MashupsManager.getMashuptrailforVersionInVistrailController
        if self.controller:
            vistrail = self.controller.vistrail
            if versionNumber in vistrail.actionMap.keys():
                self.mtrail = getMshptrail(self.controller, versionNumber)
                if self.mtrail:
                    tagMap = self.mtrail.getTagMap()
                    self.mashupsButton.setMenu(self.createMashupsMenu(tagMap))
#                    tags = tagMap.keys()
#                    self.mashupsButton.setText("Mashups (%s)"%unicode(len(tags)))
#                    #latestversion = mtrail.getLatestVersion()
#                    if len(tags) > 0:
#                        tags.sort()
#                        for tag in tags:
#                            item = QMashupListPanelItem(unicode(tag),
#                                                        tagMap[tag],
#                                                        self.mashupsList)
#                        self.mashupsButton.setEnabled(True)
#                    else:
#                        self.mashupsButton.setEnabled(False)
                else:
                    self.mashupsButton.setText("Mashups (0)")
                    self.mashupsButton.setEnabled(False)
            else:
                self.mashupsButton.setText("Mashups (0)")
                self.mashupsButton.setEnabled(False)
        else:
            self.mashupsButton.setText("Mashups (0)")
            self.mashupsButton.setEnabled(False)
                
    def mashupSelected(self):
        action = self.sender()
        version, ok = action.data()
        self.openMashup(version)

    def openMashup(self, version):
        from vistrails.gui.mashups.mashups_manager import MashupsManager
        item_key = (self.mtrail.id, version)
        if self.apps.has_key(item_key):
            app = self.apps[item_key]
            if app:
                app.activateWindow()
                return
        
        app = MashupsManager.createMashupApp(self.controller, self.mtrail, 
                                             version)
        app.setAttribute(QtCore.Qt.WA_DeleteOnClose)
        app.appWasClosed.connect(self.appWasClosed)
        self.apps[item_key] = app
        app.activateWindow()
        app.raise_()
                
    def appWasClosed(self, app):
        for (k, a) in self.apps.iteritems():
            if a == app:
                self.apps[k] = None<|MERGE_RESOLUTION|>--- conflicted
+++ resolved
@@ -347,12 +347,8 @@
 
     def commit_changes(self):
         if self.controller and self.document().isModified():
-<<<<<<< HEAD
-            self.controller.update_notes(unicode(self.toHtml()))
-=======
             self.controller.update_notes('' if self.document().isEmpty()
-                                         else str(self.toHtml()))
->>>>>>> 49954d41
+                                         else self.toHtml())
 
     def reset_changes(self):
         """ reset_changes() -> None
