--- conflicted
+++ resolved
@@ -243,11 +243,7 @@
             if res:
                 cellEvents = spreadsheetController.getEchoCellEvents()
             else:
-<<<<<<< HEAD
-                return [], True
-=======
                 return [], errors or True
->>>>>>> 386841c3
         except Exception, e:
             debug.unexpected_exception(e)
             print "Executing pipeline failed:", debug.format_exc()
