--- conflicted
+++ resolved
@@ -1315,16 +1315,6 @@
             try:
                 # Now execute the pipelines
                 if showProgress:
-<<<<<<< HEAD
-                    kwargs['module_executed_hook'] = [moduleExecuted]
-                if self.get_vistrail_variables():
-                    # remove vars used in pe
-                    vars = dict([(v.uuid, v) for v in self.get_vistrail_variables()
-                                 if v.uuid not in vistrail_vars])
-                    kwargs['vistrail_variables'] = lambda x: vars.get(x, None)
-                result = interpreter.execute(modifiedPipelines[pi], **kwargs)
-                for error in result.errors.itervalues():
-=======
                     # reset job view
                     from vistrails.gui.job_monitor import QJobView
                     jobView = QJobView.instance()
@@ -1353,7 +1343,6 @@
                             if not self.progress.wasCanceled():
                                 self.progress.setValue(self.progress.value()+1)
                                 QtCore.QCoreApplication.processEvents()
->>>>>>> 3cb5b7cc
                     if use_spreadsheet:
                         name = os.path.splitext(self.name)[0] + \
                                              ("_%s_%s_%s" % pipelinePositions[pi])
