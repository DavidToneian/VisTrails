###############################################################################
##
## Copyright (C) 2014-2016, New York University.
## Copyright (C) 2011-2014, NYU-Poly.
## Copyright (C) 2006-2011, University of Utah.
## All rights reserved.
## Contact: contact@vistrails.org
##
## This file is part of VisTrails.
##
## "Redistribution and use in source and binary forms, with or without
## modification, are permitted provided that the following conditions are met:
##
##  - Redistributions of source code must retain the above copyright notice,
##    this list of conditions and the following disclaimer.
##  - Redistributions in binary form must reproduce the above copyright
##    notice, this list of conditions and the following disclaimer in the
##    documentation and/or other materials provided with the distribution.
##  - Neither the name of the New York University nor the names of its
##    contributors may be used to endorse or promote products derived from
##    this software without specific prior written permission.
##
## THIS SOFTWARE IS PROVIDED BY THE COPYRIGHT HOLDERS AND CONTRIBUTORS "AS IS"
## AND ANY EXPRESS OR IMPLIED WARRANTIES, INCLUDING, BUT NOT LIMITED TO,
## THE IMPLIED WARRANTIES OF MERCHANTABILITY AND FITNESS FOR A PARTICULAR
## PURPOSE ARE DISCLAIMED. IN NO EVENT SHALL THE COPYRIGHT HOLDER OR
## CONTRIBUTORS BE LIABLE FOR ANY DIRECT, INDIRECT, INCIDENTAL, SPECIAL,
## EXEMPLARY, OR CONSEQUENTIAL DAMAGES (INCLUDING, BUT NOT LIMITED TO,
## PROCUREMENT OF SUBSTITUTE GOODS OR SERVICES; LOSS OF USE, DATA, OR PROFITS;
## OR BUSINESS INTERRUPTION) HOWEVER CAUSED AND ON ANY THEORY OF LIABILITY,
## WHETHER IN CONTRACT, STRICT LIABILITY, OR TORT (INCLUDING NEGLIGENCE OR
## OTHERWISE) ARISING IN ANY WAY OUT OF THE USE OF THIS SOFTWARE, EVEN IF
## ADVISED OF THE POSSIBILITY OF SUCH DAMAGE."
##
###############################################################################

from __future__ import division

import copy
import math
import os
import uuid

from PyQt4 import QtCore, QtGui

import vistrails.core.analogy
from vistrails.core.configuration import get_vistrails_configuration
from vistrails.core.data_structures.graph import Graph
from vistrails.core import debug
import vistrails.core.db.action
from vistrails.core.interpreter.default import get_default_interpreter
from vistrails.core.vistrail.job import Workflow as JobWorkflow
from vistrails.core.layout.version_tree_layout import VistrailsTreeLayoutLW
from vistrails.core.log.opm_graph import OpmGraph
from vistrails.core.log.prov_document import ProvDocument
from vistrails.core.modules.abstraction import identifier as abstraction_pkg
from vistrails.core.modules.module_registry import get_module_registry
from vistrails.core.param_explore import ActionBasedParameterExploration
from vistrails.core.query.version import TrueSearch
from vistrails.core.query.visual import VisualQuery
from vistrails.core.utils import DummyView, VistrailsInternalError, InvalidPipeline
import vistrails.core.system
from vistrails.core.vistrail.controller import VistrailController as BaseController
from vistrails.core.vistrail.pipeline import Pipeline
from vistrails.core.vistrail.vistrail import Vistrail, TagExists
from vistrails.gui.pipeline_view import QPipelineView
from vistrails.gui.theme import CurrentTheme
import vistrails.gui.utils
from vistrails.gui.utils import show_warning, show_question, YES_BUTTON, NO_BUTTON
from vistrails.gui.version_prop import QVersionProp



################################################################################

class ExecutionProgressDialog(QtGui.QProgressDialog):
    def __init__(self, parent=None):
        QtGui.QProgressDialog.__init__(self, 'Executing Workflow',
                                       '&Cancel',
                                       0, 100,
                                       parent, QtCore.Qt.Dialog)
        self.setWindowTitle('Executing')
        self.setWindowModality(QtCore.Qt.WindowModal)
        self._last_set_value = 0
        self._progress_canceled = False
        # if suspended is true we should not wait for a job to complete
        self.suspended = False

    def setValue(self, value):
        self._last_set_value = value
        super(ExecutionProgressDialog, self).setValue(value)

    def goOn(self):
        self.reset()
        self.show()
        super(ExecutionProgressDialog, self).setValue(self._last_set_value)

class PEProgressDialog(QtGui.QProgressDialog):
    def __init__(self, parent=None, total_progress=100):
        QtGui.QProgressDialog.__init__(self,
                                       'Performing Parameter Exploration...',
                                       '&Cancel',
                                       0, total_progress,
                                       parent, QtCore.Qt.Dialog)
        self.setWindowTitle('Parameter Exploration')
        self.setWindowModality(QtCore.Qt.WindowModal)
        self._last_set_value = 0
        self._progress_canceled = False
        # if suspended is true we should not wait for a job to complete
        self.suspended = False

    def setValue(self, value):
        self._last_set_value = value
        super(PEProgressDialog, self).setValue(value)

    def goOn(self):
        self.reset()
        self.show()
        super(PEProgressDialog, self).setValue(self._last_set_value)


class VistrailController(QtCore.QObject, BaseController):
    """
    VistrailController is the class handling all action control in
    VisTrails. It updates pipeline, vistrail and emit signals to
    update the view

    Signals emitted:

    vistrailChanged(): emitted when the version tree needs to be
    recreated (for example, a node was added/deleted or the layout
    changed).

    versionWasChanged(): emitted when the current version (the one
    being displayed by the pipeline view) has changed.

    searchChanged(): emitted when the search statement from the
    version view has changed.

    stateChanged(): stateChanged is called when a vistrail goes from
    unsaved to saved or vice-versa.
    
    notesChanged(): notesChanged is called when the version notes have
    been updated

    """

    def __init__(self, vistrail=None, locator=None, abstractions=None,
                 thumbnails=None, mashups=None, pipeline_view=None, 
                 id_scope=None, set_log_on_vt=True, auto_save=True, name=''):
        """ VistrailController(vistrail: Vistrail, 
                               locator: BaseLocator,
                               abstractions: [<filename strings>],
                               thumbnails: [<filename strings>],
                               mashups: [<filename strings>],
                               pipeline_view: QPipelineView
                               id_scope: IdScope,
                               set_log_on_vt: bool,
                               auto_save: bool, 
                               name: str) -> VistrailController
        Create a controller for a vistrail.

        """

        QtCore.QObject.__init__(self)

        if pipeline_view is None:
            self.current_pipeline_view = QPipelineView()
        else:
            self.current_pipeline_view = pipeline_view

        self.vistrail_view = None
        self.reset_pipeline_view = False
        self.reset_version_view = True
        self.quiet = False
        self.progress = None
        self.create_job = False

        self.analogy = {}
        # if self._auto_save is True, an auto_saving timer will save a temporary
        # file every 2 minutes
        self._auto_save = auto_save
        self.timer = None
        if self._auto_save:
            self.setup_timer()

        def width_f(text):
            return CurrentTheme.VERSION_FONT_METRIC.width(text)
        self._current_graph_layout = \
            VistrailsTreeLayoutLW(width_f, 
                                  CurrentTheme.VERSION_FONT_METRIC.height(), 
                                  CurrentTheme.VERSION_LABEL_MARGIN[0], 
                                  CurrentTheme.VERSION_LABEL_MARGIN[1])
        #this was moved to BaseController
        #self.num_versions_always_shown = 1
        BaseController.__init__(self, vistrail, locator, abstractions, 
                                thumbnails, mashups, id_scope, set_log_on_vt, 
                                auto_save)

    def _get_current_pipeline_scene(self):
        return self.current_pipeline_view.scene()
    current_pipeline_scene = property(_get_current_pipeline_scene)

    # just need to switch current_pipeline_view to update controller to
    # new version and pipeline...
    def _get_current_version(self):
        if self.current_pipeline_view is None:
            return -1
        return self.current_pipeline_view.scene().current_version
    def _set_current_version(self, version):
        # print "set_current_version:", version, id(self.current_pipeline_view)
        if self.current_pipeline_view is not None:
            self.current_pipeline_view.scene().current_version = version
    current_version = property(_get_current_version, _set_current_version)

    def _get_current_pipeline(self):
        if self.current_pipeline_view is None:
            return None
        return self.current_pipeline_view.scene().current_pipeline
    def _set_current_pipeline(self, pipeline):
        if self.current_pipeline_view is not None:
            self.current_pipeline_view.scene().current_pipeline = pipeline
    current_pipeline = property(_get_current_pipeline, _set_current_pipeline)

    def set_pipeline_view(self, pipeline_view):
        if self.current_pipeline_view is not None:
            self.disconnect(self, QtCore.SIGNAL('versionWasChanged'),
                            self.current_pipeline_view.version_changed)
        self.current_pipeline_view = pipeline_view
        self.connect(self, QtCore.SIGNAL('versionWasChanged'),
                     self.current_pipeline_view.version_changed)
    
    def setup_timer(self):
        self.timer = QtCore.QTimer(self)
        self.connect(self.timer, QtCore.SIGNAL("timeout()"), self.write_temporary)
        self.timer.start(1000 * 60 * 2) # Save every two minutes
        
    def stop_timer(self):
        if self.timer:
            self.disconnect(self.timer, QtCore.SIGNAL("timeout()"), self.write_temporary)
            self.timer.stop()
            
    ##########################################################################
    # Signal vistrail relayout / redraw

    def replace_unnamed_node_in_version_tree(self, old_version, new_version):
        """method analogous to invalidate_version_tree but when only
        a single unnamed node and links need to be updated. Much faster."""
        self.reset_version_view = False
        try:
            self.emit(QtCore.SIGNAL('invalidateSingleNodeInVersionTree'),
                                    old_version, new_version)
        finally:
            self.reset_version_view = True

    def invalidate_version_tree(self, reset_version_view=True, animate_layout=False):
        """ invalidate_version_tree(reset_version_tree: bool, animate_layout: bool) -> None
        
        """
        self.reset_version_view = reset_version_view
        #FIXME: in the future, rename the signal
        try:
            self.emit(QtCore.SIGNAL('vistrailChanged()'))
        finally:
            self.reset_version_view = True

    def has_move_actions(self):
        return self.current_pipeline_scene.hasMoveActions()

    def flush_move_actions(self):
        return self.current_pipeline_scene.flushMoveActions()

    ##########################################################################
    # Pipeline View Methods

    def updatePipelineScene(self):
        self.current_pipeline_scene.setupScene(self.current_pipeline)

    ##########################################################################
    # Autosave

    def enable_autosave(self):
        self._auto_save = True

    def disable_autosave(self):
        self._auto_save = False

    def get_locator(self):
        from vistrails.gui.application import get_vistrails_application
        if (self._auto_save and 
            get_vistrails_application().configuration.check('autoSave')):
            if self.locator is None:
                raise ValueError("locator is None")
            return self.locator
        else:
            return None

    def cleanup(self):
        locator = self.get_locator()
        if locator:
            locator.clean_temporaries()
        if self._auto_save or self.timer:
            self.stop_timer()
        # close associated mashup apps
        version_prop = QVersionProp.instance()
        for app in version_prop.versionMashups.apps.values():
            if app and app.view == self.vistrail_view:
                app.close()


    ##########################################################################
    # Actions, etc
    
    def perform_action(self, action, quiet=None):
        """ performAction(action: Action, quiet=None) -> timestep

        performs given action on current pipeline.

        quiet and self.quiet control invalidation of version
        tree. If quiet is set to any value, it overrides the field
        value self.quiet.

        If the value is True, then no invalidation happens (gui is not
        updated.)
        
        """
        if action is not None:
            BaseController.perform_action(self,action)

            if quiet is None:
                if not self.quiet:
                    self.invalidate_version_tree(False)
            else:
                if not quiet:
                    self.invalidate_version_tree(False)
            return action.db_id
        return None

    def add_new_action(self, action, description=None):
        """add_new_action(action) -> None

        Call this function to add a new action to the vistrail being
        controlled by the vistrailcontroller.

        FIXME: In the future, this function should watch the vistrail
        and get notified of the change.

        """
        if action is not None:
            BaseController.add_new_action(self, action, description)
            self.emit(QtCore.SIGNAL("new_action"), action)
            self.recompute_terse_graph()

    ##########################################################################

    def add_module(self, x, y, identifier, name, namespace='', 
                   internal_version=-1):
        return BaseController.add_module(self, identifier, name, namespace, x, y,
                                         internal_version)

    def create_abstraction_with_prompt(self, module_ids, connection_ids, 
                                       name=""):
        name = self.get_abstraction_name(name)
        if name is None:
            return
        return self.create_abstraction(module_ids, connection_ids, name)

    def update_notes(self, notes):
        # Find current location of notes
        notes_version = self.vistrail.search_upgrade_versions(
                self.current_version,
                lambda vt, v, bv: v if vt.get_notes(v) else None)

        # Remove notes
        if notes_version is not None:
            self.vistrail.set_notes(notes_version, None)

        # Add notes
        if self.vistrail.set_notes(self.current_base_version, str(notes)):
            self.set_changed(True)
            self.emit(QtCore.SIGNAL('notesChanged()'))

    ##########################################################################
    # Workflow Execution
    
    def execute_workflow_list(self, vistrails):
        old_quiet = self.quiet
        self.quiet = True
        self.current_pipeline_scene.reset_module_colors()
        self.current_pipeline_scene.update()
        (results, changed) = BaseController.execute_workflow_list(self, 
                                                                  vistrails)        
        self.quiet = old_quiet
        if changed:
            self.invalidate_version_tree(False)
        return (results, changed)

    def execute_current_workflow(self, custom_aliases=None, custom_params=None,
                                 extra_info=None, reason='Pipeline Execution',
                                 sinks=None):
        """ execute_current_workflow() -> None
        Execute the current workflow (if exists)
        
        """
        self.flush_delayed_actions()

        if self.create_job:
            self.create_job = False
            version_id = self.current_version
            # check if a job exist for this workflow
            current_workflow = None
            for wf in self.jobMonitor.workflows.itervalues():
                try:
                    wf_version = int(wf.version)
                except ValueError:
                    try:
                        wf_version = self.vistrail.get_version_number(wf.version)
                    except KeyError:
                        # this is a PE or mashup
                        continue
                if version_id == wf_version:
                    current_workflow = wf
                    self.jobMonitor.startWorkflow(wf)
            if not current_workflow:
                current_workflow = JobWorkflow(version_id)
                self.jobMonitor.startWorkflow(current_workflow)

        if self.current_pipeline:
            locator = self.get_locator()
            if locator:
                locator.clean_temporaries()
                locator.save_temporary(self.vistrail)
            try:
                return self.execute_workflow_list([(self.locator,
                                             self.current_version,
                                             self.current_pipeline,
                                             self.current_pipeline_scene,
                                             custom_aliases,
                                             custom_params,
                                             reason,
                                             sinks,
                                             extra_info)])
            except Exception, e:
                debug.unexpected_exception(e)
                raise
        return ([], False)


    def execute_user_workflow(self, reason='Pipeline Execution', sinks=None):
        """ execute_user_workflow() -> None
        Execute the current workflow (if exists) and monitors it if it contains jobs
        
        """

        # reset job view
        from vistrails.gui.job_monitor import QJobView
        jobView = QJobView.instance()
        if jobView.updating_now:
            debug.critical("Execution Aborted: Job Monitor is updating. "
                           "Please wait a few seconds and try again.")
            return
        jobView.updating_now = True

        try:
            self.progress = ExecutionProgressDialog(self.vistrail_view)
            self.progress.show()

            if not self.jobMonitor.currentWorkflow():
                self.create_job = True

            result =  self.execute_current_workflow(reason=reason, sinks=sinks)

            self.progress.setValue(100)
        finally:
            jobView.updating_now = False
            self.jobMonitor.finishWorkflow()
            self.progress.hide()
            self.progress.deleteLater()
            self.progress = None
            self.create_job = False
        return result

    def enable_missing_package(self, identifier, deps):
        configuration = get_vistrails_configuration()
        if getattr(configuration, 'enablePackagesSilently', False):
            return True

        msg = "VisTrails needs to enable package '%s'." % identifier
        if len(deps) > 0:
            msg += (" This will also enable the dependencies: %s." 
                    " Do you want to enable these packages?" % (
                    ", ".join(deps),))
        else:
            msg += " Do you want to enable this package?"
        res = show_question('Enable package?',
                            msg,
                            [YES_BUTTON, NO_BUTTON], 
                            YES_BUTTON)
        if res == NO_BUTTON:
            return False
        return True

    def install_missing_package(self, identifier):
        res = show_question('Install package?',
                            "This pipeline contains a module"
                            " in package '%s', which"
                            " is not installed. Do you want to"
                            " install and enable that package?" % \
                                identifier, [YES_BUTTON, NO_BUTTON],
                            YES_BUTTON)
        return res == YES_BUTTON

    def change_selected_version(self, new_version, report_all_errors=True,
                                do_validate=True, from_root=False):
        """change_selected_version(new_version: int,
                                   report_all_errors: boolean,
                                   do_validate: boolean,
                                   from_root: boolean)

        Change the current vistrail version into new_version and emit a
        notification signal.

        NB: in most situations, the following post-condition holds:

        >>> controller.change_selected_version(v)
        >>> assert v == controller.current_version

        In some occasions, however, the controller will not be able to
        switch to the desired version. One example where this can
        happen is when the selected version has obsolete modules (that
        is, the currently installed package for those modules has
        module upgrades). In these cases, change_selected_version will
        return a new version which corresponds to a workflow that was
        created by the upgrading mechanism that packages can provide.
        
        """

        try:
            self.do_version_switch(new_version, report_all_errors,
                                   do_validate, from_root)
        except InvalidPipeline, e:
#            from vistrails.gui.application import get_vistrails_application
#
#             def process_err(err):
#                 if isinstance(err, Package.InitializationFailed):
#                     QtGui.QMessageBox.critical(
#                         get_vistrails_application().builderWindow,
#                         'Package load failed',
#                         'Package "%s" failed during initialization. '
#                         'Please contact the developer of that package '
#                         'and report a bug.' % err.package.name)
#                 elif isinstance(err, MissingPackage):
#                     QtGui.QMessageBox.critical(
#                         get_vistrails_application().builderWindow,
#                         'Unavailable package',
#                         'Cannot find package "%s" in\n'
#                         'list of available packages. \n'
#                         'Please install it first.' % err._identifier)
#                 elif issubclass(err.__class__, MissingPort):
#                     msg = ('Cannot find %s port "%s" for module "%s" '
#                            'in loaded package "%s". A different package '
#                            'version might be necessary.') % \
#                            (err._port_type, err._port_name, 
#                             err._module_name, err._package_name)
#                     QtGui.QMessageBox.critical(
#                         get_vistrails_application().builderWindow, 'Missing port',
#                         msg)
#                 else:
#                     QtGui.QMessageBox.critical(
#                         get_vistrails_application().builderWindow,
#                         'Invalid Pipeline', str(err))

            # VisTrails will not raise upgrade exceptions unless
            # configured to do so. To get the upgrade requests,
            # configuration option upgradeModules must be set to True.

            exception_set = e.get_exception_set()
            if len(exception_set) > 0:
#                msg_box = QtGui.QMessageBox(get_vistrails_application().builderWindow)
#                msg_box.setIcon(QtGui.QMessageBox.Warning)
#                msg_box.setText("The current workflow could not be validated.")
#                msg_box.setInformativeText("Errors occurred when trying to "
#                                           "construct this workflow.")
#                msg_box.setStandardButtons(QtGui.QMessageBox.Ok)
#                msg_box.setDefaultButton(QtGui.QMessageBox.Ok)
#                msg_box.setDetailedText(debug.format_exception(e))
#                msg_box.exec_()
                # text = "The current workflow could not be validated."
                # debug.critical(text, e)
                debug.critical("Error changing version", e)

#                 print 'got to exception set'
#                 # Process all errors as usual
#                 if report_all_errors:
#                     for exc in exception_set:
#                         print 'processing', exc
#                         process_err(exc)
#                 else:
#                     process_err(exception_set.__iter__().next())

        except Exception:
            debug.critical('Unexpected Exception',
                           debug.format_exc())
        
        # FIXME: this code breaks undo/redo, and seems to be ok with normal
        # pipeline manipulations so I am leaving it commented out for now

        # if not self._current_terse_graph or \
        #         new_version not in self._current_terse_graph.vertices:
        #     self.recompute_terse_graph()

        self.emit(QtCore.SIGNAL('versionWasChanged'), self.current_version)

    def set_search(self, search, text=''):
        """ set_search(search: SearchStmt, text: str) -> None
        Change the currrent version tree search statement
        
        """
        if self.search != search or self.search_str != text:
            self.search = search
            self.search_str = text
            if self.search:
                self.search.run(self.vistrail, '')
                self.invalidate_version_tree(True)
            if self.refine:
                # need to recompute the graph because the refined items might
                # have changed since last time
                self.recompute_terse_graph()
                self.invalidate_version_tree(True)
            else:
                self.invalidate_version_tree(False)
            
            self.emit(QtCore.SIGNAL('searchChanged'))

    def set_refine(self, refine):
        """ set_refine(refine: bool) -> None
        Set the refine state to True or False
        
        """
        if self.refine!=refine:
            self.refine = refine
            # need to recompute the graph because the refined items might
            # have changed since last time
            self.recompute_terse_graph()
            self.invalidate_version_tree(True)

    def set_full_tree(self, full):
        """ set_full_tree(full: bool) -> None        
        Set if Vistrails should show a complete version tree or just a
        terse tree
        
        """
        if full != self.full_tree:
            self.full_tree = full
            self.invalidate_version_tree(True)

    def recompute_terse_graph(self):
        BaseController.recompute_terse_graph(self)
        self._current_graph_layout.layout_from(self.vistrail,
                                               self._current_terse_graph)

    def refine_graph(self, step=1.0):
        """ refine_graph(step: float in [0,1]) -> (Graph, Graph)        
        Refine the graph of the current vistrail based the search
        status of the controller. It also return the full graph as a
        reference
        
        """
        if self._current_full_graph is None:
            self.recompute_terse_graph()

        return (self._current_terse_graph, self._current_full_graph,
                self._current_graph_layout)

    ##########################################################################
    # undo/redo navigation

    def _change_version_short_hop(self, new_version):
        """_change_version_short_hop is used internally to
        change versions when we're moving exactly one action up or down.
        This allows a few optimizations that improve interactivity."""
        
        if self.current_version <> new_version:
            # Instead of recomputing the terse graph, simply update it

            # There are two variables in play:
            # a) whether or not the destination node is currently on the
            # terse tree (it will certainly be after the move)
            # b) whether or not the current node will be visible (it
            # certainly is now, since it's the current one)

            dest_node_in_terse_tree = new_version in self._current_terse_graph.vertices
            
            current = self.current_version
            tree = self.vistrail.tree.getVersionTree()
            # same logic as recompute_terse_graph except for current
            children_count = len([x for (x, _) in tree.adjacency_list[current]
                                  if (x in self.vistrail.actionMap and
                                      not self.vistrail.is_pruned(x))])
            current_node_will_be_visible = \
                (self.full_tree or
                 self.vistrail.has_tag(self.current_version) or
                 children_count <> 1)

            self.change_selected_version(new_version)
            # case 1:
            if not dest_node_in_terse_tree and \
                    not current_node_will_be_visible and not current == 0:
                # we're going from one boring node to another,
                # so just rename the node on the terse graph
                self._current_terse_graph.rename_vertex(current, new_version)
                self.replace_unnamed_node_in_version_tree(current, new_version)
            else:
                # bail, for now
                self.recompute_terse_graph()
                self.invalidate_version_tree(False)
        

    def show_parent_version(self):
        """ show_parent_version() -> None
        Go back one from the current version and display it

        """
        # NOTE cscheid: Slight change in the logic under refined views:
        # before r1185, undo would back up more than one action in the
        # presence of non-matching refined nodes. That seems wrong. Undo
        # should always move one step only.         

        prev = None
        try:
            prev = self._current_full_graph.parent(self.current_version)
        except Graph.VertexHasNoParentError:
            prev = 0

        self._change_version_short_hop(prev)

    def show_child_version(self, which_child):
        """ show_child_version(which_child: int) -> None
        Go forward one version and display it. This is used in redo.

        ONLY CALL THIS FUNCTION IF which_child IS A CHILD OF self.current_version

        """
        self._change_version_short_hop(which_child)

    def setSavedQueries(self, queries):
        """ setSavedQueries(queries: list of (str, str, str)) -> None
        Set the saved queries of a vistail
        
        """
        self.vistrail.setSavedQueries(queries)
        self.set_changed(True)
        
    def update_current_tag(self, tag):
        """ update_current_tag(tag: str) -> Bool
        Update the current vistrail tag and return success predicate
        
        """
        self.flush_delayed_actions()

        # Find current location of tag
        tag_version = self.vistrail.search_upgrade_versions(
                self.current_version,
                lambda vt, v, bv: v if vt.has_tag(v) else None)

        # No change in tag: return
        if (tag_version is not None and
                self.vistrail.getVersionName(tag_version) == tag):
            return True

        # This tag already exists elsewhere: error
        if self.vistrail.has_tag_str(tag):
            show_warning("Name Exists",
                         "There is another version named '%s'.\n"
                         "Please enter a different name." % tag)
            return False

        # Remove current tag
        self.vistrail.set_tag(tag_version, None)

        if self.vistrail.hasTag(self.current_version):
            self.vistrail.changeTag(tag, self.current_base_version)
        else:
            self.vistrail.addTag(tag, self.current_base_version)

        self.set_changed(True)
        self.recompute_terse_graph()
        self.invalidate_version_tree(False)
        return True

    def perform_param_changes(self, actions):
        """perform_param_changes(actions) -> None

        Performs a series of parameter change actions to the current version.

        FIXME: this function seems to be called from a single place in
        the spreadsheet cell code. Do we need it?
        """
        if len(actions) == 0:
            return
        for action in actions:
            for operation in action.operations:
                if operation.vtType == 'add' or operation.vtType == 'change':
                    if operation.new_obj_id < 0:
                        data = operation.data
                        new_id = self.vistrail.idScope.getNewId(data.vtType)
                        data.real_id = new_id
                        operation.new_obj_id = new_id
            self.add_new_action(action)
            self.perform_action(action, quiet=True)
        self.set_changed(True)
        self.invalidate_version_tree(False)

    def get_pipeline_name(self, version=None):
        if version is None:
            version = self.current_version
        return self.vistrail.get_pipeline_name(version)

    ###########################################################################
    # Clipboard, copy/paste

    def get_selected_item_ids(self):
        return self.current_pipeline_scene.get_selected_item_ids()

    def copy_modules_and_connections(self, module_ids, connection_ids):
        """copy_modules_and_connections(module_ids: [long],
                                     connection_ids: [long]) -> str
        Serializes a list of modules and connections
        """
        self.flush_delayed_actions()

        def process_group(group):
            # reset pipeline id for db
            group.pipeline.id = None
            # recurse
            for module in group.pipeline.module_list:
                if module.is_group():
                    process_group(module)

        pipeline = Pipeline()
        sum_x = 0.0
        sum_y = 0.0
        for module_id in module_ids:
            module = self.current_pipeline.modules[module_id]
            sum_x += module.location.x
            sum_y += module.location.y
            if module.is_group():
                process_group(module)

        center_x = sum_x / len(module_ids)
        center_y = sum_y / len(module_ids)
        for module_id in module_ids:
            module = self.current_pipeline.modules[module_id]
            module = module.do_copy()
            module.location.x -= center_x
            module.location.y -= center_y
            pipeline.add_module(module)
        for connection_id in connection_ids:
            connection = self.current_pipeline.connections[connection_id]
            pipeline.add_connection(connection)
        return vistrails.core.db.io.serialize(pipeline)
        
    def paste_modules_and_connections(self, str, center):
        """ paste_modules_and_connections(str,
                                          center: (float, float)) -> [id list]
        Paste a list of modules and connections into the current pipeline.

        Returns the list of module ids of added modules

        """
        def remove_duplicate_aliases(pip):
            aliases = self.current_pipeline.aliases.keys()
            for a in aliases:
                if a in pip.aliases:
                    (type, oId, parentType, parentId, mid) = pip.aliases[a]
                    pip.remove_alias_by_name(a)
                    _mod = pip.modules[mid]
                    _fun = _mod.function_idx[parentId]
                    _par = _fun.parameter_idx[oId]
                    _par.alias = ''
                                    
        self.flush_delayed_actions()
        pipeline = vistrails.core.db.io.unserialize(str, Pipeline)
        remove_duplicate_aliases(pipeline)

        modules = []
        if pipeline:
            def process_group(group):
                # reset pipeline id for db
                group.pipeline.id = None
                # recurse
                for module in group.pipeline.module_list:
                    if module.is_group():
                        process_group(module)

            for module in pipeline.module_list:
                module.location.x += center[0]
                module.location.y += center[1]
                if module.is_group():
                    process_group(module)

            id_remap = {}
            action = vistrails.core.db.action.create_paste_action(pipeline, 
                                                        self.vistrail.idScope,
                                                        id_remap)

            modules = [op.objectId
                       for op in action.operations
                       if (op.what == 'module' or 
                           op.what == 'abstraction' or
                           op.what == 'group')]

            self.add_new_action(action)
            self.vistrail.change_description("Paste", action.id)
            self.perform_action(action)
            self.validate(self.current_pipeline, False)
        return modules

    def get_abstraction_name(self, name="", check_exists=True):
        name = self.do_abstraction_prompt(name)
        if name is None:
            return None
        while name == "" or (check_exists and self.abstraction_exists(name)):
            name = self.do_abstraction_prompt(name, name != "")
            if name is None:
                return None
        return name

    def do_abstraction_prompt(self, name="", exists=False):
        if exists:
            prompt = "'%s' already exists.  Enter a new subworkflow name" % \
                name
        else:
            prompt = 'Enter subworkflow name'
            
        (text, ok) = QtGui.QInputDialog.getText(None, 
                                                'Set SubWorkflow Name',
                                                prompt,
                                                QtGui.QLineEdit.Normal,
                                                name)
        if ok and text:
            return str(text).strip().rstrip()
        if not ok:
            return None
        return ""

    def import_abstractions(self, abstraction_ids):
        for abstraction_id in abstraction_ids:
            abstraction = self.current_pipeline.modules[abstraction_id]
            new_name = self.get_abstraction_name(abstraction.name)
            if new_name:
                self.import_abstraction(new_name,
                                        abstraction.package,
                                        abstraction.name, 
                                        abstraction.namespace,
                                        abstraction.internal_version)
        
    def do_export_prompt(self, title, prompt):
        (text, ok) = QtGui.QInputDialog.getText(None,
                                                title,
                                                prompt,
                                                QtGui.QLineEdit.Normal,
                                                '')
        if ok and text:
            return str(text).strip().rstrip()
        return ''
            
    def do_save_dir_prompt(self):
        dialog = QtGui.QFileDialog.getExistingDirectory
        dir_name = dialog(None, "Save Subworkflows...",
                          vistrails.core.system.vistrails_file_directory())
        if not dir_name:
            return None
        dir_name = os.path.abspath(str(dir_name))
        setattr(get_vistrails_configuration(), 'fileDir', dir_name)
        vistrails.core.system.set_vistrails_file_directory(dir_name)
        return dir_name

    def create_abstractions_from_groups(self, group_ids):
        for group_id in group_ids:
            self.create_abstraction_from_group(group_id)

    def create_abstraction_from_group(self, group_id, name=""):
        self.flush_delayed_actions()
        name = self.get_abstraction_name(name)

        (abstraction, connections) = \
            self.build_abstraction_from_group(self.current_pipeline,
                                              group_id, name)

        op_list = []
        getter = self.get_connections_to_and_from
        op_list.extend(('delete', c)
                       for c in getter(self.current_pipeline, [group_id]))
        op_list.append(('delete', self.current_pipeline.modules[group_id]))
        op_list.append(('add', abstraction))
        op_list.extend(('add', c) for c in connections)
        action = vistrails.core.db.action.create_action(op_list)
        self.add_new_action(action)
        result = self.perform_action(action)
        return abstraction

    def export_abstractions(self, abstraction_ids):
        save_dir = self.do_save_dir_prompt()
        if not save_dir:
            return 

        def read_init(dir_name):
            import imp
            found_attrs = {}
            found_lists = {}
            attrs = ['identifier', 'name', 'version']
            lists = ['_subworkflows', '_dependencies']
            try:
                (file, pathname, description) = \
                    imp.find_module(os.path.basename(dir_name), 
                                    [os.path.dirname(dir_name)])
                module = imp.load_module(os.path.basename(dir_name), file,
                                         pathname, description)
                for attr in attrs:
                    if hasattr(module, attr):
                        found_attrs[attr] = getattr(module, attr)
                for attr in lists:
                    if hasattr(module, attr):
                        found_lists[attr] = getattr(module, attr)
            except Exception, e:
                debug.critical("Exception: %s" % e)
                pass
            return (found_attrs, found_lists)

        def write_init(save_dir, found_attrs, found_lists, attrs, lists):
            init_file = os.path.join(save_dir, '__init__.py')
            if os.path.exists(init_file):
                f = open(init_file, 'a')
            else:
                f = open(init_file, 'w')
            for attr, val in attrs.iteritems():
                if attr not in found_attrs:
                    print >>f, "%s = '%s'" % (attr, val)
            for attr, val_list in lists.iteritems():
                if attr not in found_lists:
                    print >>f, "%s = %s" % (attr, str(val_list))
                else:
                    diff_list = []
                    for val in val_list:
                        if val not in found_lists[attr]:
                            diff_list.append(val)
                    print >>f, '%s.extend(%s)' % (attr, str(diff_list))
            f.close()

        if os.path.exists(os.path.join(save_dir, '__init__.py')):
            (found_attrs, found_lists) = read_init(save_dir)
        else:
            found_attrs = {}
            found_lists = {}

        if 'name' in found_attrs:
            pkg_name = found_attrs['name']
        else:
            pkg_name = self.do_export_prompt("Target Package Name",
                                             "Enter target package name")
            if not pkg_name:
                return

        if 'identifier' in found_attrs:
            pkg_identifier = found_attrs['identifier']
        else:
            pkg_identifier = self.do_export_prompt("Target Package Identifier",
                                                   "Enter target package "
                                                   "identifier (e.g. "
                                                   "org.place.user.package)")
            if not pkg_identifier:
                return

        abstractions = []
        for abstraction_id in abstraction_ids:
            abstraction = self.current_pipeline.modules[abstraction_id]
            if abstraction.is_abstraction() and \
                    abstraction.package == abstraction_pkg:
                abstractions.append(abstraction)
                for v in self.find_abstractions(abstraction.vistrail).itervalues():
                    abstractions.extend(v)
        pkg_subworkflows = []
        pkg_dependencies = set()
        for abstraction in abstractions:
            new_name = self.get_abstraction_name(abstraction.name, False)
            if not new_name:
                break
            (subworkflow, dependencies) = \
                self.export_abstraction(new_name,
                                        pkg_identifier,
                                        save_dir,
                                        abstraction.package,
                                        abstraction.name, 
                                        abstraction.namespace,
                                        str(abstraction.internal_version))
            pkg_subworkflows.append(subworkflow)
            pkg_dependencies.update(dependencies)

        attrs = {'identifier': pkg_identifier,
                 'name': pkg_name,
                 'version': '0.0.1'}
        lists = {'_subworkflows': pkg_subworkflows,
                 '_dependencies': list(pkg_dependencies)}
        write_init(save_dir, found_attrs, found_lists, attrs, lists)

    def set_changed(self, changed):
        """ set_changed(changed: bool) -> None
        Set the current state of changed and emit signal accordingly
        
        """
        BaseController.set_changed(self, changed)
        if changed:
            # FIXME: emit different signal in the future
            self.emit(QtCore.SIGNAL('stateChanged'))

    def set_file_name(self, file_name):
        """ set_file_name(file_name: str) -> None
        Change the controller file name
        
        """
        old_name = self.file_name
        BaseController.set_file_name(self, file_name)
        if old_name!=file_name:
            self.emit(QtCore.SIGNAL('stateChanged'))

    def write_vistrail(self, locator, version=None, export=False):
        need_invalidate = BaseController.write_vistrail(self, locator,
                                                        version, export)
        if need_invalidate and not export:
            self.invalidate_version_tree(False)
            self.set_changed(False)

    def write_opm(self, locator):
        if self.log:
            if self.vistrail.db_log_filename is not None:
                log = vistrails.core.db.io.merge_logs(self.log, 
                                            self.vistrail.db_log_filename)
            else:
                log = self.log
            opm_graph = OpmGraph(log=log, 
                                 version=self.current_version,
                                 workflow=self.vistrail.getPipeline(self.current_version),
                                 registry=get_module_registry())
            locator.save_as(opm_graph)
            
    def write_prov(self, locator):
        if self.log:
            if self.vistrail.db_log_filename is not None:
                log = vistrails.core.db.io.merge_logs(self.log, 
                                            self.vistrail.db_log_filename)
            else:
                log = self.log
            prov_document = ProvDocument(log=log, 
                                         version=self.current_version,
                                         workflow=self.vistrail.getPipeline(self.current_version),
                                         registry=get_module_registry())
            locator.save_as(prov_document)

    def query_by_example(self, pipeline):
        """ query_by_example(pipeline: Pipeline) -> None
        Perform visual query on the current vistrail
        
        """
        if len(pipeline.modules)==0:
            search = TrueSearch()
        else:
            if not self._current_terse_graph:
                self.recompute_terse_graph()
            versions_to_check = \
                set(self._current_terse_graph.vertices.iterkeys())
            search = VisualQuery(pipeline, versions_to_check)

        self.set_search(search, '') # pipeline.dump_to_string())

    ##########################################################################
    # analogies

    def add_analogy(self, analogy_name, version_from, version_to):
        assert isinstance(analogy_name, str)
        assert isinstance(version_from, (int, long))
        assert isinstance(version_to, (int, long))
        if analogy_name in self.analogy:
            raise VistrailsInternalError("duplicated analogy name '%s'" %
                                         analogy_name)
        self.analogy[analogy_name] = (version_from, version_to)

    def remove_analogy(self, analogy_name):
        if analogy_name not in self.analogy:
            raise VistrailsInternalError("missing analogy '%s'" %
                                         analogy_name)
        del self.analogy[analogy_name]

    def perform_analogy(self, analogy_name, analogy_target):
        if analogy_name not in self.analogy:
            raise VistrailsInternalError("missing analogy '%s'" %
                                         analogy_name)

        # remove delayed actions since we're not necessarily using
        # current_version
        self._delayed_actions = []

        (a, b) = self.analogy[analogy_name]
        c = analogy_target
        if self.current_version != c:
            self.change_selected_version(c)

        try:
            pipeline_a = self.vistrail.getPipeline(a)
            self.validate(pipeline_a)
        except InvalidPipeline, e:
            (_, pipeline_a) = \
                self.handle_invalid_pipeline(e, a, Vistrail())
            self._delayed_actions = []
        try:
            pipeline_c = self.vistrail.getPipeline(c)
            self.validate(pipeline_c)
        except InvalidPipeline, e:
            (_, pipeline_c) = self.handle_invalid_pipeline(e, a, Vistrail())
            self._delayed_actions = []
                                                     
        action = vistrails.core.analogy.perform_analogy_on_vistrail(self.vistrail,
                                                          a, b, c, 
                                                          pipeline_a,
                                                          pipeline_c)
        self.add_new_action(action)
        self.vistrail.change_description("Analogy", action.id)
        self.vistrail.change_analogy_info("(%s -> %s)(%s)" % (a, b, c), 
                                          action.id)
        
        # make sure that the output from the analogy is as up-to-date
        # as we can make it
        self.change_selected_version(action.id, from_root=True)
        self.flush_delayed_actions()
        self.invalidate_version_tree()
        
    def executeParameterExploration(self, pe, view=None, extra_info={}, showProgress=True):
        """ execute(pe: ParameterExploration, view: QVistrailView,
            extra_info: dict, showProgress: bool) -> None
        Perform the exploration by collecting a list of actions
        corresponding to each dimension
        
        """
        reg = get_module_registry()
        spreadsheet_pkg = 'org.vistrails.vistrails.spreadsheet'
        use_spreadsheet = reg.has_module(spreadsheet_pkg, 'CellLocation') and\
                          reg.has_module(spreadsheet_pkg, 'SheetReference')

        if pe.action_id != self.current_version:
            self.change_selected_version(pe.action_id)
        actions, pre_actions, vistrail_vars = \
                        pe.collectParameterActions(self.current_pipeline)

        if self.current_pipeline and actions:
            pe_log_id = uuid.uuid1()
            explorer = ActionBasedParameterExploration()
            (pipelines, performedActions) = explorer.explore(
                self.current_pipeline, actions, pre_actions)
            
            dim = [max(1, len(a)) for a in actions]
            if use_spreadsheet:
                from vistrails.gui.paramexplore.virtual_cell import positionPipelines, assembleThumbnails
                from vistrails.gui.paramexplore.pe_view import QParamExploreView
                modifiedPipelines, pipelinePositions = positionPipelines(
                    'PE#%d %s' % (QParamExploreView.explorationId, self.name),
                    dim[2], dim[1], dim[0], pipelines, pe.layout, self)
                QParamExploreView.explorationId += 1
            else:
                from vistrails.core.param_explore import _pipelinePositions
                modifiedPipelines = pipelines
                pipelinePositions = _pipelinePositions(
                    dim[2], dim[1], dim[0], pipelines)

            mCount = []
            for p in modifiedPipelines:
                if len(mCount)==0:
                    mCount.append(0)
                else:
                    mCount.append(len(p.modules)+mCount[len(mCount)-1])

            from vistrails.gui.job_monitor import QJobView
            jobView = QJobView.instance()
            if jobView.updating_now:
                debug.critical("Execution Aborted: Job Monitor is updating. "
                               "Please wait a few seconds and try again.")
                return
            jobView.updating_now = True

            try:
                # Now execute the pipelines

                if showProgress:
                    totalProgress = sum([len(p.modules) for p in modifiedPipelines])
                    self.progress = PEProgressDialog(self.vistrail_view, totalProgress)
                    self.progress.show()

                interpreter = get_default_interpreter()

                images = {}
                errors = []
                for pi in xrange(len(modifiedPipelines)):
                    if showProgress:
                        self.progress.setValue(mCount[pi])
                        QtCore.QCoreApplication.processEvents()
                        if self.progress.wasCanceled():
                            break
                        def moduleExecuted(objId):
                            if not self.progress.wasCanceled():
                                self.progress.setValue(self.progress.value()+1)
                                QtCore.QCoreApplication.processEvents()
                    if use_spreadsheet:
                        name = os.path.splitext(self.name)[0] + \
                                             ("_%s_%s_%s" % pipelinePositions[pi])
                        extra_info['nameDumpCells'] = name
                        if 'pathDumpCells' in extra_info:
                            images[pipelinePositions[pi]] = \
                                       os.path.join(extra_info['pathDumpCells'], name)
                    pe_cell_id = (pe_log_id,) + pipelinePositions[pi]
                    kwargs = {'locator': self.locator,
                              'job_monitor': self.jobMonitor,
                              'current_version': self.current_version,
                              'reason': 'Parameter Exploration %s %s_%s_%s' % pe_cell_id,
                              'logger': self.get_logger(),
                              'actions': performedActions[pi],
                              'extra_info': extra_info
                              }
                    if view:
                        kwargs['view'] = view
                    if showProgress:
                        kwargs['module_executed_hook'] = [moduleExecuted]
                    if self.get_vistrail_variables():
                        # remove vars used in pe
                        vars = dict([(v.uuid, v) for v in self.get_vistrail_variables()
                                if v.uuid not in vistrail_vars])
                        kwargs['vistrail_variables'] = lambda x: vars.get(x, None)

                    # Create job
                    # check if a job exist for this workflow
                    job_id = 'Parameter Exploration %s %s %s_%s_%s' % ((self.current_version, pe.id) + pipelinePositions[pi])

                    current_workflow = None
                    for wf in self.jobMonitor.workflows.itervalues():
                        if job_id == wf.version:
                            current_workflow = wf
                            self.jobMonitor.startWorkflow(wf)
                            break
                    if not current_workflow:
                        current_workflow = JobWorkflow(job_id)
                        self.jobMonitor.startWorkflow(current_workflow)
                    try:
                        result = interpreter.execute(modifiedPipelines[pi], **kwargs)
                    finally:
                        self.jobMonitor.finishWorkflow()

                    for error in result.errors.itervalues():
                        if use_spreadsheet:
                            pp = pipelinePositions[pi]
                            errors.append(((pp[1], pp[0], pp[2]), error))
                        else:
                            errors.append(((0,0,0), error))

            finally:
                jobView.updating_now = False
                if showProgress:
                    self.progress.setValue(totalProgress)
                    self.progress.hide()
                    self.progress.deleteLater()
                    self.progress = None

            if 'pathDumpCells' in extra_info:
                filename = os.path.join(extra_info['pathDumpCells'],
                                        os.path.splitext(self.name)[0])
                assembleThumbnails(images, filename)
            from vistrails.gui.vistrails_window import _app
            _app.notify('execution_updated')
            return errors

################################################################################
# Testing


class TestVistrailController(vistrails.gui.utils.TestVisTrailsGUI):

    # def test_add_module(self):
    #     v = api.new_vistrail()
       
    def tearDown(self):
        vistrails.gui.utils.TestVisTrailsGUI.tearDown(self)

        d = vistrails.core.system.get_vistrails_directory('subworkflowsDir')
        filename = os.path.join(d, '__TestFloatList.xml')
        if os.path.exists(filename):
            os.remove(filename)

    def test_create_functions(self):
        controller = VistrailController(Vistrail(), None, 
                                        pipeline_view=DummyView(),
                                        auto_save=False)
        controller.change_selected_version(0L)
        module = controller.add_module(0.0,0.0, 
                        vistrails.core.system.get_vistrails_basic_pkg_id(), 
                        'ConcatenateString')
        functions = [('str1', ['foo'], -1, True),
                     ('str2', ['bar'], -1, True)]
        controller.update_functions(module, functions)

        self.assertEquals(len(controller.current_pipeline.module_list), 1)
        p_module = controller.current_pipeline.modules[module.id]
        self.assertEquals(len(p_module.functions), 2)
        self.assertEquals(p_module.functions[0].params[0].strValue, 'foo')
        self.assertEquals(p_module.functions[1].params[0].strValue, 'bar')

        # make sure updates work correctly
        # also check that we can add more than one function w/ same name
        # by passing False as should_replace
        new_functions = [('str1', ['baz'], -1, True),
                         ('str2', ['foo'], -1, False),
                         ('str3', ['bar'], -1, False)]
        controller.update_functions(p_module, new_functions)
        self.assertEquals(len(p_module.functions), 4)

    def test_abstraction_create(self):
        from vistrails.core.db.locator import XMLFileLocator
        d = vistrails.core.system.get_vistrails_directory('subworkflowsDir')
        filename = os.path.join(d, '__TestFloatList.xml')
        locator = XMLFileLocator(vistrails.core.system.vistrails_root_directory() +
                           '/tests/resources/test_abstraction.xml')
        v = locator.load()
        controller = VistrailController(v, locator, pipeline_view=DummyView(),
                                        auto_save=False)
        # DAK: version is different because of upgrades
        # controller.change_selected_version(9L)
        controller.select_latest_version()
        self.assertNotEqual(controller.current_pipeline, None)

        # If getting a KeyError here, run the upgrade on the vistrail and
        # update the ids
        # TODO : rewrite test so we don't have to update this unrelated code
        # each time new upgrades are introduced
        # Original ids:
        #     module_ids = [1, 2, 3]
        #     connection_ids = [1, 2, 3]
        module_ids = [15, 13, 14]
        connection_ids = [21, 18, 20]
        controller.create_abstraction(module_ids, connection_ids,
                                      '__TestFloatList')
        self.assert_(os.path.exists(filename))

    def test_abstraction_execute(self):
        from vistrails import api
        api.new_vistrail()
        api.add_module(0, 0, 'org.vistrails.vistrails.basic', 'String', '')
        api.change_parameter(0, 'value', ['Running Abstraction'])
        api.add_module(0, 0, 'org.vistrails.vistrails.basic', 'StandardOutput', '')
        api.add_connection(0, 'value', 1, 'value')
        c = api.get_current_controller()
        abs = c.create_abstraction([0,1], [0], 'ExecAbs')
        d = vistrails.core.system.get_vistrails_directory('subworkflowsDir')
        filename = os.path.join(d, 'ExecAbs.xml')
        api.close_current_vistrail(True)
        desc = c.load_abstraction(filename, abs_name='ExecAbs')
        api.new_vistrail()
        c = api.get_current_controller()
        api.add_module_from_descriptor(desc, 0, 0)
        self.assertEqual(c.execute_current_workflow()[0][0].errors, {})
        api.close_current_vistrail(True)
<<<<<<< HEAD
        c.unload_abstractions()
=======
        c.unload_abstractions()

    def test_chained_upgrade(self):
        # We should try to upgrade from the latest upgrade in
        # the upgrade chain first
        from vistrails import api
        view = api.open_vistrail_from_file(
                vistrails.core.system.vistrails_root_directory() +
                '/tests/resources/chained_upgrade.xml')
        # Trigger upgrade
        api.select_version('myTuple')
        view.execute()
        # Assert new upgrade was created from the latest action
        # 1 = original
        # 2 = old upgrade
        # 3 = new upgrade (should be the upgrade of 2)
        vistrail = api.get_current_vistrail()
        for a in vistrail.action_annotations:
            if a.key == Vistrail.UPGRADE_ANNOTATION:
                self.assertIn(a.action_id, [1,2])
                if a.action_id == 1:
                    self.assertEqual(int(a.value), 2)
                if a.action_id == 2:
                    self.assertEqual(int(a.value), 3)

    def test_broken_upgrade(self):
        # When upgrade is broken the controller should try to upgrade
        # the previous action in the upgrade chain
        from vistrails import api
        view = api.open_vistrail_from_file(
                vistrails.core.system.vistrails_root_directory() +
                '/tests/resources/broken_upgrade.xml')
        # Trigger upgrade
        api.select_version('myTuple')
        view.execute()
        # Assert new upgrade was created from the first action
        # 1 = original
        # 2 = broken
        # 3 = new (should be the upgrade of 1)
        vistrail = api.get_current_vistrail()
        for a in vistrail.action_annotations:
            if a.key == Vistrail.UPGRADE_ANNOTATION:
                self.assertEqual(a.action_id, 1)
                self.assertEqual(int(a.value), 3)
>>>>>>> 386841c3
<|MERGE_RESOLUTION|>--- conflicted
+++ resolved
@@ -1464,9 +1464,6 @@
         api.add_module_from_descriptor(desc, 0, 0)
         self.assertEqual(c.execute_current_workflow()[0][0].errors, {})
         api.close_current_vistrail(True)
-<<<<<<< HEAD
-        c.unload_abstractions()
-=======
         c.unload_abstractions()
 
     def test_chained_upgrade(self):
@@ -1510,5 +1507,4 @@
         for a in vistrail.action_annotations:
             if a.key == Vistrail.UPGRADE_ANNOTATION:
                 self.assertEqual(a.action_id, 1)
-                self.assertEqual(int(a.value), 3)
->>>>>>> 386841c3
+                self.assertEqual(int(a.value), 3)