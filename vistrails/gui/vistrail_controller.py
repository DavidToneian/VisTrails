--- conflicted
+++ resolved
@@ -33,7 +33,6 @@
 ##
 ###############################################################################
 from PyQt4 import QtCore, QtGui
-<<<<<<< HEAD
 from vistrails.core.common import *
 from vistrails.core.configuration import get_vistrails_configuration
 from vistrails.core import debug
@@ -43,7 +42,7 @@
 from vistrails.core.utils import VistrailsInternalError, InvalidPipeline
 from vistrails.core.layout.version_tree_layout import VistrailsTreeLayoutLW
 from vistrails.core.log.opm_graph import OpmGraph
-from vistrails.core.log.prov_model import ProvModel
+from vistrails.core.log.prov_document import ProvDocument
 from vistrails.core.modules.abstraction import identifier as abstraction_pkg
 from vistrails.core.modules.module_registry import get_module_registry, MissingPort
 from vistrails.core.modules.package import Package
@@ -55,29 +54,6 @@
 
 from vistrails.core.vistrail.annotation import Annotation
 from vistrails.core.vistrail.controller import VistrailController as BaseController, \
-=======
-from core.common import *
-from core.configuration import get_vistrails_configuration
-from core import debug
-import core.db.action
-import core.db.locator
-import core.modules.vistrails_module
-from core.utils import VistrailsInternalError, InvalidPipeline
-from core.layout.version_tree_layout import VistrailsTreeLayoutLW
-from core.log.opm_graph import OpmGraph
-from core.log.prov_document import ProvDocument
-from core.modules.abstraction import identifier as abstraction_pkg
-from core.modules.module_registry import get_module_registry, MissingPort
-from core.modules.package import Package
-from core.packagemanager import PackageManager
-from core.query.version import TrueSearch
-from core.query.visual import VisualQuery
-from core.param_explore import ActionBasedParameterExploration
-import core.system
-
-from core.vistrail.annotation import Annotation
-from core.vistrail.controller import VistrailController as BaseController, \
->>>>>>> ca13be5e
     vt_action
 from vistrails.core.vistrail.location import Location
 from vistrails.core.vistrail.module import Module
@@ -1465,11 +1441,6 @@
                             if v.uuid not in vistrail_vars])
                     kwargs['vistrail_variables'] = lambda x: vars.get(x, None)
                 result = interpreter.execute(modifiedPipelines[pi], **kwargs)
-<<<<<<< HEAD
-                import vistrails.api
-                vistrails.api.result = result
-=======
->>>>>>> ca13be5e
                 for error in result.errors.itervalues():
                     pp = pipelinePositions[pi]
                     errors.append(((pp[1], pp[0], pp[2]), error))
