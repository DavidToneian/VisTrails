###############################################################################
##
## Copyright (C) 2014-2015, New York University.
## Copyright (C) 2011-2014, NYU-Poly.
## Copyright (C) 2006-2011, University of Utah.
## All rights reserved.
## Contact: contact@vistrails.org
##
## This file is part of VisTrails.
##
## "Redistribution and use in source and binary forms, with or without
## modification, are permitted provided that the following conditions are met:
##
##  - Redistributions of source code must retain the above copyright notice,
##    this list of conditions and the following disclaimer.
##  - Redistributions in binary form must reproduce the above copyright
##    notice, this list of conditions and the following disclaimer in the
##    documentation and/or other materials provided with the distribution.
##  - Neither the name of the New York University nor the names of its
##    contributors may be used to endorse or promote products derived from
##    this software without specific prior written permission.
##
## THIS SOFTWARE IS PROVIDED BY THE COPYRIGHT HOLDERS AND CONTRIBUTORS "AS IS"
## AND ANY EXPRESS OR IMPLIED WARRANTIES, INCLUDING, BUT NOT LIMITED TO,
## THE IMPLIED WARRANTIES OF MERCHANTABILITY AND FITNESS FOR A PARTICULAR
## PURPOSE ARE DISCLAIMED. IN NO EVENT SHALL THE COPYRIGHT HOLDER OR
## CONTRIBUTORS BE LIABLE FOR ANY DIRECT, INDIRECT, INCIDENTAL, SPECIAL,
## EXEMPLARY, OR CONSEQUENTIAL DAMAGES (INCLUDING, BUT NOT LIMITED TO,
## PROCUREMENT OF SUBSTITUTE GOODS OR SERVICES; LOSS OF USE, DATA, OR PROFITS;
## OR BUSINESS INTERRUPTION) HOWEVER CAUSED AND ON ANY THEORY OF LIABILITY,
## WHETHER IN CONTRACT, STRICT LIABILITY, OR TORT (INCLUDING NEGLIGENCE OR
## OTHERWISE) ARISING IN ANY WAY OUT OF THE USE OF THIS SOFTWARE, EVEN IF
## ADVISED OF THE POSSIBILITY OF SUCH DAMAGE."
##
###############################################################################

from __future__ import division

import copy
import math
import os
import uuid

from PyQt4 import QtCore, QtGui

import vistrails.core.analogy
from vistrails.core.configuration import get_vistrails_configuration
from vistrails.core.data_structures.graph import Graph
from vistrails.core import debug
import vistrails.core.db.action
from vistrails.core.interpreter.default import get_default_interpreter
from vistrails.core.vistrail.job import Workflow as JobWorkflow
from vistrails.core.layout.version_tree_layout import VistrailsTreeLayoutLW
from vistrails.core.log.opm_graph import OpmGraph
from vistrails.core.log.prov_document import ProvDocument
from vistrails.core.modules.abstraction import identifier as abstraction_pkg
from vistrails.core.modules.module_registry import get_module_registry
from vistrails.core.param_explore import ActionBasedParameterExploration
from vistrails.core.query.version import TrueSearch
from vistrails.core.query.visual import VisualQuery
from vistrails.core.utils import DummyView, VistrailsInternalError, InvalidPipeline
import vistrails.core.system
from vistrails.core.vistrail.controller import VistrailController as BaseController
from vistrails.core.vistrail.pipeline import Pipeline
from vistrails.core.vistrail.vistrail import Vistrail, TagExists
from vistrails.gui.pipeline_view import QPipelineView
from vistrails.gui.theme import CurrentTheme
import vistrails.gui.utils
from vistrails.gui.utils import show_warning, show_question, YES_BUTTON, NO_BUTTON
from vistrails.gui.version_prop import QVersionProp



################################################################################

class ExecutionProgressDialog(QtGui.QProgressDialog):
    def __init__(self, parent=None):
        QtGui.QProgressDialog.__init__(self, 'Executing Workflow',
                                       '&Cancel',
                                       0, 100,
                                       parent, QtCore.Qt.Dialog)
        self.setWindowTitle('Executing')
        self.setWindowModality(QtCore.Qt.WindowModal)
        self._last_set_value = 0
        self._progress_canceled = False
        # if suspended is true we should not wait for a job to complete
        self.suspended = False

    def setValue(self, value):
        self._last_set_value = value
        super(ExecutionProgressDialog, self).setValue(value)

    def goOn(self):
        self.reset()
        self.show()
        super(ExecutionProgressDialog, self).setValue(self._last_set_value)


class VistrailController(QtCore.QObject, BaseController):
    """
    VistrailController is the class handling all action control in
    VisTrails. It updates pipeline, vistrail and emit signals to
    update the view

    Signals emitted:

    vistrailChanged(): emitted when the version tree needs to be
    recreated (for example, a node was added/deleted or the layout
    changed).

    versionWasChanged(): emitted when the current version (the one
    being displayed by the pipeline view) has changed.

    searchChanged(): emitted when the search statement from the
    version view has changed.

    stateChanged(): stateChanged is called when a vistrail goes from
    unsaved to saved or vice-versa.
    
    notesChanged(): notesChanged is called when the version notes have
    been updated

    """

    def __init__(self, vistrail=None, locator=None, abstractions=None,
                 thumbnails=None, mashups=None, pipeline_view=None, 
                 id_scope=None, set_log_on_vt=True, auto_save=True, name=''):
        """ VistrailController(vistrail: Vistrail, 
                               locator: BaseLocator,
                               abstractions: [<filename strings>],
                               thumbnails: [<filename strings>],
                               mashups: [<filename strings>],
                               pipeline_view: QPipelineView
                               id_scope: IdScope,
                               set_log_on_vt: bool,
                               auto_save: bool, 
                               name: str) -> VistrailController
        Create a controller for a vistrail.

        """

        QtCore.QObject.__init__(self)

        if pipeline_view is None:
            self.current_pipeline_view = QPipelineView()
        else:
            self.current_pipeline_view = pipeline_view

        self.vistrail_view = None
        self.reset_pipeline_view = False
        self.reset_version_view = True
        self.quiet = False
        self.progress = None
        self.create_job = False
        
        self.analogy = {}
        # if self._auto_save is True, an auto_saving timer will save a temporary
        # file every 2 minutes
        self._auto_save = auto_save
        self.timer = None
        if self._auto_save:
            self.setup_timer()

        # the redo stack stores the undone action ids
        # (undo is automatic with us, through the version tree)
        self.redo_stack = []

        def width_f(text):
            return CurrentTheme.VERSION_FONT_METRIC.width(text)
        self._current_graph_layout = \
            VistrailsTreeLayoutLW(width_f, 
                                  CurrentTheme.VERSION_FONT_METRIC.height(), 
                                  CurrentTheme.VERSION_LABEL_MARGIN[0], 
                                  CurrentTheme.VERSION_LABEL_MARGIN[1])
        #this was moved to BaseController
        #self.num_versions_always_shown = 1
        BaseController.__init__(self, vistrail, locator, abstractions, 
                                thumbnails, mashups, id_scope, set_log_on_vt, 
                                auto_save)

    def _get_current_pipeline_scene(self):
        return self.current_pipeline_view.scene()
    current_pipeline_scene = property(_get_current_pipeline_scene)

    # just need to switch current_pipeline_view to update controller to
    # new version and pipeline...
    def _get_current_version(self):
        if self.current_pipeline_view is None:
            return -1
        return self.current_pipeline_view.scene().current_version
    def _set_current_version(self, version):
        # print "set_current_version:", version, id(self.current_pipeline_view)
        if self.current_pipeline_view is not None:
            self.current_pipeline_view.scene().current_version = version
    current_version = property(_get_current_version, _set_current_version)

    def _get_current_pipeline(self):
        if self.current_pipeline_view is None:
            return None
        return self.current_pipeline_view.scene().current_pipeline
    def _set_current_pipeline(self, pipeline):
        if self.current_pipeline_view is not None:
            self.current_pipeline_view.scene().current_pipeline = pipeline
    current_pipeline = property(_get_current_pipeline, _set_current_pipeline)

    def set_pipeline_view(self, pipeline_view):
        if self.current_pipeline_view is not None:
            self.disconnect(self, QtCore.SIGNAL('versionWasChanged'),
                            self.current_pipeline_view.version_changed)
        self.current_pipeline_view = pipeline_view
        self.connect(self, QtCore.SIGNAL('versionWasChanged'),
                     self.current_pipeline_view.version_changed)
    
    def setup_timer(self):
        self.timer = QtCore.QTimer(self)
        self.connect(self.timer, QtCore.SIGNAL("timeout()"), self.write_temporary)
        self.timer.start(1000 * 60 * 2) # Save every two minutes
        
    def stop_timer(self):
        if self.timer:
            self.disconnect(self.timer, QtCore.SIGNAL("timeout()"), self.write_temporary)
            self.timer.stop()

    def reset_redo_stack(self):
        self.redo_stack = []

    def undo(self):
        """Performs one undo step, moving up the version tree."""
        action_map = self.vistrail.actionMap
        old_action = action_map.get(self.current_version, None)
        self.redo_stack.append(self.current_version)
        self.show_parent_version()  # missing in core controller
        new_action = action_map.get(self.current_version, None)
        return (old_action, new_action)
        # self.set_pipeline_selection(old_action, new_action, 'undo')
        # return self.current_version

    def redo(self):
        """Performs one redo step if possible, moving down the version tree."""
        action_map = self.vistrail.actionMap
        old_action = action_map.get(self.current_version, None)
        if len(self.redo_stack) < 1:
            debug.critical("Redo on an empty redo stack. Ignoring.")
            return
        next_version = self.redo_stack[-1]
        self.redo_stack = self.redo_stack[:-1]
        self.show_child_version(next_version)  # missing in core controller
        new_action = action_map[self.current_version]
        return (old_action, new_action)
        # self.set_pipeline_selection(old_action, new_action, 'redo')
        # return next_version

    def can_redo(self):
        return (len(self.redo_stack) > 0)

    def can_undo(self):
        return self.current_version > 0
            
    ##########################################################################
    # Signal vistrail relayout / redraw

    def replace_unnamed_node_in_version_tree(self, old_version, new_version):
        """method analogous to invalidate_version_tree but when only
        a single unnamed node and links need to be updated. Much faster."""
        self.reset_version_view = False
        try:
            self.emit(QtCore.SIGNAL('invalidateSingleNodeInVersionTree'),
                                    old_version, new_version)
        finally:
            self.reset_version_view = True

    def invalidate_version_tree(self, reset_version_view=True, animate_layout=False):
        """ invalidate_version_tree(reset_version_tree: bool, animate_layout: bool) -> None
        
        """
        self.reset_version_view = reset_version_view
        #FIXME: in the future, rename the signal
        try:
            self.emit(QtCore.SIGNAL('vistrailChanged()'))
        finally:
            self.reset_version_view = True

    def has_move_actions(self):
        return self.current_pipeline_scene.hasMoveActions()

    def flush_move_actions(self):
        return self.current_pipeline_scene.flushMoveActions()

    ##########################################################################
    # Pipeline View Methods

    def updatePipelineScene(self):
        self.current_pipeline_scene.setupScene(self.current_pipeline)

    ##########################################################################
    # Autosave

    def enable_autosave(self):
        self._auto_save = True

    def disable_autosave(self):
        self._auto_save = False

    def get_locator(self):
        from vistrails.gui.application import get_vistrails_application
        if (self._auto_save and 
            get_vistrails_application().configuration.check('autoSave')):
            if self.locator is None:
                raise ValueError("locator is None")
            return self.locator
        else:
            return None

    def cleanup(self):
        locator = self.get_locator()
        if locator:
            locator.clean_temporaries()
        if self._auto_save or self.timer:
            self.stop_timer()
        # close associated mashup apps
        version_prop = QVersionProp.instance()
        for app in version_prop.versionMashups.apps.values():
            if app and app.view == self.vistrail_view:
                app.close()


    ##########################################################################
    # Actions, etc
    
    def perform_action(self, action, quiet=None):
        """ performAction(action: Action, quiet=None) -> timestep

        performs given action on current pipeline.

        quiet and self.quiet control invalidation of version
        tree. If quiet is set to any value, it overrides the field
        value self.quiet.

        If the value is True, then no invalidation happens (gui is not
        updated.)
        
        """
        if action is not None:
            BaseController.perform_action(self,action)

            if quiet is None:
                if not self.quiet:
                    self.invalidate_version_tree(False)
            else:
                if not quiet:
                    self.invalidate_version_tree(False)
            return action.db_id
        return None

    def add_new_action(self, action, description=None):
        """add_new_action(action) -> None

        Call this function to add a new action to the vistrail being
        controlled by the vistrailcontroller.

        FIXME: In the future, this function should watch the vistrail
        and get notified of the change.

        """
        if action is not None:
            BaseController.add_new_action(self, action, description)
            self.emit(QtCore.SIGNAL("new_action"), action)
            self.recompute_terse_graph()

    ##########################################################################

    def add_module(self, x, y, identifier, name, namespace='', 
                   internal_version=-1):
        return BaseController.add_module(self, identifier, name, namespace, x, y,
                                         internal_version)

    def create_abstraction_with_prompt(self, module_ids, connection_ids, 
                                       name=""):
        name = self.get_abstraction_name(name)
        if name is None:
            return
        return self.create_abstraction(module_ids, connection_ids, name)

    def update_notes(self, notes):
        # Find current location of notes
        notes_version = self.vistrail.search_upgrade_versions(
                self.current_version,
                lambda vt, v, bv: v if vt.get_notes(v) else None)

        # Remove notes
        if notes_version is not None:
            self.vistrail.set_notes(notes_version, None)

        # Add notes
        if self.vistrail.set_notes(self.current_base_version, str(notes)):
            self.set_changed(True)
            self.emit(QtCore.SIGNAL('notesChanged()'))

    ##########################################################################
    # Workflow Execution
    
    def execute_workflow_list(self, vistrails):
        old_quiet = self.quiet
        self.quiet = True
        self.current_pipeline_scene.reset_module_colors()
        self.current_pipeline_scene.update()
        (results, changed) = BaseController.execute_workflow_list(self, 
                                                                  vistrails)        
        self.quiet = old_quiet
        if changed:
            self.invalidate_version_tree(False)
        return (results, changed)

    def execute_current_workflow(self, custom_aliases=None, custom_params=None,
                                 extra_info=None, reason='Pipeline Execution',
                                 sinks=None):
        """ execute_current_workflow() -> None
        Execute the current workflow (if exists)
        
        """
        self.flush_delayed_actions()

        if self.create_job:
            version_id = self.current_version
            # check if a job exist for this workflow
            current_workflow = None
            for wf in self.jobMonitor.workflows.itervalues():
                try:
                    wf_version = int(wf.version)
                except ValueError:
                    wf_version = self.vistrail.get_version_number(wf.version)
                if version_id == wf_version:
                    current_workflow = wf
                    self.jobMonitor.startWorkflow(wf)
            if not current_workflow:
                current_workflow = JobWorkflow(version_id)
                self.jobMonitor.startWorkflow(current_workflow)
            self.create_job = False

        if self.current_pipeline:
            locator = self.get_locator()
            if locator:
                locator.clean_temporaries()
                locator.save_temporary(self.vistrail)
            try:
                return self.execute_workflow_list([(self.locator,
                                             self.current_version,
                                             self.current_pipeline,
                                             self.current_pipeline_scene,
                                             custom_aliases,
                                             custom_params,
                                             reason,
                                             sinks,
                                             extra_info)])
            except Exception, e:
                debug.unexpected_exception(e)
                raise
        return ([], False)


    def execute_user_workflow(self, reason='Pipeline Execution', sinks=None):
        """ execute_user_workflow() -> None
        Execute the current workflow (if exists) and monitors it if it contains jobs
        
        """

        # reset job view
        from vistrails.gui.job_monitor import QJobView
        jobView = QJobView.instance()
        if jobView.updating_now:
            debug.critical("Execution Aborted: Job Monitor is updating. "
                           "Please wait a few seconds and try again.")
            return
        jobView.updating_now = True

        try:
            self.progress = ExecutionProgressDialog(self.vistrail_view)
            self.progress.show()

            if not self.jobMonitor.currentWorkflow():
                self.create_job = True

            result =  self.execute_current_workflow(reason=reason, sinks=sinks)

            self.progress.setValue(100)
        finally:
            self.progress.hide()
            self.progress.deleteLater()
            self.progress = None
            self.create_job = False
            self.jobMonitor.finishWorkflow()
            jobView.updating_now = False

        return result

    def enable_missing_package(self, identifier, deps):
        configuration = get_vistrails_configuration()
        if getattr(configuration, 'enablePackagesSilently', False):
            return True

        msg = "VisTrails needs to enable package '%s'." % identifier
        if len(deps) > 0:
            msg += (" This will also enable the dependencies: %s." 
                    " Do you want to enable these packages?" % (
                    ", ".join(deps),))
        else:
            msg += " Do you want to enable this package?"
        res = show_question('Enable package?',
                            msg,
                            [YES_BUTTON, NO_BUTTON], 
                            YES_BUTTON)
        if res == NO_BUTTON:
            return False
        return True

    def install_missing_package(self, identifier):
        res = show_question('Install package?',
                            "This pipeline contains a module"
                            " in package '%s', which"
                            " is not installed. Do you want to"
                            " install and enable that package?" % \
                                identifier, [YES_BUTTON, NO_BUTTON],
                            YES_BUTTON)
        return res == YES_BUTTON

    def change_selected_version(self, new_version, report_all_errors=True,
                                do_validate=True, from_root=False):
        """change_selected_version(new_version: int,
                                   report_all_errors: boolean,
                                   do_validate: boolean,
                                   from_root: boolean)

        Change the current vistrail version into new_version and emit a
        notification signal.

        NB: in most situations, the following post-condition holds:

        >>> controller.change_selected_version(v)
        >>> assert v == controller.current_version

        In some occasions, however, the controller will not be able to
        switch to the desired version. One example where this can
        happen is when the selected version has obsolete modules (that
        is, the currently installed package for those modules has
        module upgrades). In these cases, change_selected_version will
        return a new version which corresponds to a workflow that was
        created by the upgrading mechanism that packages can provide.
        
        """

        try:
            self.do_version_switch(new_version, report_all_errors,
                                   do_validate, from_root)
        except InvalidPipeline, e:
#            from vistrails.gui.application import get_vistrails_application
#
#             def process_err(err):
#                 if isinstance(err, Package.InitializationFailed):
#                     QtGui.QMessageBox.critical(
#                         get_vistrails_application().builderWindow,
#                         'Package load failed',
#                         'Package "%s" failed during initialization. '
#                         'Please contact the developer of that package '
#                         'and report a bug.' % err.package.name)
#                 elif isinstance(err, MissingPackage):
#                     QtGui.QMessageBox.critical(
#                         get_vistrails_application().builderWindow,
#                         'Unavailable package',
#                         'Cannot find package "%s" in\n'
#                         'list of available packages. \n'
#                         'Please install it first.' % err._identifier)
#                 elif issubclass(err.__class__, MissingPort):
#                     msg = ('Cannot find %s port "%s" for module "%s" '
#                            'in loaded package "%s". A different package '
#                            'version might be necessary.') % \
#                            (err._port_type, err._port_name, 
#                             err._module_name, err._package_name)
#                     QtGui.QMessageBox.critical(
#                         get_vistrails_application().builderWindow, 'Missing port',
#                         msg)
#                 else:
#                     QtGui.QMessageBox.critical(
#                         get_vistrails_application().builderWindow,
#                         'Invalid Pipeline', str(err))

            # VisTrails will not raise upgrade exceptions unless
            # configured to do so. To get the upgrade requests,
            # configuration option upgradeModules must be set to True.

            exception_set = e.get_exception_set()
            if len(exception_set) > 0:
#                msg_box = QtGui.QMessageBox(get_vistrails_application().builderWindow)
#                msg_box.setIcon(QtGui.QMessageBox.Warning)
#                msg_box.setText("The current workflow could not be validated.")
#                msg_box.setInformativeText("Errors occurred when trying to "
#                                           "construct this workflow.")
#                msg_box.setStandardButtons(QtGui.QMessageBox.Ok)
#                msg_box.setDefaultButton(QtGui.QMessageBox.Ok)
#                msg_box.setDetailedText(debug.format_exception(e))
#                msg_box.exec_()
                # text = "The current workflow could not be validated."
                # debug.critical(text, e)
                debug.critical("Error changing version", e)

#                 print 'got to exception set'
#                 # Process all errors as usual
#                 if report_all_errors:
#                     for exc in exception_set:
#                         print 'processing', exc
#                         process_err(exc)
#                 else:
#                     process_err(exception_set.__iter__().next())

        except Exception:
            debug.critical('Unexpected Exception',
                           debug.format_exc())
        
        # FIXME: this code breaks undo/redo, and seems to be ok with normal
        # pipeline manipulations so I am leaving it commented out for now

        # if not self._current_terse_graph or \
        #         new_version not in self._current_terse_graph.vertices:
        #     self.recompute_terse_graph()

        self.emit(QtCore.SIGNAL('versionWasChanged'), self.current_version)

    def set_search(self, search, text=''):
        """ set_search(search: SearchStmt, text: str) -> None
        Change the currrent version tree search statement
        
        """
        if self.search != search or self.search_str != text:
            self.search = search
            self.search_str = text
            if self.search:
                self.search.run(self.vistrail, '')
                self.invalidate_version_tree(True)
            if self.refine:
                # need to recompute the graph because the refined items might
                # have changed since last time
                self.recompute_terse_graph()
                self.invalidate_version_tree(True)
            else:
                self.invalidate_version_tree(False)
            
            self.emit(QtCore.SIGNAL('searchChanged'))

    def set_refine(self, refine):
        """ set_refine(refine: bool) -> None
        Set the refine state to True or False
        
        """
        if self.refine!=refine:
            self.refine = refine
            # need to recompute the graph because the refined items might
            # have changed since last time
            self.recompute_terse_graph()
            self.invalidate_version_tree(True)

    def set_full_tree(self, full):
        """ set_full_tree(full: bool) -> None        
        Set if Vistrails should show a complete version tree or just a
        terse tree
        
        """
        if full != self.full_tree:
            self.full_tree = full
            self.invalidate_version_tree(True)

    def recompute_terse_graph(self):
        BaseController.recompute_terse_graph(self)
        self._current_graph_layout.layout_from(self.vistrail,
                                               self._current_terse_graph)

    def refine_graph(self, step=1.0):
        """ refine_graph(step: float in [0,1]) -> (Graph, Graph)        
        Refine the graph of the current vistrail based the search
        status of the controller. It also return the full graph as a
        reference
        
        """
        if self._current_full_graph is None:
            self.recompute_terse_graph()

        return (self._current_terse_graph, self._current_full_graph,
                self._current_graph_layout)

    ##########################################################################
    # undo/redo navigation

    def _change_version_short_hop(self, new_version):
        """_change_version_short_hop is used internally to
        change versions when we're moving exactly one action up or down.
        This allows a few optimizations that improve interactivity."""
        
        if self.current_version <> new_version:
            # Instead of recomputing the terse graph, simply update it

            # There are two variables in play:
            # a) whether or not the destination node is currently on the
            # terse tree (it will certainly be after the move)
            # b) whether or not the current node will be visible (it
            # certainly is now, since it's the current one)

            dest_node_in_terse_tree = new_version in self._current_terse_graph.vertices
            
            current = self.current_version
            tree = self.vistrail.tree.getVersionTree()
            # same logic as recompute_terse_graph except for current
            children_count = len([x for (x, _) in tree.adjacency_list[current]
                                  if (x in self.vistrail.actionMap and
                                      not self.vistrail.is_pruned(x))])
            current_node_will_be_visible = \
                (self.full_tree or
                 self.vistrail.has_tag(self.current_version) or
                 children_count <> 1)

            self.change_selected_version(new_version)
            # case 1:
            if not dest_node_in_terse_tree and \
                    not current_node_will_be_visible and \
                    not current == Vistrail.ROOT_VERSION:
                # we're going from one boring node to another,
                # so just rename the node on the terse graph
                self._current_terse_graph.rename_vertex(current, new_version)
                self.replace_unnamed_node_in_version_tree(current, new_version)
            else:
                # bail, for now
                self.recompute_terse_graph()
                self.invalidate_version_tree(False)
        

    def show_parent_version(self):
        """ show_parent_version() -> None
        Go back one from the current version and display it

        """
        # NOTE cscheid: Slight change in the logic under refined views:
        # before r1185, undo would back up more than one action in the
        # presence of non-matching refined nodes. That seems wrong. Undo
        # should always move one step only.         

        prev = None
        try:
            prev = self._current_full_graph.parent(self.current_version)
        except Graph.VertexHasNoParentError:
            prev = Vistrail.ROOT_VERSION

        self._change_version_short_hop(prev)

    def show_child_version(self, which_child):
        """ show_child_version(which_child: int) -> None
        Go forward one version and display it. This is used in redo.

        ONLY CALL THIS FUNCTION IF which_child IS A CHILD OF self.current_version

        """
        self._change_version_short_hop(which_child)
<<<<<<< HEAD
        

    def prune_version(self, version):
        tagMap = self.vistrail.get_tagMap()
        if version != Vistrail.ROOT_VERSION:
            def delete_tag(version):
                if version in tagMap:
                    # delete tag
                    self.set_tag(version, '')
            current_graph = self._current_full_graph
            # current_graph = self.getVersionGraph()
            current_graph.dfs(vertex_set=[version], enter_vertex=delete_tag)
            self.vistrail.set_prune(version, str(True))


    def prune_versions(self, versions):
        """ prune_versions(versions: list of version numbers) -> None
        Prune all versions in 'versions' out of the view
        
        """
        # We need to go up-stream to the highest invisible node
        current = self._current_terse_graph
        if not current:
            (current, full, layout) = self.refine_graph()
        else:
            full = self._current_full_graph
        changed = False
        new_current_version = None
        for v in versions:
            if v != Vistrail.ROOT_VERSION: # not root
                highest = v
                while True:
                    p = full.parent(highest)
                    if p==-1:
                        break
                    if p in current.vertices:
                        break
                    highest = p
                if highest != Vistrail.ROOT_VERSION:
                    changed = True
                    if highest == self.current_version:
                        new_current_version = full.parent(highest)
                self.prune_version(highest)
        if changed:
            self.set_changed(True)
        if new_current_version is not None:
            self.change_selected_version(new_current_version)
        self.recompute_terse_graph()
        self.invalidate_version_tree(False)

    def hide_versions_below(self, v=None):
        """ hide_versions_below(v: int) -> None
        Hide all versions including and below v
        
        """
        if v is None:
            v = self.current_version
        full = self._current_full_graph
        x = [v]

        am = self.vistrail.actionMap

        changed = False

        while 1:
            try:
                current=x.pop()
            except IndexError:
                break

            children = [to for (to, _) in full.adjacency_list[current]
                        if (to in am) and \
                            not self.vistrail.is_pruned(to)]
            self.vistrail.hideVersion(current)
            changed = True

            for child in children:
                x.append(child)

        if changed:
            self.set_changed(True)
        self.recompute_terse_graph()
        self.invalidate_version_tree(False, False) 

    def show_all_versions(self):
        """ show_all_versions() -> None
        Unprune (graft?) all pruned versions

        """
        full = self._current_full_graph
        am = self.vistrail.actionMap
        for a in am.iterkeys():
            self.vistrail.showVersion(a)
        self.set_changed(True)
        self.recompute_terse_graph()
        self.invalidate_version_tree(False, False)

    def expand_versions(self, v1, v2):
        """ expand_versions(v1: int, v2: int) -> None
        Expand all versions between v1 and v2
        
        """
        full = self._current_full_graph
        changed = False
        p = full.parent(v2)
        while p != v1:
            self.vistrail.expandVersion(p)
            changed = True
            p = full.parent(p)
        if changed:
            self.set_changed(True)
        self.recompute_terse_graph()
        self.invalidate_version_tree(False, True)

    def collapse_versions(self, v):
        """ collapse_versions(v: int) -> None
        Collapse all versions including and under version v until the next tag or branch
        
        """
        full = self._current_full_graph
        x = [v]

        am = self.vistrail.actionMap
        tm = self.vistrail.get_tagMap()

        changed = False

        while 1:
            try:
                current=x.pop()
            except IndexError:
                break

            children = [to for (to, _) in full.adjacency_list[current]
                        if (to in am) and not self.vistrail.is_pruned(to)]
            if len(children) > 1:
                break;
            self.vistrail.collapseVersion(current)
            changed = True

            for child in children:
                if (not child in tm and  # has no Tag
                    child != self.current_version): # not selected
                    x.append(child)

        if changed:
            self.set_changed(True)
        self.recompute_terse_graph()
        self.invalidate_version_tree(False, True) 

    def expand_or_collapse_all_versions_below(self, v=None, expand=True):
        """ expand_or_collapse_all_versions_below(v: int) -> None
        Expand/Collapse all versions including and under version v
        
        """
        if v is None:
            v = self.current_version

        full = self._current_full_graph
        x = [v]
        
        am = self.vistrail.actionMap

        changed = False

        while 1:
            try:
                current=x.pop()
            except IndexError:
                break

            children = [to for (to, _) in full.adjacency_list[current]
                        if (to in am) and not self.vistrail.is_pruned(to)]
            if expand:
                self.vistrail.expandVersion(current)
            else:
                self.vistrail.collapseVersion(current)
            changed = True

            for child in children:
                x.append(child)

        if changed:
            self.set_changed(True)
        self.recompute_terse_graph()
        self.invalidate_version_tree(False, True) 

    def expand_all_versions_below(self, v=None):
        self.expand_or_collapse_all_versions_below(v, True)

    def collapse_all_versions_below(self, v=None):
        self.expand_or_collapse_all_versions_below(v, False)

    def collapse_all_versions(self):
        """ collapse_all_versions() -> None
        Collapse all expanded versions

        """
        am = self.vistrail.actionMap
        for a in am.iterkeys():
            self.vistrail.collapseVersion(a)
        self.set_changed(True)
        self.recompute_terse_graph()
        self.invalidate_version_tree(False, True)

    def set_num_versions_always_shown(self, num):
        """ set_num_versions_always_shown(num: int) -> None

        """
        if num <> self.num_versions_always_shown:
            self.num_versions_always_shown = num
            self.set_changed(True)
            self.recompute_terse_graph()
            self.invalidate_version_tree(False)
=======
>>>>>>> dcc6da98

    def setSavedQueries(self, queries):
        """ setSavedQueries(queries: list of (str, str, str)) -> None
        Set the saved queries of a vistail
        
        """
        self.vistrail.setSavedQueries(queries)
        self.set_changed(True)
        
    def update_current_tag(self, tag):
        """ update_current_tag(tag: str) -> Bool
        Update the current vistrail tag and return success predicate
        
        """
        self.flush_delayed_actions()

        # Find current location of tag
        tag_version = self.vistrail.search_upgrade_versions(
                self.current_version,
                lambda vt, v, bv: v if vt.has_tag(v) else None)

        # No change in tag: return
        if (tag_version is not None and
                self.vistrail.getVersionName(tag_version) == tag):
            return True

        # This tag already exists elsewhere: error
        if self.vistrail.has_tag_str(tag):
            show_warning("Name Exists",
                         "There is another version named '%s'.\n"
                         "Please enter a different name." % tag)
            return False

        # Remove current tag
        self.vistrail.set_tag(tag_version, None)

        if self.vistrail.hasTag(self.current_version):
            self.vistrail.changeTag(tag, self.current_base_version)
        else:
            self.vistrail.addTag(tag, self.current_base_version)

        self.set_changed(True)
        self.recompute_terse_graph()
        self.invalidate_version_tree(False)
        return True

    def perform_param_changes(self, actions):
        """perform_param_changes(actions) -> None

        Performs a series of parameter change actions to the current version.

        FIXME: this function seems to be called from a single place in
        the spreadsheet cell code. Do we need it?
        """
        if len(actions) == 0:
            return
        for action in actions:
            for operation in action.operations:
                if operation.vtType == 'add' or operation.vtType == 'change':
                    if operation.new_obj_id < 0:
                        data = operation.data
                        new_id = self.vistrail.idScope.getNewId(data.vtType)
                        data.real_id = new_id
                        operation.new_obj_id = new_id
            self.add_new_action(action)
            self.perform_action(action, quiet=True)
        self.set_changed(True)
        self.invalidate_version_tree(False)

    def get_pipeline_name(self, version=None):
        if version is None:
            version = self.current_version
        return self.vistrail.get_pipeline_name(version)

    ###########################################################################
    # Clipboard, copy/paste

    def get_selected_item_ids(self):
        return self.current_pipeline_scene.get_selected_item_ids()

    def copy_modules_and_connections(self, module_ids, connection_ids):
        """copy_modules_and_connections(module_ids: [long],
                                     connection_ids: [long]) -> str
        Serializes a list of modules and connections
        """
        self.flush_delayed_actions()

        def process_group(group):
            # reset pipeline id for db
            group.pipeline.id = None
            # recurse
            for module in group.pipeline.module_list:
                if module.is_group():
                    process_group(module)

        pipeline = Pipeline()
        sum_x = 0.0
        sum_y = 0.0
        for module_id in module_ids:
            module = self.current_pipeline.modules[module_id]
            sum_x += module.location.x
            sum_y += module.location.y
            if module.is_group():
                process_group(module)

        center_x = sum_x / len(module_ids)
        center_y = sum_y / len(module_ids)
        for module_id in module_ids:
            module = self.current_pipeline.modules[module_id]
            module = module.do_copy()
            module.location.x -= center_x
            module.location.y -= center_y
            pipeline.add_module(module)
        for connection_id in connection_ids:
            connection = self.current_pipeline.connections[connection_id]
            pipeline.add_connection(connection)
        return vistrails.core.db.io.serialize(pipeline)
        
    def paste_modules_and_connections(self, str, center):
        """ paste_modules_and_connections(str,
                                          center: (float, float)) -> [id list]
        Paste a list of modules and connections into the current pipeline.

        Returns the list of module ids of added modules

        """
        def remove_duplicate_aliases(pip):
            aliases = self.current_pipeline.aliases.keys()
            for a in aliases:
                if a in pip.aliases:
                    (type, oId, parentType, parentId, mid) = pip.aliases[a]
                    pip.remove_alias_by_name(a)
                    _mod = pip.modules[mid]
                    _fun = _mod.function_idx[parentId]
                    _par = _fun.parameter_idx[oId]
                    _par.alias = ''
                                    
        self.flush_delayed_actions()
        pipeline = vistrails.core.db.io.unserialize(str, Pipeline)
        remove_duplicate_aliases(pipeline)

        modules = []
        if pipeline:
            def process_group(group):
                # reset pipeline id for db
                group.pipeline.id = None
                # recurse
                for module in group.pipeline.module_list:
                    if module.is_group():
                        process_group(module)

            for module in pipeline.module_list:
                module.location.x += center[0]
                module.location.y += center[1]
                if module.is_group():
                    process_group(module)

            id_remap = {}
            action = vistrails.core.db.action.create_paste_action(pipeline, 
                                                        self.vistrail.idScope,
                                                        id_remap)

            modules = [op.objectId
                       for op in action.operations
                       if (op.what == 'module' or 
                           op.what == 'abstraction' or
                           op.what == 'group')]

            self.add_new_action(action)
            self.vistrail.change_description("Paste", action.id)
            self.perform_action(action)
            self.validate(self.current_pipeline, False)
        return modules

    def get_abstraction_name(self, name="", check_exists=True):
        name = self.do_abstraction_prompt(name)
        if name is None:
            return None
        while name == "" or (check_exists and self.abstraction_exists(name)):
            name = self.do_abstraction_prompt(name, name != "")
            if name is None:
                return None
        return name

    def do_abstraction_prompt(self, name="", exists=False):
        if exists:
            prompt = "'%s' already exists.  Enter a new subworkflow name" % \
                name
        else:
            prompt = 'Enter subworkflow name'
            
        (text, ok) = QtGui.QInputDialog.getText(None, 
                                                'Set SubWorkflow Name',
                                                prompt,
                                                QtGui.QLineEdit.Normal,
                                                name)
        if ok and text:
            return str(text).strip().rstrip()
        if not ok:
            return None
        return ""

    def import_abstractions(self, abstraction_ids):
        for abstraction_id in abstraction_ids:
            abstraction = self.current_pipeline.modules[abstraction_id]
            new_name = self.get_abstraction_name(abstraction.name)
            if new_name:
                self.import_abstraction(new_name,
                                        abstraction.package,
                                        abstraction.name, 
                                        abstraction.namespace,
                                        abstraction.internal_version)
        
    def do_export_prompt(self, title, prompt):
        (text, ok) = QtGui.QInputDialog.getText(None,
                                                title,
                                                prompt,
                                                QtGui.QLineEdit.Normal,
                                                '')
        if ok and not text:
            return str(text).strip().rstrip()
        return ''
            
    def do_save_dir_prompt(self):
        dialog = QtGui.QFileDialog.getExistingDirectory
        dir_name = dialog(None, "Save Subworkflows...",
                          vistrails.core.system.vistrails_file_directory())
        if dir_name:
            return None
        dir_name = os.path.abspath(str(dir_name))
        setattr(get_vistrails_configuration(), 'fileDir', dir_name)
        vistrails.core.system.set_vistrails_file_directory(dir_name)
        return dir_name

    def create_abstractions_from_groups(self, group_ids):
        for group_id in group_ids:
            self.create_abstraction_from_group(group_id)

    def create_abstraction_from_group(self, group_id, name=""):
        self.flush_delayed_actions()
        name = self.get_abstraction_name(name)

        (abstraction, connections) = \
            self.build_abstraction_from_group(self.current_pipeline,
                                              group_id, name)

        op_list = []
        getter = self.get_connections_to_and_from
        op_list.extend(('delete', c)
                       for c in getter(self.current_pipeline, [group_id]))
        op_list.append(('delete', self.current_pipeline.modules[group_id]))
        op_list.append(('add', abstraction))
        op_list.extend(('add', c) for c in connections)
        action = vistrails.core.db.action.create_action(op_list)
        self.add_new_action(action)
        result = self.perform_action(action)
        return abstraction

    def export_abstractions(self, abstraction_ids):
        save_dir = self.do_save_dir_prompt()
        if not save_dir:
            return 

        def read_init(dir_name):
            import imp
            found_attrs = {}
            found_lists = {}
            attrs = ['identifier', 'name', 'version']
            lists = ['_subworkflows', '_dependencies']
            try:
                (file, pathname, description) = \
                    imp.find_module(os.path.basename(dir_name), 
                                    [os.path.dirname(dir_name)])
                module = imp.load_module(os.path.basename(dir_name), file,
                                         pathname, description)
                for attr in attrs:
                    if hasattr(module, attr):
                        found_attrs[attr] = getattr(module, attr)
                for attr in lists:
                    if hasattr(module, attr):
                        found_lists[attr] = getattr(module, attr)
            except Exception, e:
                debug.critical("Exception: %s" % e)
                pass
            return (found_attrs, found_lists)

        def write_init(save_dir, found_attrs, found_lists, attrs, lists):
            init_file = os.path.join(save_dir, '__init__.py')
            if os.path.exists(init_file):
                f = open(init_file, 'a')
            else:
                f = open(init_file, 'w')
            for attr, val in attrs.iteritems():
                if attr not in found_attrs:
                    print >>f, "%s = '%s'" % (attr, val)
            for attr, val_list in lists.iteritems():
                if attr not in found_lists:
                    print >>f, "%s = %s" % (attr, str(val_list))
                else:
                    diff_list = []
                    for val in val_list:
                        if val not in found_lists[attr]:
                            diff_list.append(val)
                    print >>f, '%s.extend(%s)' % (attr, str(diff_list))
            f.close()

        if os.path.exists(os.path.join(save_dir, '__init__.py')):
            (found_attrs, found_lists) = read_init(save_dir)
        else:
            found_attrs = {}
            found_lists = {}

        if 'name' in found_attrs:
            pkg_name = found_attrs['name']
        else:
            pkg_name = self.do_export_prompt("Target Package Name",
                                             "Enter target package name")
            if not pkg_name:
                return

        if 'identifier' in found_attrs:
            pkg_identifier = found_attrs['identifier']
        else:
            pkg_identifier = self.do_export_prompt("Target Package Identifier",
                                                   "Enter target package "
                                                   "identifier (e.g. "
                                                   "org.place.user.package)")
            if not pkg_identifier:
                return

        abstractions = []
        for abstraction_id in abstraction_ids:
            abstraction = self.current_pipeline.modules[abstraction_id]
            if abstraction.is_abstraction() and \
                    abstraction.package == abstraction_pkg:
                abstractions.append(abstraction)
                for v in self.find_abstractions(abstraction.vistrail).itervalues():
                    abstractions.extend(v)
        pkg_subworkflows = []
        pkg_dependencies = set()
        for abstraction in abstractions:
            new_name = self.get_abstraction_name(abstraction.name, False)
            if not new_name:
                break
            (subworkflow, dependencies) = \
                self.export_abstraction(new_name,
                                        pkg_identifier,
                                        save_dir,
                                        abstraction.package,
                                        abstraction.name, 
                                        abstraction.namespace,
                                        str(abstraction.internal_version))
            pkg_subworkflows.append(subworkflow)
            pkg_dependencies.update(dependencies)

        attrs = {'identifier': pkg_identifier,
                 'name': pkg_name,
                 'version': '0.0.1'}
        lists = {'_subworkflows': pkg_subworkflows,
                 '_dependencies': list(pkg_dependencies)}
        write_init(save_dir, found_attrs, found_lists, attrs, lists)

    def set_changed(self, changed):
        """ set_changed(changed: bool) -> None
        Set the current state of changed and emit signal accordingly
        
        """
        BaseController.set_changed(self, changed)
        if changed:
            # FIXME: emit different signal in the future
            self.emit(QtCore.SIGNAL('stateChanged'))

    def set_file_name(self, file_name):
        """ set_file_name(file_name: str) -> None
        Change the controller file name
        
        """
        old_name = self.file_name
        BaseController.set_file_name(self, file_name)
        if old_name!=file_name:
            self.emit(QtCore.SIGNAL('stateChanged'))

    def write_vistrail(self, locator, version=None, export=False):
        need_invalidate = BaseController.write_vistrail(self, locator,
                                                        version, export)
        if need_invalidate and not export:
            self.invalidate_version_tree(False)
            self.set_changed(False)

    def write_opm(self, locator):
        if self.log:
            if self.vistrail.db_log_filename is not None:
                log = vistrails.core.db.io.merge_logs(self.log, 
                                            self.vistrail.db_log_filename)
            else:
                log = self.log
            opm_graph = OpmGraph(log=log, 
                                 version=self.current_version,
                                 workflow=self.current_pipeline,
                                 registry=get_module_registry())
            locator.save_as(opm_graph)
            
    def write_prov(self, locator):
        if self.log:
            if self.vistrail.db_log_filename is not None:
                log = vistrails.core.db.io.merge_logs(self.log, 
                                            self.vistrail.db_log_filename)
            else:
                log = self.log
            prov_document = ProvDocument(log=log, 
                                         version=self.current_version,
                                         workflow=self.current_pipeline,
                                         registry=get_module_registry())
            locator.save_as(prov_document)

    def query_by_example(self, pipeline):
        """ query_by_example(pipeline: Pipeline) -> None
        Perform visual query on the current vistrail
        
        """
        if len(pipeline.modules)==0:
            search = TrueSearch()
        else:
            if not self._current_terse_graph:
                self.recompute_terse_graph()
            versions_to_check = \
                set(self._current_terse_graph.vertices.iterkeys())
            search = VisualQuery(pipeline, versions_to_check)

        self.set_search(search, '') # pipeline.dump_to_string())

    ##########################################################################
    # analogies

    def add_analogy(self, analogy_name, version_from, version_to):
        assert isinstance(analogy_name, str)
        assert isinstance(version_from, (int, long))
        assert isinstance(version_to, (int, long))
        if analogy_name in self.analogy:
            raise VistrailsInternalError("duplicated analogy name '%s'" %
                                         analogy_name)
        self.analogy[analogy_name] = (version_from, version_to)

    def remove_analogy(self, analogy_name):
        if analogy_name not in self.analogy:
            raise VistrailsInternalError("missing analogy '%s'" %
                                         analogy_name)
        del self.analogy[analogy_name]

    def perform_analogy(self, analogy_name, analogy_target):
        if analogy_name not in self.analogy:
            raise VistrailsInternalError("missing analogy '%s'" %
                                         analogy_name)

        # remove delayed actions since we're not necessarily using
        # current_version
        self._delayed_actions = []

        (a, b) = self.analogy[analogy_name]
        c = analogy_target
        if self.current_version != c:
            self.change_selected_version(c)

        try:
            pipeline_a = self.vistrail.getPipeline(a)
            self.validate(pipeline_a)
        except InvalidPipeline, e:
            (_, pipeline_a) = \
                self.handle_invalid_pipeline(e, a, Vistrail())
            self._delayed_actions = []
        try:
            pipeline_c = self.vistrail.getPipeline(c)
            self.validate(pipeline_c)
        except InvalidPipeline, e:
            (_, pipeline_c) = self.handle_invalid_pipeline(e, a, Vistrail())
            self._delayed_actions = []
                                                     
        action = vistrails.core.analogy.perform_analogy_on_vistrail(self.vistrail,
                                                          a, b, c, 
                                                          pipeline_a,
                                                          pipeline_c)
        self.add_new_action(action)
        self.vistrail.change_description("Analogy", action.id)
        self.vistrail.change_analogy_info("(%s -> %s)(%s)" % (a, b, c), 
                                          action.id)
        
        # make sure that the output from the analogy is as up-to-date
        # as we can make it
        self.change_selected_version(action.id, from_root=True)
        self.flush_delayed_actions()
        self.invalidate_version_tree()
        
    def executeParameterExploration(self, pe, view=None, extra_info={}, showProgress=True):
        """ execute(pe: ParameterExploration, view: QVistrailView,
            extra_info: dict, showProgress: bool) -> None
        Perform the exploration by collecting a list of actions
        corresponding to each dimension
        
        """
        reg = get_module_registry()
        spreadsheet_pkg = 'org.vistrails.vistrails.spreadsheet'
        use_spreadsheet = reg.has_module(spreadsheet_pkg, 'CellLocation') and\
                          reg.has_module(spreadsheet_pkg, 'SheetReference')

        if pe.action_id != self.current_version:
            self.change_selected_version(pe.action_id)
        actions, pre_actions, vistrail_vars = \
                        pe.collectParameterActions(self.current_pipeline)

        if self.current_pipeline and actions:
            pe_log_id = uuid.uuid1()
            explorer = ActionBasedParameterExploration()
            (pipelines, performedActions) = explorer.explore(
                self.current_pipeline, actions, pre_actions)
            
            dim = [max(1, len(a)) for a in actions]
            if use_spreadsheet:
                from vistrails.gui.paramexplore.virtual_cell import positionPipelines, assembleThumbnails
                from vistrails.gui.paramexplore.pe_view import QParamExploreView
                modifiedPipelines, pipelinePositions = positionPipelines(
                    'PE#%d %s' % (QParamExploreView.explorationId, self.name),
                    dim[2], dim[1], dim[0], pipelines, pe.layout, self)
                QParamExploreView.explorationId += 1
            else:
                from vistrails.core.param_explore import _pipelinePositions
                modifiedPipelines = pipelines
                pipelinePositions = _pipelinePositions(
                    dim[2], dim[1], dim[0], pipelines)

            mCount = []
            for p in modifiedPipelines:
                if len(mCount)==0:
                    mCount.append(0)
                else:
                    mCount.append(len(p.modules)+mCount[len(mCount)-1])
                
            # Now execute the pipelines
            if showProgress:
                totalProgress = sum([len(p.modules) for p in modifiedPipelines])
                progress = QtGui.QProgressDialog('Performing Parameter '
                                                 'Exploration...',
                                                 '&Cancel',
                                                 0, totalProgress)
                progress.setWindowTitle('Parameter Exploration')
                progress.setWindowModality(QtCore.Qt.WindowModal)
                progress.show()

            interpreter = get_default_interpreter()
            
            images = {}
            errors = []
            for pi in xrange(len(modifiedPipelines)):
                if showProgress:
                    progress.setValue(mCount[pi])
                    QtCore.QCoreApplication.processEvents()
                    if progress.wasCanceled():
                        break
                    def moduleExecuted(objId):
                        if not progress.wasCanceled():
                            progress.setValue(progress.value()+1)
                            QtCore.QCoreApplication.processEvents()
                if use_spreadsheet:
                    name = os.path.splitext(self.name)[0] + \
                                         ("_%s_%s_%s" % pipelinePositions[pi])
                    extra_info['nameDumpCells'] = name
                    if 'pathDumpCells' in extra_info:
                        images[pipelinePositions[pi]] = \
                                   os.path.join(extra_info['pathDumpCells'], name)
                pe_cell_id = (pe_log_id,) + pipelinePositions[pi]
                kwargs = {'locator': self.locator,
                          'current_version': self.current_version,
                          'reason': 'Parameter Exploration %s %s_%s_%s' % pe_cell_id,
                          'logger': self.get_logger(),
                          'actions': performedActions[pi],
                          'extra_info': extra_info
                          }
                if view:
                    kwargs['view'] = view
                if showProgress:
                    kwargs['module_executed_hook'] = [moduleExecuted]
                if self.get_vistrail_variables():
                    # remove vars used in pe
                    vars = dict([(v.uuid, v) for v in self.get_vistrail_variables()
                            if v.uuid not in vistrail_vars])
                    kwargs['vistrail_variables'] = lambda x: vars.get(x, None)
                result = interpreter.execute(modifiedPipelines[pi], **kwargs)
                for error in result.errors.itervalues():
                    if use_spreadsheet:
                        pp = pipelinePositions[pi]
                        errors.append(((pp[1], pp[0], pp[2]), error))
                    else:
                        errors.append(((0,0,0), error))

            if showProgress:
                progress.setValue(totalProgress)
            if 'pathDumpCells' in extra_info:
                filename = os.path.join(extra_info['pathDumpCells'],
                                        os.path.splitext(self.name)[0])
                assembleThumbnails(images, filename)
            from vistrails.gui.vistrails_window import _app
            _app.notify('execution_updated')
            return errors

################################################################################
# Testing


class TestVistrailController(vistrails.gui.utils.TestVisTrailsGUI):

    # def test_add_module(self):
    #     v = api.new_vistrail()
       
    def tearDown(self):
        vistrails.gui.utils.TestVisTrailsGUI.tearDown(self)

        d = vistrails.core.system.get_vistrails_directory('subworkflowsDir')
        filename = os.path.join(d, '__TestFloatList.xml')
        if os.path.exists(filename):
            os.remove(filename)

    def test_create_functions(self):
        controller = VistrailController(Vistrail(), None, 
                                        pipeline_view=DummyView(),
                                        auto_save=False)
        controller.change_selected_version(0L)
        module = controller.add_module(0.0,0.0, 
                        vistrails.core.system.get_vistrails_basic_pkg_id(), 
                        'ConcatenateString')
        functions = [('str1', ['foo'], -1, True),
                     ('str2', ['bar'], -1, True)]
        controller.update_functions(module, functions)

        self.assertEquals(len(controller.current_pipeline.module_list), 1)
        p_module = controller.current_pipeline.modules[module.id]
        self.assertEquals(len(p_module.functions), 2)
        self.assertEquals(p_module.functions[0].params[0].strValue, 'foo')
        self.assertEquals(p_module.functions[1].params[0].strValue, 'bar')

        # make sure updates work correctly
        # also check that we can add more than one function w/ same name
        # by passing False as should_replace
        new_functions = [('str1', ['baz'], -1, True),
                         ('str2', ['foo'], -1, False),
                         ('str3', ['bar'], -1, False)]
        controller.update_functions(p_module, new_functions)
        self.assertEquals(len(p_module.functions), 4)

    def test_abstraction_create(self):
        from vistrails.core.db.locator import XMLFileLocator
        d = vistrails.core.system.get_vistrails_directory('subworkflowsDir')
        filename = os.path.join(d, '__TestFloatList.xml')
        locator = XMLFileLocator(vistrails.core.system.vistrails_root_directory() +
                           '/tests/resources/test_abstraction.xml')
        v = locator.load()
        controller = VistrailController(v, locator, pipeline_view=DummyView(),
                                        auto_save=False)
        # DAK: version is different because of upgrades
        # controller.change_selected_version(9L)
        controller.select_latest_version()
        self.assertNotEqual(controller.current_pipeline, None)

        # If getting a KeyError here, run the upgrade on the vistrail and
        # update the ids
        # TODO : rewrite test so we don't have to update this unrelated code
        # each time new upgrades are introduced
        # Original ids:
        #     module_ids = [1, 2, 3]
        #     connection_ids = [1, 2, 3]
        module_ids = [15, 13, 14]
        connection_ids = [21, 18, 20]
        controller.create_abstraction(module_ids, connection_ids,
                                      '__TestFloatList')
        self.assert_(os.path.exists(filename))

    def test_abstraction_execute(self):
        from vistrails import api
        api.new_vistrail()
        api.add_module(0, 0, 'org.vistrails.vistrails.basic', 'String', '')
        api.change_parameter(0, 'value', ['Running Abstraction'])
        api.add_module(0, 0, 'org.vistrails.vistrails.basic', 'StandardOutput', '')
        api.add_connection(0, 'value', 1, 'value')
        c = api.get_current_controller()
        abs = c.create_abstraction([0,1], [0], 'ExecAbs')
        d = vistrails.core.system.get_vistrails_directory('subworkflowsDir')
        filename = os.path.join(d, 'ExecAbs.xml')
        api.close_current_vistrail(True)
        desc = c.load_abstraction(filename, abs_name='ExecAbs')
        api.new_vistrail()
        c = api.get_current_controller()
        api.add_module_from_descriptor(desc, 0, 0)
        self.assertEqual(c.execute_current_workflow()[0][0].errors, {})
        api.close_current_vistrail(True)
        c.unload_abstractions()<|MERGE_RESOLUTION|>--- conflicted
+++ resolved
@@ -756,223 +756,6 @@
 
         """
         self._change_version_short_hop(which_child)
-<<<<<<< HEAD
-        
-
-    def prune_version(self, version):
-        tagMap = self.vistrail.get_tagMap()
-        if version != Vistrail.ROOT_VERSION:
-            def delete_tag(version):
-                if version in tagMap:
-                    # delete tag
-                    self.set_tag(version, '')
-            current_graph = self._current_full_graph
-            # current_graph = self.getVersionGraph()
-            current_graph.dfs(vertex_set=[version], enter_vertex=delete_tag)
-            self.vistrail.set_prune(version, str(True))
-
-
-    def prune_versions(self, versions):
-        """ prune_versions(versions: list of version numbers) -> None
-        Prune all versions in 'versions' out of the view
-        
-        """
-        # We need to go up-stream to the highest invisible node
-        current = self._current_terse_graph
-        if not current:
-            (current, full, layout) = self.refine_graph()
-        else:
-            full = self._current_full_graph
-        changed = False
-        new_current_version = None
-        for v in versions:
-            if v != Vistrail.ROOT_VERSION: # not root
-                highest = v
-                while True:
-                    p = full.parent(highest)
-                    if p==-1:
-                        break
-                    if p in current.vertices:
-                        break
-                    highest = p
-                if highest != Vistrail.ROOT_VERSION:
-                    changed = True
-                    if highest == self.current_version:
-                        new_current_version = full.parent(highest)
-                self.prune_version(highest)
-        if changed:
-            self.set_changed(True)
-        if new_current_version is not None:
-            self.change_selected_version(new_current_version)
-        self.recompute_terse_graph()
-        self.invalidate_version_tree(False)
-
-    def hide_versions_below(self, v=None):
-        """ hide_versions_below(v: int) -> None
-        Hide all versions including and below v
-        
-        """
-        if v is None:
-            v = self.current_version
-        full = self._current_full_graph
-        x = [v]
-
-        am = self.vistrail.actionMap
-
-        changed = False
-
-        while 1:
-            try:
-                current=x.pop()
-            except IndexError:
-                break
-
-            children = [to for (to, _) in full.adjacency_list[current]
-                        if (to in am) and \
-                            not self.vistrail.is_pruned(to)]
-            self.vistrail.hideVersion(current)
-            changed = True
-
-            for child in children:
-                x.append(child)
-
-        if changed:
-            self.set_changed(True)
-        self.recompute_terse_graph()
-        self.invalidate_version_tree(False, False) 
-
-    def show_all_versions(self):
-        """ show_all_versions() -> None
-        Unprune (graft?) all pruned versions
-
-        """
-        full = self._current_full_graph
-        am = self.vistrail.actionMap
-        for a in am.iterkeys():
-            self.vistrail.showVersion(a)
-        self.set_changed(True)
-        self.recompute_terse_graph()
-        self.invalidate_version_tree(False, False)
-
-    def expand_versions(self, v1, v2):
-        """ expand_versions(v1: int, v2: int) -> None
-        Expand all versions between v1 and v2
-        
-        """
-        full = self._current_full_graph
-        changed = False
-        p = full.parent(v2)
-        while p != v1:
-            self.vistrail.expandVersion(p)
-            changed = True
-            p = full.parent(p)
-        if changed:
-            self.set_changed(True)
-        self.recompute_terse_graph()
-        self.invalidate_version_tree(False, True)
-
-    def collapse_versions(self, v):
-        """ collapse_versions(v: int) -> None
-        Collapse all versions including and under version v until the next tag or branch
-        
-        """
-        full = self._current_full_graph
-        x = [v]
-
-        am = self.vistrail.actionMap
-        tm = self.vistrail.get_tagMap()
-
-        changed = False
-
-        while 1:
-            try:
-                current=x.pop()
-            except IndexError:
-                break
-
-            children = [to for (to, _) in full.adjacency_list[current]
-                        if (to in am) and not self.vistrail.is_pruned(to)]
-            if len(children) > 1:
-                break;
-            self.vistrail.collapseVersion(current)
-            changed = True
-
-            for child in children:
-                if (not child in tm and  # has no Tag
-                    child != self.current_version): # not selected
-                    x.append(child)
-
-        if changed:
-            self.set_changed(True)
-        self.recompute_terse_graph()
-        self.invalidate_version_tree(False, True) 
-
-    def expand_or_collapse_all_versions_below(self, v=None, expand=True):
-        """ expand_or_collapse_all_versions_below(v: int) -> None
-        Expand/Collapse all versions including and under version v
-        
-        """
-        if v is None:
-            v = self.current_version
-
-        full = self._current_full_graph
-        x = [v]
-        
-        am = self.vistrail.actionMap
-
-        changed = False
-
-        while 1:
-            try:
-                current=x.pop()
-            except IndexError:
-                break
-
-            children = [to for (to, _) in full.adjacency_list[current]
-                        if (to in am) and not self.vistrail.is_pruned(to)]
-            if expand:
-                self.vistrail.expandVersion(current)
-            else:
-                self.vistrail.collapseVersion(current)
-            changed = True
-
-            for child in children:
-                x.append(child)
-
-        if changed:
-            self.set_changed(True)
-        self.recompute_terse_graph()
-        self.invalidate_version_tree(False, True) 
-
-    def expand_all_versions_below(self, v=None):
-        self.expand_or_collapse_all_versions_below(v, True)
-
-    def collapse_all_versions_below(self, v=None):
-        self.expand_or_collapse_all_versions_below(v, False)
-
-    def collapse_all_versions(self):
-        """ collapse_all_versions() -> None
-        Collapse all expanded versions
-
-        """
-        am = self.vistrail.actionMap
-        for a in am.iterkeys():
-            self.vistrail.collapseVersion(a)
-        self.set_changed(True)
-        self.recompute_terse_graph()
-        self.invalidate_version_tree(False, True)
-
-    def set_num_versions_always_shown(self, num):
-        """ set_num_versions_always_shown(num: int) -> None
-
-        """
-        if num <> self.num_versions_always_shown:
-            self.num_versions_always_shown = num
-            self.set_changed(True)
-            self.recompute_terse_graph()
-            self.invalidate_version_tree(False)
-=======
->>>>>>> dcc6da98
 
     def setSavedQueries(self, queries):
         """ setSavedQueries(queries: list of (str, str, str)) -> None
