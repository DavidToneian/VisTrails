###############################################################################
##
## Copyright (C) 2014-2015, New York University.
## Copyright (C) 2011-2014, NYU-Poly.
## Copyright (C) 2006-2011, University of Utah.
## All rights reserved.
## Contact: contact@vistrails.org
##
## This file is part of VisTrails.
##
## "Redistribution and use in source and binary forms, with or without
## modification, are permitted provided that the following conditions are met:
##
##  - Redistributions of source code must retain the above copyright notice,
##    this list of conditions and the following disclaimer.
##  - Redistributions in binary form must reproduce the above copyright
##    notice, this list of conditions and the following disclaimer in the
##    documentation and/or other materials provided with the distribution.
##  - Neither the name of the New York University nor the names of its
##    contributors may be used to endorse or promote products derived from
##    this software without specific prior written permission.
##
## THIS SOFTWARE IS PROVIDED BY THE COPYRIGHT HOLDERS AND CONTRIBUTORS "AS IS"
## AND ANY EXPRESS OR IMPLIED WARRANTIES, INCLUDING, BUT NOT LIMITED TO,
## THE IMPLIED WARRANTIES OF MERCHANTABILITY AND FITNESS FOR A PARTICULAR
## PURPOSE ARE DISCLAIMED. IN NO EVENT SHALL THE COPYRIGHT HOLDER OR
## CONTRIBUTORS BE LIABLE FOR ANY DIRECT, INDIRECT, INCIDENTAL, SPECIAL,
## EXEMPLARY, OR CONSEQUENTIAL DAMAGES (INCLUDING, BUT NOT LIMITED TO,
## PROCUREMENT OF SUBSTITUTE GOODS OR SERVICES; LOSS OF USE, DATA, OR PROFITS;
## OR BUSINESS INTERRUPTION) HOWEVER CAUSED AND ON ANY THEORY OF LIABILITY,
## WHETHER IN CONTRACT, STRICT LIABILITY, OR TORT (INCLUDING NEGLIGENCE OR
## OTHERWISE) ARISING IN ANY WAY OUT OF THE USE OF THIS SOFTWARE, EVEN IF
## ADVISED OF THE POSSIBILITY OF SUCH DAMAGE."
##
###############################################################################

from __future__ import division

import copy
import math
import os
import uuid

from PyQt4 import QtCore, QtGui

import vistrails.core.analogy
from vistrails.core.configuration import get_vistrails_configuration
from vistrails.core.data_structures.graph import Graph
from vistrails.core import debug
import vistrails.core.db.action
from vistrails.core.interpreter.default import get_default_interpreter
from vistrails.core.vistrail.job import Workflow as JobWorkflow
from vistrails.core.layout.version_tree_layout import VistrailsTreeLayoutLW
from vistrails.core.log.opm_graph import OpmGraph
from vistrails.core.log.prov_document import ProvDocument
from vistrails.core.modules.abstraction import identifier as abstraction_pkg
from vistrails.core.modules.module_registry import get_module_registry
from vistrails.core.param_explore import ActionBasedParameterExploration
from vistrails.core.query.version import TrueSearch
from vistrails.core.query.visual import VisualQuery
from vistrails.core.utils import DummyView, VistrailsInternalError, InvalidPipeline
import vistrails.core.system
from vistrails.core.vistrail.controller import VistrailController as BaseController
from vistrails.core.vistrail.pipeline import Pipeline
from vistrails.core.vistrail.vistrail import Vistrail, TagExists
from vistrails.gui.pipeline_view import QPipelineView
from vistrails.gui.theme import CurrentTheme
import vistrails.gui.utils
from vistrails.gui.utils import show_warning, show_question, YES_BUTTON, NO_BUTTON
from vistrails.gui.version_prop import QVersionProp



################################################################################

class ExecutionProgressDialog(QtGui.QProgressDialog):
    def __init__(self, parent=None):
        QtGui.QProgressDialog.__init__(self, 'Executing Workflow',
                                       '&Cancel',
                                       0, 100,
                                       parent, QtCore.Qt.Dialog)
        self.setWindowTitle('Executing')
        self.setWindowModality(QtCore.Qt.WindowModal)
        self._last_set_value = 0
        self._progress_canceled = False
        # if suspended is true we should not wait for a job to complete
        self.suspended = False

    def setValue(self, value):
        self._last_set_value = value
        super(ExecutionProgressDialog, self).setValue(value)

    def goOn(self):
        self.reset()
        self.show()
        super(ExecutionProgressDialog, self).setValue(self._last_set_value)


class VistrailController(QtCore.QObject, BaseController):
    """
    VistrailController is the class handling all action control in
    VisTrails. It updates pipeline, vistrail and emit signals to
    update the view

    Signals emitted:

    vistrailChanged(): emitted when the version tree needs to be
    recreated (for example, a node was added/deleted or the layout
    changed).

    versionWasChanged(): emitted when the current version (the one
    being displayed by the pipeline view) has changed.

    searchChanged(): emitted when the search statement from the
    version view has changed.

    stateChanged(): stateChanged is called when a vistrail goes from
    unsaved to saved or vice-versa.
    
    notesChanged(): notesChanged is called when the version notes have
    been updated

    """

    def __init__(self, vistrail=None, locator=None, abstractions=None,
                 thumbnails=None, mashups=None, pipeline_view=None, 
                 id_scope=None, set_log_on_vt=True, auto_save=True, name=''):
        """ VistrailController(vistrail: Vistrail, 
                               locator: BaseLocator,
                               abstractions: [<filename strings>],
                               thumbnails: [<filename strings>],
                               mashups: [<filename strings>],
                               pipeline_view: QPipelineView
                               id_scope: IdScope,
                               set_log_on_vt: bool,
                               auto_save: bool, 
                               name: str) -> VistrailController
        Create a controller for a vistrail.

        """

        QtCore.QObject.__init__(self)

        if pipeline_view is None:
            self.current_pipeline_view = QPipelineView()
        else:
            self.current_pipeline_view = pipeline_view

        self.vistrail_view = None
        self.reset_pipeline_view = False
        self.reset_version_view = True
        self.quiet = False
        self.progress = None
        self.create_job = False
        
        self.analogy = {}
        # if self._auto_save is True, an auto_saving timer will save a temporary
        # file every 2 minutes
        self._auto_save = auto_save
        self.timer = None
        if self._auto_save:
            self.setup_timer()

        # the redo stack stores the undone action ids
        # (undo is automatic with us, through the version tree)
        self.redo_stack = []

        def width_f(text):
            return CurrentTheme.VERSION_FONT_METRIC.width(text)
        self._current_graph_layout = \
            VistrailsTreeLayoutLW(width_f, 
                                  CurrentTheme.VERSION_FONT_METRIC.height(), 
                                  CurrentTheme.VERSION_LABEL_MARGIN[0], 
                                  CurrentTheme.VERSION_LABEL_MARGIN[1])
        #this was moved to BaseController
        #self.num_versions_always_shown = 1
        BaseController.__init__(self, vistrail, locator, abstractions, 
                                thumbnails, mashups, id_scope, set_log_on_vt, 
                                auto_save)

    def _get_current_pipeline_scene(self):
        return self.current_pipeline_view.scene()
    current_pipeline_scene = property(_get_current_pipeline_scene)

    # just need to switch current_pipeline_view to update controller to
    # new version and pipeline...
    def _get_current_version(self):
        if self.current_pipeline_view is None:
            return -1
        return self.current_pipeline_view.scene().current_version
    def _set_current_version(self, version):
        # print "set_current_version:", version, id(self.current_pipeline_view)
        if self.current_pipeline_view is not None:
            self.current_pipeline_view.scene().current_version = version
    current_version = property(_get_current_version, _set_current_version)

    def _get_current_pipeline(self):
        if self.current_pipeline_view is None:
            return None
        return self.current_pipeline_view.scene().current_pipeline
    def _set_current_pipeline(self, pipeline):
        if self.current_pipeline_view is not None:
            self.current_pipeline_view.scene().current_pipeline = pipeline
    current_pipeline = property(_get_current_pipeline, _set_current_pipeline)

    def set_pipeline_view(self, pipeline_view):
        if self.current_pipeline_view is not None:
            self.disconnect(self, QtCore.SIGNAL('versionWasChanged'),
                            self.current_pipeline_view.version_changed)
        self.current_pipeline_view = pipeline_view
        self.connect(self, QtCore.SIGNAL('versionWasChanged'),
                     self.current_pipeline_view.version_changed)
    
    def setup_timer(self):
        self.timer = QtCore.QTimer(self)
        self.connect(self.timer, QtCore.SIGNAL("timeout()"), self.write_temporary)
        self.timer.start(1000 * 60 * 2) # Save every two minutes
        
    def stop_timer(self):
        if self.timer:
            self.disconnect(self.timer, QtCore.SIGNAL("timeout()"), self.write_temporary)
            self.timer.stop()

    def reset_redo_stack(self):
        self.redo_stack = []

    def undo(self):
        """Performs one undo step, moving up the version tree."""
        action_map = self.vistrail.actionMap
        old_action = action_map.get(self.current_version, None)
        self.redo_stack.append(self.current_version)
        self.show_parent_version()  # missing in core controller
        new_action = action_map.get(self.current_version, None)
        return (old_action, new_action)
        # self.set_pipeline_selection(old_action, new_action, 'undo')
        # return self.current_version

    def redo(self):
        """Performs one redo step if possible, moving down the version tree."""
        action_map = self.vistrail.actionMap
        old_action = action_map.get(self.current_version, None)
        if len(self.redo_stack) < 1:
            debug.critical("Redo on an empty redo stack. Ignoring.")
            return
        next_version = self.redo_stack[-1]
        self.redo_stack = self.redo_stack[:-1]
        self.show_child_version(next_version)  # missing in core controller
        new_action = action_map[self.current_version]
        return (old_action, new_action)
        # self.set_pipeline_selection(old_action, new_action, 'redo')
        # return next_version

    def can_redo(self):
        return (len(self.redo_stack) > 0)

    def can_undo(self):
        return self.current_version > 0
            
    ##########################################################################
    # Signal vistrail relayout / redraw

    def replace_unnamed_node_in_version_tree(self, old_version, new_version):
        """method analogous to invalidate_version_tree but when only
        a single unnamed node and links need to be updated. Much faster."""
        self.reset_version_view = False
        try:
            self.emit(QtCore.SIGNAL('invalidateSingleNodeInVersionTree'),
                                    old_version, new_version)
        finally:
            self.reset_version_view = True

    def invalidate_version_tree(self, reset_version_view=True, animate_layout=False):
        """ invalidate_version_tree(reset_version_tree: bool, animate_layout: bool) -> None
        
        """
        self.reset_version_view = reset_version_view
        #FIXME: in the future, rename the signal
        try:
            self.emit(QtCore.SIGNAL('vistrailChanged()'))
        finally:
            self.reset_version_view = True

    def has_move_actions(self):
        return self.current_pipeline_scene.hasMoveActions()

    def flush_move_actions(self):
        return self.current_pipeline_scene.flushMoveActions()

    ##########################################################################
    # Pipeline View Methods

    def updatePipelineScene(self):
        self.current_pipeline_scene.setupScene(self.current_pipeline)

    ##########################################################################
    # Autosave

    def enable_autosave(self):
        self._auto_save = True

    def disable_autosave(self):
        self._auto_save = False

    def get_locator(self):
        from vistrails.gui.application import get_vistrails_application
        if (self._auto_save and 
            get_vistrails_application().configuration.check('autoSave')):
            if self.locator is None:
                raise ValueError("locator is None")
            return self.locator
        else:
            return None

    def cleanup(self):
        locator = self.get_locator()
        if locator:
            locator.clean_temporaries()
        if self._auto_save or self.timer:
            self.stop_timer()
        # close associated mashup apps
        version_prop = QVersionProp.instance()
        for app in version_prop.versionMashups.apps.values():
            if app and app.view == self.vistrail_view:
                app.close()


    ##########################################################################
    # Actions, etc
    
    def perform_action(self, action, quiet=None):
        """ performAction(action: Action, quiet=None) -> timestep

        performs given action on current pipeline.

        quiet and self.quiet control invalidation of version
        tree. If quiet is set to any value, it overrides the field
        value self.quiet.

        If the value is True, then no invalidation happens (gui is not
        updated.)
        
        """
        if action is not None:
            BaseController.perform_action(self,action)

            if quiet is None:
                if not self.quiet:
                    self.invalidate_version_tree(False)
            else:
                if not quiet:
                    self.invalidate_version_tree(False)
            return action.db_id
        return None

    def add_new_action(self, action, description=None):
        """add_new_action(action) -> None

        Call this function to add a new action to the vistrail being
        controlled by the vistrailcontroller.

        FIXME: In the future, this function should watch the vistrail
        and get notified of the change.

        """
        if action is not None:
            BaseController.add_new_action(self, action, description)
            self.emit(QtCore.SIGNAL("new_action"), action)
            self.recompute_terse_graph()

    ##########################################################################

    def add_module(self, x, y, identifier, name, namespace='', 
                   internal_version=-1):
        return BaseController.add_module(self, identifier, name, namespace, x, y,
                                         internal_version)

    def create_abstraction_with_prompt(self, module_ids, connection_ids, 
                                       name=""):
        name = self.get_abstraction_name(name)
        if name is None:
            return
        return self.create_abstraction(module_ids, connection_ids, name)

    def update_notes(self, notes):
        # Find current location of notes
        notes_version = self.vistrail.search_upgrade_versions(
                self.current_version,
                lambda vt, v, bv: v if vt.get_notes(v) else None)

<<<<<<< HEAD
        - notes : 'string'
        
        """
        self.flush_delayed_actions()
        
        if self.vistrail.set_notes(self.current_version, unicode(notes)):
=======
        # Remove notes
        if notes_version is not None:
            self.vistrail.set_notes(notes_version, None)

        # Add notes
        if self.vistrail.set_notes(self.current_base_version, str(notes)):
            self.set_changed(True)
>>>>>>> 49954d41
            self.emit(QtCore.SIGNAL('notesChanged()'))

    ##########################################################################
    # Workflow Execution
    
    def execute_workflow_list(self, vistrails):
        old_quiet = self.quiet
        self.quiet = True
        self.current_pipeline_scene.reset_module_colors()
        self.current_pipeline_scene.update()
        (results, changed) = BaseController.execute_workflow_list(self, 
                                                                  vistrails)        
        self.quiet = old_quiet
        if changed:
            self.invalidate_version_tree(False)
        return (results, changed)

    def execute_current_workflow(self, custom_aliases=None, custom_params=None,
                                 extra_info=None, reason='Pipeline Execution',
                                 sinks=None):
        """ execute_current_workflow() -> None
        Execute the current workflow (if exists)
        
        """
        self.flush_delayed_actions()

        if self.create_job:
            version_id = self.current_version
            # check if a job exist for this workflow
            current_workflow = None
            for wf in self.jobMonitor.workflows.itervalues():
                try:
                    wf_version = int(wf.version)
                except ValueError:
                    wf_version = self.vistrail.get_version_number(wf.version)
                if version_id == wf_version:
                    current_workflow = wf
                    self.jobMonitor.startWorkflow(wf)
            if not current_workflow:
                current_workflow = JobWorkflow(version_id)
                self.jobMonitor.startWorkflow(current_workflow)
            self.create_job = False

        if self.current_pipeline:
            locator = self.get_locator()
            if locator:
                #locator.clean_temporaries()
                locator.save_temporary(self.vistrail)
            try:
                return self.execute_workflow_list([(self.locator,
                                             self.current_version,
                                             self.current_pipeline,
                                             self.current_pipeline_scene,
                                             custom_aliases,
                                             custom_params,
                                             reason,
                                             sinks,
                                             extra_info)])
            except Exception, e:
                debug.unexpected_exception(e)
                raise
        return ([], False)


    def execute_user_workflow(self, reason='Pipeline Execution', sinks=None):
        """ execute_user_workflow() -> None
        Execute the current workflow (if exists) and monitors it if it contains jobs
        
        """

        # reset job view
        from vistrails.gui.job_monitor import QJobView
        jobView = QJobView.instance()
        if jobView.updating_now:
            debug.critical("Execution Aborted: Job Monitor is updating. "
                           "Please wait a few seconds and try again.")
            return
        jobView.updating_now = True

        try:
            self.progress = ExecutionProgressDialog(self.vistrail_view)
            self.progress.show()

            if not self.jobMonitor.currentWorkflow():
                self.create_job = True

            result =  self.execute_current_workflow(reason=reason, sinks=sinks)

            self.progress.setValue(100)
        finally:
            self.progress.hide()
            self.progress.deleteLater()
            self.progress = None
            self.create_job = False
            self.jobMonitor.finishWorkflow()
            jobView.updating_now = False

        return result

    def enable_missing_package(self, identifier, deps):
        configuration = get_vistrails_configuration()
        if getattr(configuration, 'enablePackagesSilently', False):
            return True

        msg = "VisTrails needs to enable package '%s'." % identifier
        if len(deps) > 0:
            msg += (" This will also enable the dependencies: %s." 
                    " Do you want to enable these packages?" % (
                    ", ".join(deps),))
        else:
            msg += " Do you want to enable this package?"
        res = show_question('Enable package?',
                            msg,
                            [YES_BUTTON, NO_BUTTON], 
                            YES_BUTTON)
        if res == NO_BUTTON:
            return False
        return True

    def install_missing_package(self, identifier):
        res = show_question('Install package?',
                            "This pipeline contains a module"
                            " in package '%s', which"
                            " is not installed. Do you want to"
                            " install and enable that package?" % \
                                identifier, [YES_BUTTON, NO_BUTTON],
                            YES_BUTTON)
        return res == YES_BUTTON

    def change_selected_version(self, new_version, report_all_errors=True,
                                do_validate=True, from_root=False):
        """change_selected_version(new_version: int,
                                   report_all_errors: boolean,
                                   do_validate: boolean,
                                   from_root: boolean)

        Change the current vistrail version into new_version and emit a
        notification signal.

        NB: in most situations, the following post-condition holds:

        >>> controller.change_selected_version(v)
        >>> assert v == controller.current_version

        In some occasions, however, the controller will not be able to
        switch to the desired version. One example where this can
        happen is when the selected version has obsolete modules (that
        is, the currently installed package for those modules has
        module upgrades). In these cases, change_selected_version will
        return a new version which corresponds to a workflow that was
        created by the upgrading mechanism that packages can provide.
        
        """

        try:
            self.do_version_switch(new_version, report_all_errors,
                                   do_validate, from_root)
        except InvalidPipeline, e:
#            from vistrails.gui.application import get_vistrails_application
#
#             def process_err(err):
#                 if isinstance(err, Package.InitializationFailed):
#                     QtGui.QMessageBox.critical(
#                         get_vistrails_application().builderWindow,
#                         'Package load failed',
#                         'Package "%s" failed during initialization. '
#                         'Please contact the developer of that package '
#                         'and report a bug.' % err.package.name)
#                 elif isinstance(err, MissingPackage):
#                     QtGui.QMessageBox.critical(
#                         get_vistrails_application().builderWindow,
#                         'Unavailable package',
#                         'Cannot find package "%s" in\n'
#                         'list of available packages. \n'
#                         'Please install it first.' % err._identifier)
#                 elif issubclass(err.__class__, MissingPort):
#                     msg = ('Cannot find %s port "%s" for module "%s" '
#                            'in loaded package "%s". A different package '
#                            'version might be necessary.') % \
#                            (err._port_type, err._port_name, 
#                             err._module_name, err._package_name)
#                     QtGui.QMessageBox.critical(
#                         get_vistrails_application().builderWindow, 'Missing port',
#                         msg)
#                 else:
#                     QtGui.QMessageBox.critical(
#                         get_vistrails_application().builderWindow,
#                         'Invalid Pipeline', unicode(err))

            # VisTrails will not raise upgrade exceptions unless
            # configured to do so. To get the upgrade requests,
            # configuration option upgradeModules must be set to True.

            exception_set = e.get_exception_set()
            if len(exception_set) > 0:
#                msg_box = QtGui.QMessageBox(get_vistrails_application().builderWindow)
#                msg_box.setIcon(QtGui.QMessageBox.Warning)
#                msg_box.setText("The current workflow could not be validated.")
#                msg_box.setInformativeText("Errors occurred when trying to "
#                                           "construct this workflow.")
#                msg_box.setStandardButtons(QtGui.QMessageBox.Ok)
#                msg_box.setDefaultButton(QtGui.QMessageBox.Ok)
#                msg_box.setDetailedText(debug.format_exception(e))
#                msg_box.exec_()
                # text = "The current workflow could not be validated."
                # debug.critical(text, e)
                debug.critical("Error changing version", e)

#                 print 'got to exception set'
#                 # Process all errors as usual
#                 if report_all_errors:
#                     for exc in exception_set:
#                         print 'processing', exc
#                         process_err(exc)
#                 else:
#                     process_err(exception_set.__iter__().next())

        except Exception:
            debug.critical('Unexpected Exception',
                           debug.format_exc())
        
        # FIXME: this code breaks undo/redo, and seems to be ok with normal
        # pipeline manipulations so I am leaving it commented out for now

        # if not self._current_terse_graph or \
        #         new_version not in self._current_terse_graph.vertices:
        #     self.recompute_terse_graph()

        self.emit(QtCore.SIGNAL('versionWasChanged'), self.current_version)

    def set_search(self, search, text=''):
        """ set_search(search: SearchStmt, text: str) -> None
        Change the currrent version tree search statement
        
        """
        if self.search != search or self.search_str != text:
            self.search = search
            self.search_str = text
            if self.search:
                self.search.run(self.vistrail, '')
                self.invalidate_version_tree(True)
            if self.refine:
                # need to recompute the graph because the refined items might
                # have changed since last time
                self.recompute_terse_graph()
                self.invalidate_version_tree(True)
            else:
                self.invalidate_version_tree(False)
            
            self.emit(QtCore.SIGNAL('searchChanged'))

    def set_refine(self, refine):
        """ set_refine(refine: bool) -> None
        Set the refine state to True or False
        
        """
        if self.refine!=refine:
            self.refine = refine
            # need to recompute the graph because the refined items might
            # have changed since last time
            self.recompute_terse_graph()
            self.invalidate_version_tree(True)

    def set_full_tree(self, full):
        """ set_full_tree(full: bool) -> None        
        Set if Vistrails should show a complete version tree or just a
        terse tree
        
        """
        if full != self.full_tree:
            self.full_tree = full
            self.invalidate_version_tree(True)

    def recompute_terse_graph(self):
        BaseController.recompute_terse_graph(self)
        self._current_graph_layout.layout_from(self.vistrail,
                                               self._current_terse_graph)

    def refine_graph(self, step=1.0):
        """ refine_graph(step: float in [0,1]) -> (Graph, Graph)        
        Refine the graph of the current vistrail based the search
        status of the controller. It also return the full graph as a
        reference
        
        """
        if self._current_full_graph is None:
            self.recompute_terse_graph()

        return (self._current_terse_graph, self._current_full_graph,
                self._current_graph_layout)

    ##########################################################################
    # undo/redo navigation

    def _change_version_short_hop(self, new_version):
        """_change_version_short_hop is used internally to
        change versions when we're moving exactly one action up or down.
        This allows a few optimizations that improve interactivity."""
        
        if self.current_version <> new_version:
            # Instead of recomputing the terse graph, simply update it

            # There are two variables in play:
            # a) whether or not the destination node is currently on the
            # terse tree (it will certainly be after the move)
            # b) whether or not the current node will be visible (it
            # certainly is now, since it's the current one)

            dest_node_in_terse_tree = new_version in self._current_terse_graph.vertices
            
            current = self.current_version
            tree = self.vistrail.tree.getVersionTree()
            # same logic as recompute_terse_graph except for current
            children_count = len([x for (x, _) in tree.adjacency_list[current]
                                  if (x in self.vistrail.actionMap and
                                      not self.vistrail.is_pruned(x))])
            current_node_will_be_visible = \
                (self.full_tree or
                 self.vistrail.has_tag(self.current_version) or
                 children_count <> 1)

            self.change_selected_version(new_version)
            # case 1:
            if not dest_node_in_terse_tree and \
                    not current_node_will_be_visible and not current == 0:
                # we're going from one boring node to another,
                # so just rename the node on the terse graph
                self._current_terse_graph.rename_vertex(current, new_version)
                self.replace_unnamed_node_in_version_tree(current, new_version)
            else:
                # bail, for now
                self.recompute_terse_graph()
                self.invalidate_version_tree(False)
        

    def show_parent_version(self):
        """ show_parent_version() -> None
        Go back one from the current version and display it

        """
        # NOTE cscheid: Slight change in the logic under refined views:
        # before r1185, undo would back up more than one action in the
        # presence of non-matching refined nodes. That seems wrong. Undo
        # should always move one step only.         

        prev = None
        try:
            prev = self._current_full_graph.parent(self.current_version)
        except Graph.VertexHasNoParentError:
            prev = 0

        self._change_version_short_hop(prev)

    def show_child_version(self, which_child):
        """ show_child_version(which_child: int) -> None
        Go forward one version and display it. This is used in redo.

        ONLY CALL THIS FUNCTION IF which_child IS A CHILD OF self.current_version

        """
        self._change_version_short_hop(which_child)

    def setSavedQueries(self, queries):
        """ setSavedQueries(queries: list of (str, str, str)) -> None
        Set the saved queries of a vistail
        
        """
        self.vistrail.setSavedQueries(queries)
        self.set_changed(True)
        
    def update_current_tag(self, tag):
        """ update_current_tag(tag: str) -> Bool
        Update the current vistrail tag and return success predicate
        
        """
        self.flush_delayed_actions()

        # Find current location of tag
        tag_version = self.vistrail.search_upgrade_versions(
                self.current_version,
                lambda vt, v, bv: v if vt.has_tag(v) else None)

        # No change in tag: return
        if (tag_version is not None and
                self.vistrail.getVersionName(tag_version) == tag):
            return True

        # This tag already exists elsewhere: error
        if self.vistrail.has_tag_str(tag):
            show_warning("Name Exists",
                         "There is another version named '%s'.\n"
                         "Please enter a different name." % tag)
            return False

        # Remove current tag
        self.vistrail.set_tag(tag_version, None)

        if self.vistrail.hasTag(self.current_version):
            self.vistrail.changeTag(tag, self.current_base_version)
        else:
            self.vistrail.addTag(tag, self.current_base_version)

        self.set_changed(True)
        self.recompute_terse_graph()
        self.invalidate_version_tree(False)
        return True

    def perform_param_changes(self, actions):
        """perform_param_changes(actions) -> None

        Performs a series of parameter change actions to the current version.

        FIXME: this function seems to be called from a single place in
        the spreadsheet cell code. Do we need it?
        """
        if len(actions) == 0:
            return
        for action in actions:
            for operation in action.operations:
                if operation.vtType == 'add' or operation.vtType == 'change':
                    if operation.new_obj_id < 0:
                        data = operation.data
                        new_id = self.vistrail.idScope.getNewId(data.vtType)
                        data.real_id = new_id
                        operation.new_obj_id = new_id
            self.add_new_action(action)
            self.perform_action(action, quiet=True)
        self.set_changed(True)
        self.invalidate_version_tree(False)

    def get_pipeline_name(self, version=None):
        if version is None:
            version = self.current_version
        return self.vistrail.get_pipeline_name(version)

    ###########################################################################
    # Clipboard, copy/paste

    def get_selected_item_ids(self):
        return self.current_pipeline_scene.get_selected_item_ids()

    def copy_modules_and_connections(self, module_ids, connection_ids):
        """copy_modules_and_connections(module_ids: [long],
                                     connection_ids: [long]) -> str
        Serializes a list of modules and connections
        """
        self.flush_delayed_actions()

        def process_group(group):
            # reset pipeline id for db
            group.pipeline.id = None
            # recurse
            for module in group.pipeline.module_list:
                if module.is_group():
                    process_group(module)

        pipeline = Pipeline()
        sum_x = 0.0
        sum_y = 0.0
        for module_id in module_ids:
            module = self.current_pipeline.modules[module_id]
            sum_x += module.location.x
            sum_y += module.location.y
            if module.is_group():
                process_group(module)

        center_x = sum_x / len(module_ids)
        center_y = sum_y / len(module_ids)
        for module_id in module_ids:
            module = self.current_pipeline.modules[module_id]
            module = module.do_copy()
            module.location.x -= center_x
            module.location.y -= center_y
            pipeline.add_module(module)
        for connection_id in connection_ids:
            connection = self.current_pipeline.connections[connection_id]
            pipeline.add_connection(connection)
        return vistrails.core.db.io.serialize(pipeline)
        
    def paste_modules_and_connections(self, str, center):
        """ paste_modules_and_connections(str,
                                          center: (float, float)) -> [id list]
        Paste a list of modules and connections into the current pipeline.

        Returns the list of module ids of added modules

        """
        def remove_duplicate_aliases(pip):
            aliases = self.current_pipeline.aliases.keys()
            for a in aliases:
                if a in pip.aliases:
                    (type, oId, parentType, parentId, mid) = pip.aliases[a]
                    pip.remove_alias_by_name(a)
                    _mod = pip.modules[mid]
                    _fun = _mod.function_idx[parentId]
                    _par = _fun.parameter_idx[oId]
                    _par.alias = ''
                                    
        self.flush_delayed_actions()
        pipeline = vistrails.core.db.io.unserialize(str, Pipeline)
        remove_duplicate_aliases(pipeline)

        modules = []
        if pipeline:
            def process_group(group):
                # reset pipeline id for db
                group.pipeline.id = None
                # recurse
                for module in group.pipeline.module_list:
                    if module.is_group():
                        process_group(module)

            for module in pipeline.module_list:
                module.location.x += center[0]
                module.location.y += center[1]
                if module.is_group():
                    process_group(module)

            id_remap = {}
            action = vistrails.core.db.action.create_paste_action(pipeline, 
                                                        self.vistrail.idScope,
                                                        id_remap)

            modules = [op.objectId
                       for op in action.operations
                       if (op.what == 'module' or 
                           op.what == 'abstraction' or
                           op.what == 'group')]

            self.add_new_action(action)
            self.vistrail.change_description("Paste", action.id)
            self.perform_action(action)
            self.validate(self.current_pipeline, False)
        return modules

    def get_abstraction_name(self, name="", check_exists=True):
        name = self.do_abstraction_prompt(name)
        if name is None:
            return None
        while name == "" or (check_exists and self.abstraction_exists(name)):
            name = self.do_abstraction_prompt(name, name != "")
            if name is None:
                return None
        return name

    def do_abstraction_prompt(self, name="", exists=False):
        if exists:
            prompt = "'%s' already exists.  Enter a new subworkflow name" % \
                name
        else:
            prompt = 'Enter subworkflow name'
            
        (text, ok) = QtGui.QInputDialog.getText(None, 
                                                'Set SubWorkflow Name',
                                                prompt,
                                                QtGui.QLineEdit.Normal,
                                                name)
        if ok and text:
            return unicode(text).strip().rstrip()
        if not ok:
            return None
        return ""

    def import_abstractions(self, abstraction_ids):
        for abstraction_id in abstraction_ids:
            abstraction = self.current_pipeline.modules[abstraction_id]
            new_name = self.get_abstraction_name(abstraction.name)
            if new_name:
                self.import_abstraction(new_name,
                                        abstraction.package,
                                        abstraction.name, 
                                        abstraction.namespace,
                                        abstraction.internal_version)
        
    def do_export_prompt(self, title, prompt):
        (text, ok) = QtGui.QInputDialog.getText(None,
                                                title,
                                                prompt,
                                                QtGui.QLineEdit.Normal,
                                                '')
        if ok and not text:
            return unicode(text).strip().rstrip()
        return ''
            
    def do_save_dir_prompt(self):
        dialog = QtGui.QFileDialog.getExistingDirectory
        dir_name = dialog(None, "Save Subworkflows...",
                          vistrails.core.system.vistrails_file_directory())
        if dir_name:
            return None
        dir_name = os.path.abspath(unicode(dir_name))
        setattr(get_vistrails_configuration(), 'fileDir', dir_name)
        vistrails.core.system.set_vistrails_file_directory(dir_name)
        return dir_name

    def create_abstractions_from_groups(self, group_ids):
        for group_id in group_ids:
            self.create_abstraction_from_group(group_id)

    def create_abstraction_from_group(self, group_id, name=""):
        self.flush_delayed_actions()
        name = self.get_abstraction_name(name)

        (abstraction, connections) = \
            self.build_abstraction_from_group(self.current_pipeline,
                                              group_id, name)

        op_list = []
        getter = self.get_connections_to_and_from
        op_list.extend(('delete', c)
                       for c in getter(self.current_pipeline, [group_id]))
        op_list.append(('delete', self.current_pipeline.modules[group_id]))
        op_list.append(('add', abstraction))
        op_list.extend(('add', c) for c in connections)
        action = vistrails.core.db.action.create_action(op_list)
        self.add_new_action(action)
        result = self.perform_action(action)
        return abstraction

    def export_abstractions(self, abstraction_ids):
        save_dir = self.do_save_dir_prompt()
        if not save_dir:
            return 

        def read_init(dir_name):
            import imp
            found_attrs = {}
            found_lists = {}
            attrs = ['identifier', 'name', 'version']
            lists = ['_subworkflows', '_dependencies']
            try:
                (file, pathname, description) = \
                    imp.find_module(os.path.basename(dir_name), 
                                    [os.path.dirname(dir_name)])
                module = imp.load_module(os.path.basename(dir_name), file,
                                         pathname, description)
                for attr in attrs:
                    if hasattr(module, attr):
                        found_attrs[attr] = getattr(module, attr)
                for attr in lists:
                    if hasattr(module, attr):
                        found_lists[attr] = getattr(module, attr)
            except Exception, e:
                debug.critical("Exception: %s" % e)
                pass
            return (found_attrs, found_lists)

        def write_init(save_dir, found_attrs, found_lists, attrs, lists):
            init_file = os.path.join(save_dir, '__init__.py')
            if os.path.exists(init_file):
                f = open(init_file, 'a')
            else:
                f = open(init_file, 'w')
            for attr, val in attrs.iteritems():
                if attr not in found_attrs:
                    print >>f, "%s = '%s'" % (attr, val)
            for attr, val_list in lists.iteritems():
                if attr not in found_lists:
                    print >>f, "%s = %s" % (attr, unicode(val_list))
                else:
                    diff_list = []
                    for val in val_list:
                        if val not in found_lists[attr]:
                            diff_list.append(val)
                    print >>f, '%s.extend(%s)' % (attr, unicode(diff_list))
            f.close()

        if os.path.exists(os.path.join(save_dir, '__init__.py')):
            (found_attrs, found_lists) = read_init(save_dir)
        else:
            found_attrs = {}
            found_lists = {}

        if 'name' in found_attrs:
            pkg_name = found_attrs['name']
        else:
            pkg_name = self.do_export_prompt("Target Package Name",
                                             "Enter target package name")
            if not pkg_name:
                return

        if 'identifier' in found_attrs:
            pkg_identifier = found_attrs['identifier']
        else:
            pkg_identifier = self.do_export_prompt("Target Package Identifier",
                                                   "Enter target package "
                                                   "identifier (e.g. "
                                                   "org.place.user.package)")
            if not pkg_identifier:
                return

        abstractions = []
        for abstraction_id in abstraction_ids:
            abstraction = self.current_pipeline.modules[abstraction_id]
            if abstraction.is_abstraction() and \
                    abstraction.package == abstraction_pkg:
                abstractions.append(abstraction)
                for v in self.find_abstractions(abstraction.vistrail).itervalues():
                    abstractions.extend(v)
        pkg_subworkflows = []
        pkg_dependencies = set()
        for abstraction in abstractions:
            new_name = self.get_abstraction_name(abstraction.name, False)
            if not new_name:
                break
            (subworkflow, dependencies) = \
                self.export_abstraction(new_name,
                                        pkg_identifier,
                                        save_dir,
                                        abstraction.package,
                                        abstraction.name, 
                                        abstraction.namespace,
                                        unicode(abstraction.internal_version))
            pkg_subworkflows.append(subworkflow)
            pkg_dependencies.update(dependencies)

        attrs = {'identifier': pkg_identifier,
                 'name': pkg_name,
                 'version': '0.0.1'}
        lists = {'_subworkflows': pkg_subworkflows,
                 '_dependencies': list(pkg_dependencies)}
        write_init(save_dir, found_attrs, found_lists, attrs, lists)

    def set_changed(self, changed):
        """ set_changed(changed: bool) -> None
        Set the current state of changed and emit signal accordingly
        
        """
        BaseController.set_changed(self, changed)
        if changed:
            # FIXME: emit different signal in the future
            self.emit(QtCore.SIGNAL('stateChanged'))

    def set_file_name(self, file_name):
        """ set_file_name(file_name: str) -> None
        Change the controller file name
        
        """
        old_name = self.file_name
        BaseController.set_file_name(self, file_name)
        if old_name!=file_name:
            self.emit(QtCore.SIGNAL('stateChanged'))

    def write_vistrail(self, locator, version=None, export=False):
        need_invalidate = BaseController.write_vistrail(self, locator,
                                                        version, export)
        if need_invalidate and not export:
            self.invalidate_version_tree(False)
            self.set_changed(False)

    def write_opm(self, locator):
        if self.log:
            if self.vistrail.db_log_filename is not None:
                log = vistrails.core.db.io.merge_logs(self.log, 
                                            self.vistrail.db_log_filename)
            else:
                log = self.log
            opm_graph = OpmGraph(log=log, 
                                 version=self.current_version,
                                 workflow=self.current_pipeline,
                                 registry=get_module_registry())
            locator.save_as(opm_graph)
            
    def write_prov(self, locator):
        if self.log:
            if self.vistrail.db_log_filename is not None:
                log = vistrails.core.db.io.merge_logs(self.log, 
                                            self.vistrail.db_log_filename)
            else:
                log = self.log
            prov_document = ProvDocument(log=log, 
                                         version=self.current_version,
                                         workflow=self.current_pipeline,
                                         registry=get_module_registry())
            locator.save_as(prov_document)

    def query_by_example(self, pipeline):
        """ query_by_example(pipeline: Pipeline) -> None
        Perform visual query on the current vistrail
        
        """
        if len(pipeline.modules)==0:
            search = TrueSearch()
        else:
            if not self._current_terse_graph:
                self.recompute_terse_graph()
            versions_to_check = \
                set(self._current_terse_graph.vertices.iterkeys())
            search = VisualQuery(pipeline, versions_to_check)

        self.set_search(search, '') # pipeline.dump_to_string())

    ##########################################################################
    # analogies

    def add_analogy(self, analogy_name, version_from, version_to):
        assert isinstance(analogy_name, basestring)
        assert isinstance(version_from, (int, long))
        assert isinstance(version_to, (int, long))
        if analogy_name in self.analogy:
            raise VistrailsInternalError("duplicated analogy name '%s'" %
                                         analogy_name)
        self.analogy[analogy_name] = (version_from, version_to)

    def remove_analogy(self, analogy_name):
        if analogy_name not in self.analogy:
            raise VistrailsInternalError("missing analogy '%s'" %
                                         analogy_name)
        del self.analogy[analogy_name]

    def perform_analogy(self, analogy_name, analogy_target):
        if analogy_name not in self.analogy:
            raise VistrailsInternalError("missing analogy '%s'" %
                                         analogy_name)

        # remove delayed actions since we're not necessarily using
        # current_version
        self._delayed_actions = []

        (a, b) = self.analogy[analogy_name]
        c = analogy_target
        if self.current_version != c:
            self.change_selected_version(c)

        try:
            pipeline_a = self.vistrail.getPipeline(a)
            self.validate(pipeline_a)
        except InvalidPipeline, e:
            (_, pipeline_a) = \
                self.handle_invalid_pipeline(e, a, Vistrail())
            self._delayed_actions = []
        try:
            pipeline_c = self.vistrail.getPipeline(c)
            self.validate(pipeline_c)
        except InvalidPipeline, e:
            (_, pipeline_c) = self.handle_invalid_pipeline(e, a, Vistrail())
            self._delayed_actions = []
                                                     
        action = vistrails.core.analogy.perform_analogy_on_vistrail(self.vistrail,
                                                          a, b, c, 
                                                          pipeline_a,
                                                          pipeline_c)
        self.add_new_action(action)
        self.vistrail.change_description("Analogy", action.id)
        self.vistrail.change_analogy_info("(%s -> %s)(%s)" % (a, b, c), 
                                          action.id)
        
        # make sure that the output from the analogy is as up-to-date
        # as we can make it
        self.change_selected_version(action.id, from_root=True)
        self.flush_delayed_actions()
        self.invalidate_version_tree()
        
    def executeParameterExploration(self, pe, view=None, extra_info={}, showProgress=True):
        """ execute(pe: ParameterExploration, view: QVistrailView,
            extra_info: dict, showProgress: bool) -> None
        Perform the exploration by collecting a list of actions
        corresponding to each dimension
        
        """
        reg = get_module_registry()
        spreadsheet_pkg = 'org.vistrails.vistrails.spreadsheet'
        use_spreadsheet = reg.has_module(spreadsheet_pkg, 'CellLocation') and\
                          reg.has_module(spreadsheet_pkg, 'SheetReference')

        if pe.action_id != self.current_version:
            self.change_selected_version(pe.action_id)
        actions, pre_actions, vistrail_vars = \
                        pe.collectParameterActions(self.current_pipeline)

        if self.current_pipeline and actions:
            pe_log_id = uuid.uuid1()
            explorer = ActionBasedParameterExploration()
            (pipelines, performedActions) = explorer.explore(
                self.current_pipeline, actions, pre_actions)
            
            dim = [max(1, len(a)) for a in actions]
            if use_spreadsheet:
                from vistrails.gui.paramexplore.virtual_cell import positionPipelines, assembleThumbnails
                from vistrails.gui.paramexplore.pe_view import QParamExploreView
                modifiedPipelines, pipelinePositions = positionPipelines(
                    'PE#%d %s' % (QParamExploreView.explorationId, self.name),
                    dim[2], dim[1], dim[0], pipelines, pe.layout, self)
                QParamExploreView.explorationId += 1
            else:
                from vistrails.core.param_explore import _pipelinePositions
                modifiedPipelines = pipelines
                pipelinePositions = _pipelinePositions(
                    dim[2], dim[1], dim[0], pipelines)

            mCount = []
            for p in modifiedPipelines:
                if len(mCount)==0:
                    mCount.append(0)
                else:
                    mCount.append(len(p.modules)+mCount[len(mCount)-1])
                
            # Now execute the pipelines
            if showProgress:
                totalProgress = sum([len(p.modules) for p in modifiedPipelines])
                progress = QtGui.QProgressDialog('Performing Parameter '
                                                 'Exploration...',
                                                 '&Cancel',
                                                 0, totalProgress)
                progress.setWindowTitle('Parameter Exploration')
                progress.setWindowModality(QtCore.Qt.WindowModal)
                progress.show()

            interpreter = get_default_interpreter()
            
            images = {}
            errors = []
            for pi in xrange(len(modifiedPipelines)):
                if showProgress:
                    progress.setValue(mCount[pi])
                    QtCore.QCoreApplication.processEvents()
                    if progress.wasCanceled():
                        break
                    def moduleExecuted(objId):
                        if not progress.wasCanceled():
                            progress.setValue(progress.value()+1)
                            QtCore.QCoreApplication.processEvents()
                if use_spreadsheet:
                    name = os.path.splitext(self.name)[0] + \
                                         ("_%s_%s_%s" % pipelinePositions[pi])
                    extra_info['nameDumpCells'] = name
                    if 'pathDumpCells' in extra_info:
                        images[pipelinePositions[pi]] = \
                                   os.path.join(extra_info['pathDumpCells'], name)
                pe_cell_id = (pe_log_id,) + pipelinePositions[pi]
                kwargs = {'locator': self.locator,
                          'current_version': self.current_version,
                          'reason': 'Parameter Exploration %s %s_%s_%s' % pe_cell_id,
                          'logger': self.get_logger(),
                          'actions': performedActions[pi],
                          'extra_info': extra_info
                          }
                if view:
                    kwargs['view'] = view
                if showProgress:
                    kwargs['module_executed_hook'] = [moduleExecuted]
                if self.get_vistrail_variables():
                    # remove vars used in pe
                    vars = dict([(v.uuid, v) for v in self.get_vistrail_variables()
                            if v.uuid not in vistrail_vars])
                    kwargs['vistrail_variables'] = lambda x: vars.get(x, None)
                result = interpreter.execute(modifiedPipelines[pi], **kwargs)
                for error in result.errors.itervalues():
                    if use_spreadsheet:
                        pp = pipelinePositions[pi]
                        errors.append(((pp[1], pp[0], pp[2]), error))
                    else:
                        errors.append(((0,0,0), error))

            if showProgress:
                progress.setValue(totalProgress)
            if 'pathDumpCells' in extra_info:
                filename = os.path.join(extra_info['pathDumpCells'],
                                        os.path.splitext(self.name)[0])
                assembleThumbnails(images, filename)
            from vistrails.gui.vistrails_window import _app
            _app.notify('execution_updated')
            return errors

################################################################################
# Testing


class TestVistrailController(vistrails.gui.utils.TestVisTrailsGUI):

    # def test_add_module(self):
    #     v = api.new_vistrail()
       
    def tearDown(self):
        vistrails.gui.utils.TestVisTrailsGUI.tearDown(self)

        d = vistrails.core.system.get_vistrails_directory('subworkflowsDir')
        filename = os.path.join(d, '__TestFloatList.xml')
        if os.path.exists(filename):
            os.remove(filename)

    def test_create_functions(self):
        controller = VistrailController(Vistrail(), None, 
                                        pipeline_view=DummyView(),
                                        auto_save=False)
        controller.change_selected_version(0L)
        module = controller.add_module(0.0,0.0, 
                        vistrails.core.system.get_vistrails_basic_pkg_id(), 
                        'ConcatenateString')
        functions = [('str1', ['foo'], -1, True),
                     ('str2', ['bar'], -1, True)]
        controller.update_functions(module, functions)

        self.assertEquals(len(controller.current_pipeline.module_list), 1)
        p_module = controller.current_pipeline.modules[module.id]
        self.assertEquals(len(p_module.functions), 2)
        self.assertEquals(p_module.functions[0].params[0].strValue, 'foo')
        self.assertEquals(p_module.functions[1].params[0].strValue, 'bar')

        # make sure updates work correctly
        # also check that we can add more than one function w/ same name
        # by passing False as should_replace
        new_functions = [('str1', ['baz'], -1, True),
                         ('str2', ['foo'], -1, False),
                         ('str3', ['bar'], -1, False)]
        controller.update_functions(p_module, new_functions)
        self.assertEquals(len(p_module.functions), 4)

    def test_abstraction_create(self):
        from vistrails.core.db.locator import XMLFileLocator
        d = vistrails.core.system.get_vistrails_directory('subworkflowsDir')
        filename = os.path.join(d, '__TestFloatList.xml')
        locator = XMLFileLocator(vistrails.core.system.vistrails_root_directory() +
                           '/tests/resources/test_abstraction.xml')
        v = locator.load()
        controller = VistrailController(v, locator, pipeline_view=DummyView(),
                                        auto_save=False)
        # DAK: version is different because of upgrades
        # controller.change_selected_version(9L)
        controller.select_latest_version()
        self.assertNotEqual(controller.current_pipeline, None)

        # If getting a KeyError here, run the upgrade on the vistrail and
        # update the ids
        # TODO : rewrite test so we don't have to update this unrelated code
        # each time new upgrades are introduced
        # Original ids:
        #     module_ids = [1, 2, 3]
        #     connection_ids = [1, 2, 3]
        module_ids = [15, 13, 14]
        connection_ids = [21, 18, 20]
        controller.create_abstraction(module_ids, connection_ids,
                                      '__TestFloatList')
        self.assert_(os.path.exists(filename))

    def test_abstraction_execute(self):
        from vistrails import api
        api.new_vistrail()
        api.add_module(0, 0, 'org.vistrails.vistrails.basic', 'String', '')
        api.change_parameter(0, 'value', ['Running Abstraction'])
        api.add_module(0, 0, 'org.vistrails.vistrails.basic', 'StandardOutput', '')
        api.add_connection(0, 'value', 1, 'value')
        c = api.get_current_controller()
        abs = c.create_abstraction([0,1], [0], 'ExecAbs')
        d = vistrails.core.system.get_vistrails_directory('subworkflowsDir')
        filename = os.path.join(d, 'ExecAbs.xml')
        api.close_current_vistrail(True)
        desc = c.load_abstraction(filename, abs_name='ExecAbs')
        api.new_vistrail()
        c = api.get_current_controller()
        api.add_module_from_descriptor(desc, 0, 0)
        self.assertEqual(c.execute_current_workflow()[0][0].errors, {})
        api.close_current_vistrail(True)
        c.unload_abstractions()<|MERGE_RESOLUTION|>--- conflicted
+++ resolved
@@ -387,22 +387,13 @@
                 self.current_version,
                 lambda vt, v, bv: v if vt.get_notes(v) else None)
 
-<<<<<<< HEAD
-        - notes : 'string'
-        
-        """
-        self.flush_delayed_actions()
-        
-        if self.vistrail.set_notes(self.current_version, unicode(notes)):
-=======
         # Remove notes
         if notes_version is not None:
             self.vistrail.set_notes(notes_version, None)
 
         # Add notes
-        if self.vistrail.set_notes(self.current_base_version, str(notes)):
+        if self.vistrail.set_notes(self.current_base_version, unicode(notes)):
             self.set_changed(True)
->>>>>>> 49954d41
             self.emit(QtCore.SIGNAL('notesChanged()'))
 
     ##########################################################################
