--- conflicted
+++ resolved
@@ -81,14 +81,8 @@
         Create the shape, initialize its pen and brush accordingly
         
         """
-<<<<<<< HEAD
         QtWidgets.QGraphicsPolygonItem.__init__(self,  parent)
-        if scene is not None: scene.addItem(self)
         self.setFlags(QtWidgets.QGraphicsItem.ItemIsSelectable)
-=======
-        QtGui.QGraphicsPolygonItem.__init__(self, parent)
-        self.setFlags(QtGui.QGraphicsItem.ItemIsSelectable)
->>>>>>> 7a61ea4c
         self.setZValue(0)
         self.linkPen = CurrentTheme.LINK_PEN
         self.ghosted = False
@@ -279,12 +273,7 @@
         Create the shape, intialize its drawing style
 
         """
-<<<<<<< HEAD
         QtWidgets.QGraphicsTextItem.__init__(self,  parent)
-        if scene is not None: scene.addItem(self)
-=======
-        QtGui.QGraphicsTextItem.__init__(self, parent)
->>>>>>> 7a61ea4c
         self.timer = None
         self.isEditable = None
         self.setEditable(False)
@@ -420,12 +409,7 @@
         Create the shape, initialize its pen and brush accordingly
         
         """
-<<<<<<< HEAD
         QtWidgets.QGraphicsEllipseItem.__init__(self,  parent)
-        if scene is not None: scene.addItem(self)
-=======
-        QtGui.QGraphicsEllipseItem.__init__(self, parent)
->>>>>>> 7a61ea4c
         self.setZValue(1)
         self.setAcceptDrops(True)
         self.setFlags(QtWidgets.QGraphicsItem.ItemIsSelectable)
