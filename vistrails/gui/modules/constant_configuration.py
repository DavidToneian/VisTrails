###############################################################################
##
## Copyright (C) 2011-2013, NYU-Poly.
## Copyright (C) 2006-2011, University of Utah. 
## All rights reserved.
## Contact: contact@vistrails.org
##
## This file is part of VisTrails.
##
## "Redistribution and use in source and binary forms, with or without 
## modification, are permitted provided that the following conditions are met:
##
##  - Redistributions of source code must retain the above copyright notice, 
##    this list of conditions and the following disclaimer.
##  - Redistributions in binary form must reproduce the above copyright 
##    notice, this list of conditions and the following disclaimer in the 
##    documentation and/or other materials provided with the distribution.
##  - Neither the name of the University of Utah nor the names of its 
##    contributors may be used to endorse or promote products derived from 
##    this software without specific prior written permission.
##
## THIS SOFTWARE IS PROVIDED BY THE COPYRIGHT HOLDERS AND CONTRIBUTORS "AS IS" 
## AND ANY EXPRESS OR IMPLIED WARRANTIES, INCLUDING, BUT NOT LIMITED TO, 
## THE IMPLIED WARRANTIES OF MERCHANTABILITY AND FITNESS FOR A PARTICULAR 
## PURPOSE ARE DISCLAIMED. IN NO EVENT SHALL THE COPYRIGHT HOLDER OR 
## CONTRIBUTORS BE LIABLE FOR ANY DIRECT, INDIRECT, INCIDENTAL, SPECIAL, 
## EXEMPLARY, OR CONSEQUENTIAL DAMAGES (INCLUDING, BUT NOT LIMITED TO, 
## PROCUREMENT OF SUBSTITUTE GOODS OR SERVICES; LOSS OF USE, DATA, OR PROFITS; 
## OR BUSINESS INTERRUPTION) HOWEVER CAUSED AND ON ANY THEORY OF LIABILITY, 
## WHETHER IN CONTRACT, STRICT LIABILITY, OR TORT (INCLUDING NEGLIGENCE OR 
## OTHERWISE) ARISING IN ANY WAY OUT OF THE USE OF THIS SOFTWARE, EVEN IF 
## ADVISED OF THE POSSIBILITY OF SUCH DAMAGE."
##
###############################################################################
""" This file specifies the configuration widget for Constant
modules. Please notice that this is different from the module configuration
widget described in module_configure.py. We present a Color constant to be
used as a template for creating a configuration widget for other custom
constants.

"""
<<<<<<< HEAD
from vistrails.gui.QtWrapper import QtCore, QtGui
from vistrails.core.utils import any, expression
=======

from PyQt4 import QtCore, QtGui
from vistrails.core.utils import any, expression, versions_increasing
>>>>>>> de15c1fb
from vistrails.core import system
from vistrails.gui.theme import CurrentTheme

############################################################################

def setPlaceholderTextCompat(self, value):
    """ Qt pre 4.7.0 does not have setPlaceholderText
    """
    if versions_increasing(QtCore.QT_VERSION_STR, '4.7.0'):
        self.setText(value)
    else:
        self.setPlaceholderText(value)

class ConstantWidgetMixin(object):

    def __init__(self, contents=None):
        self._last_contents = contents

    def update_parent(self):
        newContents = self.contents()
        if newContents != self._last_contents:
            if self.parent() and hasattr(self.parent(), 'updateMethod'):
                self.parent().updateMethod()
            self._last_contents = newContents
            self.emit(QtCore.SIGNAL('contentsChanged'), (self, newContents))

    def setDefault(self, strValue):
        pass

class StandardConstantWidgetBase(ConstantWidgetMixin):
    """
    StandardConstantWidget is a basic widget to be used
    to edit int/float/string values in VisTrails.

    When creating your own widget, you can subclass from this widget if you
    need only a QLineEdit or use your own QT widget. There are two things you
    need to pay attention to:

    1) Re-implement the contents() method so we can get the current value
       stored in the widget.

    2) When the user is done with configuration, make sure to call
       update_parent() so VisTrails can pass that information to the Provenance
       System. In this example we do that on focusOutEvent and when the user
       presses the return key.

    """
    def __new__(cls, *args, **kwargs):
        param = None
        if len(args) > 0:
            param = args[0]
        if 'param' in kwargs:
            param = kwargs['param']
        if param is None:
            raise ValueError("Must pass param as first argument.")
        if param.port_spec_item and param.port_spec_item.entry_type and \
                param.port_spec_item.entry_type.startswith("enum"):
            return StandardConstantEnumWidget.__new__(StandardConstantEnumWidget, *args, **kwargs)
        return StandardConstantWidget.__new__(StandardConstantWidget, *args, **kwargs)

    def __init__(self, param, parent=None):
        """__init__(param: core.vistrail.module_param.ModuleParam,
                    parent: QWidget)

        Initialize the line edit with its contents. Content type is limited
        to 'int', 'float', and 'string'

        """

        psi = param.port_spec_item
        if param.strValue:
            value = param.strValue
        elif psi and psi.default:
            value = psi.default
        else:
            value = param.strValue
        ConstantWidgetMixin.__init__(self, value)

        # assert param.namespace == None
        # assert param.identifier == 'org.vistrails.vistrails.basic'
        if psi and psi.default:
            self.setDefault(psi.default)
        contents = param.strValue
        contentType = param.type
        if contents: # do not replace old default value with empty value
            self.setText(contents)
        self._contentType = contentType

    def setDefault(self, default):
        # Implement this in a subclass!
        pass

    def contents(self):
        """contents() -> str
        Re-implement this method to make sure that it will return a string
        representation of the value that it will be passed to the module
        As this is a QLineEdit, we just call text()

        """
        self.update_text()
        return str(self.text())

    def setContents(self, strValue, silent=True):
        """setContents(strValue: str) -> None
        Re-implement this method so the widget can change its value after 
        constructed. If silent is False, it will propagate the event back 
        to the parent.
        As this is a QLineEdit, we just call setText(strValue)
        """
        self.setText(strValue)
        self.update_text()
        if not silent:
            self.update_parent()
            
    def update_text(self):
        """ update_text() -> None
        Update the text to the result of the evaluation

        """
        # FIXME: eval should pretty much never be used
        base = expression.evaluate_expressions(self.text())
        if self._contentType == 'String':
            self.setText(base)
        else:
            try:
                self.setText(str(eval(str(base), None, None)))
            except:
                self.setText(base)


class StandardConstantWidget(QtGui.QLineEdit, StandardConstantWidgetBase):
    def __init__(self, param, parent=None):
        QtGui.QLineEdit.__init__(self, parent)
        StandardConstantWidgetBase.__init__(self, param, parent)
        self.connect(self,
                     QtCore.SIGNAL('returnPressed()'),
                     self.update_parent)

    def setDefault(self, value):
        setPlaceholderTextCompat(self, value)

    def sizeHint(self):
        metrics = QtGui.QFontMetrics(self.font())
        width = min(metrics.width(self.text())+10,70)
        return QtCore.QSize(width, 
                            metrics.height()+6)
    
    def minimumSizeHint(self):
        return self.sizeHint()

    ###########################################################################
    # event handlers

    def focusInEvent(self, event):
        """ focusInEvent(event: QEvent) -> None
        Pass the event to the parent

        """
        self._contents = str(self.text())
        if self.parent():
            QtCore.QCoreApplication.sendEvent(self.parent(), event)
        QtGui.QLineEdit.focusInEvent(self, event)

    def focusOutEvent(self, event):
        self.update_parent()
        QtGui.QLineEdit.focusOutEvent(self, event)
        if self.parent():
            QtCore.QCoreApplication.sendEvent(self.parent(), event)


class BaseStringWidget(object): # < virtual QtGui.QWidget
    def focusInEvent(self, event):
        if self.parent():
            QtCore.QCoreApplication.sendEvent(self.parent(), event)
        super(BaseStringWidget, self).focusInEvent(event)

    def focusOutEvent(self, event):
        self.parent().update_parent()
        super(BaseStringWidget, self).focusOutEvent(event)
        if self.parent():
            QtCore.QCoreApplication.sendEvent(self.parent(), event)


class SingleLineStringWidget(BaseStringWidget, QtGui.QLineEdit):
    def __init__(self, parent, contents="", default=""):
        QtGui.QLineEdit.__init__(self, contents, parent)
        self.setDefault(default)

        self.connect(self,
                     QtCore.SIGNAL('returnPressed()'),
                     parent.update_parent)

    def setContents(self, contents):
        self.setText(expression.evaluate_expressions(contents))

    def contents(self):
        contents = expression.evaluate_expressions(unicode(self.text()))
        self.setText(contents)
        return contents

    def setDefault(self, value):
        setPlaceholderTextCompat(self, value)

    def sizeHint(self):
        metrics = QtGui.QFontMetrics(self.font())
        width = min(metrics.width(self.text()) + 10, 70)
        return QtCore.QSize(width,
                            metrics.height() + 6)

    def minimumSizeHint(self):
        return self.sizeHint()


class MultiLineStringWidget(BaseStringWidget, QtGui.QTextEdit):
    def __init__(self, parent, contents="", default=""):
        QtGui.QTextEdit.__init__(self, parent)
        self.setPlainText(contents)
        self.setAcceptRichText(False)
        self.setDefault(default)

    def setContents(self, contents):
        self.setPlainText(expression.evaluate_expressions(contents))

    def contents(self):
        contents = expression.evaluate_expressions(unicode(self.toPlainText()))
        self.setPlainText(contents)
        return contents

    def setDefault(self, value):
        pass # TODO : some magic will be required for this

    def sizeHint(self):
        metrics = QtGui.QFontMetrics(self.font())
        width = 70
        return QtCore.QSize(width,
                            (metrics.height() + 1) * 3 + 5)

    def minimumSizeHint(self):
        return self.sizeHint()


class StringWidget(QtGui.QWidget, ConstantWidgetMixin):
    def __new__(cls, *args, **kwargs):
        param = None
        if len(args) > 0:
            param = args[0]
        if 'param' in kwargs:
            param = kwargs['param']
        if param is None:
            raise ValueError("Must pass param as first argument.")
        if param.port_spec_item and param.port_spec_item.entry_type and \
                param.port_spec_item.entry_type.startswith("enum"):
            # StandardConstantEnumWidget is not related to StringWidget, so
            # we have to call __init__ as well before returning
            # That's why there's no __new__ here
            return StandardConstantEnumWidget(*args, **kwargs)
        return QtGui.QWidget.__new__(cls, *args, **kwargs)

    def __init__(self, param, parent=None):
        QtGui.QWidget.__init__(self)
        self.setLayout(QtGui.QHBoxLayout())
        self.layout().setContentsMargins(5, 5, 5, 5)
        self.layout().setSpacing(5)

        self._widget = None
        self._multiline = None
        self._default = ""

        self._button = QtGui.QToolButton()
        self._button.setIcon(CurrentTheme.MULTILINE_STRING_ICON)
        self._button.setIconSize(QtCore.QSize(12, 12))
        self._button.setToolTip("Toggle multi-line editor")
        self._button.setAutoRaise(True)
        self._button.setSizePolicy(QtGui.QSizePolicy(
                QtGui.QSizePolicy.Fixed, QtGui.QSizePolicy.Fixed))
        self._button.setCheckable(True)
        self.connect(self._button, QtCore.SIGNAL('toggled(bool)'),
                     self.switch_multiline)
        self.layout().addWidget(self._button)

        psi = param.port_spec_item
        if param.strValue:
            value = param.strValue
        elif psi and psi.default:
            value = psi.default
        else:
            value = param.strValue
        ConstantWidgetMixin.__init__(self, value)

        # assert param.namespace == None
        # assert param.identifier == 'edu.utah.sci.vistrails.basic'
        if psi and psi.default:
            self.setDefault(psi.default)
        contents = param.strValue
        self.setContents(contents)

    def switch_multiline(self, multiline):
        if multiline != self._multiline:
            # Doing multiline -> not multiline while the widget contains
            # line-returns is weird but won't cause loss of data, so I'm not
            # explicitely disabling it
            # Not that the multiline widget will pop up again next time if the
            # user doesn't change the contents
            self.setContents(self.contents(), multiline=multiline)

    def setDefault(self, value):
        self._default = value
        if self._widget is not None:
            self._widget.setDefault(value)

    def contents(self):
        return self._widget.contents()

    def setContents(self, strValue, silent=True, multiline=None):
        if multiline is None:
            multiline = '\n' in strValue
        if self._multiline is not multiline:
            self._multiline = multiline
            if self._widget is not None:
                self._widget.deleteLater()
            if not multiline:
                self._widget = SingleLineStringWidget(self,
                                                      strValue, self._default)
            else:
                self._widget = MultiLineStringWidget(self,
                                                     strValue, self._default)
            self._button.setChecked(multiline)
            self.layout().insertWidget(0, self._widget)
            self.updateGeometry()
        else:
            self.setContents(strValue)

        if not silent:
            self.update_parent()

    ###########################################################################
    # event handlers

    def focusInEvent(self, event):
        #self._contents = str(self.contents())
        if self.parent():
            QtCore.QCoreApplication.sendEvent(self.parent(), event)
        super(StringWidget, self).focusInEvent(event)

    def focusOutEvent(self, event):
        self.update_parent()
        super(StringWidget, self).focusOutEvent(event)
        if self.parent():
            QtCore.QCoreApplication.sendEvent(self.parent(), event)


class StandardConstantEnumWidget(QtGui.QComboBox, StandardConstantWidgetBase):
    def __init__(self, param, parent=None):
        QtGui.QComboBox.__init__(self, parent)
        psi = param.port_spec_item
        if psi and psi.entry_type == 'enumFree':
            self.setEditable(True)
            self.setInsertPolicy(QtGui.QComboBox.NoInsert)
            self.connect(self.lineEdit(),
                         QtCore.SIGNAL('returnPressed()'),
                         self.update_parent)
        self.addItems(psi.values)
        if psi and (psi.entry_type == "enumEmpty" or 
                    psi.entry_type == 'enumFree'):
            self.setCurrentIndex(-1)
        StandardConstantWidgetBase.__init__(self, param, parent)
        self.connect(self,
                     QtCore.SIGNAL('currentIndexChanged(int)'),
                     self.update_parent)

    def text(self):
        return self.currentText()

    def setText(self, text):
        idx = self.findText(text)
        if idx > -1:
            self.setCurrentIndex(idx)
            if self.isEditable():
                self.lineEdit().setText(text)
        elif self.isEditable():
            self.lineEdit().setText(text)

    def setDefault(self, value):
        idx = self.findText(value)
        if idx > -1:
            self.setCurrentIndex(idx)
            if self.isEditable():
                setPlaceholderTextCompat(self.lineEdit(), value)
        elif self.isEditable():
            setPlaceholderTextCompat(self.lineEdit(), value)


    ###########################################################################
    # event handlers

    def focusInEvent(self, event):
        """ focusInEvent(event: QEvent) -> None
        Pass the event to the parent

        """
        self._contents = str(self.text())
        if self.parent():
            QtCore.QCoreApplication.sendEvent(self.parent(), event)
        QtGui.QComboBox.focusInEvent(self, event)

    def focusOutEvent(self, event):
        self.update_parent()
        QtGui.QComboBox.focusOutEvent(self, event)
        if self.parent():
            QtCore.QCoreApplication.sendEvent(self.parent(), event)


###############################################################################
# File Constant Widgets

class PathChooserToolButton(QtGui.QToolButton):
    """
    PathChooserToolButton is a toolbar button that opens a browser for
    paths.  The lineEdit is updated with the pathname that is selected.

    """
    def __init__(self, parent=None, lineEdit=None, toolTip=None):
        """
        PathChooserToolButton(parent: QWidget, 
                              lineEdit: StandardConstantWidget) ->
                 PathChooserToolButton

        """
        QtGui.QToolButton.__init__(self, parent)
        self.setIcon(QtGui.QIcon(
                self.style().standardPixmap(QtGui.QStyle.SP_DirOpenIcon)))
        self.setIconSize(QtCore.QSize(12,12))
        if toolTip is None:
            toolTip = 'Open a file chooser'
        self.setToolTip(toolTip)
        self.setAutoRaise(True)
        self.lineEdit = lineEdit
        self.connect(self,
                     QtCore.SIGNAL('clicked()'),
                     self.runDialog)

    def setPath(self, path):
        """
        setPath() -> None

        """
        if self.lineEdit and path:
            self.lineEdit.setText(path)
            self.lineEdit.update_parent()
            self.parent().update_parent()
    
    def openChooser(self):
        text = self.lineEdit.text() or system.vistrails_data_directory()
        return QtGui.QFileDialog.getOpenFileName(self,
                                                 'Use Filename '
                                                 'as Value...',
                                                 text,
                                                 'All files '
                                                 '(*.*)')

    def runDialog(self):
        path = self.openChooser()
        self.setPath(path)

class PathChooserWidget(QtGui.QWidget, ConstantWidgetMixin):
    """
    PathChooserWidget is a widget containing a line edit and a button that
    opens a browser for paths. The lineEdit is updated with the pathname that is
    selected.

    """    
    def __init__(self, param, parent=None):
        """__init__(param: core.vistrail.module_param.ModuleParam,
        parent: QWidget)
        Initializes the line edit with contents

        """
        QtGui.QWidget.__init__(self, parent)
        ConstantWidgetMixin.__init__(self, param.strValue)
        layout = QtGui.QHBoxLayout()
        self.line_edit = StandardConstantWidget(param, self)
        self.browse_button = self.create_browse_button()
        layout.setContentsMargins(5, 5, 5, 5)
        layout.setSpacing(5)
        layout.addWidget(self.line_edit)
        layout.addWidget(self.browse_button)
        self.setLayout(layout)

    def create_browse_button(self):
        return PathChooserToolButton(self, self.line_edit)

    def updateMethod(self):
        if self.parent() and hasattr(self.parent(), 'updateMethod'):
            self.parent().updateMethod()

    def contents(self):
        """contents() -> str
        Return the contents of the line_edit

        """
        return self.line_edit.contents()
    
    def setContents(self, strValue, silent=True):
        """setContents(strValue: str) -> None
        Updates the contents of the line_edit 
        """
        self.line_edit.setContents(strValue, silent)
        if not silent:
            self.update_parent()
 
        
    def focusInEvent(self, event):
        """ focusInEvent(event: QEvent) -> None
        Pass the event to the parent

        """
        if self.parent():
            QtCore.QCoreApplication.sendEvent(self.parent(), event)
        QtGui.QWidget.focusInEvent(self, event)   
        
    def focusOutEvent(self, event):
        self.update_parent()
        QtGui.QWidget.focusOutEvent(self, event)
        if self.parent():
            QtCore.QCoreApplication.sendEvent(self.parent(), event)

class FileChooserToolButton(PathChooserToolButton):
    def __init__(self, parent=None, lineEdit=None):
        PathChooserToolButton.__init__(self, parent, lineEdit, 
                                       "Open a file chooser")
        
    def openChooser(self):
        text = self.lineEdit.text() or system.vistrails_data_directory()
        return QtGui.QFileDialog.getOpenFileName(self,
                                                 'Use Filename '
                                                 'as Value...',
                                                 text,
                                                 'All files '
                                                 '(*.*)')

class FileChooserWidget(PathChooserWidget):
    def create_browse_button(self):
        return FileChooserToolButton(self, self.line_edit)


class DirectoryChooserToolButton(PathChooserToolButton):
    def __init__(self, parent=None, lineEdit=None):
        PathChooserToolButton.__init__(self, parent, lineEdit, 
                                       "Open a directory chooser")

    def openChooser(self):
        text = self.lineEdit.text() or system.vistrails_data_directory()
        return QtGui.QFileDialog.getExistingDirectory(self,
                                                      'Use Directory '
                                                      'as Value...',
                                                      text)

class DirectoryChooserWidget(PathChooserWidget):
    def create_browse_button(self):
        return DirectoryChooserToolButton(self, self.line_edit)

class OutputPathChooserToolButton(PathChooserToolButton):
    def __init__(self, parent=None, lineEdit=None):
        PathChooserToolButton.__init__(self, parent, lineEdit,
                                       "Open a path chooser")
    
    def openChooser(self):
        text = self.lineEdit.text() or system.vistrails_data_directory()
        return QtGui.QFileDialog.getSaveFileName(self,
                                                 'Save Path',
                                                 text,
                                                 'All files (*.*)')

class OutputPathChooserWidget(PathChooserWidget):
    def create_browse_button(self):
        return OutputPathChooserToolButton(self, self.line_edit)

class BooleanWidget(QtGui.QCheckBox, ConstantWidgetMixin):

    _values = ['True', 'False']
    _states = [QtCore.Qt.Checked, QtCore.Qt.Unchecked]

    def __init__(self, param, parent=None):
        """__init__(param: core.vistrail.module_param.ModuleParam,
                    parent: QWidget)
        Initializes the line edit with contents
        """
        QtGui.QCheckBox.__init__(self, parent)

        psi = param.port_spec_item
        if param.strValue:
            value = param.strValue
        elif psi and psi.default:
            value = psi.default
        else:
            value = param.strValue
        ConstantWidgetMixin.__init__(self, value)

        if psi and psi.default:
            self.setDefault(psi.default)
        if param.strValue:
            self.setContents(param.strValue)

        self._silent= False
        self.connect(self, QtCore.SIGNAL('stateChanged(int)'),
                     self.change_state)
        
    def contents(self):
        return self._values[self._states.index(self.checkState())]

    def setContents(self, strValue, silent=True):
        if not strValue:
            return

        assert strValue in self._values
        if silent:
            self._silent = True
        self.setCheckState(self._states[self._values.index(strValue)])
        if not silent:
            self.update_parent()
        self._silent = False

    def setDefault(self, strValue):
        self.setContents(strValue)

    def change_state(self, state):
        if not self._silent:
            self.update_parent()

###############################################################################
# Constant Color widgets

class ColorChooserButton(QtGui.QPushButton):
    def __init__(self, parent=None):
        QtGui.QPushButton.__init__(self, parent)
        # self.setFrameStyle(QtGui.QFrame.Box | QtGui.QFrame.Plain)
        # self.setAttribute(QtCore.Qt.WA_PaintOnScreen)
        self.setFlat(True)
        self.setAutoFillBackground(True)
        self.setColor(QtGui.QColor(255,255,255))
        self.setFixedSize(30,22)
        if system.systemType == 'Darwin':
            #the mac's nice look messes up with the colors
            self.setAttribute(QtCore.Qt.WA_MacMetalStyle, False)
        self.clicked.connect(self.openChooser)

    def setColor(self, qcolor, silent=True):
        self.qcolor = qcolor
        self.setStyleSheet("border: 1px solid black; "
                           "background-color: rgb(%d, %d, %d);" %
                           (qcolor.red(), qcolor.green(), qcolor.blue()))
        self.repaint()
        if not silent:
            self.emit(QtCore.SIGNAL("color_selected"))

    def sizeHint(self):
        return QtCore.QSize(24,24)

    def openChooser(self):
        """
        openChooser() -> None

        """
        color = QtGui.QColorDialog.getColor(self.qcolor, self.parent())
        if color.isValid():
            self.setColor(color, silent=False)
        else:
            self.setColor(self.qcolor)


class ColorWidget(QtGui.QWidget, ConstantWidgetMixin):
    def __init__(self, param, parent=None):
        """__init__(param: core.vistrail.module_param.ModuleParam,
                    parent: QWidget)
        """
        psi = param.port_spec_item
        if not param.strValue and psi and psi.default:
            contents = psi.default
            self._is_default = True
        else:
            contents = param.strValue
            self._is_default = not contents
        QtGui.QWidget.__init__(self, parent)
        ConstantWidgetMixin.__init__(self, param.strValue)
        layout = QtGui.QHBoxLayout()
        self.color_indicator = ColorChooserButton(self)
        self.connect(self.color_indicator,
                     QtCore.SIGNAL("color_selected"),
                     self.update_parent)
        self._last_contents = contents
        layout.setContentsMargins(5, 5, 5, 5)
        layout.setSpacing(5)
        layout.addWidget(self.color_indicator)
        layout.addStretch(1)
        self.setLayout(layout)
        self.setContents(contents)
        
    def contents(self):
        """contents() -> str
        Return the string representation of color_indicator

        """
        return "%s,%s,%s" % (self.color_indicator.qcolor.redF(),
                             self.color_indicator.qcolor.greenF(),
                             self.color_indicator.qcolor.blueF())
        
    def setContents(self, strValue, silent=True):
        """setContents(strValue: str) -> None
        Updates the color_indicator to display the color in strValue
        
        """
        if strValue != '':
            color = strValue.split(',')
            qcolor = QtGui.QColor(float(color[0])*255,
                                  float(color[1])*255,
                                  float(color[2])*255)
            self.color_indicator.setColor(qcolor, silent)
        self._is_default = False

    def setDefault(self, strValue):
        if self._is_default:
            self.setContents(strValue, True)
            self._is_default = True<|MERGE_RESOLUTION|>--- conflicted
+++ resolved
@@ -39,14 +39,9 @@
 constants.
 
 """
-<<<<<<< HEAD
+
 from vistrails.gui.QtWrapper import QtCore, QtGui
-from vistrails.core.utils import any, expression
-=======
-
-from PyQt4 import QtCore, QtGui
 from vistrails.core.utils import any, expression, versions_increasing
->>>>>>> de15c1fb
 from vistrails.core import system
 from vistrails.gui.theme import CurrentTheme
 
