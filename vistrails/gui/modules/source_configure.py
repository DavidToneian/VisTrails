--- conflicted
+++ resolved
@@ -110,12 +110,9 @@
             self.performPortConnection(self.connect)
         if has_outputs:
             self.outputPortTable.fixGeometry()
-<<<<<<< HEAD
-=======
             # Resize output (because it is largest) and trigger sync
             self.outputPortTable.resizeColumnToContents(0)
             self.outputPortTable.resizeColumnToContents(2)
->>>>>>> 386841c3
 
     def initializeCode(self):
         self.codeEditor.clear()
@@ -224,27 +221,15 @@
         if has_outputs:
             self.outputPortTable = QtGui.QTableWidget(1, 3, self)
             self.outputPortTable.horizontalHeader().setMovable(False)
-<<<<<<< HEAD
-            #self.outputPortTable.horizontalHeader().setStretchLastSection(True)
-            self.outputPortTable.horizontalHeader().setResizeMode(1, self.outputPortTable.horizontalHeader().Stretch)
-
-=======
             self.outputPortTable.setSelectionMode(QtGui.QAbstractItemView.NoSelection)
             self.outputPortTable.setVerticalScrollBarPolicy(QtCore.Qt.ScrollBarAlwaysOff)
             labels = ["Output Port Name", "Type", "List Depth"]
->>>>>>> 386841c3
             self.outputPortTable.setHorizontalHeaderLabels(labels)
             self.initializePorts(self.outputPortTable,
                                  self.module.output_port_specs, True)
             self.layout().addWidget(self.outputPortTable)
-<<<<<<< HEAD
-        if has_inputs and has_outputs:
-            self.performPortConnection(self.connect)
-
-=======
             horiz = self.outputPortTable.horizontalHeader()
             horiz.setResizeMode(1, QtGui.QHeaderView.Stretch)
->>>>>>> 386841c3
         if has_inputs:
             self.fixTableGeometry(self.inputPortTable)
             # resize input ports in case there are no output ports
@@ -254,12 +239,9 @@
             self.performPortConnection(self.connect)
         if has_outputs:
             self.fixTableGeometry(self.outputPortTable)
-<<<<<<< HEAD
-=======
             # Resize output (because it is largest) and trigger sync
             self.outputPortTable.resizeColumnToContents(0)
             self.outputPortTable.resizeColumnToContents(2)
->>>>>>> 386841c3
 
     def initializePorts(self, table, port_specs, reverse_order=False):
         if reverse_order:
