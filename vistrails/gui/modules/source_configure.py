###############################################################################
##
## Copyright (C) 2014-2016, New York University.
## Copyright (C) 2011-2014, NYU-Poly.
## Copyright (C) 2006-2011, University of Utah.
## All rights reserved.
## Contact: contact@vistrails.org
##
## This file is part of VisTrails.
##
## "Redistribution and use in source and binary forms, with or without
## modification, are permitted provided that the following conditions are met:
##
##  - Redistributions of source code must retain the above copyright notice,
##    this list of conditions and the following disclaimer.
##  - Redistributions in binary form must reproduce the above copyright
##    notice, this list of conditions and the following disclaimer in the
##    documentation and/or other materials provided with the distribution.
##  - Neither the name of the New York University nor the names of its
##    contributors may be used to endorse or promote products derived from
##    this software without specific prior written permission.
##
## THIS SOFTWARE IS PROVIDED BY THE COPYRIGHT HOLDERS AND CONTRIBUTORS "AS IS"
## AND ANY EXPRESS OR IMPLIED WARRANTIES, INCLUDING, BUT NOT LIMITED TO,
## THE IMPLIED WARRANTIES OF MERCHANTABILITY AND FITNESS FOR A PARTICULAR
## PURPOSE ARE DISCLAIMED. IN NO EVENT SHALL THE COPYRIGHT HOLDER OR
## CONTRIBUTORS BE LIABLE FOR ANY DIRECT, INDIRECT, INCIDENTAL, SPECIAL,
## EXEMPLARY, OR CONSEQUENTIAL DAMAGES (INCLUDING, BUT NOT LIMITED TO,
## PROCUREMENT OF SUBSTITUTE GOODS OR SERVICES; LOSS OF USE, DATA, OR PROFITS;
## OR BUSINESS INTERRUPTION) HOWEVER CAUSED AND ON ANY THEORY OF LIABILITY,
## WHETHER IN CONTRACT, STRICT LIABILITY, OR TORT (INCLUDING NEGLIGENCE OR
## OTHERWISE) ARISING IN ANY WAY OUT OF THE USE OF THIS SOFTWARE, EVEN IF
## ADVISED OF THE POSSIBILITY OF SUCH DAMAGE."
##
###############################################################################


from PyQt5 import QtCore, QtWidgets

from vistrails.core import system, debug
from vistrails.core.utils import PortAlreadyExists
from vistrails.core.vistrail.module_function import ModuleFunction
from vistrails.core.vistrail.module_param import ModuleParam
from vistrails.gui.modules.module_configure import StandardModuleConfigurationWidget
from vistrails.gui.modules.tuple_configuration import PortTableConfigurationWidget, \
    PortTable
from vistrails.gui.theme import CurrentTheme
import urllib.request, urllib.parse, urllib.error


class SourceEditor(QtWidgets.QTextEdit):

    def __init__(self, parent=None):
        QtWidgets.QTextEdit.__init__(self, parent)
        self.setAcceptRichText(False)
        self.setLineWrapMode(QtWidgets.QTextEdit.NoWrap)
        self.formatChanged(None)
        self.setCursorWidth(8)
        self.currentCharFormatChanged.connect(self.formatChanged)

        self.setFocusPolicy(QtCore.Qt.WheelFocus)

    def formatChanged(self, f):
        self.setFont(CurrentTheme.PYTHON_SOURCE_EDITOR_FONT)


class SourceWidget(PortTableConfigurationWidget):
    def __init__(self, module, editor_class=None,
                 has_inputs=True, has_outputs=True, parent=None,
                 encode=True, portName='source', **kwargs):
        super().__init__(module=module,
                         parent=parent, **kwargs)
        if editor_class is None:
            editor_class = SourceEditor
        self.codeEditor = editor_class(parent=parent)
        self.setWindowTitle('%s Configuration' % module.name)
        self.setLayout(QtWidgets.QVBoxLayout())
        self.layout().setContentsMargins(0,0,0,0)
        self.layout().setSpacing(0)
        self.has_inputs = has_inputs
        self.has_outputs = has_outputs
        self.sourcePortName = portName
        self.sourceEncode = encode
        self.createPortTable(has_inputs, has_outputs)
        self.setupEditor()
        self.adjustSize()

    def createPortTable(self, has_inputs=True, has_outputs=True):
        if has_inputs:
            self.inputPortTable = PortTable(parent=self)
            labels = ["Input Port Name", "Type", "List Depth"]
            self.inputPortTable.setHorizontalHeaderLabels(labels)
            self.inputPortTable.initializePorts(self.module.input_port_specs)
            self.layout().addWidget(self.inputPortTable)
            horiz = self.inputPortTable.horizontalHeader()
            horiz.setResizeMode(1, QtGui.QHeaderView.Stretch)
        if has_outputs:
            self.outputPortTable = PortTable(parent=self)
            labels = ["Output Port Name", "Type", "List Depth"]
            self.outputPortTable.setHorizontalHeaderLabels(labels)
            self.outputPortTable.initializePorts(self.module.output_port_specs,
                                                 True)
            self.layout().addWidget(self.outputPortTable)
<<<<<<< HEAD
        if has_inputs or has_outputs:
            if has_outputs:
                horiz = self.outputPortTable.horizontalHeader()
            else:
                horiz = self.inputPortTable.horizontalHeader()
            # This will sync with both ports
            horiz.setSectionResizeMode(QtWidgets.QHeaderView.Interactive)
            horiz.setSectionsMovable(False)
            horiz.setSectionResizeMode(0,
                                       QtWidgets.QHeaderView.ResizeToContents)
            horiz.setSectionResizeMode(1,
                              self.outputPortTable.horizontalHeader().Stretch)
        if has_inputs and has_outputs:
            self.performPortConnection('connect')
=======
            horiz = self.outputPortTable.horizontalHeader()
            horiz.setResizeMode(1, QtGui.QHeaderView.Stretch)
>>>>>>> fa2dfb92
        if has_inputs:
            self.inputPortTable.fixGeometry()
            # resize input ports in case there are no output ports
            self.inputPortTable.resizeColumnToContents(0)
            self.inputPortTable.resizeColumnToContents(2)
        if has_inputs and has_outputs:
            self.performPortConnection(self.connect)
        if has_outputs:
            self.outputPortTable.fixGeometry()
            # Resize output (because it is largest) and trigger sync
            self.outputPortTable.resizeColumnToContents(0)
            self.outputPortTable.resizeColumnToContents(2)

    def initializeCode(self):
        self.codeEditor.clear()
        fid = self.findSourceFunction()
        code = None
        # Get code from a function
        if fid!=-1:
            f = self.module.functions[fid]
            code = f.params[0].strValue
        # Get code from the default on the port
        else:
            port = self.module.get_port_spec(self.sourcePortName, 'input')
            if port.defaults:
                code, = port.defaults
        if code is not None:
            if self.sourceEncode:
                code = urllib.parse.unquote(code)
            self.codeEditor.setPlainText(code)
        if self.codeEditor.__class__.__name__ not in ['_PythonEditor', '_TextEditor']:
            self.codeEditor.document().setModified(False)
        else:
            self.codeEditor.setModified(False)
        self.codeEditor.setFocus()

    def findSourceFunction(self):
        fid = -1
        for i in range(self.module.getNumFunctions()):
            if self.module.functions[i].name==self.sourcePortName:
                fid = i
                break
        return fid

    def setupEditor(self):
        self.initializeCode()
        self.layout().addWidget(self.codeEditor, 1)

        self.cursorLabel = QtWidgets.QLabel()
        self.layout().addWidget(self.cursorLabel)
        if self.codeEditor.__class__.__name__ not in ['_PythonEditor', '_TextEditor']:
            self.codeEditor.cursorPositionChanged.connect(self.updateCursorLabel)
        else:
            self.codeEditor.cursorPositionChanged.connect(self.updateCursorLabel)
        self.updateCursorLabel()

    def updateCursorLabel(self, x=0, y=0):
        if self.codeEditor.__class__.__name__ not in ['_PythonEditor', '_TextEditor']:
            cursor = self.codeEditor.textCursor()
            x = cursor.blockNumber()
            y = cursor.columnNumber()

        self.cursorLabel.setText('Line: %d / Col: %d' % (x+1, y+1))

    def sizeHint(self):
        return QtCore.QSize(512, 512)

    def performPortConnection(self, operation):
        getattr(self.inputPortTable.horizontalHeader().sectionResized,
                operation)(self.portTableResize)
        getattr(self.outputPortTable.horizontalHeader().sectionResized,
                operation)(self.portTableResize)

    def portTableResize(self, logicalIndex, oldSize, newSize):
        self.performPortConnection('disconnect')
        if self.inputPortTable.horizontalHeader().sectionSize(logicalIndex)!=newSize:
            self.inputPortTable.horizontalHeader().resizeSection(logicalIndex,newSize)
        if self.outputPortTable.horizontalHeader().sectionSize(logicalIndex)!=newSize:
            self.outputPortTable.horizontalHeader().resizeSection(logicalIndex,newSize)
<<<<<<< HEAD
        self.performPortConnection('connect')
=======
        QtGui.QApplication.processEvents()
        self.performPortConnection(self.connect)
>>>>>>> fa2dfb92

    def activate(self):
        self.codeEditor.setFocus(QtCore.Qt.MouseFocusReason)


class SourceViewerWidget(SourceWidget):
    widgetClosed = QtCore.pyqtSignal()

    def __init__(self, module, **kwargs):
        super().__init__(module=module, **kwargs)
        self.codeEditor.setReadOnly(True)
        self.createCloseButton()
        self.setWindowTitle('%s Configuration (Read-Only)' % module.name)
        self.setWindowFlags(QtCore.Qt.Window)
        self.adjustSize()

    def createPortTable(self, has_inputs=True, has_outputs=True):
        if has_inputs:
<<<<<<< HEAD
            self.inputPortTable = QtWidgets.QTableWidget(1, 3, self)
            self.inputPortTable.setVerticalScrollBarPolicy(QtCore.Qt.ScrollBarAlwaysOff)
            self.inputPortTable.setFrameStyle(QtWidgets.QFrame.NoFrame)
            horiz = self.inputPortTable.horizontalHeader()
            horiz.setSectionResizeMode(horiz.Interactive)
            horiz.setSectionsMovable(False)
=======
            self.inputPortTable = QtGui.QTableWidget(1, 3, self)
            self.inputPortTable.horizontalHeader().setMovable(False)
            self.inputPortTable.setSelectionMode(QtGui.QAbstractItemView.NoSelection)
            self.inputPortTable.setVerticalScrollBarPolicy(QtCore.Qt.ScrollBarAlwaysOff)
>>>>>>> fa2dfb92
            labels = ["Input Port Name", "Type", "List Depth"]
            self.inputPortTable.setHorizontalHeaderLabels(labels)
            self.initializePorts(self.inputPortTable,
                                 self.module.input_port_specs)
            self.layout().addWidget(self.inputPortTable)
            horiz = self.inputPortTable.horizontalHeader()
            horiz.setResizeMode(1, QtGui.QHeaderView.Stretch)
        if has_outputs:
<<<<<<< HEAD
            self.outputPortTable = QtWidgets.QTableWidget(1, 3, self)
            self.outputPortTable.setVerticalScrollBarPolicy(QtCore.Qt.ScrollBarAlwaysOff)
            self.outputPortTable.setFrameStyle(QtWidgets.QFrame.NoFrame)
            horiz = self.outputPortTable.horizontalHeader()
            horiz.setSectionResizeMode(horiz.Interactive)
            horiz.setSectionsMovable(False)
=======
            self.outputPortTable = QtGui.QTableWidget(1, 3, self)
            self.outputPortTable.horizontalHeader().setMovable(False)
            self.outputPortTable.setSelectionMode(QtGui.QAbstractItemView.NoSelection)
            self.outputPortTable.setVerticalScrollBarPolicy(QtCore.Qt.ScrollBarAlwaysOff)
>>>>>>> fa2dfb92
            labels = ["Output Port Name", "Type", "List Depth"]
            self.outputPortTable.setHorizontalHeaderLabels(labels)
            self.initializePorts(self.outputPortTable,
                                 self.module.output_port_specs, True)
            self.layout().addWidget(self.outputPortTable)
<<<<<<< HEAD
        if has_inputs or has_outputs:
            if has_outputs:
                horiz = self.outputPortTable.horizontalHeader()
            else:
                horiz = self.inputPortTable.horizontalHeader()
            # This will sync to both tables
            horiz.setSectionResizeMode(0, horiz.ResizeToContents)
            horiz.setSectionResizeMode(1, horiz.Stretch)
        if has_inputs and has_outputs:
            self.performPortConnection('connect')
=======
            horiz = self.outputPortTable.horizontalHeader()
            horiz.setResizeMode(1, QtGui.QHeaderView.Stretch)
>>>>>>> fa2dfb92
        if has_inputs:
            self.fixTableGeometry(self.inputPortTable)
            # resize input ports in case there are no output ports
            self.inputPortTable.resizeColumnToContents(0)
            self.inputPortTable.resizeColumnToContents(2)
        if has_inputs and has_outputs:
            self.performPortConnection(self.connect)
        if has_outputs:
            self.fixTableGeometry(self.outputPortTable)
            # Resize output (because it is largest) and trigger sync
            self.outputPortTable.resizeColumnToContents(0)
            self.outputPortTable.resizeColumnToContents(2)

    def initializePorts(self, table, port_specs, reverse_order=False):
        if reverse_order:
            port_specs_iter = reversed(port_specs)
        else:
            port_specs_iter = port_specs
        for p in port_specs_iter:
            row = table.rowCount()-1
            sigstring = p.sigstring[1:-1]
            siglist = sigstring.split(':')
            short_name = "%s (%s)" % (siglist[1], siglist[0])

            item = QtWidgets.QTableWidgetItem(p.name)
            item.setFlags(QtCore.Qt.ItemIsSelectable|QtCore.Qt.ItemIsEnabled)
            table.setItem(row, 0, item)
            item = QtWidgets.QTableWidgetItem(short_name)
            item.setFlags(QtCore.Qt.ItemIsSelectable|QtCore.Qt.ItemIsEnabled)
            table.setItem(row, 1, item)
            item = QtWidgets.QTableWidgetItem(str(p.depth))
            item.setFlags(QtCore.Qt.ItemIsSelectable|QtCore.Qt.ItemIsEnabled)
            table.setItem(row, 2, item)
            table.setRowCount(table.rowCount()+1)

    def fixTableGeometry(self, table):
        rect = table.visualRect(table.model().index(table.rowCount()-1,
                                                    table.columnCount()-1))
        table.setFixedHeight(table.horizontalHeader().height()+
                             rect.y()+rect.height()+1)

    def createCloseButton(self):
        hboxlayout = QtWidgets.QHBoxLayout()
        self.closeButton = QtWidgets.QPushButton("Close")
        self.closeButton.clicked.connect(self.closeWidget)
        hboxlayout.addStretch()
        hboxlayout.addWidget(self.closeButton)
        hboxlayout.addStretch()
        self.layout().addLayout(hboxlayout)

    def closeWidget(self):
        self.widgetClosed.emit()
        self.close()


class SourceConfigurationWidget(SourceWidget):
    def __init__(self, has_inputs=True, has_outputs=True, **kwargs):
        super().__init__(has_inputs=has_inputs,
                         has_outputs=has_outputs, **kwargs)
        self.detached_windows = []
        self.createButtons()
        #connect signals
        if has_inputs:
            self.inputPortTable.contentsChanged.connect(self.updateState)
        if has_outputs:
            self.outputPortTable.contentsChanged.connect(self.updateState)
        self.codeEditor.textChanged.connect(self.updateState)
        self.adjustSize()
        self.setMouseTracking(True)
        self.mouseOver = False

    def enterEvent(self, event):
        self.mouseOver = True

    def leaveEvent(self, event):
        self.mouseOver = False

    def createButtons(self):
        """ createButtons() -> None
        Create and connect signals to Save & Reset button

        """
        self.buttonLayout = QtWidgets.QHBoxLayout()
        self.buttonLayout.setContentsMargins(5, 5, 5, 5)
        self.detachButton = QtWidgets.QPushButton("Show read-only window")
        self.buttonLayout.addWidget(self.detachButton)
        self.buttonLayout.addStretch()
        self.saveButton = QtWidgets.QPushButton('&Save', self)
        self.saveButton.setFixedWidth(100)
        self.saveButton.setEnabled(False)
        self.buttonLayout.addWidget(self.saveButton)
        self.resetButton = QtWidgets.QPushButton('&Reset', self)
        self.resetButton.setFixedWidth(100)
        self.resetButton.setEnabled(False)
        self.buttonLayout.addSpacing(10)
        self.buttonLayout.addWidget(self.resetButton)
        self.layout().addLayout(self.buttonLayout)
        self.detachButton.clicked.connect(self.detachReadOnlyWindow)
        self.saveButton.clicked.connect(self.saveTriggered)
        self.resetButton.clicked.connect(self.resetTriggered)

    def detachReadOnlyWindow(self):
        from vistrails.gui.vistrails_window import _app
        widget = SourceViewerWidget(module=self.module,
                                    controller=self.controller,
                                    editor_class=type(self.codeEditor),
                                    has_inputs=self.has_inputs,
                                    has_outputs=self.has_outputs,
                                    parent=None,
                                    encode=self.sourceEncode,
                                    portName=self.sourcePortName)
        window = QtWidgets.QMainWindow()
        window.setCentralWidget(widget)
        window.setWindowTitle(widget.windowTitle())
        widget.widgetClosed.connect(window.close)
        widget.setVisible(True)
        _app.palette_window.windows.append(window)
        window.show()

    def updateVistrail(self):
        """updateVistrail() -> None
        Update vistrail to contain changes to the python source

        """
        deleted_ports = []
        added_ports = []
        if self.has_inputs:
            (input_deleted_ports, input_added_ports) = \
                self.getPortDiff('input', self.inputPortTable)
            deleted_ports.extend(input_deleted_ports)
            added_ports.extend(input_added_ports)
        if self.has_outputs:
            (output_deleted_ports, output_added_ports) = \
                self.getPortDiff('output', self.outputPortTable)
            deleted_ports.extend(output_deleted_ports)
            added_ports.extend(output_added_ports)

        functions = []
        modified = False
        if self.codeEditor.__class__.__name__ not in ['_PythonEditor', '_TextEditor']:
            modified = self.codeEditor.document().isModified()
        else:
            modified = self.codeEditor.isModified()

        if self.codeEditor is not None and modified:
            code = self.codeEditor.toPlainText()
            if self.sourceEncode:
                code = urllib.parse.quote(code)
            functions.append((self.sourcePortName, [code]))
        if len(deleted_ports) + len(added_ports) + len(functions) == 0:
            # nothing changed
            return True
        try:
            self.controller.update_ports_and_functions(self.module.id,
                                                       deleted_ports,
                                                       added_ports,
                                                       functions)
        except PortAlreadyExists as e:
            debug.critical('Port Already Exists %s' % e)
            return False
        return True

    def resetTriggered(self, checked = False):
        if self.has_inputs:
            self.inputPortTable.clearContents()
            self.inputPortTable.setRowCount(1)
            self.inputPortTable.initializePorts(self.module.input_port_specs)
            self.inputPortTable.fixGeometry()
        if self.has_outputs:
            self.outputPortTable.clearContents()
            self.outputPortTable.setRowCount(1)
            self.outputPortTable.initializePorts(self.module.output_port_specs,
                                             True)
            self.outputPortTable.fixGeometry()

        self.initializeCode()
        self.saveButton.setEnabled(False)
        self.resetButton.setEnabled(False)
        self.state_changed = False
        self.stateChanged.emit()

    def updateState(self):
        self.saveButton.setEnabled(True)
        self.resetButton.setEnabled(True)
        if not self.state_changed:
            self.state_changed = True
            self.stateChanged.emit()<|MERGE_RESOLUTION|>--- conflicted
+++ resolved
@@ -34,9 +34,7 @@
 ##
 ###############################################################################
 
-
 from PyQt5 import QtCore, QtWidgets
-
 from vistrails.core import system, debug
 from vistrails.core.utils import PortAlreadyExists
 from vistrails.core.vistrail.module_function import ModuleFunction
@@ -93,7 +91,7 @@
             self.inputPortTable.initializePorts(self.module.input_port_specs)
             self.layout().addWidget(self.inputPortTable)
             horiz = self.inputPortTable.horizontalHeader()
-            horiz.setResizeMode(1, QtGui.QHeaderView.Stretch)
+            horiz.setSectionResizeMode(1, horiz.Stretch)
         if has_outputs:
             self.outputPortTable = PortTable(parent=self)
             labels = ["Output Port Name", "Type", "List Depth"]
@@ -101,32 +99,15 @@
             self.outputPortTable.initializePorts(self.module.output_port_specs,
                                                  True)
             self.layout().addWidget(self.outputPortTable)
-<<<<<<< HEAD
-        if has_inputs or has_outputs:
-            if has_outputs:
-                horiz = self.outputPortTable.horizontalHeader()
-            else:
-                horiz = self.inputPortTable.horizontalHeader()
-            # This will sync with both ports
-            horiz.setSectionResizeMode(QtWidgets.QHeaderView.Interactive)
-            horiz.setSectionsMovable(False)
-            horiz.setSectionResizeMode(0,
-                                       QtWidgets.QHeaderView.ResizeToContents)
-            horiz.setSectionResizeMode(1,
-                              self.outputPortTable.horizontalHeader().Stretch)
-        if has_inputs and has_outputs:
-            self.performPortConnection('connect')
-=======
             horiz = self.outputPortTable.horizontalHeader()
-            horiz.setResizeMode(1, QtGui.QHeaderView.Stretch)
->>>>>>> fa2dfb92
+            horiz.setSectionResizeMode(1, horiz.Stretch)
         if has_inputs:
             self.inputPortTable.fixGeometry()
             # resize input ports in case there are no output ports
             self.inputPortTable.resizeColumnToContents(0)
             self.inputPortTable.resizeColumnToContents(2)
         if has_inputs and has_outputs:
-            self.performPortConnection(self.connect)
+            self.performPortConnection('connect')
         if has_outputs:
             self.outputPortTable.fixGeometry()
             # Resize output (because it is largest) and trigger sync
@@ -199,12 +180,8 @@
             self.inputPortTable.horizontalHeader().resizeSection(logicalIndex,newSize)
         if self.outputPortTable.horizontalHeader().sectionSize(logicalIndex)!=newSize:
             self.outputPortTable.horizontalHeader().resizeSection(logicalIndex,newSize)
-<<<<<<< HEAD
+        QtWidgets.QApplication.processEvents()
         self.performPortConnection('connect')
-=======
-        QtGui.QApplication.processEvents()
-        self.performPortConnection(self.connect)
->>>>>>> fa2dfb92
 
     def activate(self):
         self.codeEditor.setFocus(QtCore.Qt.MouseFocusReason)
@@ -223,67 +200,36 @@
 
     def createPortTable(self, has_inputs=True, has_outputs=True):
         if has_inputs:
-<<<<<<< HEAD
             self.inputPortTable = QtWidgets.QTableWidget(1, 3, self)
+            self.inputPortTable.horizontalHeader().setSectionsMovable(False)
+            self.inputPortTable.setSelectionMode(QtWidgets.QAbstractItemView.NoSelection)
             self.inputPortTable.setVerticalScrollBarPolicy(QtCore.Qt.ScrollBarAlwaysOff)
-            self.inputPortTable.setFrameStyle(QtWidgets.QFrame.NoFrame)
-            horiz = self.inputPortTable.horizontalHeader()
-            horiz.setSectionResizeMode(horiz.Interactive)
-            horiz.setSectionsMovable(False)
-=======
-            self.inputPortTable = QtGui.QTableWidget(1, 3, self)
-            self.inputPortTable.horizontalHeader().setMovable(False)
-            self.inputPortTable.setSelectionMode(QtGui.QAbstractItemView.NoSelection)
-            self.inputPortTable.setVerticalScrollBarPolicy(QtCore.Qt.ScrollBarAlwaysOff)
->>>>>>> fa2dfb92
             labels = ["Input Port Name", "Type", "List Depth"]
             self.inputPortTable.setHorizontalHeaderLabels(labels)
             self.initializePorts(self.inputPortTable,
                                  self.module.input_port_specs)
             self.layout().addWidget(self.inputPortTable)
             horiz = self.inputPortTable.horizontalHeader()
-            horiz.setResizeMode(1, QtGui.QHeaderView.Stretch)
+            horiz.setSectionResizeMode(1, horiz.Stretch)
         if has_outputs:
-<<<<<<< HEAD
             self.outputPortTable = QtWidgets.QTableWidget(1, 3, self)
+            self.outputPortTable.horizontalHeader().setSectionsMovable(False)
+            self.outputPortTable.setSelectionMode(QtWidgets.QAbstractItemView.NoSelection)
             self.outputPortTable.setVerticalScrollBarPolicy(QtCore.Qt.ScrollBarAlwaysOff)
-            self.outputPortTable.setFrameStyle(QtWidgets.QFrame.NoFrame)
-            horiz = self.outputPortTable.horizontalHeader()
-            horiz.setSectionResizeMode(horiz.Interactive)
-            horiz.setSectionsMovable(False)
-=======
-            self.outputPortTable = QtGui.QTableWidget(1, 3, self)
-            self.outputPortTable.horizontalHeader().setMovable(False)
-            self.outputPortTable.setSelectionMode(QtGui.QAbstractItemView.NoSelection)
-            self.outputPortTable.setVerticalScrollBarPolicy(QtCore.Qt.ScrollBarAlwaysOff)
->>>>>>> fa2dfb92
             labels = ["Output Port Name", "Type", "List Depth"]
             self.outputPortTable.setHorizontalHeaderLabels(labels)
             self.initializePorts(self.outputPortTable,
                                  self.module.output_port_specs, True)
             self.layout().addWidget(self.outputPortTable)
-<<<<<<< HEAD
-        if has_inputs or has_outputs:
-            if has_outputs:
-                horiz = self.outputPortTable.horizontalHeader()
-            else:
-                horiz = self.inputPortTable.horizontalHeader()
-            # This will sync to both tables
-            horiz.setSectionResizeMode(0, horiz.ResizeToContents)
+            horiz = self.outputPortTable.horizontalHeader()
             horiz.setSectionResizeMode(1, horiz.Stretch)
-        if has_inputs and has_outputs:
-            self.performPortConnection('connect')
-=======
-            horiz = self.outputPortTable.horizontalHeader()
-            horiz.setResizeMode(1, QtGui.QHeaderView.Stretch)
->>>>>>> fa2dfb92
         if has_inputs:
             self.fixTableGeometry(self.inputPortTable)
             # resize input ports in case there are no output ports
             self.inputPortTable.resizeColumnToContents(0)
             self.inputPortTable.resizeColumnToContents(2)
         if has_inputs and has_outputs:
-            self.performPortConnection(self.connect)
+            self.performPortConnection('connect')
         if has_outputs:
             self.fixTableGeometry(self.outputPortTable)
             # Resize output (because it is largest) and trigger sync
