############################################################################
##
## Copyright (C) 2006-2010 University of Utah. All rights reserved.
##
## This file is part of VisTrails.
##
## This file may be used under the terms of the GNU General Public
## License version 2.0 as published by the Free Software Foundation
## and appearing in the file LICENSE.GPL included in the packaging of
## this file.  Please review the following to ensure GNU General Public
## Licensing requirements will be met:
## http://www.opensource.org/licenses/gpl-license.php
##
## If you are unsure which license is appropriate for your use (for
## instance, you are interested in developing a commercial derivative
## of VisTrails), please contact us at vistrails@sci.utah.edu.
##
## This file is provided AS IS with NO WARRANTY OF ANY KIND, INCLUDING THE
## WARRANTY OF DESIGN, MERCHANTABILITY AND FITNESS FOR A PARTICULAR PURPOSE.
##
############################################################################
""" This containing a subclassed QGraphicsView that allows
zoom/pan/select inside the graphics view and supports PIP as well

QInteractiveGraphicsScene
QInteractiveGraphicsView
QPIPGraphicsView
"""

from core import debug
from PyQt4 import QtCore, QtGui
from gui.theme import CurrentTheme
import core.system
import math
from gui.qt import qt_super
################################################################################

class QGraphicsItemInterface(object):
    """
    QGraphicsItem will override the default QGraphicsItem mouseRelease
    event to let it fires only 1 ItemSelectionChanged event. This is
    due to the clearSelection() in
    qgraphicsitem.cpp::QGrahpicsItem::mouseReleaseEvent
    
    """
    pass

class QGraphicsRubberBandItem(QtGui.QGraphicsRectItem):
    """
    QGraphicsRubberBandItem try to replace QRubberBand to have a
    unified look and feel on all platform. In the end, it mimics the
    Windows look. It is just a rectangle with a 50% transparency
    
    """
    def paint(self, painter, option, widget=None):
        """ paint(painter: QPainter, option: QStyleOptionGraphicsItem,
                  widget: QWidget) -> None
        Peform actual painting of the rubber band
        
        """
        painter.setOpacity(0.5)
        painter.fillRect(self.rect(),
                         CurrentTheme.SELECTION_BOX_BRUSH)
        painter.setOpacity(1.0)
        painter.setPen(CurrentTheme.SELECTION_BOX_PEN)
        painter.drawRect(self.rect())

class QInteractiveGraphicsScene(QtGui.QGraphicsScene):
    """
    QInteractiveGraphicsScene expands QGraphicsScene to allow panning
    freely over the view are
    
    """
    def __init__(self, parent=None):
        """ QInteractiveGraphicsScene(parent: QWidget)
                                      -> QInteractiveGraphicsScene
        Initialize the actual scene bounding rect
        """
        QtGui.QGraphicsScene.__init__(self, parent)
        self.sceneBoundingRect = QtCore.QRectF()
        self.multiSelecting = False
        
    def updateSceneBoundingRect(self, keep_square=True):
        """ updateSceneBoundingRect() -> None        
        Compute the actual bounding rect of all shapes, then update
        the scene rect to be much wider for panning
        
        """
        self.sceneBoundingRect = QtCore.QRectF()
        for item in self.items():
            rect = item.sceneBoundingRect()
            self.sceneBoundingRect = self.sceneBoundingRect.united(rect)

        # Keep a minimum size
        minWDiff = 0
        minHDiff = 0
        min = CurrentTheme.BOUNDING_RECT_MINIMUM
        if self.sceneBoundingRect.width() < min:
            minWDiff = min-self.sceneBoundingRect.width()
        if self.sceneBoundingRect.height() < min:
            minHDiff = min-self.sceneBoundingRect.height()
        self.sceneBoundingRect.adjust(-minWDiff/2, -minHDiff/2, 
                                       minWDiff/2, minHDiff/2)

        if keep_square:
            diff = abs(self.sceneBoundingRect.width()-
                       self.sceneBoundingRect.height())
            if self.sceneBoundingRect.width()<self.sceneBoundingRect.height():
                self.sceneBoundingRect.adjust(-diff/2, 0, diff/2, 0)
            else:
                self.sceneBoundingRect.adjust(0, -diff/2, 0, diff/2)
        panRect = self.sceneBoundingRect.adjusted(
            -self.sceneBoundingRect.width()*100,
            -self.sceneBoundingRect.height()*100,
            self.sceneBoundingRect.width()*100,
            self.sceneBoundingRect.height()*100)
        if panRect.width()<1e-6 and panRect.height()<1e-6:
            panRect = QtCore.QRectF(-1000,-1000,2000,2000)
        self.setSceneRect(panRect)

        # Reset cache
        for view in self.views():
            view.resetCachedContent()


    def fitToView(self, view, recompute_bounding_rect=False):
        """ fitToView(view: QGraphicsView,
                      recompute_bounding_rect=False) -> None
        Adjust view to fit and center the whole scene. If recompute_bounding_rect is
        False, does not recompute bounds, and instead uses previous one.
        
        """
        if recompute_bounding_rect:
            self.updateSceneBoundingRect()
        view.centerOn(self.sceneBoundingRect.center())
        view.fitInView(self.sceneBoundingRect, QtCore.Qt.KeepAspectRatio)
            
    def fitToAllViews(self, recompute_bounding_rect=False):
        """ fitToAllViews(recompute_bounding_rect=False) -> None
        Adjust all views using this scene to fit and center the whole scene

        if recompute_bounding_rect is False, uses previous bounding rect.
        
        """
        if recompute_bounding_rect:
            self.updateSceneBoundingRect()
        for view in self.views():
            self.fitToView(view, False)

    def clearItems(self):
        """ clearShapes() -> None
        Remove and delete all items belonging to this scene
        
        """
        self.removeItems(self.items())

    def removeItems(self, itemList):
        """ removeItems(itemList: sequence of [QGraphicsItem]) -> None
        Remove all items in itemList
        
        """
        for item in itemList:
            if item.scene():
                self.removeItem(item)

    def saveToPDF(self, filename):
        self.updateSceneBoundingRect(False)
        printer = QtGui.QPrinter()
        printer.setOutputFormat(QtGui.QPrinter.PdfFormat)
        printer.setOutputFileName(filename)
        b_rect = self.sceneBoundingRect
        debug.log("%sx%s" % (b_rect.width(), b_rect.height()))
        printer.setPaperSize(QtCore.QSizeF(b_rect.width(), b_rect.height()),
                             QtGui.QPrinter.Point)
        painter = QtGui.QPainter(printer)
        brush = self.backgroundBrush()
        self.setBackgroundBrush(QtGui.QBrush(QtGui.QColor(255,255,255)))
        self.render(painter, QtCore.QRectF(), b_rect)
        painter.end()
        self.setBackgroundBrush(brush)
    
    def saveToPNG(self, filename, width=None):
        try:
            self.updateSceneBoundingRect(False)
            b_rect = self.sceneBoundingRect
<<<<<<< HEAD
            debug.log("PNG %sx%s" % (b_rect.width(), b_rect.height()))
            pixmap = QtGui.QPixmap(QtCore.QSize(int(math.floor(b_rect.width())),
                                                int(math.floor(b_rect.height()))))
            debug.log(str(pixmap.size()))
=======
            debug.log("PNG bounding box %sx%s" % (b_rect.width(), b_rect.height()))
            pixmap = QtGui.QPixmap(QtCore.QSize(int(math.floor(b_rect.width())),
                                                int(math.floor(b_rect.height()))))
            debug.log("PNG pixmap size: %s"%str(pixmap.size()))
>>>>>>> ba05b279
            painter = QtGui.QPainter(pixmap)
            painter.setRenderHint(QtGui.QPainter.Antialiasing)
            brush = self.backgroundBrush()
            self.setBackgroundBrush(QtGui.QBrush(QtGui.QColor(255,255,255)))
            self.render(painter, QtCore.QRectF(), b_rect)
            painter.end()
            if width is not None:
                pixmap = pixmap.scaledToWidth(width, QtCore.Qt.SmoothTransformation)
            pixmap.save(filename)
            self.setBackgroundBrush(brush)
        except Exception, e:
            debug.critical("Exception: %s"%str(e))

class QInteractiveGraphicsView(QtGui.QGraphicsView):
    """
    QInteractiveGraphicsView is QGraphicsView with abilities to
    zoom/span with right/mid click
    
    """
    def __init__(self, parent=None):
        """ QInteractiveGraphicsView(parent: QWidget)
                                     -> QInteractiveGraphicsView
        Initialize the graphics view with interactive options
        
        """
        QtGui.QGraphicsView.__init__(self, parent)
        # FIXME: 
        # Workaround for Qt/PyQt weirdness on Ubuntu 7.04 as of 2008/05/21
        # If scroll bar is not visible, panning does not work.
        self.setHorizontalScrollBarPolicy(QtCore.Qt.ScrollBarAlwaysOff)
        self.setVerticalScrollBarPolicy(QtCore.Qt.ScrollBarAlwaysOff)
        self.setInteractive(True)
#        self.setCacheMode(QtGui.QGraphicsView.CacheBackground)
        self.setResizeAnchor(QtGui.QGraphicsView.AnchorViewCenter)
        self.setRenderHints (QtGui.QPainter.Antialiasing |
                             QtGui.QPainter.TextAntialiasing |
                             QtGui.QPainter.SmoothPixmapTransform)
        self.scaleMax = 2000
        self.scaleRatio = self.scaleMax/10
        self.currentScale = self.scaleMax/2
        self.startScroll = (0,0)
        self.lastPos = QtCore.QPoint(0,0)
        self.pipScene = None
        self.pipFrame = None
        self.resetButton = None
        self.selectionBox = QGraphicsRubberBandItem(None)
        self.startSelectingPos = None
        self.setProperty('captureModifiers',
                         QtCore.QVariant(1))
        self.defaultCursorState = 0
        self.setCursorState(self.defaultCursorState)
        self.canSelectBackground = True
        self.canSelectRectangle = True
        
        if QtCore.QT_VERSION >= 0x40600:
            self.viewport().grabGesture(QtCore.Qt.PinchGesture)
        self.gestureStartScale = None

    def viewportEvent(self, event):
        if QtCore.QT_VERSION >= 0x40600 and event.type() == QtCore.QEvent.Gesture:
            pinch = event.gesture(QtCore.Qt.PinchGesture)
            if pinch:
                changeFlags = pinch.changeFlags()
                if changeFlags & QtGui.QPinchGesture.ScaleFactorChanged:
                    if self.gestureStartScale is None:
                        self.gestureStartScale = self.currentScale
                    newScale = self.gestureStartScale * \
                        pinch.property("scaleFactor").toReal()[0]
                    # Clamp the scale
                    if newScale<0: newScale = 0
                    if newScale>self.scaleMax: newScale = self.scaleMax
                    self.currentScale = newScale
                    self.updateMatrix()
                if pinch.state() == QtCore.Qt.GestureFinished:
                    self.gestureStartScale = None
                return True
        return QtGui.QGraphicsView.viewportEvent(self, event)

    def modifiersPressed(self, modifiers):
        """ modifiersPressed(modifiers: QtCore.Qt.KeyboardModifiers) -> None
        Notification when one of the modifier keys has been pressed
        
        """
        self.validateCursorState(modifiers)
        
    def modifiersReleased(self):
        """ modifiersReleased() -> None
        Notification when one of the modifier keys has been released
        
        """
        self.validateCursorState()

    def findCursorState(self, modifiers=None):
        """ findCursorState(modifiers: QtCore.Qt.KeyboardModifiers) -> None
        Check the keyboard modifiers and return the cursor state

        """
        if not self.isActiveWindow():
            return self.defaultCursorState
        if modifiers==None:
            modifiers = QtGui.QApplication.keyboardModifiers()
        shift = modifiers & QtCore.Qt.ShiftModifier
        alt = modifiers & QtCore.Qt.AltModifier
        meta = modifiers & QtCore.Qt.MetaModifier or (alt and shift)
        ctrl = modifiers & QtCore.Qt.ControlModifier
        if shift and (not alt) and (not ctrl) and (not meta):
            return 1
        elif meta and (not ctrl):
            return 2
        else:
            return self.defaultCursorState

    def validateCursorState(self, modifiers=None):
        """ validateCursorState(modifiers: QtCore.Qt.KeyboardModifiers) -> None
        Check the keyboard modifiers to change the cursor shape correspondingly
        
        """        
        self.setCursorState(self.findCursorState(modifiers))

    def enterEvent(self, event):
        """ enterEvent(event: QEnterEvent) -> None        
        Check the modifiers state when the mouse enter the
        canvas. Then update the mouse functionality appropriately
        
        """
        self.validateCursorState()
        return QtGui.QGraphicsView.enterEvent(self, event)
        # super(QInteractiveGraphicsView, self).enterEvent(event)

    def setCursorState(self, state):
        """ setCursorState(state: int) -> None        
        Update the cursor shape

        Keyword arguments:
        state - 0: selecting (default)
                1: pan
                2: zoom
                3: panning
        
        """
        if state==0:
            self.viewport().setCursor(CurrentTheme.SELECT_CURSOR)
        elif state==1:
            self.viewport().setCursor(CurrentTheme.OPEN_HAND_CURSOR)
        elif state==2:
            self.viewport().setCursor(CurrentTheme.ZOOM_CURSOR)
        elif state==3:
            self.viewport().setCursor(CurrentTheme.CLOSE_HAND_CURSOR)
        
    def setDefaultCursorState(self, state):
        """ setDefaultCursorState(state: int) -> None
        Set the default cursor state when no modifier key is pressed
        
        """
        self.defaultCursorState = state
        self.validateCursorState()

    def translateButton(self, event):
        """ translateButton(event: QInputEvent) -> None
        Translate mouse button and modifiers into a virtual mouse button
        
        """
        if event.buttons() & QtCore.Qt.LeftButton:
            state = self.findCursorState(event.modifiers())
            state2Button = {0: QtCore.Qt.LeftButton,
                            1: QtCore.Qt.MidButton,
                            2: QtCore.Qt.RightButton}
            if state2Button.has_key(state):
                return state2Button[state]
        return event.buttons()

    def mousePressEvent(self, e):
        """ mousePressEvent(e: QMouseEvent) -> None        
        Handle mouse click event, use Qt rubber band for left-click
        selection and prepare for zoom/pan on right/mid click
        
        """
        scenePos = self.mapToScene(e.pos())
        item = self.scene().itemAt(scenePos)
        buttons = self.translateButton(e)
        if buttons == QtCore.Qt.LeftButton:
            if item==None:
                if self.scene():
                    self.scene().multiSelecting = True
                    self.scene().addItem(self.selectionBox)
                    self.selectionBox.setZValue(1000)
                    
                    self.startSelectingPos = self.mapToScene(e.pos())
                    rect = QtCore.QRectF(self.startSelectingPos,
                                         QtCore.QSizeF(0,0))
                    self.selectionBox.setRect(rect)
                    self.selectionBox.setVisible(self.canSelectRectangle)
            else:
                QtGui.QGraphicsView.mousePressEvent(self, e)
                # super(QInteractiveGraphicsView, self).mousePressEvent(e)
        else:
            if buttons & QtCore.Qt.RightButton:
                self.setCursorState(2)
                self.computeScale()
            elif buttons & QtCore.Qt.MidButton:
                self.setCursorState(3)
                self.startScroll = (self.horizontalScrollBar().value(),
                                    self.verticalScrollBar().value())
            self.lastPos = QtCore.QPoint(QtGui.QCursor.pos())
            self.setDragMode(QtGui.QGraphicsView.NoDrag)

    def mouseMoveEvent(self, e):
        """ mouseMoveEvent(e: QMouseEvent) -> None        
        Handle right click (zoom) and mid click (pan). This function
        uses QCursor globalPos instead of e.globalX() and e.globalY()
        because of their flaky values during transformation
        
        """
        self.setUpdatesEnabled(False)
        buttons = self.translateButton(e)
        if buttons == QtCore.Qt.LeftButton:
            if self.startSelectingPos:
                dis = self.mapToScene(e.pos())-self.startSelectingPos
                rect = QtCore.QRectF(self.startSelectingPos,
                                 QtCore.QSizeF(dis.x(), dis.y()))
                self.selectionBox.prepareGeometryChange()
                self.selectionBox.setRect(rect)
                self.selectModules()
            else:
                QtGui.QGraphicsView.mouseMoveEvent(self, e)
                # super(QInteractiveGraphicsView, self).mousePressEvent(e)
        elif self.lastPos:
            if buttons == QtCore.Qt.RightButton:
                globalPos = QtGui.QCursor.pos()
            
                # Set up new scale based on pixels moved
                newScale = self.currentScale + globalPos.y() - self.lastPos.y()

                # Clamp the scale
                if newScale<0: newScale = 0
                if newScale>self.scaleMax: newScale = self.scaleMax

                # Update the scale and transformation matrix
                self.currentScale = newScale
                self.updateMatrix()

                # Need to update last position
                self.lastPos = QtCore.QPoint(globalPos)
                
            elif buttons == QtCore.Qt.MidButton:
                globalPos = QtGui.QCursor.pos()
                
                # Just need to pan the scroll bar
                self.horizontalScrollBar().setValue(self.startScroll[0] -
                                                    globalPos.x() +
                                                    self.lastPos.x())
                self.verticalScrollBar().setValue(self.startScroll[1] -
                                                  globalPos.y() +
                                                  self.lastPos.y())
        else:
            self.validateCursorState(e.modifiers())
            QtGui.QGraphicsView.mouseMoveEvent(self, e)
        self.setUpdatesEnabled(True)

    def mouseReleaseEvent(self, e):
        """ mouseReleaseEvent(self, e: QMouseEvent) -> None
        Mark box selecting as off
        """
        if self.startSelectingPos:
            self.selectModules()
            self.startSelectingPos = None
            self.selectionBox.setVisible(False)
            self.scene().removeItem(self.selectionBox)
            self.scene().multiSelecting = False
        self.lastPos = None
        self.validateCursorState(e.modifiers())
        self.setUpdatesEnabled(True)
        QtGui.QGraphicsView.mouseReleaseEvent(self, e)
        # super(QInteractiveGraphicsView, self).mouseReleaseEvent(e)

    def mouseDoubleClickEvent(self, e):
        """ mouseDoubleClickEvent(self, e: QMouseEvent) -> None
        Try to avoid unselect if double-click on the background        
        """
        if not self.canSelectBackground:
            return
        else:
            qt_super(QInteractiveGraphicsView, self).mouseDoubleClickEvent(e)

    def selectModules(self):
        """ selectModules() -> None
        Select all modules inside the self.selectionBox
        
        """
        if self.canSelectRectangle:
            br = self.selectionBox.sceneBoundingRect()
        else:
            br = QtCore.QRectF(self.startSelectingPos,
                              self.startSelectingPos)
        if not self.canSelectBackground:
            items = self.scene().items(br) 
            if len(items)==0 or items==[self.selectionBox]:
                return
        path = QtGui.QPainterPath()
        path.addRect(br)
        self.scene().setSelectionArea(path)
        
    def updateMatrix(self):
        """ updateMatrix() -> None
        Update the view matrix with the current scale
        
        """        
        matrix = QtGui.QMatrix()
        power = float(self.currentScale-self.scaleMax/2)/self.scaleRatio
        scale = pow(2.0, power)
        matrix.scale(scale, scale)
        self.setMatrix(matrix)

    def computeScale(self):
        """ computeScale() -> None
        Compute the current scale based on the view matrix
        
        """
        self.currentScale = (math.log(self.matrix().m11(), 2.0)*
                             self.scaleRatio + self.scaleMax/2)

    def setPIPScene(self, scene):
        """ setPIPScene(scene: QGraphicsScene) -> None        
        Set the Picture-In-Picture scene fo the current GraphicsView
        to 'scene'
        
        """
        self.pipScene = scene

    def setPIPEnabled(self, enabled=True):
        """ setPIPEnabled(enabled: boolean) -> None        
        Enable/Disable PIP view
        
        """
        if self.pipScene:
            if enabled:
                if self.pipFrame==None:
                    self.pipFrame = QPIPGraphicsView(self)
                    self.pipFrame.graphicsView.setScene(self.pipScene)
                    self.pipFrame.move(self.width(), 0)
                self.pipFrame.show()
                self.pipFrame.updateGeometry()
            elif self.pipFrame!=None:
                self.pipFrame.hide()

    def setQueryEnabled(self, enabled=True):
        """ setQueryEnabled(enabled: bool) -> None
        Enable/Disable the query reset button

        """
        if enabled:
            if not self.resetButton:
                self.resetButton = QResetQueryButton(self)
                self.connect(self.resetButton,
                             QtCore.SIGNAL('resetQuery()'),
                             self.resetQuery)
            self.resetButton.show()
            self.resetButton.updateGeometry()
        else:
            if self.resetButton:
                self.resetButton.hide()
            self.scene().update()

    def resetQuery(self):
        """ resetQuery() -> None
        pass the signal along
        
        """
        self.emit(QtCore.SIGNAL('resetQuery()'))

    def resizeEvent(self, event):
        """ resizeEvent(event: QResizeEvent) -> None
        Make sure the pip frame is inside the graphics view
        """
        if self.pipFrame:
            self.pipFrame.updateGeometry()
        if self.resetButton:
            self.resetButton.updateGeometry()
        return QtGui.QGraphicsView.resizeEvent(self, event)
        # super(QInteractiveGraphicsView, self).resizeEvent(event)

    def keyPressEvent(self, event):
        """ keyPressEvent(event: QKeyEvent) -> None
        Handle general key-bindings, e.g. 'R' for Reset
        """
        # Reset the view when 'R' is pressed
        if event.key()==QtCore.Qt.Key_R \
                and event.modifiers() in [QtCore.Qt.ControlModifier]:
            self.scene().fitToView(self, True)
        else:
            QtGui.QGraphicsView.keyPressEvent(self, event)
            # super(QInteractiveGraphicsView, self).keyPressEvent(event)

    def sizeHint(self):
        """ sizeHint(self) -> QSize
        Return recommended size of the widget
        
        """
        return QtCore.QSize(512, 512)

    def saveToPDF(self, filename):
        self.scene().saveToPDF(filename)

    # Workaround for border aliasing on OSX
    # However, it breaks things on Linux, because it
    # makes zooming _extremely_ slow, so we check it
    # before we run.
    if core.system.systemType == 'Darwin':
        def setScene(self, scene):
            """ setScene(scene: QGraphicsScene) -> None
            Make sure the viewport background brush the same as the scene
            one. This is only neccessary on the Mac to work around Qt/Mac
            bug. We can remove this if any future release of Qt fixes
            this.

            """
            QtGui.QGraphicsView.setScene(self, scene)
            if self.scene():
                palette = QtGui.QPalette(self.viewport().palette())
                palette.setBrush(QtGui.QPalette.Base, 
                                 self.scene().backgroundBrush())
                self.viewport().setPalette(palette)

class QPIPGraphicsView(QtGui.QWidget):
    """
    QPIPGraphicsView is a tool window contain a
    QInteractiveGraphicsView for PIP display

    """
    def __init__(self, parent=None):
        """ QPIPGraphicsView(parent: QWidget) -> QPIPGraphicsView
        Initialize a layout with some margin and a central widget
        """
        QtGui.QWidget.__init__(self, parent, QtCore.Qt.FramelessWindowHint)
        self.setMouseTracking(True)
        self.setAutoFillBackground(True)
        self.palette().setColor(QtGui.QPalette.Base,
                                CurrentTheme.PIP_FRAME_COLOR)
        self.setLayout(QtGui.QHBoxLayout(self))
        self.layout().setMargin(CurrentTheme.PIP_OUT_FRAME_WIDTH)
        self.graphicsView = QInteractiveGraphicsView()
        self.layout().addWidget(self.graphicsView)
        self.firstShow = True
        self.anchorCorner = [QtCore.Qt.AlignRight, QtCore.Qt.AlignTop]

    def sizeHint(self):
        """ sizeHint(self) -> QSize
        Return recommended size of the widget
        
        """        
        return QtCore.QSize(*CurrentTheme.PIP_DEFAULT_SIZE)
        
    def mousePressEvent(self, e):
        """ mousePressEvent(e: QMouseEvent) -> None
        Capture mouse press event on the frame to move the widget
        
        """
        if e.buttons() & QtCore.Qt.LeftButton:
            self.resizing = False
            self.lastPos = QtCore.QPoint(e.globalX(), e.globalY())
            gvRect = self.graphicsView.geometry()
            if ((e.x()<gvRect.left() or e.x()>gvRect.right()) and
                (e.y()<gvRect.top() or e.y()>gvRect.bottom())):
                self.direction = [1,1]
                if e.x()<gvRect.left():
                    self.direction[0] = -1
                if e.y()<gvRect.top():
                    self.direction[1] = -1
                self.resizing = True

    def mouseMoveEvent(self, e):
        """ mouseMoveEvent(e: QMouseEvent) -> None
        Move widget as the mouse moving
        
        """
        if e.buttons() & QtCore.Qt.LeftButton:
            (dx, dy) = (e.globalX()-self.lastPos.x(),
                        e.globalY()-self.lastPos.y())
            parentGeometry = self.parent().geometry()
            newGeometry = QtCore.QRect(self.geometry())
            if self.resizing:
                if self.direction[0]==1:
                    if newGeometry.right()+dx>parentGeometry.width()-1:
                        dx = parentGeometry.width()-1-newGeometry.right()
                    newGeometry.adjust(0, 0, dx, 0)
                else:
                    if newGeometry.left()+dx<0:
                        dx = -newGeometry.left()
                    newGeometry.adjust(dx, 0, 0, 0)
                    
                if self.direction[1]==1:
                    if newGeometry.bottom()+dy>parentGeometry.height()-1:
                        dy = parentGeometry.height()-1-newGeometry.bottom()
                    newGeometry.adjust(0, 0, 0, dy)
                else:
                    if newGeometry.top()+dy<0:
                        dy = -newGeometry.top()
                    newGeometry.adjust(0, dy, 0, 0)
            else:
                newGeometry.translate(dx, dy)
            if (newGeometry.left()>0 and
                newGeometry.right()<parentGeometry.width()-1):
                self.anchorCorner[0] = None
            if (newGeometry.top()>0 and
                newGeometry.bottom()<parentGeometry.height()-1):
                self.anchorCorner[1] = None
            self.updateGeometry(newGeometry)
            self.lastPos = QtCore.QPoint(e.globalX(), e.globalY())

    def updateGeometry(self, newGeometry=None):
        """ updateGeometry() -> None
        Make sure the widget is inside the parent graphics view
        
        """
        parentGeometry = self.parent().geometry()
        if newGeometry==None:
            newGeometry = QtCore.QRect(self.geometry())
            
        if self.anchorCorner[0]==None:
            if newGeometry.left()<0:
                newGeometry.moveLeft(0)
            if newGeometry.right()>=parentGeometry.width():
                newGeometry.moveRight(parentGeometry.width()-1)
            if newGeometry.left()==0:
                self.anchorCorner[0] = QtCore.Qt.AlignLeft
            if newGeometry.right()==parentGeometry.width()-1:
                self.anchorCorner[0] = QtCore.Qt.AlignRight
        else:
            if self.anchorCorner[0]==QtCore.Qt.AlignLeft:
                newGeometry.moveLeft(0)
            if self.anchorCorner[0]==QtCore.Qt.AlignRight:
                newGeometry.moveRight(parentGeometry.width()-1)
                
        if self.anchorCorner[1]==None:
            if newGeometry.top()<0:
                newGeometry.moveTop(0)
            if newGeometry.bottom()>=parentGeometry.height():
                newGeometry.moveBottom(parentGeometry.height()-1)
            if newGeometry.top()==0:
                self.anchorCorner[1] = QtCore.Qt.AlignTop
            if newGeometry.bottom()==parentGeometry.height()-1:
                self.anchorCorner[1] = QtCore.Qt.AlignBottom
        else:
            if self.anchorCorner[1]==QtCore.Qt.AlignTop:
                newGeometry.moveTop(0)
            if self.anchorCorner[1]==QtCore.Qt.AlignBottom:
                newGeometry.moveBottom(parentGeometry.height()-1)
                
        self.setGeometry(newGeometry)

    def showEvent(self, event):
        """ showEvent(event: QShowEvent) -> None
        Fit the scene to view for the show event only
        
        """
        if self.firstShow:
            self.firstShow = False
            self.graphicsView.scene().fitToView(self.graphicsView, True)
        return QtGui.QWidget.showEvent(self, event)        
        # super(QPIPGraphicsView, self).showEvent(event)

    def enterEvent(self, event):
        """ enterEvent(event: QEnterEvent) -> None        
        Show a larger frame when the mouse enter to facilitate
        resizing
        
        """
        self.layout().setMargin(CurrentTheme.PIP_IN_FRAME_WIDTH)

    def leaveEvent(self, event):
        """ leaveEvent(event: QLeaveEvent) -> None        
        Show a smaller frame when the mouse exit the widget to get
        more view
        
        """
        self.layout().setMargin(CurrentTheme.PIP_OUT_FRAME_WIDTH)


class QResetQueryButton(QtGui.QLabel):
    """
    
    """
    def __init__(self, parent=None):
        QtGui.QLabel.__init__(self, parent)

        self.setText('Reset Query')
        self.setFrameStyle(QtGui.QFrame.StyledPanel)
        self.setFrameShadow(QtGui.QFrame.Raised)
        self.marginPad = 10

    def mousePressEvent(self, e):
        """ mousePressEvent(e: QMouseEvent) -> None
        Capture mouse press event on the frame to move the widget
        
        """
        if e.buttons() & QtCore.Qt.LeftButton:
            self.setFrameShadow(QtGui.QFrame.Sunken)
    
    def mouseReleaseEvent(self, e):
        self.setFrameShadow(QtGui.QFrame.Raised)
        self.emit(QtCore.SIGNAL('resetQuery()'))

    def updateGeometry(self):
        parentGeometry = self.parent().geometry()
        self.move(self.marginPad, 
                  parentGeometry.height()-self.height()-self.marginPad)

<|MERGE_RESOLUTION|>--- conflicted
+++ resolved
@@ -169,7 +169,7 @@
         printer.setOutputFormat(QtGui.QPrinter.PdfFormat)
         printer.setOutputFileName(filename)
         b_rect = self.sceneBoundingRect
-        debug.log("%sx%s" % (b_rect.width(), b_rect.height()))
+        debug.debug("%sx%s" % (b_rect.width(), b_rect.height()))
         printer.setPaperSize(QtCore.QSizeF(b_rect.width(), b_rect.height()),
                              QtGui.QPrinter.Point)
         painter = QtGui.QPainter(printer)
@@ -183,17 +183,10 @@
         try:
             self.updateSceneBoundingRect(False)
             b_rect = self.sceneBoundingRect
-<<<<<<< HEAD
-            debug.log("PNG %sx%s" % (b_rect.width(), b_rect.height()))
+            debug.debug("PNG bounding box %sx%s" % (b_rect.width(), b_rect.height()))
             pixmap = QtGui.QPixmap(QtCore.QSize(int(math.floor(b_rect.width())),
                                                 int(math.floor(b_rect.height()))))
-            debug.log(str(pixmap.size()))
-=======
-            debug.log("PNG bounding box %sx%s" % (b_rect.width(), b_rect.height()))
-            pixmap = QtGui.QPixmap(QtCore.QSize(int(math.floor(b_rect.width())),
-                                                int(math.floor(b_rect.height()))))
-            debug.log("PNG pixmap size: %s"%str(pixmap.size()))
->>>>>>> ba05b279
+            debug.debug("PNG pixmap size: %s"%str(pixmap.size()))
             painter = QtGui.QPainter(pixmap)
             painter.setRenderHint(QtGui.QPainter.Antialiasing)
             brush = self.backgroundBrush()
