###############################################################################
##
## Copyright (C) 2014-2015, New York University.
## Copyright (C) 2011-2014, NYU-Poly.
## Copyright (C) 2006-2011, University of Utah.
## All rights reserved.
## Contact: contact@vistrails.org
##
## This file is part of VisTrails.
##
## "Redistribution and use in source and binary forms, with or without
## modification, are permitted provided that the following conditions are met:
##
##  - Redistributions of source code must retain the above copyright notice,
##    this list of conditions and the following disclaimer.
##  - Redistributions in binary form must reproduce the above copyright
##    notice, this list of conditions and the following disclaimer in the
##    documentation and/or other materials provided with the distribution.
##  - Neither the name of the New York University nor the names of its
##    contributors may be used to endorse or promote products derived from
##    this software without specific prior written permission.
##
## THIS SOFTWARE IS PROVIDED BY THE COPYRIGHT HOLDERS AND CONTRIBUTORS "AS IS"
## AND ANY EXPRESS OR IMPLIED WARRANTIES, INCLUDING, BUT NOT LIMITED TO,
## THE IMPLIED WARRANTIES OF MERCHANTABILITY AND FITNESS FOR A PARTICULAR
## PURPOSE ARE DISCLAIMED. IN NO EVENT SHALL THE COPYRIGHT HOLDER OR
## CONTRIBUTORS BE LIABLE FOR ANY DIRECT, INDIRECT, INCIDENTAL, SPECIAL,
## EXEMPLARY, OR CONSEQUENTIAL DAMAGES (INCLUDING, BUT NOT LIMITED TO,
## PROCUREMENT OF SUBSTITUTE GOODS OR SERVICES; LOSS OF USE, DATA, OR PROFITS;
## OR BUSINESS INTERRUPTION) HOWEVER CAUSED AND ON ANY THEORY OF LIABILITY,
## WHETHER IN CONTRACT, STRICT LIABILITY, OR TORT (INCLUDING NEGLIGENCE OR
## OTHERWISE) ARISING IN ANY WAY OUT OF THE USE OF THIS SOFTWARE, EVEN IF
## ADVISED OF THE POSSIBILITY OF SUCH DAMAGE."
##
###############################################################################

"""Module with utilities to try and install a bundle if possible."""
from __future__ import division

from vistrails.core import get_vistrails_application
from vistrails.core.configuration import get_vistrails_configuration, \
    get_vistrails_persistent_configuration
from vistrails.core import debug
from vistrails.core.system import executable_is_in_path, get_executable_path
from vistrails.core.system import vistrails_root_directory, systemType
from vistrails.gui.bundles.utils import guess_system, guess_graphical_sudo
import vistrails.gui.bundles.installbundle # this is on purpose
from vistrails.gui.requirements import qt_available
import imp
import os
import subprocess
import sys

##############################################################################

pip_installed = True
try:
    imp.find_module('pip')
    # Here we do not actually import pip, to avoid pip issue #1314
    # https://github.com/pypa/pip/issues/1314
except ImportError:
    pip_installed = False

def hide_splash_if_necessary():
    """Disables the splashscreen, otherwise it sits in front of windows.
    """
    app = get_vistrails_application()
    if hasattr(app, 'splashScreen') and app.splashScreen:
        app.splashScreen.hide()


def shell_escape(arg):
    return '"%s"' % arg.replace('\\', '\\\\').replace('"', '\\"')


def run_install_command(graphical, cmd, args, as_root=True):
    if isinstance(args, basestring):
        cmd += ' %s' % shell_escape(args)
    elif isinstance(args, list):
        for package in args:
            if not isinstance(package, basestring):
                raise TypeError("Expected string or list of strings")
            cmd += ' %s' % shell_escape(package)
    else:
        raise TypeError("Expected string or list of strings")

    debug.warning("VisTrails wants to install package(s) %r" %
                  args)

    if as_root and systemType != 'Windows':
        if graphical:
            sucmd, escape = guess_graphical_sudo()
        else:
            if get_executable_path('sudo'):
                sucmd, escape = "sudo %s", False
            elif systemType != 'Darwin':
                sucmd, escape = "su -c %s", True
            else:
                sucmd, escape = '%s', False

        if escape:
            cmd = sucmd % shell_escape(cmd)
        else:
            cmd = sucmd % cmd

    print "about to run: %s" % cmd
    p = subprocess.Popen(cmd, stdout=subprocess.PIPE,
                              stderr=subprocess.STDOUT,
                              shell=True)
    lines = []
    try:
        for line in iter(p.stdout.readline, ''):
            print line,
            lines.append(line)
    except IOError, e:
<<<<<<< HEAD
        print "Ignoring IOError:", unicode(e)
=======
        print "Ignoring IOError: %s" % e
>>>>>>> 49954d41
    result = p.wait()

    if result != 0:
        debug.critical("Error running: %s" % cmd, ''.join(lines))

    return result == 0 # 0 indicates success


def linux_debian_install(package_name):
    qt = qt_available()
    try:
        import apt
        import apt_pkg
    except ImportError:
        qt = False
    hide_splash_if_necessary()

    if qt:
        cmd = shell_escape(vistrails_root_directory() +
                           '/gui/bundles/linux_debian_install.py')
    else:
        cmd = '%s install -y' % ('aptitude'
                                 if executable_is_in_path('aptitude')
                                 else 'apt-get')

    return run_install_command(qt, cmd, package_name)

linux_ubuntu_install = linux_debian_install


def linux_fedora_install(package_name):
    qt = qt_available()
    hide_splash_if_necessary()

    if qt:
        cmd = shell_escape(vistrails_root_directory() +
                           '/gui/bundles/linux_fedora_install.py')
    else:
        cmd = 'yum -y install'

    return run_install_command(qt, cmd, package_name)


def pip_install(package_name):
    hide_splash_if_necessary()

    if executable_is_in_path('pip'):
        cmd = '%s install' % shell_escape(get_executable_path('pip'))
    else:
        cmd = shell_escape(sys.executable) + ' -m pip install'

    if systemType != 'Windows':
        use_root = True
        try:
            from distutils.sysconfig import get_python_lib
            f = get_python_lib()
        except Exception:
            f = sys.executable
        use_root = os.stat(f).st_uid == 0
    else:
        use_root = False

    return run_install_command(qt_available(), cmd, package_name, use_root)

def show_question(which_files, has_distro_pkg, has_pip):
    if isinstance(which_files, basestring):
        which_files = [which_files]
    if qt_available():
        from PyQt4 import QtCore, QtGui
        dialog = QtGui.QDialog()
        dialog.setWindowTitle("Required packages missing")
        layout = QtGui.QVBoxLayout()

        label = QtGui.QLabel(
                "One or more required packages are missing: %s. VisTrails can "
                "automatically install them. If you click OK, VisTrails will "
                "need administrator privileges, and you might be asked for "
                "the administrator password." % (" ".join(which_files)))
        label.setWordWrap(True)
        layout.addWidget(label)

        if pip_installed and has_pip:
            use_pip = QtGui.QCheckBox("Use pip")
            use_pip.setChecked(
                not has_distro_pkg or (
                    has_pip and
                    getattr(get_vistrails_configuration(),
                            'installBundlesWithPip')))
            use_pip.setEnabled(has_distro_pkg and has_pip)
            layout.addWidget(use_pip)

            remember_align = QtGui.QHBoxLayout()
            remember_align.addSpacing(20)
            remember_pip = QtGui.QCheckBox("Remember my choice")
            remember_pip.setChecked(False)
            remember_pip.setEnabled(use_pip.isEnabled())
            remember_align.addWidget(remember_pip)
            layout.addLayout(remember_align)
        elif has_pip:
            label = QtGui.QLabel("pip package is available but pip is not installed")
            layout.addWidget(label)
        buttons = QtGui.QDialogButtonBox(
                QtGui.QDialogButtonBox.Ok | QtGui.QDialogButtonBox.Cancel)
        QtCore.QObject.connect(buttons, QtCore.SIGNAL('accepted()'),
                               dialog, QtCore.SLOT('accept()'))
        QtCore.QObject.connect(buttons, QtCore.SIGNAL('rejected()'),
                               dialog, QtCore.SLOT('reject()'))
        layout.addWidget(buttons)

        dialog.setLayout(layout)
        hide_splash_if_necessary()
        if dialog.exec_() != QtGui.QDialog.Accepted:
            return False
        else:
            if pip_installed and has_pip:
                if remember_pip.isChecked():
                    setattr(get_vistrails_persistent_configuration(),
                            'installBundlesWithPip',
                            use_pip.isChecked())

                if use_pip.isChecked():
                    return 'pip'
            return 'distro'
    else:
        print "\nRequired package(s) missing: %s" % (" ".join(which_files))
        print ("A required package is missing, but VisTrails can "
               "automatically install it. "
               "If you say Yes, VisTrails will need "
               "administrator privileges, and you "
               "might be asked for the administrator password.")
        if has_distro_pkg:
            print "(VisTrails will use your distribution's package manager)"
        else:
            print "(VisTrails will use the 'pip' installer)"
        print "Give VisTrails permission to try to install package? (y/N)"
        v = raw_input().upper()
        if v == 'Y' or v == 'YES':
            if has_distro_pkg:
                return 'distro'
            else:
                return 'pip'


def install(dependency_dictionary):
    """Tries to install a bundle after a py_import() failed.."""

    distro = guess_system()
    files = (dependency_dictionary.get(distro) or
             dependency_dictionary.get('pip'))
    if not files:
        return None
    can_install = (('pip' in dependency_dictionary and pip_installed) or
                   distro in dependency_dictionary)
    if can_install:
        action = show_question(
                files,
                distro in dependency_dictionary,
                'pip' in dependency_dictionary)
        if action == 'distro':
            callable_ = getattr(vistrails.gui.bundles.installbundle,
                                distro.replace('-', '_') + '_install')
            return callable_(files)
        elif action == 'pip':
            if not pip_installed:
                debug.warning("Attempted to use pip, but it is not installed.")
                return False
            return pip_install(dependency_dictionary.get('pip'))
        else:
            return False<|MERGE_RESOLUTION|>--- conflicted
+++ resolved
@@ -113,11 +113,7 @@
             print line,
             lines.append(line)
     except IOError, e:
-<<<<<<< HEAD
-        print "Ignoring IOError:", unicode(e)
-=======
         print "Ignoring IOError: %s" % e
->>>>>>> 49954d41
     result = p.wait()
 
     if result != 0:
