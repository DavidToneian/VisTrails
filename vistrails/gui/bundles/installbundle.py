--- conflicted
+++ resolved
@@ -49,14 +49,7 @@
 
 def has_qt():
     try:
-<<<<<<< HEAD
         from vistrails.gui.QtWrapper import QtCore, QtGui
-        # Must import this on Ubuntu linux, because PyQt4 doesn't come with
-        # QtOpenGL by default
-        from vistrails.gui.QtWrapper import QtOpenGL
-=======
-        import PyQt4.QtGui
->>>>>>> de15c1fb
         return True
     except ImportError:
         return False
