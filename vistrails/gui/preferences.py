###############################################################################
##
## Copyright (C) 2011-2014, NYU-Poly.
## Copyright (C) 2006-2011, University of Utah. 
## All rights reserved.
## Contact: contact@vistrails.org
##
## This file is part of VisTrails.
##
## "Redistribution and use in source and binary forms, with or without 
## modification, are permitted provided that the following conditions are met:
##
##  - Redistributions of source code must retain the above copyright notice, 
##    this list of conditions and the following disclaimer.
##  - Redistributions in binary form must reproduce the above copyright 
##    notice, this list of conditions and the following disclaimer in the 
##    documentation and/or other materials provided with the distribution.
##  - Neither the name of the University of Utah nor the names of its 
##    contributors may be used to endorse or promote products derived from 
##    this software without specific prior written permission.
##
## THIS SOFTWARE IS PROVIDED BY THE COPYRIGHT HOLDERS AND CONTRIBUTORS "AS IS" 
## AND ANY EXPRESS OR IMPLIED WARRANTIES, INCLUDING, BUT NOT LIMITED TO, 
## THE IMPLIED WARRANTIES OF MERCHANTABILITY AND FITNESS FOR A PARTICULAR 
## PURPOSE ARE DISCLAIMED. IN NO EVENT SHALL THE COPYRIGHT HOLDER OR 
## CONTRIBUTORS BE LIABLE FOR ANY DIRECT, INDIRECT, INCIDENTAL, SPECIAL, 
## EXEMPLARY, OR CONSEQUENTIAL DAMAGES (INCLUDING, BUT NOT LIMITED TO, 
## PROCUREMENT OF SUBSTITUTE GOODS OR SERVICES; LOSS OF USE, DATA, OR PROFITS; 
## OR BUSINESS INTERRUPTION) HOWEVER CAUSED AND ON ANY THEORY OF LIABILITY, 
## WHETHER IN CONTRACT, STRICT LIABILITY, OR TORT (INCLUDING NEGLIGENCE OR 
## OTHERWISE) ARISING IN ANY WAY OUT OF THE USE OF THIS SOFTWARE, EVEN IF 
## ADVISED OF THE POSSIBILITY OF SUCH DAMAGE."
##
###############################################################################
from PyQt4 import QtGui, QtCore
from vistrails.core import get_vistrails_application
from vistrails.core.packagemanager import get_package_manager
from vistrails.core.modules.package import Package
from vistrails.core.utils import InvalidPipeline
from vistrails.core.utils.uxml import (named_elements,
                             elements_filter, enter_named_element)
from vistrails.gui.configuration import (QConfigurationWidget, QGeneralConfiguration,
                               QThumbnailConfiguration)
from vistrails.gui.module_palette import QModulePalette
from vistrails.gui.pipeline_view import QPipelineView
from vistrails.core.configuration import get_vistrails_persistent_configuration, \
    get_vistrails_configuration
from vistrails.core import debug
import os.path

##############################################################################

class QPackageConfigurationDialog(QtGui.QDialog):

    def __init__(self, parent, package):
        QtGui.QDialog.__init__(self, parent)

        self.setSizePolicy(QtGui.QSizePolicy.Expanding,
                           QtGui.QSizePolicy.Expanding)

        
        self.setWindowTitle('Configuration for package "%s"' % package.name)
        self._package = package
        c = package.configuration
        self._configuration_object = c
        assert c is not None

        layout = QtGui.QVBoxLayout(self)
        self.setLayout(layout)
        self._status_bar = QtGui.QStatusBar(self)

        self._configuration_widget = QConfigurationWidget(self, c, c,
                                                          self._status_bar)
        layout.addWidget(self._configuration_widget)

        btns = (QtGui.QDialogButtonBox.Close |
                QtGui.QDialogButtonBox.RestoreDefaults)
        self._button_box = QtGui.QDialogButtonBox(btns,
                                                  QtCore.Qt.Horizontal,
                                                  self)
        self.connect(self._button_box,
                     QtCore.SIGNAL('clicked(QAbstractButton *)'),
                     self.button_clicked)

        self.connect(self._configuration_widget._tree.treeWidget,
                     QtCore.SIGNAL('configuration_changed'),
                     self.configuration_changed)
                     
        layout.addWidget(self._status_bar)
        layout.addWidget(self._button_box)

    def button_clicked(self, button):
        role = self._button_box.buttonRole(button)
        if role == QtGui.QDialogButtonBox.ResetRole:
            txt = ("This will reset all configuration values of " +
                   "this package to their default values. Do you " +
                   "want to proceed?")
            msg_box = QtGui.QMessageBox(QtGui.QMessageBox.Question,
                                        "Really reset?", txt,
                                        (QtGui.QMessageBox.Yes |
                                         QtGui.QMessageBox.No))
            if msg_box.exec_() == QtGui.QMessageBox.Yes:
                self.reset_configuration()
        else:
            assert role == QtGui.QDialogButtonBox.RejectRole
            self.close_dialog()

    def reset_configuration(self):
        self._package.reset_configuration()
        conf = self._package.configuration
        self._configuration_widget.configuration_changed(conf)

    def close_dialog(self):
        self.done(0)

    def configuration_changed(self, item, new_value):
        self._package.set_persistent_configuration()

##############################################################################

class QPackagesWidget(QtGui.QWidget):

    # Signals that a package should be selected after the event loop updates (to remove old references)
    select_package_after_update_signal = QtCore.SIGNAL("select_package_after_update_signal")

    ##########################################################################
    # Initialization

    def __init__(self, parent, status_bar):
        QtGui.QWidget.__init__(self, parent)
        self._status_bar = status_bar

        base_layout = QtGui.QHBoxLayout(self)
        
        left = QtGui.QFrame(self)
        right = QtGui.QFrame(self)

        base_layout.addWidget(left)
        base_layout.addWidget(right, 1)
        
        ######################################################################
        left_layout = QtGui.QVBoxLayout(left)
        left_layout.addWidget(QtGui.QLabel("Disabled packages:", left))
        self._available_packages_list = QtGui.QListWidget(left)
        left_layout.addWidget(self._available_packages_list)
        left_layout.addWidget(QtGui.QLabel("Enabled packages:", left))
        self._enabled_packages_list = QtGui.QListWidget(left)
        left_layout.addWidget(self._enabled_packages_list)
        self.update_button = QtGui.QPushButton("Refresh Lists", left)
        left_layout.addWidget(self.update_button, 0, QtCore.Qt.AlignLeft)
        
        self.update_button.clicked.connect(self.populate_lists)

        self.connect(self._available_packages_list,
                     QtCore.SIGNAL('itemSelectionChanged()'),
                     self.selected_available_list,
                     QtCore.Qt.QueuedConnection)

        self.connect(self._enabled_packages_list,
                     QtCore.SIGNAL('itemSelectionChanged()'),
                     self.selected_enabled_list,
                     QtCore.Qt.QueuedConnection)

        sm = QtGui.QAbstractItemView.SingleSelection
        self._available_packages_list.setSelectionMode(sm)
        self._enabled_packages_list.setSelectionMode(sm)


        ######################################################################
        right_layout = QtGui.QVBoxLayout(right)
        info_frame = QtGui.QFrame(right)

        info_layout = QtGui.QVBoxLayout(info_frame)
        grid_frame = QtGui.QFrame(info_frame)
        grid_frame.setSizePolicy(QtGui.QSizePolicy.Expanding,
                                 QtGui.QSizePolicy.Expanding)

        info_layout.addWidget(grid_frame)
        grid_layout = QtGui.QGridLayout(grid_frame)
        l1 = QtGui.QLabel("Package Name:", grid_frame)
        grid_layout.addWidget(l1, 0, 0)
        l2 = QtGui.QLabel("Identifier:", grid_frame)
        grid_layout.addWidget(l2, 1, 0)
        l3 = QtGui.QLabel("Version:", grid_frame)
        grid_layout.addWidget(l3, 2, 0)
        l4 = QtGui.QLabel("Dependencies:", grid_frame)
        grid_layout.addWidget(l4, 3, 0)
        l5 = QtGui.QLabel("Reverse Dependencies:", grid_frame)
        grid_layout.addWidget(l5, 4, 0)
        l6 = QtGui.QLabel("Description:", grid_frame)
        grid_layout.addWidget(l6, 5, 0)

        self._name_label = QtGui.QLabel("", grid_frame)
        grid_layout.addWidget(self._name_label, 0, 1)

        self._identifier_label = QtGui.QLabel("", grid_frame)
        grid_layout.addWidget(self._identifier_label, 1, 1)

        self._version_label = QtGui.QLabel("", grid_frame)
        grid_layout.addWidget(self._version_label, 2, 1)

        self._dependencies_label = QtGui.QLabel("", grid_frame)
        grid_layout.addWidget(self._dependencies_label, 3, 1)

        self._reverse_dependencies_label = QtGui.QLabel("", grid_frame)
        grid_layout.addWidget(self._reverse_dependencies_label, 4, 1)

        self._description_label = QtGui.QLabel("", grid_frame)
        grid_layout.addWidget(self._description_label, 5, 1)

        for lbl in [l1, l2, l3, l4, l5, l6,
                    self._name_label,
                    self._version_label,
                    self._dependencies_label,
                    self._identifier_label,
                    self._reverse_dependencies_label,
                    self._description_label]:
            lbl.setAlignment(QtCore.Qt.AlignTop | QtCore.Qt.AlignLeft)
            lbl.setWordWrap(True)

        grid_layout.setRowStretch(4, 1)
        grid_layout.setColumnStretch(1, 1)

        right_layout.addWidget(info_frame)
        
        self._enable_button = QtGui.QPushButton("&Enable")
        self._enable_button.setEnabled(False)
        self.connect(self._enable_button,
                     QtCore.SIGNAL("clicked()"),
                     self.enable_current_package)
        self._disable_button = QtGui.QPushButton("&Disable")
        self._disable_button.setEnabled(False)
        self.connect(self._disable_button,
                     QtCore.SIGNAL("clicked()"),
                     self.disable_current_package)
        self._configure_button = QtGui.QPushButton("&Configure...")
        self._configure_button.setEnabled(False)
        self.connect(self._configure_button,
                     QtCore.SIGNAL("clicked()"),
                     self.configure_current_package)
        self._reload_button = QtGui.QPushButton("&Reload")
        self._reload_button.setEnabled(False)
        self.connect(self._reload_button,
                     QtCore.SIGNAL("clicked()"),
                     self.reload_current_package)
        button_box = QtGui.QDialogButtonBox()
        button_box.addButton(self._enable_button, QtGui.QDialogButtonBox.ActionRole)
        button_box.addButton(self._disable_button, QtGui.QDialogButtonBox.ActionRole)
        button_box.addButton(self._configure_button, QtGui.QDialogButtonBox.ActionRole)
        button_box.addButton(self._reload_button, QtGui.QDialogButtonBox.ActionRole)
        right_layout.addWidget(button_box)

        self.connect(self,
                     self.select_package_after_update_signal,
                     self.select_package_after_update_slot,
                     QtCore.Qt.QueuedConnection)

        # pm = get_package_manager()
        # self.connect(pm,
        #              pm.reloading_package_signal,
        #              self.reload_current_package_finisher,
        #              QtCore.Qt.QueuedConnection)
        app = get_vistrails_application()
        app.register_notification("pm_reloading_package", 
                                  self.reload_current_package_finisher)
        app.register_notification("package_added", self.package_added)
        app.register_notification("package_removed", self.package_removed)
        
        self.populate_lists()

        self._current_package = None

    def populate_lists(self):
        pkg_manager = get_package_manager()
        enabled_pkgs = sorted(pkg_manager.enabled_package_list())
        enabled_pkg_dict = dict([(pkg.codepath, pkg) for
                                   pkg in enabled_pkgs])
        self._enabled_packages_list.clear()
        for pkg in enabled_pkgs:
            self._enabled_packages_list.addItem(pkg.codepath)
        self._enabled_packages_list.sortItems()
        available_pkg_names = [pkg for pkg in 
                               sorted(pkg_manager.available_package_names_list())
                               if pkg not in enabled_pkg_dict]
        self._available_packages_list.clear()
        for pkg in available_pkg_names:
            self._available_packages_list.addItem(pkg)
        self._available_packages_list.sortItems()

    ##########################################################################

    def enable_current_package(self):
        av = self._available_packages_list
        item = av.currentItem()
        codepath = str(item.text())
        pm = get_package_manager()

        try:
            new_deps = self._current_package.dependencies()
        except Exception, e:
            debug.critical("Failed getting dependencies of package %s, "
                           "so it will not be enabled" %
                            self._current_package.name,
                            e)
            return
        from vistrails.core.modules.basic_modules import identifier as basic_modules_identifier
        if self._current_package.identifier != basic_modules_identifier:
            new_deps.append(basic_modules_identifier)

        try:
            pm.check_dependencies(self._current_package, new_deps)
        except Package.MissingDependency, e:
            debug.critical("Missing dependencies", e)
        else:
            # Deselects available list to prevent another package from getting
            # selected once the current item leaves the list
            self._available_packages_list.setCurrentItem(None)

            palette = QModulePalette.instance()
            palette.setUpdatesEnabled(False)
            try:
                pm.late_enable_package(codepath)
            except Package.InitializationFailed, e:
                debug.critical("Initialization of package '%s' failed" %
<<<<<<< HEAD
                               codepath,
                               e)
=======
                               codepath, str(e))
                # Loading failed: reselect the item
                self._available_packages_list.setCurrentItem(item)
>>>>>>> 6ad6c5d4
                raise
            finally:
                palette.setUpdatesEnabled(True)
            # the old code that used to be here to update the lists
            # has been moved to package_added
            self.invalidate_current_pipeline()

    def disable_current_package(self):
        inst = self._enabled_packages_list
        item = inst.currentItem()
        codepath = str(item.text())
        pm = get_package_manager()

        dependency_graph = pm.dependency_graph()
        identifier = pm.get_package_by_codepath(codepath).identifier

        if dependency_graph.in_degree(identifier) > 0:
            rev_deps = dependency_graph.inverse_adjacency_list[identifier]
            debug.critical("Missing dependency",
                           ("There are other packages that depend on this:\n %s" +
                            "Please disable those first.") % rev_deps)
        else:
            pm.late_disable_package(codepath)
            self.invalidate_current_pipeline()
            # the old code that used to be here to update the lists
            # has been moved to package_removed

    def configure_current_package(self):
        dlg = QPackageConfigurationDialog(self, self._current_package)
        dlg.exec_()

    def reload_current_package(self):
        if self._enabled_packages_list.currentItem() is not None:
            # Disables the selected package (which was enabled) and all its
            # reverse dependencies, then enables it all again
            item = self._enabled_packages_list.currentItem()
            pm = get_package_manager()
            codepath = str(item.text())

            palette = QModulePalette.instance()
            palette.setUpdatesEnabled(False)
            pm.reload_package_disable(codepath)
        elif self._available_packages_list.currentItem() is not None:
            # Reloads the selected package's (which was not enabled) __init__
            # module
            item = self._available_packages_list.currentItem()
            pm = get_package_manager()
            codepath = str(item.text())
            pm._available_packages.pop(codepath).unload()
            self.selected_available_list()

    def reload_current_package_finisher(self, codepath, reverse_deps, prefix_dictionary):
        # REENABLES the current package and all reverse dependencies
        pm = get_package_manager()
        try:
            pm.reload_package_enable(reverse_deps, prefix_dictionary)
        except Package.InitializationFailed, e:
            debug.critical("Re-initialization of package '%s' failed" % 
                            codepath,
                            e)
            raise
        finally:
            self.populate_lists()
            palette = QModulePalette.instance()
            palette.setUpdatesEnabled(True)
            self.select_package_after_update(codepath)
            self.invalidate_current_pipeline()

    def package_added(self, codepath):
        # package was added, we need to update list
        av = self._available_packages_list
        inst = self._enabled_packages_list
        items = av.findItems(codepath, QtCore.Qt.MatchExactly)
        if len(items) < 1:
            # this is required for basic_modules and abstraction since
            # they are not in available_package_names_list initially
            self.populate_lists()
            items = av.findItems(codepath, QtCore.Qt.MatchExactly)
        for item in items:
            pos = av.indexFromItem(item).row()
            av.takeItem(pos)
            inst.addItem(item)
            inst.sortItems()
            self.select_package_after_update(codepath)

    def package_removed(self, codepath):
        # package was removed, we need to update list
        # if we run a late-enable with a prefix (console_mode_test),
        # we don't actually have the package later
        self.populate_lists()
        self.select_package_after_update(codepath)

    def select_package_after_update(self, codepath):
        # Selecting the package causes self._current_package to be set,
        # which reference prevents the package from being freed, so we
        # queue it to select after the event loop completes.
        self.emit(self.select_package_after_update_signal, codepath)

    def select_package_after_update_slot(self, codepath):
        inst = self._enabled_packages_list
        av = self._available_packages_list
        for item in av.findItems(codepath, QtCore.Qt.MatchExactly):
            av.setCurrentItem(item)
        for item in inst.findItems(codepath, QtCore.Qt.MatchExactly):
            inst.setCurrentItem(item)

    def set_buttons_to_enabled_package(self):
        self._enable_button.setEnabled(False)
        assert self._current_package
        pm = get_package_manager()
        from vistrails.core.modules.basic_modules import identifier as basic_modules_identifier
        from vistrails.core.modules.abstraction import identifier as abstraction_identifier
        is_not_basic_modules = (self._current_package.identifier != basic_modules_identifier)
        is_not_abstraction = (self._current_package.identifier != abstraction_identifier)
        can_disable = (pm.can_be_disabled(self._current_package.identifier) and
                       is_not_basic_modules and
                       is_not_abstraction)
        self._disable_button.setEnabled(can_disable)
        if not can_disable and is_not_basic_modules and is_not_abstraction:
            msg = ("Module has reverse dependencies that must\n"+
                   "be first disabled.")
            self._disable_button.setToolTip(msg)
        else:
            self._disable_button.setToolTip("")
        conf = self._current_package.configuration is not None
        self._configure_button.setEnabled(conf)
        self._reload_button.setEnabled(is_not_basic_modules)

    def set_buttons_to_available_package(self):
        self._configure_button.setEnabled(False)
        self._disable_button.setEnabled(False)
        self._enable_button.setEnabled(True)
        self._reload_button.setEnabled(True)

    def set_package_information(self):
        """Looks at current package and sets all labels (name,
        dependencies, etc.) appropriately.

        """
        assert self._current_package
        p = self._current_package

        try:
            p.load()
        except Exception, e:
            msg = 'ERROR: Could not load package.'
            self._name_label.setText(msg)
            self._version_label.setText(msg)
            self._identifier_label.setText(msg)
            self._dependencies_label.setText(msg)
            self._description_label.setText(msg)
            self._reverse_dependencies_label.setText(msg)
            debug.critical('Cannot load package', e)
        else:
            self._name_label.setText(p.name)
            try:
                deps = ', '.join(str(d) for d in p.dependencies()) or \
                    'No package dependencies.'
            except Exception, e:
                debug.critical("Failed getting dependencies of package %s" %
                               p.name,
                               e)
                deps = "ERROR: Failed getting dependencies"
            try:
                pm = get_package_manager()
                reverse_deps = \
                    (', '.join(pm.reverse_dependencies(p.identifier)) or
                     'No reverse dependencies.')
            except KeyError:
                reverse_deps = ("Reverse dependencies only " +
                                "available for enabled packages.")
            self._identifier_label.setText(p.identifier)
            self._version_label.setText(p.version)
            self._dependencies_label.setText(deps)
            self._description_label.setText(p.description)
            self._reverse_dependencies_label.setText(reverse_deps)


    ##########################################################################
    # Signal handling

    def selected_enabled_list(self):
        item = self._enabled_packages_list.currentItem()
        if item is None:
            return # prevent back and forth looping when clearing selection
        self._available_packages_list.setCurrentItem(None)
        codepath = str(item.text())
        pm = get_package_manager()
        self._current_package = pm.get_package_by_codepath(codepath)
        self.set_buttons_to_enabled_package()
        # A delayed signal can result in the package already has been removed
        if not pm.has_package(self._current_package.identifier):
            return
        self.set_package_information()
        self._enabled_packages_list.setFocus()

    def selected_available_list(self):
        item = self._available_packages_list.currentItem()
        if item is None:
            return # prevent back and forth looping when clearing selection
        self._enabled_packages_list.setCurrentItem(None)
        codepath = str(item.text())
        pm = get_package_manager()
        self._current_package = pm.look_at_available_package(codepath)
        self.set_buttons_to_available_package()
        self.set_package_information()
        self._available_packages_list.setFocus()

    def invalidate_current_pipeline(self):
        from vistrails.gui.vistrails_window import _app
        _app.invalidate_pipelines()
        
class QPreferencesDialog(QtGui.QDialog):

    def __init__(self, parent):
        QtGui.QDialog.__init__(self, parent)
        self._status_bar = QtGui.QStatusBar(self)
        self.setWindowTitle('VisTrails Preferences')
        layout = QtGui.QHBoxLayout(self)
        layout.setMargin(0)
        layout.setSpacing(0)
        self.setLayout(layout)

        f = QtGui.QFrame()
        layout.addWidget(f)
        
        l = QtGui.QVBoxLayout(f)
        f.setLayout(l)
        
        self._tab_widget = QtGui.QTabWidget(f)
        l.addWidget(self._tab_widget)
        self._tab_widget.setSizePolicy(QtGui.QSizePolicy.Expanding,
                                       QtGui.QSizePolicy.Expanding)

        self._general_tab = self.create_general_tab()
        self._tab_widget.addTab(self._general_tab, 'General Configuration')

        self._thumbs_tab = self.create_thumbs_tab()
        self._tab_widget.addTab(self._thumbs_tab, 'Thumbnails Configuration')
        
        self._packages_tab = self.create_packages_tab()
        self._tab_widget.addTab(self._packages_tab, 'Module Packages')
        
        self._configuration_tab = self.create_configuration_tab()
        self._tab_widget.addTab(self._configuration_tab, 'Expert Configuration')

        self._button_box = QtGui.QDialogButtonBox(QtGui.QDialogButtonBox.Close,
                                                  QtCore.Qt.Horizontal,
                                                  f)
        self.connect(self._tab_widget,
                     QtCore.SIGNAL('currentChanged(int)'),
                     self.tab_changed)

        self.connect(self._button_box,
                     QtCore.SIGNAL('clicked(QAbstractButton *)'),
                     self.close_dialog)

        self.connect(self._configuration_tab._tree.treeWidget,
                     QtCore.SIGNAL('configuration_changed'),
                     self.configuration_changed)

        self.connect(self._general_tab,
                     QtCore.SIGNAL('configuration_changed'),
                     self.configuration_changed)
        
        self.connect(self._thumbs_tab,
                     QtCore.SIGNAL('configuration_changed'),
                     self.configuration_changed)

        l.addWidget(self._button_box)
        l.addWidget(self._status_bar)

    def close_dialog(self):
        self.done(0)

    def create_general_tab(self):
        """ create_general_tab() -> QGeneralConfiguration
        
        """
        return QGeneralConfiguration(self,
                                     get_vistrails_persistent_configuration(),
                                     get_vistrails_configuration())
        
    def create_thumbs_tab(self):
        """ create_thumbs_tab() -> QThumbnailConfiguration
        
        """
        return QThumbnailConfiguration(self,
                                       get_vistrails_persistent_configuration(),
                                       get_vistrails_configuration())

    def create_configuration_tab(self):
        return QConfigurationWidget(self,
                                    get_vistrails_persistent_configuration(),
                                    get_vistrails_configuration(),
                                    self._status_bar)

    def create_packages_tab(self):
        return QPackagesWidget(self, self._status_bar)

    def sizeHint(self):
        return QtCore.QSize(800, 600)

    def tab_changed(self, index):
        """ tab_changed(index: int) -> None
        Keep general and advanced configurations in sync
        
        """
        self._configuration_tab.configuration_changed(
                                       get_vistrails_persistent_configuration(),
                                       get_vistrails_configuration())
        self._general_tab.update_state(
                                       get_vistrails_persistent_configuration(),
                                       get_vistrails_configuration())
    
    def configuration_changed(self, item, new_value):
        """ configuration_changed(item: QTreeWidgetItem *, 
        new_value: QString) -> None
        Write the current session configuration to startup.xml.
        Note:  This is already happening on close to capture configuration
        items that are not set in preferences.  We are doing this here too, so
        we guarantee the changes were saved before VisTrails crashes.
        
        """
        from PyQt4 import QtCore
        from vistrails.gui.application import get_vistrails_application
        get_vistrails_application().save_configuration()


#############################################################################

import unittest

class TestPreferencesDialog(unittest.TestCase):
    def test_remove_package(self):
        """ Tests if the package really gets deleted, and that it gets
            selected again in the available packages list.
        """
        
        pkg = "dialogs"
        _app = get_vistrails_application()
        builder = _app.builderWindow
        builder.showPreferences()
        prefs = builder.preferencesDialog
        packages = prefs._packages_tab
        prefs._tab_widget.setCurrentWidget(packages)

        # check if package is loaded
        av = packages._available_packages_list
        for item in av.findItems(pkg, QtCore.Qt.MatchExactly):
            av.setCurrentItem(item)
            packages.enable_current_package()
            QtCore.QCoreApplication.processEvents()

        inst = packages._enabled_packages_list
        for item in inst.findItems(pkg, QtCore.Qt.MatchExactly):
            inst.setCurrentItem(item)
            packages.disable_current_package()
            QtCore.QCoreApplication.processEvents()

        # force delayed calls
        packages.populate_lists()
        packages.select_package_after_update_slot(pkg)
        QtCore.QCoreApplication.processEvents()

        # This does not work because the selection is delayed
        av = packages._available_packages_list
        items = av.selectedItems()
        self.assertEqual(len(items), 1, "No available items selected!")
        self.assertEqual(items[0].text(), unicode(pkg),
                         "Wrong available item selected: %s" % items[0].text())
        # check if configuration has been written correctly
        startup = _app.vistrailsStartup
        doc = startup.startup_dom().documentElement
        disabledpackages = enter_named_element(doc, 'disabledpackages')
        dpackage = None
        for package_node in named_elements(disabledpackages, 'package'):
            if str(package_node.attributes['name'].value) == pkg:
                dpackage = package_node
        self.assertIsNotNone(dpackage, "Removed package '%s' is not in unloaded packages list!" % pkg)

        epackages = enter_named_element(doc, 'packages')
        apackage = None
        for package_node in named_elements(epackages, 'package'):
            if str(package_node.attributes['name'].value) == pkg:
                apackage = package_node
        self.assertIsNone(apackage, "Removed package '%s' is still in loaded packages list!" % pkg)<|MERGE_RESOLUTION|>--- conflicted
+++ resolved
@@ -322,14 +322,10 @@
                 pm.late_enable_package(codepath)
             except Package.InitializationFailed, e:
                 debug.critical("Initialization of package '%s' failed" %
-<<<<<<< HEAD
                                codepath,
                                e)
-=======
-                               codepath, str(e))
                 # Loading failed: reselect the item
                 self._available_packages_list.setCurrentItem(item)
->>>>>>> 6ad6c5d4
                 raise
             finally:
                 palette.setUpdatesEnabled(True)
