--- conflicted
+++ resolved
@@ -507,8 +507,7 @@
         elif self.port_type == 'output':
             visible_ports = self.module.visible_output_ports
         else:
-<<<<<<< HEAD
-            raise Exception("Unknown port type: '%s'" % self.port_type)
+            raise TypeError("Unknown port type: '%s'" % self.port_type)
         
         if item.is_optional:
             item.set_visible(not item.is_visible)
@@ -527,27 +526,6 @@
             item.setExpanded(True)
         elif item.childCount() == 0 and item.is_constant():
             self.do_add_method(item.port_spec, item)
-=======
-            raise TypeError("Unknown port type: '%s'" % self.port_type)
-
-        if col == 0:
-            if item.is_optional:
-                item.set_visible(not item.is_visible)
-                if item.is_visible:
-                    visible_ports.add(item.port_spec.name)
-                else:
-                    visible_ports.discard(item.port_spec.name)
-                self.controller.flush_delayed_actions()
-                self.controller.current_pipeline_scene.recreate_module(
-                    self.controller.current_pipeline, self.module.id)
-        if col == 2:
-            if item.isExpanded():
-                item.setExpanded(False)
-            elif item.childCount() > 0:
-                item.setExpanded(True)
-            elif item.childCount() == 0 and item.is_constant():
-                self.do_add_method(item.port_spec, item)
->>>>>>> 2212b43f
         
     def set_controller(self, controller):
         self.controller = controller
