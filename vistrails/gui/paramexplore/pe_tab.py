--- conflicted
+++ resolved
@@ -185,12 +185,7 @@
         for f in xmlDoc.getElementsByTagName('function'):
             # Retrieve function attributes
             f_id = long(f.attributes['id'].value)
-<<<<<<< HEAD
-            f_name = unicode(f.attributes['name'].value)
             f_is_alias = (unicode(f.attributes['alias'].value) == 'True')
-=======
-            f_is_alias = (str(f.attributes['alias'].value) == 'True')
->>>>>>> 49954d41
             # Search the parameter treeWidget for this function and add it directly
             newEditor = None
             for tidx in xrange(self.paramView.treeWidget.topLevelItemCount()):
