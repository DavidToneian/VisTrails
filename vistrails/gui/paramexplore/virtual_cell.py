###############################################################################
##
## Copyright (C) 2014-2015, New York University.
## Copyright (C) 2011-2014, NYU-Poly.
## Copyright (C) 2006-2011, University of Utah.
## All rights reserved.
## Contact: contact@vistrails.org
##
## This file is part of VisTrails.
##
## "Redistribution and use in source and binary forms, with or without
## modification, are permitted provided that the following conditions are met:
##
##  - Redistributions of source code must retain the above copyright notice,
##    this list of conditions and the following disclaimer.
##  - Redistributions in binary form must reproduce the above copyright
##    notice, this list of conditions and the following disclaimer in the
##    documentation and/or other materials provided with the distribution.
##  - Neither the name of the New York University nor the names of its
##    contributors may be used to endorse or promote products derived from
##    this software without specific prior written permission.
##
## THIS SOFTWARE IS PROVIDED BY THE COPYRIGHT HOLDERS AND CONTRIBUTORS "AS IS"
## AND ANY EXPRESS OR IMPLIED WARRANTIES, INCLUDING, BUT NOT LIMITED TO,
## THE IMPLIED WARRANTIES OF MERCHANTABILITY AND FITNESS FOR A PARTICULAR
## PURPOSE ARE DISCLAIMED. IN NO EVENT SHALL THE COPYRIGHT HOLDER OR
## CONTRIBUTORS BE LIABLE FOR ANY DIRECT, INDIRECT, INCIDENTAL, SPECIAL,
## EXEMPLARY, OR CONSEQUENTIAL DAMAGES (INCLUDING, BUT NOT LIMITED TO,
## PROCUREMENT OF SUBSTITUTE GOODS OR SERVICES; LOSS OF USE, DATA, OR PROFITS;
## OR BUSINESS INTERRUPTION) HOWEVER CAUSED AND ON ANY THEORY OF LIABILITY,
## WHETHER IN CONTRACT, STRICT LIABILITY, OR TORT (INCLUDING NEGLIGENCE OR
## OTHERWISE) ARISING IN ANY WAY OUT OF THE USE OF THIS SOFTWARE, EVEN IF
## ADVISED OF THE POSSIBILITY OF SUCH DAMAGE."
##
###############################################################################
""" This file describe the virtual cell layout widget used in
Parameter Exploration Tab """
from __future__ import division

from PyQt4 import QtCore, QtGui
from vistrails.core.inspector import PipelineInspector
from vistrails.gui.common_widgets import QToolWindowInterface
from vistrails.gui.paramexplore.pe_pipeline import QAnnotatedPipelineView
from vistrails.gui.theme import CurrentTheme
import copy
import os.path

###############################################################################

def split_camel_case(text):
    if not text:
        return u''
    lines = []
    # State machine!
    #                                 empty?
    #          initial ------------------------>
    #           |    \             return empty
    #           |      \
    #           |        \
    #           |          \
    #           |            \
    #         U | mark       L \ mark
    #           |                \
    #          \/        L       \/
    #          1  ---------------> 2 ----\
    #       /  /\ |\             / |\    | L
    #     /    |   \      U     /   \___/
    #    /     |    \-----------
    #   |      |      emit, mark
    #   |      |
    # U |    L | emit -1
    #   |      | mark -1
    #   |     /
    #   |   /
    #  \/ /
    #    3 ----\
    #    |\    | U
    #     \___/
    #
    state = 0
    for i, c in enumerate(text):
        u = c.isupper()
        if state == 1:
            state = 3 if u else 2
        elif state == 2 and u:
            state = 1
            lines.append(text[mark:i])
            mark = i
        elif state == 3 and not u:
            lines.append(text[mark:i-1])
            mark = i-1
            state = 1
        elif state == 0:
            state = 1 if u else 2
            mark = i
    lines.append(text[mark:])

    return u'\n'.join(lines)

###############################################################################

def decodeConfiguration(pipeline, cells):
    """ decodeConfiguration(pipeline: Pipeline,
        cells: configuration) -> decoded cells
    Convert cells of type [{(type,id): (row, column)}) to
    (mId, row, col) in a particular pipeline

    """
    decodedCells = []
    inspector = PipelineInspector()
    inspector.inspect_spreadsheet_cells(pipeline)
    inspector.inspect_ambiguous_modules(pipeline)
    orig_pipeline = pipeline

    for id_list in inspector.spreadsheet_cells:
        pipeline = orig_pipeline
        id_iter = iter(id_list)
        m = pipeline.modules[id_iter.next()]
        m_id = m.id
        for m_id in id_iter:
            pipeline = m.pipeline
            m = pipeline.modules[m_id]
        name = m.name

        if len(id_list) == 1 and m_id in inspector.annotated_modules:
            idx = inspector.annotated_modules[m_id]
        elif tuple(id_list) in inspector.annotated_modules:
            idx = inspector.annotated_modules[tuple(id_list)]
        else:
            idx = -1
        (vRow, vCol) = cells[(name, idx)]
        if len(id_list) == 1:
            decodedCells.append((m_id, vRow, vCol))
        else:
            decodedCells.append((tuple(id_list), vRow, vCol))
    return decodedCells

def positionPipelines(sheetPrefix, sheetCount, rowCount, colCount,
                       pipelines, cells, controller):
    """ _positionPipelines(sheetPrefix: str, sheetCount: int, rowCount: int,
                           colCount: int, pipelines: list of Pipeline,
                           cells: List, controller: VistrailCintroller)
                           -> list of Pipelines
    Apply the virtual cell location to a list of pipelines in a
    parameter exploration given that pipelines has multiple chunk
    of sheetCount x rowCount x colCount cells

    """

    # at this point, we know that we have the spreadsheet loaded
    from vistrails.packages.spreadsheet.spreadsheet_execute import \
        assignPipelineCellLocations

    modifiedPipelines = []
    pipelinePositions = []
    for pId in xrange(len(pipelines)):
        root_pipeline = copy.copy(pipelines[pId])
        col = pId % colCount
        row = (pId // colCount) % rowCount
        sheet = (pId // (colCount*rowCount)) % sheetCount

        decodedCells = decodeConfiguration(root_pipeline, cells)
        vRCount = (max(c[1] for c in decodedCells) + 1) if len(decodedCells) else 1
        vCCount = (max(c[2] for c in decodedCells) + 1) if len(decodedCells) else 1
        # still need to go through each separately
        for (id_list, vRow, vCol) in decodedCells:
            sheet_name = "%s %d" % (sheetPrefix, sheet)
            min_row_count = rowCount * vRCount
            min_col_count = colCount * vCCount
            real_row = row*vRCount+vRow+1
            real_col = col*vCCount+vCol+1
            root_pipeline = \
                assignPipelineCellLocations(root_pipeline, sheet_name,
                                            real_row, real_col,
                                            [id_list], min_row_count,
                                            min_col_count)

        modifiedPipelines.append(root_pipeline)
        pipelinePositions.append((row, col, sheet))
    return modifiedPipelines, pipelinePositions

def assembleThumbnails(images, name, background='#000000'):
    """ assembleThumbnails(images {(sheet, row, col):filename}, name: 'str',
                           background: str)"""
                           
    bgcolor = QtGui.QColor()
    bgcolor.setNamedColor(background)
    maxRow = max(i[0] for i in images) + 1
    maxCol = max(i[1] for i in images) + 1
    maxSheet = max(i[2] for i in images) + 1
    
    w = h = 0
    sheets = []
    painter = QtGui.QPainter()
    
    # paint thumbnails on correct positions
    for pos, filename in images.iteritems():
        row, col, sheet = pos

        if not os.path.exists(filename + '.png'):
            continue
        pixmap = QtGui.QPixmap(filename)

        # use first pixmap to calculate spreadsheet size
        # this assumes all pixmaps have same size
        if not w:
            w, h = pixmap.width(), pixmap.height()
            sizeX = w*maxCol
            sizeY = h*maxRow
            # init sheets with correct background
            for i in xrange(maxSheet):
                _sheet = QtGui.QPixmap(sizeX, sizeY)
                sheets.append(_sheet)
                painter.begin(_sheet)
                painter.fillRect(0, 0, sizeX, sizeY, bgcolor)
                painter.end()

        sheet = sheets[sheet]
        painter.begin(sheet)
        painter.drawPixmap(col*w, h*row, w, h, pixmap.scaled(w, h,
                                transformMode=QtCore.Qt.SmoothTransformation))
        painter.end()
        # draw spreadsheet grid
        #painter.setPen(QtCore.Qt.black)
        #for x in xrange(rows+1):
        #    painter.drawLine(x*h-0.01, 0, x*h-0.01, size)
        #for y in xrange(cols+1):
        #    painter.drawLine(0, y*w-0.01, size, y*w-0.01)
        #self.setIcon(0, QtGui.QIcon(pic))
    
    for i in xrange(len(sheets)):
        sheet = sheets[i]
        filename = '%s_%s.png' % (name, i)
        sheet.save(filename)
        
class QVirtualCellWindow(QtGui.QFrame, QToolWindowInterface):
    """
    QVirtualCellWindow contains a caption, a virtual cell
    configuration
    
    """
    def __init__(self, parent=None):
        """ QVirtualCellWindow(parent: QWidget) -> QVirtualCellWindow
        Initialize the widget

        """
        QtGui.QFrame.__init__(self, parent)
        self.setFrameShape(QtGui.QFrame.StyledPanel)
        self.setWindowTitle('Spreadsheet Virtual Cell')
        vLayout = QtGui.QVBoxLayout(self)
        vLayout.setMargin(2)
        vLayout.setSpacing(0)
        self.setLayout(vLayout)
        
        label = QtGui.QLabel('Arrange the cell(s) below to construct'
                             ' a virtual cell')
        font = QtGui.QFont(label.font())
        label.setFont(font)
        label.setWordWrap(True)        
        vLayout.addWidget(label)

        hLayout = QtGui.QVBoxLayout()
        hLayout.setMargin(0)
        hLayout.setSpacing(0)
        vLayout.addLayout(hLayout)
        self.config = QVirtualCellConfiguration()
        self.config.setSizePolicy(QtGui.QSizePolicy.Maximum,
                                  QtGui.QSizePolicy.Maximum)
        hLayout.addWidget(self.config)
        hPadWidget = QtGui.QWidget()
        hLayout.addWidget(hPadWidget)
        hPadWidget.setSizePolicy(QtGui.QSizePolicy.Expanding,
                                 QtGui.QSizePolicy.Ignored)

        vPadWidget = QtGui.QWidget()
        vLayout.addWidget(vPadWidget)
        vPadWidget.setSizePolicy(QtGui.QSizePolicy.Expanding,
                                QtGui.QSizePolicy.Expanding)

        self.inspector = PipelineInspector()
        self.pipeline = None

    def updateVirtualCell(self, pipeline):        
        """ updateVirtualCell(pipeline: QPipeline) -> None
        Setup the virtual cells given a pipeline
        
        """
        self.pipeline = pipeline
        if self.pipeline and self.pipeline.is_valid:
            self.inspector.inspect_spreadsheet_cells(self.pipeline)
            self.inspector.inspect_ambiguous_modules(self.pipeline)
            cells = []
            for id_list in self.inspector.spreadsheet_cells:
                pipeline = self.pipeline
                id_iter = iter(id_list)
                m = pipeline.modules[id_iter.next()]
                m_id = m.id
                for m_id in id_iter:
                    pipeline = m.pipeline
                    m = pipeline.modules[m_id]
                    
                name = m.name
                if len(id_list) == 1 and \
                        m_id in self.inspector.annotated_modules:
                    cells.append((name, self.inspector.annotated_modules[m_id]))
                elif tuple(id_list) in self.inspector.annotated_modules:
                    cells.append((name, self.inspector.annotated_modules[ \
                                tuple(id_list)]))
                else:
                    cells.append((name, -1))
            self.config.configVirtualCells(cells)
        else:

            self.config.clear()

    def getConfiguration(self):
        """ getConfiguration() -> info (see below)
        Return the current configuration of the virtual cell. The
        information is:
        info = (rowCount, columnCount,
                {(type,id): (row, column)})
        """
        return self.config.getConfiguration()
                
    def setConfiguration(self, info):
        """ setConfiguration(info) -> None (see below)
        Set the configuration of the virtual cell. The
        information is:
        info = {(type, id): (row, column)}
          or
        info = (rowCount, columnCount,
                {(type, id): (row, column)})
        The second form is allowed so that the output of
        getConfiguration could be passed directly to
        setConfiguration (the dimensions aren't used).
        """
        self.config.setConfiguration(info)

class QVirtualCellConfiguration(QtGui.QWidget):
    """
    QVirtualCellConfiguration is a widget provide a virtual layout of
    the spreadsheet cell. Given a number of cells want to layout, it
    will let users interactively select where to put a cell in a table
    layout to construct a virtual cell out of that.
    
    """
    def __init__(self, parent=None):
        """ QVirtualCellConfiguration(parent: QWidget)
                                      -> QVirtualCellConfiguration
        Initialize the widget

        """
        QtGui.QWidget.__init__(self, parent)
        self.rowCount = 1
        self.colCount = 1
        gridLayout = QtGui.QGridLayout(self)
        gridLayout.setSpacing(0)
        self.setLayout(gridLayout)
        label = QVirtualCellLabel('')
        self.layout().addWidget(label, 0, 0, 1, 1, QtCore.Qt.AlignCenter)
        self.cells = [[label]]
        self.numCell = 1

    def clear(self):
        """ clear() -> None
        Remove and delete all widgets in self.gridLayout
        
        """
        while True:
            item = self.layout().takeAt(0)
            if item is None:
                break
            self.disconnect(item.widget(),
                            QtCore.SIGNAL('finishedDragAndDrop'),
                            self.compressCells)
            item.widget().deleteLater()
            del item
        self.cells = []
        self.numCell = 0

    def configVirtualCells(self, cells):
        """ configVirtualCells(cells: [(str, int)]) -> None        
        Given a list of cell types and ids, this will clear old
        configuration and start a fresh one.
        
        """
        self.clear()
        self.numCell = len(cells)
        row = []
        for i in xrange(self.numCell):
            label = QVirtualCellLabel(*cells[i])
            row.append(label)
            self.layout().addWidget(label, 0, i, 1, 1, QtCore.Qt.AlignCenter)
            self.connect(label, QtCore.SIGNAL('finishedDragAndDrop'),
                         self.compressCells)
        self.cells.append(row)

        for r in xrange(self.numCell-1):
            row = []
            for c in xrange(self.numCell):
                label = QVirtualCellLabel()
                row.append(label)
                self.layout().addWidget(label, r+1, c, 1, 1,
                                        QtCore.Qt.AlignCenter)
                self.connect(label, QtCore.SIGNAL('finishedDragAndDrop'),
                             self.compressCells)
            self.cells.append(row)

    def compressCells(self):
        """ compressCells() -> None
        Eliminate all blank cells
        
        """
        # Check row by row first
        visibleRows = []
        for r in xrange(self.numCell):
            row = self.cells[r]
            hasRealCell = [True for label in row if label.type]!=[]
            if hasRealCell:                
                visibleRows.append(r)

        # Move rows up
        for i in xrange(len(visibleRows)):
            for c in xrange(self.numCell):
                label = self.cells[visibleRows[i]][c]
                if label.type is None:
                    label.type = ''
                self.cells[i][c].setCellData(label.type, label.id)

        # Now check column by column        
        visibleCols = []
        for c in xrange(self.numCell):
            hasRealCell = [True
                           for r in xrange(self.numCell)
                           if self.cells[r][c].type]!=[]
            if hasRealCell:
                visibleCols.append(c)
                    
        # Move columns left
        for i in xrange(len(visibleCols)):
            for r in xrange(self.numCell):
                label = self.cells[r][visibleCols[i]]
                if label.type is None:
                    label.type = ''
                self.cells[r][i].setCellData(label.type, label.id)

        # Clear redundant rows
        for i in xrange(self.numCell-len(visibleRows)):
            for label in self.cells[i+len(visibleRows)]:
                label.setCellData(None, -1)
                
        # Clear redundant columns
        for i in xrange(self.numCell-len(visibleCols)):
            for r in xrange(self.numCell):
                self.cells[r][i+len(visibleCols)].setCellData(None, -1)

    def getConfiguration(self):
        """ getConfiguration() -> info (see below)
        Return the current configuration of the virtual cell. The
        information is:
        info = (rowCount, columnCount,
                {(type, id): (row, column)})
        """
        result = {}
        rCount = 0
        cCount = 0
        for r in xrange(self.numCell):
            for c in xrange(self.numCell):
                cell = self.cells[r][c]
                if cell.type:
                    result[(cell.type, cell.id)] = (r, c)
                    if r+1>rCount: rCount = r+1
                    if c+1>cCount: cCount = c+1
        return (rCount, cCount, result)

    def setConfiguration(self, info):
        """ setConfiguration(info) -> None (see below)
        Set the configuration of the virtual cell. The
        information is:
        info = {(type, id): (row, column)}
          or
        info = (rowCount, columnCount,
                {(type, id): (row, column)})
        The second form is allowed so that the output of
        getConfiguration could be passed directly to
        setConfiguration (the dimensions aren't used).
        """
        if isinstance(info, dict):
            result = info
        else:
            rCount, cCount, result = info
        # Reset the layout of the virtual cell to default state
        config_cells = []
        for cell_type, cell_id in result.iterkeys():
            config_cells.append((cell_type, cell_id))
        self.configVirtualCells(config_cells)
        # Unset the 0th row types/ids, since they're auto-set for the default state
        for c in xrange(len(config_cells)):
            self.cells[0][c].setCellData('', -1)
        # Set the new types/ids
        for cell_type, cell_id in config_cells:
            row, col = result[(cell_type, cell_id)]
            self.cells[row][col].setCellData(cell_type, cell_id)
        # Compress to properly reset newly empty cells
        self.compressCells()

class QVirtualCellLabel(QtGui.QLabel):
    """
    QVirtualCellLabel is a label represent a cell inside a cell. It
    has rounded shape with a caption text
    
    """
    def __init__(self, label=None, id=-1, parent=None):
        """ QVirtualCellLabel(text: QString, id: int,
                              parent: QWidget)
                              -> QVirtualCellLabel
        Construct the label image

        """
        QtGui.QLabel.__init__(self, parent)
        self.setMargin(2)
        self.cellType = None
        self.setCellData(label, id)
        self.setAcceptDrops(True)
        self.setFrameStyle(QtGui.QFrame.Panel)
        self.palette().setColor(QtGui.QPalette.WindowText,
                                CurrentTheme.HOVER_SELECT_COLOR)

    def setCellData(self, cellType, cellId):
        """ setCellData(cellType: str, cellId: int) -> None Create an
        image based on the cell type and id. Then assign it to the
        label. If cellType is None, the cell will be drawn with
        transparent background. If cellType is '', the cell will be
        drawn with the caption 'Empty'. Otherwise, the cell will be
        drawn with white background containing cellType as caption and
        a small rounded shape on the lower right painted with cellId
        
        """
        self.type = cellType
        self.id = cellId
        size = QtCore.QSize(*CurrentTheme.VIRTUAL_CELL_LABEL_SIZE)
        image = QtGui.QImage(size.width() + 12,
                             size.height()+ 12,
                             QtGui.QImage.Format_ARGB32_Premultiplied)
        image.fill(0)

        font = QtGui.QFont()
        font.setStyleStrategy(QtGui.QFont.ForceOutline)
        painter = QtGui.QPainter()
        painter.begin(image)
        painter.setRenderHint(QtGui.QPainter.Antialiasing)
        if self.type is None:
            painter.setPen(QtCore.Qt.NoPen)
            painter.setBrush(QtCore.Qt.NoBrush)
        else:
            if self.type=='':
                painter.setPen(QtCore.Qt.gray)
                painter.setBrush(QtCore.Qt.NoBrush)
            else:
                painter.setPen(QtCore.Qt.black)
                painter.setBrush(QtCore.Qt.lightGray)
        painter.drawRoundRect(QtCore.QRectF(0.5, 0.5, image.width()-1,
                                            image.height()-1), 25, 25)

        painter.setFont(font)
        if self.type is not None:
            painter.drawText(QtCore.QRect(QtCore.QPoint(6, 6), size),
                             QtCore.Qt.AlignCenter | QtCore.Qt.TextWrapAnywhere,
                             split_camel_case(self.type))
            # Draw the lower right corner number if there is an id
            if self.id>=0 and self.type:
                QAnnotatedPipelineView.drawId(painter, image.rect(), self.id,
                                              QtCore.Qt.AlignRight |
                                              QtCore.Qt.AlignBottom)

        painter.end()

        self.setPixmap(QtGui.QPixmap.fromImage(image))

    def mousePressEvent(self, event):
        """ mousePressEvent(event: QMouseEvent) -> None
        Start the drag and drop when the user click on the label
        
        """
        if self.type:
            mimeData = QtCore.QMimeData()
            mimeData.cellData = (self.type, self.id)

            drag = QtGui.QDrag(self)
            drag.setMimeData(mimeData)
            drag.setHotSpot(self.pixmap().rect().center())
            drag.setPixmap(self.pixmap())
            
            self.setCellData('', -1)
            
            drag.start(QtCore.Qt.MoveAction)
            if mimeData.cellData!=('', -1):
                self.setCellData(*mimeData.cellData)
            self.emit(QtCore.SIGNAL('finishedDragAndDrop'))

    def dragEnterEvent(self, event):
        """ dragEnterEvent(event: QDragEnterEvent) -> None
        Set to accept drops from the other cell info
        
        """
        mimeData = event.mimeData()
        if hasattr(mimeData, 'cellData'):
            event.setDropAction(QtCore.Qt.MoveAction)
            event.accept()
            self.highlight()
        else:
            event.ignore()

    def dropEvent(self, event):        
        """ dropEvent(event: QDragMoveEvent) -> None
        Accept drop event to set the current cell
        
        """
        mimeData = event.mimeData()
        if hasattr(mimeData, 'cellData'):
            event.setDropAction(QtCore.Qt.MoveAction)
            event.accept()            
            if (self.type,self.id)!=(mimeData.cellData[0],mimeData.cellData[1]):
                oldCellData = (self.type, self.id)
                self.setCellData(*mimeData.cellData)
                mimeData.cellData = oldCellData
        else:
            event.ignore()
        self.highlight(False)

    def dragLeaveEvent(self, event):
        """ dragLeaveEvent(event: QDragLeaveEvent) -> None
        Un highlight the current cell
        
        """
        self.highlight(False)

    def highlight(self, on=True):
        """ highlight(on: bool) -> None
        Highlight the cell as if being selected
        
        """
        if on:
            self.setFrameStyle(QtGui.QFrame.Panel | QtGui.QFrame.Plain)
        else:
            self.setFrameStyle(QtGui.QFrame.Panel)

###############################################################################

import unittest

class TestCamelCase(unittest.TestCase):
    def test_simple(self):
        self.assertEqual(split_camel_case(u'cam\xE9lCaseH'),
                         u'cam\xE9l\nCase\nH')
        self.assertEqual(split_camel_case(u'Cam\xE9l\xC9ase'),
                         u'Cam\xE9l\n\xC9ase')

    def test_long(self):
<<<<<<< HEAD
        self.assertEqual(split_camel_case(u'parse\xC9ML'),
                         u'parse\n\xC9ML')
        self.assertEqual(split_camel_case(u'\xC9MLParser'),
                         u'\xC9ML\nParser')
        self.assertEqual(split_camel_case(u'v\xC9MLParser'),
                         u'v\n\xC9ML\nParser')

if __name__=="__main__":
    import sys
    import vistrails.gui.theme
    app = QtGui.QApplication(sys.argv)
    vistrails.gui.theme.initializeCurrentTheme()
    vc = QVirtualCellConfiguration()
    vc.configVirtualCells(['VTKCell', 'ImageViewerCell', 'RichTextCell'])
    vc.show()
    sys.exit(app.exec_())
=======
        self.assertEqual(split_camel_case('parseHTML'), 'parse\nHTML')
        self.assertEqual(split_camel_case('HTMLParser'), 'HTML\nParser')
        self.assertEqual(split_camel_case('vHTMLParser'), 'v\nHTML\nParser')
>>>>>>> 49954d41
<|MERGE_RESOLUTION|>--- conflicted
+++ resolved
@@ -657,25 +657,9 @@
                          u'Cam\xE9l\n\xC9ase')
 
     def test_long(self):
-<<<<<<< HEAD
         self.assertEqual(split_camel_case(u'parse\xC9ML'),
                          u'parse\n\xC9ML')
         self.assertEqual(split_camel_case(u'\xC9MLParser'),
                          u'\xC9ML\nParser')
         self.assertEqual(split_camel_case(u'v\xC9MLParser'),
-                         u'v\n\xC9ML\nParser')
-
-if __name__=="__main__":
-    import sys
-    import vistrails.gui.theme
-    app = QtGui.QApplication(sys.argv)
-    vistrails.gui.theme.initializeCurrentTheme()
-    vc = QVirtualCellConfiguration()
-    vc.configVirtualCells(['VTKCell', 'ImageViewerCell', 'RichTextCell'])
-    vc.show()
-    sys.exit(app.exec_())
-=======
-        self.assertEqual(split_camel_case('parseHTML'), 'parse\nHTML')
-        self.assertEqual(split_camel_case('HTMLParser'), 'HTML\nParser')
-        self.assertEqual(split_camel_case('vHTMLParser'), 'v\nHTML\nParser')
->>>>>>> 49954d41
+                         u'v\n\xC9ML\nParser')