###############################################################################
##
## Copyright (C) 2011-2014, NYU-Poly.
## Copyright (C) 2006-2011, University of Utah. 
## All rights reserved.
## Contact: contact@vistrails.org
##
## This file is part of VisTrails.
##
## "Redistribution and use in source and binary forms, with or without 
## modification, are permitted provided that the following conditions are met:
##
##  - Redistributions of source code must retain the above copyright notice, 
##    this list of conditions and the following disclaimer.
##  - Redistributions in binary form must reproduce the above copyright 
##    notice, this list of conditions and the following disclaimer in the 
##    documentation and/or other materials provided with the distribution.
##  - Neither the name of the University of Utah nor the names of its 
##    contributors may be used to endorse or promote products derived from 
##    this software without specific prior written permission.
##
## THIS SOFTWARE IS PROVIDED BY THE COPYRIGHT HOLDERS AND CONTRIBUTORS "AS IS" 
## AND ANY EXPRESS OR IMPLIED WARRANTIES, INCLUDING, BUT NOT LIMITED TO, 
## THE IMPLIED WARRANTIES OF MERCHANTABILITY AND FITNESS FOR A PARTICULAR 
## PURPOSE ARE DISCLAIMED. IN NO EVENT SHALL THE COPYRIGHT HOLDER OR 
## CONTRIBUTORS BE LIABLE FOR ANY DIRECT, INDIRECT, INCIDENTAL, SPECIAL, 
## EXEMPLARY, OR CONSEQUENTIAL DAMAGES (INCLUDING, BUT NOT LIMITED TO, 
## PROCUREMENT OF SUBSTITUTE GOODS OR SERVICES; LOSS OF USE, DATA, OR PROFITS; 
## OR BUSINESS INTERRUPTION) HOWEVER CAUSED AND ON ANY THEORY OF LIABILITY, 
## WHETHER IN CONTRACT, STRICT LIABILITY, OR TORT (INCLUDING NEGLIGENCE OR 
## OTHERWISE) ARISING IN ANY WAY OUT OF THE USE OF THIS SOFTWARE, EVEN IF 
## ADVISED OF THE POSSIBILITY OF SUCH DAMAGE."
##
###############################################################################
from getpass import getuser

from PyQt4 import QtCore, QtGui
from ast import literal_eval
from xml.dom.minidom import parseString
from xml.sax.saxutils import escape, unescape
from vistrails.gui.theme import CurrentTheme
from vistrails.gui.common_widgets import QPromptWidget
from vistrails.gui.modules.paramexplore import QParameterEditor
from vistrails.gui.paramexplore.param_view import QParameterTreeWidget
from vistrails.gui.utils import show_warning
from vistrails.core import debug
from vistrails.core.modules.basic_modules import Constant
from vistrails.core.modules.module_registry import get_module_registry
from vistrails.core.system import current_time, strftime
from vistrails.core.paramexplore.param import PEParam
from vistrails.core.paramexplore.function import PEFunction
from vistrails.core.vistrail.module import Module as VistrailModule
from vistrails.core.paramexplore.paramexplore import ParameterExploration
import vistrails.core.db.action

""" The file describes the parameter exploration table for VisTrails

QParameterExplorationTable
"""


################################################################################
class QParameterExplorationWidget(QtGui.QScrollArea):
    """
    QParameterExplorationWidget is a place holder for
    QParameterExplorationTable

    is a grid layout widget having 4 comlumns corresponding to 4
    dimensions of exploration. It accept method/alias drops and can be
    fully configured onto any dimension. For each parameter, 3
    different approach can be chosen to assign the value of that
    parameter during the exploration: linear interpolation (for int,
    float), list (for int, float, string and boolean) and user-define
    function (for int, float, string and boolean)
    
    """
    def __init__(self, parent=None):
        """ QParameterExplorationWidget(parent: QWidget)
                                       -> QParameterExplorationWidget
        Put the QParameterExplorationTable as a main widget
        
        """
        QtGui.QScrollArea.__init__(self, parent)
        self.setAcceptDrops(True)
        self.setWidgetResizable(True)
        self.table = QParameterExplorationTable()
        self.setWidget(self.table)

    def dragEnterEvent(self, event):
        """ dragEnterEvent(event: QDragEnterEvent) -> None
        Set to accept drops from the parameter list
        
        """
        if isinstance(event.source(), QParameterTreeWidget):
            data = event.mimeData()
            if hasattr(data, 'items'):
                event.accept()
                return
        event.ignore()
        
    def dropEvent(self, event):
        """ dropEvent(event: QDragMoveEvent) -> None
        Accept drop event to add a new method
        
        """
        if isinstance(event.source(), QParameterTreeWidget):
            data = event.mimeData()
            if hasattr(data, 'items'):
                event.accept()
                self.setFocus()
                for item in data.items:
                    self.table.addParameter(item.parameter)
            vsb = self.verticalScrollBar()
            vsb.setValue(vsb.maximum())

    def updatePipeline(self, pipeline):
        """ updatePipeline(pipeline: Pipeline) -> None
        Assign a pipeline to the table
        
        """
        self.table.setPipeline(pipeline)
        # Update the UI with the most recent parameter exploration
        if self.controller:
            currentVersion = self.controller.current_version
            pe = self.controller.vistrail.get_paramexp(currentVersion)
            self.controller.current_parameter_exploration = pe
            self.setParameterExploration(pe)

    def getParameterExplorationOld(self):
        """ getParameterExploration() -> string
        Generates an XML string that represents the current
        parameter exploration, and which can be loaded with
        setParameterExploration().
        
        """
        # Construct xml for persisting parameter exploration
        escape_dict = { "'":"&apos;", '"':'&quot;', '\n':'&#xa;' }
        timestamp = strftime(current_time(), '%Y-%m-%d %H:%M:%S')
        palette = self.get_palette()
        # TODO: For now, we use the timestamp as the 'name' - Later, we should set 'name' based on a UI input field
        xml = '\t<paramexp dims="%s" layout="%s" date="%s" name="%s">' % (str(self.table.label.getCounts()), str(palette.virtual_cell.getConfiguration()[2]), timestamp, timestamp)
        for i in xrange(self.table.layout().count()):
            pEditor = self.table.layout().itemAt(i).widget()
            if pEditor and isinstance(pEditor, QParameterSetEditor):
                firstParam = True
                for paramWidget in pEditor.paramWidgets:
                    paramInfo = paramWidget.param
                    interpolator = paramWidget.editor.stackedEditors.currentWidget()
                    intType = interpolator.exploration_name
                    # Write function tag prior to the first parameter of the function
                    if firstParam:
                        xml += '\n\t\t<function id="%s" alias="%s" name="%s">' % (paramInfo.parent_id, paramInfo.is_alias, pEditor.info[0])
                        firstParam = False
                    # Write parameter tag
                    xml += '\n\t\t\t<param id="%s" dim="%s" interp="%s"' % (paramInfo.id, paramWidget.getDimension(), intType)
                    if intType in ['Linear Interpolation', 'RGB Interpolation',
                                   'HSV Interpolation']:
                        xml += ' min="%s" max="%s"' % (interpolator.fromEdit.get_value(), interpolator.toEdit.get_value())
                    elif intType == 'List':
                        xml += ' values="%s"' % escape(str(interpolator._str_values), escape_dict)
                    elif intType == 'User-defined Function':
                        xml += ' code="%s"' % escape(interpolator.function, escape_dict)
                    xml += '/>'
                xml += '\n\t\t</function>'
        xml += '\n\t</paramexp>'
        return xml
    
    def getParameterExploration(self):
        """ getParameterExploration() -> ParameterExploration
        Generates a ParameterExploration object hat represents the current
        parameter exploration, and which can be loaded with
        setParameterExploration().
        
        """
        # Construct xml for persisting parameter exploration
        escape_dict = { "'":"&apos;", '"':'&quot;', '\n':'&#xa;' }
        palette = self.get_palette()
        id_scope = self.controller.id_scope
        functions = []
        for i in xrange(self.table.layout().count()):
            pEditor = self.table.layout().itemAt(i).widget()
            if pEditor and isinstance(pEditor, QParameterSetEditor):
                function = None
                firstParam = True
                for paramWidget in pEditor.paramWidgets:
                    paramInfo = paramWidget.param
                    interpolator = paramWidget.editor.stackedEditors.currentWidget()
                    intType = interpolator.exploration_name
                    # Write function tag prior to the first parameter of the function
                    if firstParam:
                        function = PEFunction(id=id_scope.getNewId(PEFunction.vtType),
                                              module_id=paramInfo.module_id,
                                              port_name=paramInfo.name,
                                              is_alias = 1 if paramInfo.is_alias else 0)
                        firstParam = False

                    if intType in ['Linear Interpolation', 'RGB Interpolation',
                                   'HSV Interpolation']:
                        value = '["%s", "%s"]' % (interpolator.fromEdit.get_value(),
                                                  interpolator.toEdit.get_value())
                    elif intType == 'List':
                        value = '%s' % escape(str(interpolator._str_values), escape_dict)
                    elif intType == 'User-defined Function':
                        value ='%s' % escape(interpolator.function, escape_dict)
                    # Write parameter tag
                    param = PEParam(id=id_scope.getNewId(PEParam.vtType),
                                    pos=paramInfo.pos,
                                    interpolator=intType,
                                    value=value,
                                    dimension=paramWidget.getDimension())
                    function.addParameter(param)
                functions.append(function)
        pe = ParameterExploration(dims=str(self.table.label.getCounts()),
                      layout=repr(palette.virtual_cell.getConfiguration()[2]),
<<<<<<< HEAD
                      date=strftime(current_time(), '%Y-%m-%d %H:%M:%S'),
=======
                      date=current_time(),
>>>>>>> 5f928bd1
                      user=getuser(),
                      functions=functions)
        return pe

    def setParameterExploration(self, pe, update_inspector=True):
        """ setParameterExploration(pe: ParameterExploration) -> None
        Sets the current parameter exploration to the one defined by pe
        
        """
        self.table.clear()
        palette = self.get_palette()
        if update_inspector:
            palette.stateChanged()
        if not pe:
            return
        unescape_dict = { "&apos;":"'", '&quot;':'"', '&#xa;':'\n' }
        paramView = self.get_param_view()
        # Set the exploration dimensions
        self.table.label.setCounts(pe.dims)
        # Set the virtual cell layout
        palette.virtual_cell.setConfiguration(pe.layout)
        # Populate parameter exploration window with stored functions and aliases
        for f in pe.functions:
            # Search the parameter treeWidget for this function and add it directly
            newEditor = None
            for tidx in xrange(paramView.treeWidget.topLevelItemCount()):
                moduleItem = paramView.treeWidget.topLevelItem(tidx)
                for cidx in xrange(moduleItem.childCount()):
                    paramInfo = moduleItem.child(cidx).parameter
                    name, params = paramInfo
                    if params[0].module_id == f.module_id and \
                       params[0].name == f.port_name and \
                       params[0].is_alias == f.is_alias:
                        newEditor = self.table.addParameter(paramInfo)
                        
            # Retrieve params for this function and set their values in the UI
            if newEditor:
                for p in f.parameters:
                    # Locate the param in the newly added param editor and set values
                    for paramWidget in newEditor.paramWidgets:
                        if paramWidget.param.pos == p.pos:
                            # Set Parameter Dimension (radio button)
                            paramWidget.setDimension(p.dimension)
                            # Set Interpolator Type (dropdown list)
                            paramWidget.editor.selectInterpolator(p.interpolator)
                            # Set Interpolator Value(s)
                            interpolator = paramWidget.editor.stackedEditors.currentWidget()
                            if p.interpolator in ['Linear Interpolation',
                                                  'RGB Interpolation',
                                                  'HSV Interpolation']:
                                try:
                                    # Set min/max
                                    i_range = literal_eval('%s' % unescape(
                                                           p.value,
                                                           unescape_dict))
                                    p_min = str(i_range[0])
                                    p_max =str(i_range[1])
                                    interpolator.fromEdit.set_value(p_min)
                                    interpolator.toEdit.set_value(p_max)
                                except Exception:
                                    pass
                            elif p.interpolator == 'List':
                                p_values = '%s' % unescape(p.value,
                                                        unescape_dict)
                                # Set internal list structure
                                interpolator._str_values = \
                                        literal_eval(p_values)
                                # Update UI list
                                if interpolator.type == 'String':
                                    interpolator.listValues.setText(p_values)
                                else:
                                    interpolator.listValues.setText(
                                     p_values.replace("'","").replace('"',''))
                            elif p.interpolator == 'User-defined Function':
                                # Set function code
                                interpolator.function = '%s' % unescape(
                                                  str(p.value), unescape_dict)

    def setParameterExplorationOld(self, xmlString):
        """ setParameterExploration(xmlString: string) -> None
        Sets the current parameter exploration to the one
        defined by 'xmlString'.
        
        """
        if not xmlString:
            return
        # Parse/validate the xml
        try:
            xmlDoc = parseString(xmlString).documentElement
        except Exception, e:
            debug.unexpected_exception(e)
            debug.critical("Parameter Exploration load failed because of "
                           "invalid XML:\n\n%s" % xmlString)
            return
        palette = self.get_palette()
        paramView = self.get_param_view()
        # Set the exploration dimensions
        dims = literal_eval(xmlDoc.attributes['dims'].value)
        self.table.label.setCounts(dims)
        # Set the virtual cell layout
        layout = literal_eval(xmlDoc.attributes['layout'].value)
        palette.virtual_cell.setConfiguration(layout)
        # Populate parameter exploration window with stored functions and aliases
        for f in xmlDoc.getElementsByTagName('function'):
            # Retrieve function attributes
            f_id = long(f.attributes['id'].value)
            f_name = str(f.attributes['name'].value)
            f_is_alias = (str(f.attributes['alias'].value) == 'True')
            # Search the parameter treeWidget for this function and add it directly
            newEditor = None
            for tidx in xrange(paramView.treeWidget.topLevelItemCount()):
                moduleItem = paramView.treeWidget.topLevelItem(tidx)
                for cidx in xrange(moduleItem.childCount()):
                    paramInfo = moduleItem.child(cidx).parameter
                    name, params = paramInfo
                    if params[0].parent_id == f_id and params[0].is_alias == f_is_alias:
                        newEditor = self.table.addParameter(paramInfo)
            # Retrieve params for this function and set their values in the UI
            if newEditor:
                for p in f.getElementsByTagName('param'):
                    # Locate the param in the newly added param editor and set values
                    p_id = long(p.attributes['id'].value)
                    for paramWidget in newEditor.paramWidgets:
                        if paramWidget.param.id == p_id:
                            # Set Parameter Dimension (radio button)
                            p_dim = int(p.attributes['dim'].value)
                            paramWidget.setDimension(p_dim)
                            # Set Interpolator Type (dropdown list)
                            p_intType = str(p.attributes['interp'].value)
                            paramWidget.editor.selectInterpolator(p_intType)
                            # Set Interpolator Value(s)
                            interpolator = paramWidget.editor.stackedEditors.currentWidget()
                            if p_intType in ['Linear Interpolation', 'RGB Interpolation',
                                             'HSV Interpolation']:
                                try:
                                    # Set min/max
                                    p_min = str(p.attributes['min'].value)
                                    p_max = str(p.attributes['max'].value)
                                    interpolator.fromEdit.set_value(p_min)
                                    interpolator.toEdit.set_value(p_max)
                                except Exception:
                                    pass
                            elif p_intType == 'List':
                                p_values = str(p.attributes['values'].value)
                                # Set internal list structure
                                interpolator._str_values = literal_eval(p_values)
                                # Update UI list
                                if interpolator.type == 'String':
                                    interpolator.listValues.setText(p_values)
                                else:
                                    interpolator.listValues.setText(p_values.replace("'", "").replace('"', ''))
                            elif p_intType == 'User-defined Function':
                                # Set function code
                                p_code = str(p.attributes['code'].value)
                                interpolator.function = p_code

    def get_palette(self):
        from vistrails.gui.paramexplore.pe_inspector import QParamExploreInspector
        return QParamExploreInspector.instance()
    
    def get_param_view(self):
        from vistrails.gui.paramexplore.param_view import QParameterView
        return QParameterView.instance()
    
class QParameterExplorationTable(QPromptWidget):
    """
    QParameterExplorationTable is a grid layout widget having 4
    comlumns corresponding to 4 dimensions of exploration. It accept
    method/alias drops and can be fully configured onto any
    dimension. For each parameter, 3 different approach can be chosen
    to assign the value of that parameter during the exploration:
    linear interpolation (for int, float), list (for int, float,
    string and boolean) and user-define function (for int, float,
    string and boolean)
    
    """
    def __init__(self, parent=None):
        """ QParameterExplorationTable(parent: QWidget)
                                       -> QParameterExplorationTable
        Create an grid layout and accept drops
        
        """
        QPromptWidget.__init__(self, parent)
        self.pipeline = None
        self.setSizePolicy(QtGui.QSizePolicy.Expanding,
                           QtGui.QSizePolicy.Expanding)
        self.setPromptText('Drag aliases/parameters here for a parameter '
                           'exploration')
        self.showPrompt()
        
        vLayout = QtGui.QVBoxLayout(self)
        vLayout.setSpacing(0)
        vLayout.setMargin(0)
        vLayout.setAlignment(QtCore.Qt.AlignTop)
        self.setLayout(vLayout)

        self.label = QDimensionLabel()

        for labelIcon in self.label.labelIcons:
            self.connect(labelIcon.countWidget,
                         QtCore.SIGNAL('editingFinished()'),
                         self.updateWidgets)
        vLayout.addWidget(self.label)

        for i in xrange(2):
            hBar = QtGui.QFrame()
            hBar.setFrameStyle(QtGui.QFrame.HLine | QtGui.QFrame.Sunken)
            vLayout.addWidget(hBar)
        self._parameterCount = 0

    def addParameter(self, paramInfo):
        """ addParameter(paramInfo: (str, [ParameterInfo]) -> None
        Add a parameter to the table. The parameter info is specified
        in QParameterTreeWidgetItem
        
        """
        # Check to see paramInfo is not a subset of some other parameter set
        params = paramInfo[1]
        for i in xrange(self.layout().count()):
            pEditor = self.layout().itemAt(i).widget()
            if pEditor and isinstance(pEditor, QParameterSetEditor):
                subset = True
                for p in params:
                    if not (p in pEditor.info[1]):
                        subset = False
                        break                    
                if subset:
                    show_warning('Parameter Exists',
                                 'The parameter you are trying to add is '
                                 'already in the list.')
                    return
        self.showPrompt(False)
        newEditor = QParameterSetEditor(paramInfo, self)

        # Make sure to disable all duplicated parameter
        for p in xrange(len(params)):
            for i in xrange(self.layout().count()):
                pEditor = self.layout().itemAt(i).widget()
                if pEditor and isinstance(pEditor, QParameterSetEditor):
                    if params[p] in pEditor.info[1]:
                        widget = newEditor.paramWidgets[p]
                        widget.setDimension(4)
                        widget.setDuplicate(True)
                        widget.setEnabled(False)
                        break
        
        self.layout().addWidget(newEditor)
        newEditor.show()
        self.setMinimumHeight(self.layout().minimumSize().height())
        self.emit(QtCore.SIGNAL('exploreChange(bool)'), self.layout().count() > 3)
        return newEditor

    def removeParameter(self, ps):
        """ removeParameterSet(ps: QParameterSetEditor) -> None
        Remove a parameter set from the table and validate the rest
        
        """
        self.layout().removeWidget(ps)
        # Restore disabled parameter
        for i in xrange(self.layout().count()):
            pEditor = self.layout().itemAt(i).widget()
            if pEditor and isinstance(pEditor, QParameterSetEditor):
                for p in xrange(len(pEditor.info[1])):
                    param = pEditor.info[1][p]
                    widget = pEditor.paramWidgets[p]                    
                    if (param in ps.info[1] and (not widget.isEnabled())):
                        widget.setDimension(0)
                        widget.setDuplicate(False)
                        widget.setEnabled(True)
                        break
        self.showPrompt(self.layout().count()<=3)
        self.emit(QtCore.SIGNAL('exploreChange(bool)'), self.layout().count() > 3)

    def updateWidgets(self):
        """ updateWidgets() -> None
        Update all widgets to reflect the step count
        
        """
        # Go through all possible parameter widgets
        counts = self.label.getCounts()
        for i in xrange(self.layout().count()):
            pEditor = self.layout().itemAt(i).widget()
            if pEditor and isinstance(pEditor, QParameterSetEditor):
                for paramWidget in pEditor.paramWidgets:
                    dim = paramWidget.getDimension()
                    if dim in [0, 1, 2, 3]:
                        se = paramWidget.editor.stackedEditors
                        # Notifies editor widgets of size update 
                        for i in xrange(se.count()):
                            wd = se.widget(i)
                            if hasattr(wd, 'size_was_updated'):
                                wd.size_was_updated(counts[dim])

    def clear(self):
        """ clear() -> None
        Clear all widgets
        
        """
        for i in reversed(range(self.layout().count())):
            pEditor = self.layout().itemAt(i).widget()
            if pEditor and isinstance(pEditor, QParameterSetEditor):
                pEditor.table = None
                self.layout().removeWidget(pEditor)
                pEditor.hide()
                pEditor.deleteLater()
        self.label.resetCounts()
        self.showPrompt()
        self.emit(QtCore.SIGNAL('exploreChange(bool)'), self.layout().count() > 3)

    def setPipeline(self, pipeline):
        """ setPipeline(pipeline: Pipeline) -> None
        Assign a pipeline to the current table
        
        """
        if pipeline:
            to_be_deleted = []
            for i in xrange(self.layout().count()):
                pEditor = self.layout().itemAt(i).widget()
                if pEditor and isinstance(pEditor, QParameterSetEditor):
                    for param in pEditor.info[1]:
                        # We no longer require the parameter to exist
                        # we check if the module still exists
                        if not pipeline.db_has_object(VistrailModule.vtType,
                                                      param.module_id):
                            to_be_deleted.append(pEditor)
            for pEditor in to_be_deleted:
                pEditor.removeSelf()
        else:
            self.clear()
        self.pipeline = pipeline
        self.label.setEnabled(self.pipeline!=None)

    def collectParameterActions(self):
        """ collectParameterActions() -> list
        Return a list of action lists corresponding to each dimension
        
        """
        if not self.pipeline:
            return None

        reg = get_module_registry()
        parameterValues = [[], [], [], []]
        counts = self.label.getCounts()
        for i in xrange(self.layout().count()):
            pEditor = self.layout().itemAt(i).widget()
            if pEditor and isinstance(pEditor, QParameterSetEditor):
                for paramWidget in pEditor.paramWidgets:
                    editor = paramWidget.editor
                    interpolator = editor.stackedEditors.currentWidget()
                    paramInfo = paramWidget.param
                    dim = paramWidget.getDimension()
                    if dim in [0, 1, 2, 3]:
                        count = counts[dim]
                        values = interpolator.get_values(count)
                        if not values:
                            return None
                        pId = paramInfo.id
                        pType = paramInfo.dbtype
                        parentType = paramInfo.parent_dbtype
                        parentId = paramInfo.parent_id
                        function = self.pipeline.db_get_object(parentType,
                                                               parentId)  
                        fName = function.name
                        old_param = self.pipeline.db_get_object(pType,pId)
                        pName = old_param.name
                        pAlias = old_param.alias
                        pIdentifier = old_param.identifier
                        actions = []
                        tmp_id = -1L
                        for v in values:
                            getter = reg.get_descriptor_by_name
                            desc = getter(paramInfo.identifier,
                                          paramInfo.type,
                                          paramInfo.namespace)
                            if not isinstance(v, str):
                                str_value = desc.module.translate_to_string(v)
                            else:
                                str_value = v
                            new_param = ModuleParam(id=tmp_id,
                                                    pos=old_param.pos,
                                                    name=pName,
                                                    alias=pAlias,
                                                    val=str_value,
                                                    type=paramInfo.type,
                                                    identifier=pIdentifier
                                                    )
                            action_spec = ('change', old_param, new_param,
                                           parentType, function.real_id)
                            action = vistrails.core.db.action.create_action([action_spec])
                            actions.append(action)
                        parameterValues[dim].append(actions)
                        tmp_id -= 1
        return [zip(*p) for p in parameterValues]

class QDimensionLabel(QtGui.QWidget):
    """
    QDimensionLabel represents a horizontal header item of the
    parameter window. It has 4 small icons represents the dimensions
    and a Skip label. It represents a group box.
    
    """
    def __init__(self, parent=None):
        """ QDimensionLabel(parent: QWidget) -> None
        Initialize icons and labels
        
        """
        QtGui.QWidget.__init__(self, parent)
        self.setAutoFillBackground(True)
        self.setSizePolicy(QtGui.QSizePolicy.Expanding,
                           QtGui.QSizePolicy.Maximum)

        hLayout = QtGui.QHBoxLayout(self)
        hLayout.setMargin(0)
        hLayout.setSpacing(0)
        self.setLayout(hLayout)        

        self.params = QDimensionLabelText('Parameters')
        hLayout.addWidget(self.params)
        self.params.setSizePolicy(QtGui.QSizePolicy.Expanding,
                                  QtGui.QSizePolicy.Expanding)
        hLayout.addWidget(QDimensionLabelSeparator())
        
        pixes = [CurrentTheme.EXPLORE_COLUMN_PIXMAP,
                 CurrentTheme.EXPLORE_ROW_PIXMAP,
                 CurrentTheme.EXPLORE_SHEET_PIXMAP,
                 CurrentTheme.EXPLORE_TIME_PIXMAP]
        self.labelIcons = []
        for pix in pixes:
            labelIcon = QDimensionLabelIcon(pix)
            hLayout.addWidget(labelIcon)
            self.labelIcons.append(labelIcon)            
            hLayout.addWidget(QDimensionLabelSeparator())

        hLayout.addWidget(QDimensionLabelIcon(CurrentTheme.EXPLORE_SKIP_PIXMAP,
                                              False))

    def getCounts(self):
        """ getCounts() -> [int]        
        Return a list of 4 ints denoting the step count desired for
        each dimension
        
        """
        return [l.countWidget.value() for l in self.labelIcons]

    def setCounts(self, counts):
        """ setCounts(counts:list) -> None
        Set the 4 step counts for each dimension from a list of 4 ints

        """
        dim = len(self.getCounts())
        if len(counts) != dim:
            return
        for i in xrange(0, dim):
            self.labelIcons[i].countWidget.setValue(counts[i])

    def resetCounts(self):
        """ resetCounts() -> None
        Reset all counts to 1
        
        """
        for l in self.labelIcons:
            l.countWidget.setValue(1)
    
class QDimensionSpinBox(QtGui.QSpinBox):
    """
    QDimensionSpinBox is just an overrided spin box that will also emit
    'editingFinished()' signal when the user interact with mouse
    
    """    
    def mouseReleaseEvent(self, event):
        """ mouseReleaseEvent(event: QMouseEvent) -> None
        Emit 'editingFinished()' signal when the user release a mouse button
        
        """
        QtGui.QSpinBox.mouseReleaseEvent(self, event)
        # super(QDimensionSpinBox, self).mouseReleaseEvent(event)
        self.emit(QtCore.SIGNAL("editingFinished()"))

class QDimensionLabelIcon(QtGui.QWidget):
    """
    QDimensionLabelIcon describes those icons staying on the header
    view of the table
    
    """
    def __init__(self, pix, hasCount = True, parent=None):
        """ QDimensionalLabelIcon(pix: QPixmap, hasCount: bool, parent: QWidget)
                                  -> QDimensionalLabelIcon
        Using size 32x32 and a margin of 2
        
        """
        QtGui.QWidget.__init__(self, parent)
        layout = QtGui.QVBoxLayout()
        layout.setMargin(0)
        layout.setSpacing(0)
        self.setLayout(layout)

        label = QtGui.QLabel()
        label.setAlignment(QtCore.Qt.AlignCenter)
        label.setPixmap(pix.scaled(32, 32, QtCore.Qt.KeepAspectRatio,
                                  QtCore.Qt.SmoothTransformation))
        layout.addWidget(label)

        if hasCount:
            self.countWidget = QDimensionSpinBox()
            self.countWidget.setFixedWidth(32)
            self.countWidget.setRange(1, 10000000)
            self.countWidget.setAlignment(QtCore.Qt.AlignRight)
            self.countWidget.setFrame(False)
            pal = QtGui.QPalette(self.countWidget.lineEdit().palette())
            pal.setBrush(QtGui.QPalette.Base,
                         QtGui.QBrush(QtCore.Qt.NoBrush))
            self.countWidget.lineEdit().setPalette(pal)
            layout.addWidget(self.countWidget)
            
        self.setSizePolicy(QtGui.QSizePolicy.Maximum,
                            QtGui.QSizePolicy.Maximum)        
                
class QDimensionLabelText(QtGui.QWidget):
    """
    QDimensionLabelText describes those texts staying on the header
    view of the table. It also has a button to perform exploration
    
    """
    def __init__(self, text, parent=None):
        """ QDimensionalLabelText(text: str, parent: QWidget)
                                   -> QDimensionalLabelText
        Putting the text bold in the center
        
        """
        QtGui.QWidget.__init__(self, parent)
        hLayout = QtGui.QHBoxLayout()
        self.setLayout(hLayout)

        hLayout.addStretch()
        
        hLayout.addWidget(QtGui.QLabel('<b>Parameters</b>'))

        hLayout.addStretch()
        
        
class QDimensionLabelSeparator(QtGui.QFrame):
    """
    QDimensionLabelSeparator is acting as a vertical separator which
    has an appropriate style to go with the QDimensionalLabel
    
    """
    def __init__(self, parent=None):
        """ QDimensionalLabelSeparator(parent: QWidget)
                                       -> QDimensionalLabelSeparator
        Make sure the frame only has a width of 2
        
        """
        QtGui.QFrame.__init__(self, parent)
        self.setFrameStyle(QtGui.QFrame.Panel | QtGui.QFrame.Sunken)
        self.setFixedWidth(2)

class QParameterSetEditor(QtGui.QWidget):
    """
    QParameterSetEditor is a widget controlling a set of
    parameters. The set can contain a single parameter (aliases) or
    multiple of them (module methods).
    
    """
    def __init__(self, info, table=None, parent=None):
        """ QParameterSetEditor(info: paraminfo,
                                table: QParameterExplorationTable,
                                parent: QWidget)
                                -> QParameterSetEditor
        Construct a parameter editing widget based on the paraminfo
        (described in QParameterTreeWidgetItem)
        
        """
        QtGui.QWidget.__init__(self, parent)
        self.info = info
        self.table = table
        (name, paramList) = info
        if table:
            size = table.label.getCounts()[0]
        else:
            size = 1
        
        vLayout = QtGui.QVBoxLayout(self)
        vLayout.setMargin(0)
        vLayout.setSpacing(0)
        self.setLayout(vLayout)

        label = QParameterSetLabel(name)
        self.connect(label.removeButton, QtCore.SIGNAL('clicked()'),
                     self.removeSelf)
        vLayout.addWidget(label)
        
        self.paramWidgets = []
        for param in paramList:
            paramWidget = QParameterWidget(param, size)
            vLayout.addWidget(paramWidget)
            self.paramWidgets.append(paramWidget)

        vLayout.addSpacing(10)

        hBar = QtGui.QFrame()
        hBar.setFrameStyle(QtGui.QFrame.HLine | QtGui.QFrame.Sunken)
        vLayout.addWidget(hBar)

    def removeSelf(self):
        """ removeSelf() -> None
        Remove itself out of the parent layout()
        
        """
        if self.table:
            self.table.removeParameter(self)            
            self.table = None
            self.close()
            self.deleteLater()

class QParameterSetLabel(QtGui.QWidget):
    """
    QParameterSetLabel is the label bar showing at the top of the
    parameter set editor. It also has a Remove button to remove the
    parameter
    
    """
    def __init__(self, text, parent=None):
        """ QParameterSetLabel(text: str, parent: QWidget) -> QParameterSetLabel
        Init a label and a button
        
        """
        QtGui.QWidget.__init__(self, parent)        
        hLayout = QtGui.QHBoxLayout(self)
        hLayout.setMargin(0)
        hLayout.setSpacing(0)
        self.setLayout(hLayout)

        hLayout.addSpacing(5)

        label = QtGui.QLabel(text)
        font = QtGui.QFont(label.font())
        font.setBold(True)
        label.setFont(font)
        hLayout.addWidget(label)

        hLayout.addSpacing(5)
        
        self.removeButton = QtGui.QToolButton()
        self.removeButton.setAutoRaise(True)
        self.removeButton.setIcon(QtGui.QIcon(
            self.style().standardPixmap(QtGui.QStyle.SP_DialogCloseButton)))
        self.removeButton.setIconSize(QtCore.QSize(12, 12))
        self.removeButton.setFixedWidth(16)
        hLayout.addWidget(self.removeButton)

        hLayout.addStretch()
        
class QParameterWidget(QtGui.QWidget):
    """
    QParameterWidget is a row widget containing a label, a parameter
    editor and a radio group.
    
    """
    def __init__(self, param, size, parent=None):
        """ QParameterWidget(param: ParameterInfo, size: int, parent: QWidget)
                             -> QParameterWidget
        """
        QtGui.QWidget.__init__(self, parent)
        self.param = param
        self.prevWidget = 0
        
        hLayout = QtGui.QHBoxLayout(self)
        hLayout.setMargin(0)
        hLayout.setSpacing(0)        
        self.setLayout(hLayout)

        hLayout.addSpacing(5+16+5)

        self.label = QtGui.QLabel(param.spec.module)
        self.label.setFixedWidth(50)
        hLayout.addWidget(self.label)

        registry = get_module_registry()
        module = param.spec.descriptor.module
        assert issubclass(module, Constant)

        self.editor = QParameterEditor(param, size)
        hLayout.addWidget(self.editor)

        self.selector = QDimensionSelector()
        self.connect(self.selector.radioButtons[4],
                     QtCore.SIGNAL('toggled(bool)'),
                     self.disableParameter)
        hLayout.addWidget(self.selector)

    def getDimension(self):
        """ getDimension() -> int        
        Return a number 0-4 indicating which radio button is
        selected. If none is selected (should not be in this case),
        return -1
        
        """
        for i in xrange(5):
            if self.selector.radioButtons[i].isChecked():
                return i
        return -1

    def disableParameter(self, disabled=True):
        """ disableParameter(disabled: bool) -> None
        Disable/Enable this parameter when disabled is True/False
        
        """
        self.label.setEnabled(not disabled)
        self.editor.setEnabled(not disabled)

    def setDimension(self, dim):
        """ setDimension(dim: int) -> None
        Select a dimension for this parameter
        
        """
        if dim in xrange(5):
            self.selector.radioButtons[dim].setChecked(True)

    def setDuplicate(self, duplicate):
        """ setDuplicate(duplicate: True) -> None
        Set if this parameter is a duplicate parameter
        
        """
        if duplicate:
            self.prevWidget = self.editor.stackedEditors.currentIndex()
            self.editor.stackedEditors.setCurrentIndex(3)
        else:
            self.editor.stackedEditors.setCurrentIndex(self.prevWidget)

class QDimensionSelector(QtGui.QWidget):
    """
    QDimensionSelector provides 5 radio buttons to select dimension of
    exploration or just skipping it.
    
    """
    def __init__(self, parent=None):
        """ QDimensionSelector(parent: QWidget) -> QDimensionSelector
        Initialize the horizontal layout and set the width to be fixed
        equal to the QDimensionLabel
        
        """
        QtGui.QWidget.__init__(self, parent)
        self.setSizePolicy(QtGui.QSizePolicy.Maximum,
                           QtGui.QSizePolicy.Maximum)
        
        hLayout = QtGui.QHBoxLayout(self)
        hLayout.setMargin(0)
        hLayout.setSpacing(0)        
        self.setLayout(hLayout)

        self.radioButtons = []
        for i in xrange(5):
            hLayout.addSpacing(2)
            button = QDimensionRadioButton()
            self.radioButtons.append(button)
            button.setFixedWidth(32)
            hLayout.addWidget(button)
        self.radioButtons[0].setChecked(True)

class QDimensionRadioButton(QtGui.QRadioButton):
    """
    QDimensionRadioButton is a replacement of QRadioButton with
    simpler appearance. We just need to override the paint event
    
    """
    def paintEvent(self, event):
        """ paintEvent(event: QPaintEvent) -> None
        Draw an outer circle and another solid one in side
        
        """
        painter = QtGui.QPainter(self)
        painter.setRenderHint(QtGui.QPainter.Antialiasing)
        painter.setPen(self.palette().color(QtGui.QPalette.Dark))
        painter.setBrush(QtCore.Qt.NoBrush)
        l = min(self.width()-2, self.height()-2, 12)
        r = QtCore.QRect(0, 0, l, l)
        r.moveCenter(self.rect().center())
        painter.drawEllipse(r)

        if self.isChecked():
            r.adjust(3, 3, -3, -3)
            painter.setPen(QtCore.Qt.NoPen)
            painter.setBrush(self.palette().color(QtGui.QPalette.WindowText))
            painter.drawEllipse(r)
        
        painter.end()

    def mousePressEvent(self, event):
        """ mousePressEvent(event: QMouseEvent) -> None
        Force toggling the radio button
        
        """
        self.click()

################################################################################

if __name__=="__main__":        
    import sys
    import vistrails.gui.theme
    app = QtGui.QApplication(sys.argv)
    vistrails.gui.theme.initializeCurrentTheme()
    vc = QDimensionLabel(CurrentTheme.EXPLORE_SHEET_PIXMAP, 'Hello World')
    vc.show()
    sys.exit(app.exec_())<|MERGE_RESOLUTION|>--- conflicted
+++ resolved
@@ -212,11 +212,7 @@
                 functions.append(function)
         pe = ParameterExploration(dims=str(self.table.label.getCounts()),
                       layout=repr(palette.virtual_cell.getConfiguration()[2]),
-<<<<<<< HEAD
-                      date=strftime(current_time(), '%Y-%m-%d %H:%M:%S'),
-=======
                       date=current_time(),
->>>>>>> 5f928bd1
                       user=getuser(),
                       functions=functions)
         return pe
