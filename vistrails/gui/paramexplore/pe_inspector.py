###############################################################################
##
## Copyright (C) 2014-2015, New York University.
## Copyright (C) 2011-2014, NYU-Poly.
## Copyright (C) 2006-2011, University of Utah.
## All rights reserved.
## Contact: contact@vistrails.org
##
## This file is part of VisTrails.
##
## "Redistribution and use in source and binary forms, with or without
## modification, are permitted provided that the following conditions are met:
##
##  - Redistributions of source code must retain the above copyright notice,
##    this list of conditions and the following disclaimer.
##  - Redistributions in binary form must reproduce the above copyright
##    notice, this list of conditions and the following disclaimer in the
##    documentation and/or other materials provided with the distribution.
##  - Neither the name of the New York University nor the names of its
##    contributors may be used to endorse or promote products derived from
##    this software without specific prior written permission.
##
## THIS SOFTWARE IS PROVIDED BY THE COPYRIGHT HOLDERS AND CONTRIBUTORS "AS IS"
## AND ANY EXPRESS OR IMPLIED WARRANTIES, INCLUDING, BUT NOT LIMITED TO,
## THE IMPLIED WARRANTIES OF MERCHANTABILITY AND FITNESS FOR A PARTICULAR
## PURPOSE ARE DISCLAIMED. IN NO EVENT SHALL THE COPYRIGHT HOLDER OR
## CONTRIBUTORS BE LIABLE FOR ANY DIRECT, INDIRECT, INCIDENTAL, SPECIAL,
## EXEMPLARY, OR CONSEQUENTIAL DAMAGES (INCLUDING, BUT NOT LIMITED TO,
## PROCUREMENT OF SUBSTITUTE GOODS OR SERVICES; LOSS OF USE, DATA, OR PROFITS;
## OR BUSINESS INTERRUPTION) HOWEVER CAUSED AND ON ANY THEORY OF LIABILITY,
## WHETHER IN CONTRACT, STRICT LIABILITY, OR TORT (INCLUDING NEGLIGENCE OR
## OTHERWISE) ARISING IN ANY WAY OUT OF THE USE OF THIS SOFTWARE, EVEN IF
## ADVISED OF THE POSSIBILITY OF SUCH DAMAGE."
##
###############################################################################
from __future__ import division

from PyQt4 import QtGui, QtCore

from vistrails.gui.paramexplore.virtual_cell import QVirtualCellWindow
from vistrails.gui.vistrails_palette import QVistrailsPaletteInterface
from vistrails.gui.theme import CurrentTheme

import weakref

class QParamExploreInspector(QtGui.QWidget, QVistrailsPaletteInterface):
    def __init__(self, parent=None):
        QtGui.QWidget.__init__(self, parent)
        self.set_title("Explore Inspector")

        layout = QtGui.QVBoxLayout()
        layout.setMargin(2)
        layout.setSpacing(3)

        self.controller = None
        self.pe_properties = QParamExpProperties()
        p_prop_group = QtGui.QGroupBox(self.pe_properties.windowTitle())
        g_layout = QtGui.QVBoxLayout()
        g_layout.setMargin(0)
        g_layout.setSpacing(0)
        g_layout.addWidget(self.pe_properties)
        p_prop_group.setLayout(g_layout)
        layout.addWidget(p_prop_group)
        self.virtual_cell = QVirtualCellWindow()
        v_cell_group = QtGui.QGroupBox(self.virtual_cell.windowTitle())
        g_layout = QtGui.QVBoxLayout()
        g_layout.setMargin(0)
        g_layout.setSpacing(0)
        g_layout.addWidget(self.virtual_cell)
        v_cell_group.setLayout(g_layout)
        layout.addWidget(v_cell_group)
        self.setLayout(layout)
        self.addButtonsToToolbar()

    def addButtonsToToolbar(self):
        # Add the back/forward exploration buttons
        self.versionsLabel = QtGui.QLabel('Exploration: 0/0')
        self.toolWindow().toolbar.insertWidget(self.toolWindow().pinAction,
                                               self.versionsLabel)
        self.pe_properties.versionsLabel = weakref.proxy(self.versionsLabel)
        self.backAction = QtGui.QAction(
            QtGui.QIcon(CurrentTheme.LEFT_ARROW_PIXMAP),
            'Go to Previous Exploration', None, triggered=self.backPressed)
        self.toolWindow().toolbar.insertAction(self.toolWindow().pinAction,
                                               self.backAction)
        self.pe_properties.backAction = weakref.proxy(self.backAction)
        self.forwardAction = QtGui.QAction(
            QtGui.QIcon(CurrentTheme.RIGHT_ARROW_PIXMAP),
            'Got to Next Exploration', None, triggered=self.forwardPressed)
        self.toolWindow().toolbar.insertAction(self.toolWindow().pinAction,
                                               self.forwardAction)
        self.pe_properties.forwardAction = weakref.proxy(self.forwardAction)

    def set_controller(self, controller):
        if self.controller == controller:
            return
        self.controller = controller
        self.pe_properties.updateController(controller)
        if self.controller is not None:
            self.set_pipeline(self.controller.current_pipeline)
        else:
            self.set_pipeline(None)

    def set_pipeline(self, pipeline):
        self.pipeline = pipeline
        self.virtual_cell.updateVirtualCell(pipeline)
        self.stateChanged()

    def stateChanged(self):
        self.pe_properties.updateVersion()

<<<<<<< HEAD
    def set_exploration(self, pe=None):
        self.stateChanged()

=======
>>>>>>> eb81d829
    def backPressed(self):
        self.pe_properties.goBack()

    def forwardPressed(self):
        self.pe_properties.goForward()
        

class QParamExpProperties(QtGui.QWidget):
    def __init__(self, controller=None, parent=None):
        QtGui.QWidget.__init__(self, parent)
        self.controller = controller
        self.versionNumber = -1
        self.versionsLabel = None
        self.backAction = None
        self.forwardAction = None
        vLayout = QtGui.QVBoxLayout()
        self.setLayout(vLayout)
        vLayout.setMargin(3)
        vLayout.setSpacing(3)
        gLayout = QtGui.QGridLayout()
        gLayout.setColumnMinimumWidth(1,5)
        gLayout.setRowMinimumHeight(0,24)
        gLayout.setRowMinimumHeight(1,24)
        gLayout.setRowMinimumHeight(2,24)
        gLayout.setRowMinimumHeight(3,24)        
        vLayout.addLayout(gLayout)
        gLayout.setMargin(3)
        gLayout.setSpacing(3)
        
        #vtVersionLabel = QtGui.QLabel('Workflow:', self)
        #gLayout.addWidget(vtVersionLabel, 0, 0, 1, 1)
        
        #self.vtVersionEdit = QtGui.QLabel('', self)
        #gLayout.addWidget(self.vtVersionEdit, 0, 2, 1, 1)
        
        tagLabel = QtGui.QLabel('Exploration Tag:', self)
        gLayout.addWidget(tagLabel, 0, 0, 1, 1)

        editLayout = QtGui.QHBoxLayout()
        self.tagEdit = QtGui.QLineEdit()
        tagLabel.setBuddy(self.tagEdit)
        editLayout.addWidget(self.tagEdit)
        self.tagEdit.setEnabled(False)

        self.tagReset = QtGui.QToolButton(self)
        self.tagReset.setIcon(QtGui.QIcon(
              self.style().standardPixmap(QtGui.QStyle.SP_DialogCloseButton)))
        self.tagReset.setIconSize(QtCore.QSize(12,12))
        self.tagReset.setAutoRaise(True)
        self.tagReset.setEnabled(False)
        editLayout.addWidget(self.tagReset)

        gLayout.addLayout(editLayout, 0, 2, 1, 1)

        userLabel = QtGui.QLabel('User:', self)
        gLayout.addWidget(userLabel, 1, 0, 1, 1)
        
        self.userEdit = QtGui.QLabel('', self)
        gLayout.addWidget(self.userEdit, 1, 2, 1, 1)

        dateLabel = QtGui.QLabel('Date:', self)
        gLayout.addWidget(dateLabel, 2, 0, 1, 1)

        self.dateEdit = QtGui.QLabel('', self)
        gLayout.addWidget(self.dateEdit, 2, 2, 1, 1)
        
        self.connect(self.tagEdit, QtCore.SIGNAL('editingFinished()'),
                     self.tagFinished)
        self.connect(self.tagEdit, QtCore.SIGNAL('textChanged(QString)'),
                     self.tagChanged)
        self.connect(self.tagReset, QtCore.SIGNAL('clicked()'),
                     self.tagCleared)
        
    def updateController(self, controller):
        self.controller = controller

    def updateVersion(self):
        self.pe = None
        if self.controller:
            # Check if version changed
            version_changed = False
            if self.controller.current_parameter_exploration and \
               self.controller.current_parameter_exploration.action_id !=\
                self.controller.current_version:
                # we need to remove it
                version_changed = True
                self.controller.current_parameter_exploration=None
            
            if not self.controller.current_parameter_exploration and \
                self.controller.vistrail.has_paramexp(
                                             self.controller.current_version):
                version_changed = True
                # load latest version
                self.controller.current_parameter_exploration = \
                            self.controller.vistrail.get_paramexp(
                                              self.controller.current_version)

            if version_changed:
                from vistrails.gui.vistrails_window import _app
                _app.notify('exploration_changed')
                return

            self.pe = self.controller.current_parameter_exploration
        if self.controller and self.pe:
            # get all pe for this action
            self.peDict = dict([(pe.id, pe) for pe in
                            self.controller.vistrail.parameter_explorations
                            if pe.action_id==self.pe.action_id])
            count = len(self.peDict)
            ids = self.peDict.keys()
            ids.sort()
            index = ids.index(self.pe.id) + 1
            
            text = 'Exploration: %s/%s' % (index, count)
            self.versionsLabel.setText(text)
            self.backAction.setEnabled(index>1)
            self.forwardAction.setEnabled(index<count)
            self.tagEdit.setEnabled(True)
            self.tagReset.setEnabled(True)
            self.tagEdit.setText(self.pe.name or "")
            self.userEdit.setText(self.pe.user or "")
            self.dateEdit.setText(self.pe.date.strftime('%Y-%m-%d %H:%M:%S')
                                  if self.pe.date else "")
        else:
            self.versionsLabel.setText('Exploration: 0/0')
            self.backAction.setEnabled(False)
            self.forwardAction.setEnabled(False)
            self.tagEdit.setEnabled(False)
            self.tagReset.setEnabled(False)
            self.tagEdit.setText('')
            self.userEdit.setText('')
            self.dateEdit.setText('')  
            
    def tagFinished(self):
        """ tagFinished() -> None
        Update the new tag to pe
        
        """
        if self.pe:
            currentText = str(self.tagEdit.text())
            if self.pe.name != currentText and \
               not self.controller.vistrail.has_named_paramexp(currentText):
                #print "will update current tag", currentText
                self.pe.name = currentText
                self.controller.set_changed(True)
            else:
                self.tagEdit.setText(self.pe.name)
                
    def tagChanged(self, text):
        """ tagChanged(text: QString) -> None
        Update the button state if there is text

        """
        self.tagReset.setEnabled(text != '')

    def tagCleared(self):
        """ tagCleared() -> None
        Remove the tag
        
        """ 
        self.tagEdit.setText('')
        self.tagFinished()
        
    def goBack(self):
        """ Goes to the previous PE for this pipeline"""
        ids = self.peDict.keys()
        ids.sort()
        index = ids.index(self.pe.id)
        if index>0:
            pe = self.peDict[ids[index-1]]
            self.controller.current_parameter_exploration = pe
            from vistrails.gui.vistrails_window import _app
            _app.notify('exploration_changed')


    def goForward(self):
        """ Goes to the next PE for this pipeline"""
        count = len(self.peDict)
        ids = self.peDict.keys()
        ids.sort()
        index = ids.index(self.pe.id)
        if index<count-1:
            pe = self.peDict[ids[index+1]]
            self.controller.current_parameter_exploration = pe
            from vistrails.gui.vistrails_window import _app
            _app.notify('exploration_changed')<|MERGE_RESOLUTION|>--- conflicted
+++ resolved
@@ -109,12 +109,6 @@
     def stateChanged(self):
         self.pe_properties.updateVersion()
 
-<<<<<<< HEAD
-    def set_exploration(self, pe=None):
-        self.stateChanged()
-
-=======
->>>>>>> eb81d829
     def backPressed(self):
         self.pe_properties.goBack()
 
