--- conflicted
+++ resolved
@@ -251,123 +251,21 @@
         layout.setMargin(10)
         layout.setSpacing(2)
         self.setLayout(layout)
-<<<<<<< HEAD
         self._configuration = persistent_config
         self._temp_configuration = temp_config
 
         self._fields = {}
         self._field_layouts = {}
-=======
-        self._configuration = None
-        self._temp_configuration = None
-        self.create_default_widgets(self, layout)
+
+        for category, fields in cat_fields:
+            label = QtGui.QLabel(category + ":")
+            layout.addWidget(label)
+            self.process_fields(layout, fields)
+
         self.create_default_handler_button(self, layout)
-        self.create_other_widgets(self, layout)
-        self.update_state(persistent_config, temp_config)
-        self.connect_default_signals()
-        self.connect_other_signals()
-        
-    def connect_default_signals(self):
-        
-        # We need to connect only one of the radio buttons signal because
-        # only one of them will be checked at a time
-        
-        #Auto save signals
-        self.connect(self._autosave_cb,
-                     QtCore.SIGNAL('stateChanged(int)'),
-                     self.temp_autosave_changed)
-        self.connect(self._autosave_always,
-                     QtCore.SIGNAL('toggled(bool)'),
-                     self.autosave_changed)
-        
-        #Read and Write to database signals
-        self.connect(self._db_connect_cb,
-                     QtCore.SIGNAL('stateChanged(int)'),
-                     self.temp_db_connect_changed)
-        self.connect(self._db_connect_always,
-                     QtCore.SIGNAL('toggled(bool)'),
-                     self.db_connect_changed)
-        
-        #Caching signals
-        self.connect(self._use_cache_cb,
-                     QtCore.SIGNAL('stateChanged(int)'),
-                     self.temp_use_cache_changed)
-        self.connect(self._use_cache_always,
-                     QtCore.SIGNAL('toggled(bool)'),
-                     self.use_cache_changed)
-        
-        #Other signals
-        self.connect(self._splash_cb,
-                     QtCore.SIGNAL('stateChanged(int)'),
-                     self.splash_changed)
-        self.connect(self._maximize_cb,
-                     QtCore.SIGNAL('stateChanged(int)'),
-                     self.maximize_changed)
-        self.connect(self._multi_head_cb,
-                     QtCore.SIGNAL('stateChanged(int)'),
-                     self.multi_head_changed)
-
-    def connect_other_signals(self):
-        if vistrails.core.system.systemType in ['Darwin']:
-            self.connect(self._use_metal_style_cb,
-                         QtCore.SIGNAL('stateChanged(int)'),
-                         self.metalstyle_changed)
-
-    def create_default_widgets(self, parent, layout):
-        """create_default_widgets(parent: QWidget, layout: QLayout)-> None
-        Creates default widgets in parent
-        
-        """
-        #Auto save
-        autosave_gb = QtGui.QGroupBox(parent)
-        autosave_gb.setTitle('Automatically save vistrails')
-        glayout = QtGui.QHBoxLayout()
-        parent._autosave_always = QtGui.QRadioButton("Always")
-        parent._autosave_never = QtGui.QRadioButton("Never")
-        parent._autosave_cb = QtGui.QCheckBox("Yes (for this session only)")
-        glayout.addWidget(parent._autosave_always)
-        glayout.addWidget(parent._autosave_never)
-        glayout.addWidget(parent._autosave_cb)
-        autosave_gb.setLayout(glayout)
-        layout.addWidget(autosave_gb)
-
-        #Read and Write to database
-        db_connect_gb = QtGui.QGroupBox(parent)
-        db_connect_gb.setTitle('Read/Write to database by default')
-        glayout = QtGui.QHBoxLayout()
-        parent._db_connect_always = QtGui.QRadioButton("Always")
-        parent._db_connect_never = QtGui.QRadioButton("Never")
-        parent._db_connect_cb = QtGui.QCheckBox("Yes (for this session only)")
-        glayout.addWidget(parent._db_connect_always)
-        glayout.addWidget(parent._db_connect_never)
-        glayout.addWidget(parent._db_connect_cb)
-        db_connect_gb.setLayout(glayout)
-        layout.addWidget(db_connect_gb)
-        
-        #Caching
-        use_cache_gb = QtGui.QGroupBox(parent)
-        use_cache_gb.setTitle('Cache execution results')
-        glayout = QtGui.QHBoxLayout()
-        parent._use_cache_always = QtGui.QRadioButton("Always")
-        parent._use_cache_never = QtGui.QRadioButton("Never")
-        parent._use_cache_cb = QtGui.QCheckBox("Yes (for this session only)")
-        glayout.addWidget(parent._use_cache_always)
-        glayout.addWidget(parent._use_cache_never)
-        glayout.addWidget(parent._use_cache_cb)
-        use_cache_gb.setLayout(glayout)
-        layout.addWidget(use_cache_gb)
-
-        parent._splash_cb = QtGui.QCheckBox(parent)
-        parent._splash_cb.setText('Show splash dialog on startup*')
-        layout.addWidget(parent._splash_cb)
-
-        parent._maximize_cb = QtGui.QCheckBox(parent)
-        parent._maximize_cb.setText('Maximize windows on startup*')
-        layout.addWidget(parent._maximize_cb)
-
-        parent._multi_head_cb = QtGui.QCheckBox(parent)
-        parent._multi_head_cb.setText('Use multiple displays on startup*')
-        layout.addWidget(parent._multi_head_cb)
+
+        layout.addStretch(1)                
+        # need to determine different types
 
     def create_default_handler_button(self, parent, layout):
         if vistrails.core.system.systemType == 'Linux':
@@ -407,21 +305,6 @@
             layout2.addWidget(self._handler_dont_ask)
             layout2.addWidget(install_button)
 
-    def create_other_widgets(self, parent, layout):
-        """create_other_widgets(parent: QWidget, layout: QLayout)-> None
-        Creates system specific widgets in parent
-        
-        """
-        if vistrails.core.system.systemType in ['Darwin']:
-            parent._use_metal_style_cb = QtGui.QCheckBox(parent)
-            parent._use_metal_style_cb.setText('Use brushed metal appearance*')
-            layout.addWidget(parent._use_metal_style_cb)
-
-        layout.addStretch()
-        label = QtGui.QLabel("* It requires restarting VisTrails for these \
-changes to take effect")
-        layout.addWidget(label)
-
     def update_state(self, persistent_config, temp_config):
         """ update_state(configuration: VistrailConfiguration) -> None
         
@@ -430,58 +313,6 @@
         
         self._configuration = persistent_config
         self._temp_configuration = temp_config
-
-        #Autosave
-        if self._configuration.has('autosave'):
-            if self._configuration.autosave == True:
-                self._autosave_always.setChecked(True)
-                self._autosave_never.setChecked(False)
-                self._autosave_cb.setText("No (for this session only)")
-                self._autosave_cb.setChecked(
-                                     not self._temp_configuration.autosave)
-                    
-            else:
-                self._autosave_always.setChecked(False)
-                self._autosave_never.setChecked(True)
-                self._autosave_cb.setText("Yes (for this session only)")        
-                self._autosave_cb.setChecked(self._temp_configuration.autosave)
-        
-        #Read/Write from DB by default   
-        if self._configuration.has('dbDefault'):
-            if self._configuration.dbDefault == True:
-                self._db_connect_always.setChecked(True)
-                self._db_connect_never.setChecked(False)
-                self._db_connect_cb.setText("No (for this session only)")
-                self._db_connect_cb.setChecked(
-                                        not self._temp_configuration.dbDefault)
-                    
-            else:
-                self._db_connect_always.setChecked(False)
-                self._db_connect_never.setChecked(True)
-                self._db_connect_cb.setText("Yes (for this session only)")        
-                self._db_connect_cb.setChecked(
-                                        self._temp_configuration.dbDefault)
-        #Caching 
-        if self._configuration.has('useCache'):
-            if self._configuration.useCache == True:
-                self._use_cache_always.setChecked(True)
-                self._use_cache_never.setChecked(False)
-                self._use_cache_cb.setText("No (for this session only)")
-                self._use_cache_cb.setChecked(
-                                        not self._temp_configuration.useCache)
-                    
-            else:
-                self._use_cache_always.setChecked(False)
-                self._use_cache_never.setChecked(True)
-                self._use_cache_cb.setText("Yes (for this session only)")        
-                self._use_cache_cb.setChecked(self._temp_configuration.useCache)
-        
-        if self._configuration.has('showSplash'):
-            self._splash_cb.setChecked(self._configuration.showSplash)
-        if self._configuration.has('maximizeWindows'):
-            self._maximize_cb.setChecked(self._configuration.maximizeWindows)
-        if self._configuration.has('multiHeads'):
-            self._multi_head_cb.setChecked(self._configuration.multiHeads)
 
         #Default handler
         if vistrails.core.system.systemType == 'Linux':
@@ -495,58 +326,6 @@
 
             self._handler_dont_ask.setChecked(
                     self._configuration.check('handlerDontAsk'))
-
-        #other widgets
-        self.update_other_state()
-
-    def update_other_state(self):
-        """ update_state(configuration: VistrailConfiguration) -> None
-        
-        Update the dialog state based on a new configuration
-        """
-        if vistrails.core.system.systemType in ['Darwin']:
-            self._use_metal_style_cb.setChecked(
-                self._configuration.check('useMacBrushedMetalStyle'))
-            
-    def autosave_changed(self, on):
-        """ autosave_changed(on: bool) -> None
-        
-        """
-        debug.log("auto_save_changed")
-        if self._autosave_always.isChecked() == True:
-            value = True
-            self._autosave_cb.setText("No (for this session only)")
-            self._autosave_cb.setChecked(False)
-        else:
-            value = False
-            self._autosave_cb.setText("Yes (for this session only)")
-            self._autosave_cb.setChecked(False)
-            
-        self._configuration.autosave = value
-        self._temp_configuration.autosave = value
-        self.emit(QtCore.SIGNAL('configuration_changed'),
-                  None, bool(on))
-        
-    def temp_autosave_changed(self, on):
-        """ temp_autosave_changed(on: int) -> None
-        
-        """
-        debug.log("temp_auto_save_changed")
-        value = bool(on)
-        if self._autosave_cb.text() == "No (for this session only)":
-            value = not bool(on)
-        
-        self._temp_configuration.autosave = value
->>>>>>> 8d3749bc
-
-        for category, fields in cat_fields:
-            label = QtGui.QLabel(category + ":")
-            layout.addWidget(label)
-            self.process_fields(layout, fields)
-
-        layout.addStretch(1)
-                
-        # need to determine different types
 
     def process_fields(self, layout, fields, parent_fields=[], prev_field=None, 
                        prefix=""):
