--- conflicted
+++ resolved
@@ -35,7 +35,6 @@
 ###############################################################################
 from PyQt5 import QtCore, QtWidgets
 
-
 import re
 
 from vistrails.core import debug
@@ -43,7 +42,10 @@
 from vistrails.core.collection.vistrail import VistrailEntity
 from vistrails.core.configuration import get_vistrails_configuration
 from vistrails.core.data_structures.bijectivedict import Bidict
+from vistrails.core.query.combined import CombinedSearch
 from vistrails.core.query.multiple import MultipleSearch
+from vistrails.core.query.version import SearchCompiler, SearchParseError, TrueSearch
+from vistrails.core.query.visual import VisualQuery
 from vistrails.core.vistrail.pipeline import Pipeline
 from vistrails.core.vistrail.vistrail import Vistrail
 
@@ -289,15 +291,9 @@
         QPipelineView.__init__(self, parent)
         self.setBackgroundBrush(CurrentTheme.QUERY_RESULT_BACKGROUND_BRUSH)
         self.scene().set_read_only_mode(True)
-<<<<<<< HEAD
     
 class QQueryBox(QtWidgets.QWidget):
     textQueryChange = QtCore.pyqtSignal(bool)
-=======
-
-
-class QQueryBox(QtGui.QWidget):
->>>>>>> b267f19a
     def __init__(self, parent=None):
         QtWidgets.QWidget.__init__(self, parent)
         self.build_widget()
@@ -434,8 +430,6 @@
         self.set_title("Search")
 
     def set_controller(self, controller=None):
-        if self.controller == controller:
-            return
         if self.controller:
             self.controller.stateChanged.disconnect(self.update_controller)
         self.controller = controller
@@ -443,24 +437,17 @@
             self.controller.stateChanged.connect(self.update_controller)
         self.vt_controller.vistrail_view = self.version_result_view
         self.vt_controller.set_pipeline_view(self.workflow_result_view)
-        # self.vt_controller.vistrail_view.set_controller(self.vt_controller)
-        # FIXME Need to figure out how to deal with this !!!
+        self.workflow_result_view.set_controller(self.vt_controller)
+        self.query_controller.set_vistrail_controller(controller)
         self.vt_controller.set_vistrail(controller.vistrail, None,
                                         set_log_on_vt=False)
-<<<<<<< HEAD
-=======
         hide_upgrades = not getattr(get_vistrails_configuration(),
                                         'hideUpgrades', True)
         self.vt_controller.change_selected_version(controller.current_version,
                                                    hide_upgrades, hide_upgrades)
->>>>>>> b267f19a
         self.version_result_view.set_controller(self.vt_controller)
-        self.workflow_result_view.set_controller(self.vt_controller)
-        self.vt_controller.change_selected_version(controller.current_version)
-        self.query_controller.set_vistrail_controller(controller)
 
     def update_controller(self):
-        # FIXME Need to figure out how to deal with this !!!
         self.vt_controller.set_vistrail(self.controller.vistrail, None,
                                         set_log_on_vt=False)
         hide_upgrades = getattr(get_vistrails_configuration(),
