###############################################################################
##
## Copyright (C) 2014-2015, New York University.
## Copyright (C) 2011-2014, NYU-Poly.
## Copyright (C) 2006-2011, University of Utah.
## All rights reserved.
## Contact: contact@vistrails.org
##
## This file is part of VisTrails.
##
## "Redistribution and use in source and binary forms, with or without
## modification, are permitted provided that the following conditions are met:
##
##  - Redistributions of source code must retain the above copyright notice,
##    this list of conditions and the following disclaimer.
##  - Redistributions in binary form must reproduce the above copyright
##    notice, this list of conditions and the following disclaimer in the
##    documentation and/or other materials provided with the distribution.
##  - Neither the name of the New York University nor the names of its
##    contributors may be used to endorse or promote products derived from
##    this software without specific prior written permission.
##
## THIS SOFTWARE IS PROVIDED BY THE COPYRIGHT HOLDERS AND CONTRIBUTORS "AS IS"
## AND ANY EXPRESS OR IMPLIED WARRANTIES, INCLUDING, BUT NOT LIMITED TO,
## THE IMPLIED WARRANTIES OF MERCHANTABILITY AND FITNESS FOR A PARTICULAR
## PURPOSE ARE DISCLAIMED. IN NO EVENT SHALL THE COPYRIGHT HOLDER OR
## CONTRIBUTORS BE LIABLE FOR ANY DIRECT, INDIRECT, INCIDENTAL, SPECIAL,
## EXEMPLARY, OR CONSEQUENTIAL DAMAGES (INCLUDING, BUT NOT LIMITED TO,
## PROCUREMENT OF SUBSTITUTE GOODS OR SERVICES; LOSS OF USE, DATA, OR PROFITS;
## OR BUSINESS INTERRUPTION) HOWEVER CAUSED AND ON ANY THEORY OF LIABILITY,
## WHETHER IN CONTRACT, STRICT LIABILITY, OR TORT (INCLUDING NEGLIGENCE OR
## OTHERWISE) ARISING IN ANY WAY OUT OF THE USE OF THIS SOFTWARE, EVEN IF
## ADVISED OF THE POSSIBILITY OF SUCH DAMAGE."
##
###############################################################################
""" This common widgets using on the interface of VisTrails. These are
only simple widgets in term of coding and additional features. It
should have no interaction with VisTrail core"""
from __future__ import division

import os

from PyQt4 import QtCore, QtGui
from PyQt4.QtCore import pyqtSlot, pyqtSignal
from vistrails.gui.theme import CurrentTheme
from vistrails.gui.modules.constant_configuration import StandardConstantWidget
from vistrails.core.system import systemType, set_vistrails_data_directory
################################################################################

class QToolWindow(QtGui.QDockWidget):
    """
    QToolWindow is a floating-dockable widget. It also keeps track of
    its widget window title to update the tool window accordingly
    
    """
    def __init__(self, widget=None, parent=None):
        """ QToolWindow(parent: QWidget) -> QToolWindow
        Construct a floating, dockable widget
        
        """
        QtGui.QDockWidget.__init__(self, parent)
        self.setFeatures(QtGui.QDockWidget.AllDockWidgetFeatures)  
        self.mwindow = QtGui.QMainWindow(self)
        self.centralwidget = widget
        self.mwindow.setWindowFlags(QtCore.Qt.Widget) 
        self.mwindow.setCentralWidget(widget)     
        self.setWidget(self.mwindow)
        self.createToolBar()
        if widget:
            self.setWindowTitle(widget.windowTitle())
        self.pinStatus = False
        self.monitorWindowTitle(widget)
        
        self.connect(self, QtCore.SIGNAL("topLevelChanged(bool)"),
                     self.setDefaultPinStatus)
             
    def createToolBar(self):
        self.toolbar = QtGui.QToolBar(self.mwindow)
        self.pinButton = QtGui.QAction(CurrentTheme.UNPINNED_PALETTE_ICON,
                                       "", self.toolbar,checkable=True,
                                       checked=False,
                                       toggled=self.pinStatusChanged)
        
        self.pinButton.setToolTip("Pin this on the Tab Bar")
        spacer = QtGui.QWidget()
        spacer.setSizePolicy(QtGui.QSizePolicy.MinimumExpanding, 
                             QtGui.QSizePolicy.Preferred)
        self.toolbar.addWidget(spacer)
        self.toolbar.addAction(self.pinButton)
        self.pinAction = self.pinButton
        self.toolbar.setFloatable(False)
        self.toolbar.setMovable(False)
        self.toolbar.setIconSize(QtCore.QSize(16,16))
        self.mwindow.addToolBar(self.toolbar)
                   
    def setDefaultPinStatus(self, topLevel):
        # Fixes QTBUG-30276
        if self.acceptDrops():
            self.setAcceptDrops(False)
            self.setAcceptDrops(True)
        if topLevel:
            self.setPinStatus(False)
            self.pinButton.setEnabled(False)
        else:
            self.pinButton.setEnabled(True)
        
    def pinStatusChanged(self, pinStatus):
        self.pinStatus = pinStatus
        self.updateButtonIcon(pinStatus)
        
    def updateButtonIcon(self, on):
        if on:
            self.pinButton.setIcon(CurrentTheme.PINNED_PALETTE_ICON)
            self.pinButton.setToolTip("Unpin this from the the Tab Bar")
        else:
            self.pinButton.setIcon(CurrentTheme.UNPINNED_PALETTE_ICON)
            self.pinButton.setToolTip("Pin this on the Tab Bar")
            
    def setPinStatus(self, pinStatus):
        self.pinStatus = pinStatus
        self.pinButton.setChecked(pinStatus)
        self.updateButtonIcon(pinStatus)
        
    def monitorWindowTitle(self, widget):
        """ monitorWindowTitle(widget: QWidget) -> None        
        Watching window title changed on widget and use it as a window
        title on this tool window
        
        """
        if widget:
            widget.installEventFilter(self)

    def eventFilter(self, object, event):
        """ eventFilter(object: QObject, event: QEvent) -> bool
        Filter window title change event to change the tool window title
        
        """
        if event.type()==QtCore.QEvent.WindowTitleChange:
            self.setWindowTitle(object.windowTitle())
        elif event.type()==QtCore.QEvent.Close:
            object.removeEventFilter(self)
        return QtGui.QDockWidget.eventFilter(self, object, event)
        # return super(QToolWindow, self).eventFilter(object, event)                    
            
        
class QToolWindowInterface(object):
    """
    QToolWindowInterface can be co-inherited in any class to allow the
    inherited class to switch to be contained in a window
    
    """
    def toolWindow(self):
        """ toolWindow() -> None        
        Return the tool window and set its parent to self.parent()
        while having self as its contained widget
        
        """
        if not hasattr(self, '_toolWindow'):
            self._toolWindow = QToolWindow(self, self.parent and self.parent())
        elif self._toolWindow.centralwidget!=self:
            self._toolWindow.window.setCentralWidget(self)
        return self._toolWindow

    def changeEvent(self, event):
        """ changeEvent(event: QEvent) -> None        
        Make sure to update the tool parent when to match the widget's
        real parent
        
        """
        if (event.type()==QtCore.QEvent.ParentChange and
            hasattr(self, '_toolWindow')):
            if self.parent()!=self._toolWindow:
                self._toolWindow.setParent(self.parent())

    def setToolWindowAcceptDrops(self, value):
        self.toolWindow().setAcceptDrops(value)

###############################################################################

class QDockContainer(QtGui.QMainWindow):
    """
    QDockContainer is a window that can contain dock widgets while
    still be contained in a tool window. It is just a straight
    inheritance from QMainWindow
    
    """
    def __init__(self, parent=None):
        """ QMainWindow(parent: QWidget) -> QMainWindow
        Setup window to have its widget dockable everywhere
        
        """
        QtGui.QMainWindow.__init__(self, parent)
        self.setDockNestingEnabled(True)

###############################################################################

class QSearchTreeWidget(QtGui.QTreeWidget):
    """
    QSearchTreeWidget is just a QTreeWidget with a support function to
    refine itself when searching for some text

    """
    def __init__(self, parent=None):
        """ QSearchTreeWidget(parent: QWidget) -> QSearchTreeWidget
        Set up size policy and header

        """
        QtGui.QTreeWidget.__init__(self, parent)
        self.setSizePolicy(QtGui.QSizePolicy.Expanding,
                           QtGui.QSizePolicy.Expanding)
        self.setRootIsDecorated(True)
        self.setDragEnabled(True)
        self.flags = QtCore.Qt.ItemIsDragEnabled

        self._search_was_empty = True

    def searchItemName(self, name):
        """ searchItemName(name: QString) -> None
        Search and refine the module tree widget to contain only items
        whose name is 'name'
        
        """
        matchedItems = []
        
        def recursiveSetVisible(item, testFunction):
            """ recursiveSetVisible
            Pass through all items of a item
            
            """
            enabled = testFunction(item)

            visible = enabled
            child = item.child
            for childIndex in xrange(item.childCount()):
                visible |= recursiveSetVisible(child(childIndex),
                                               testFunction)

            # if item is hidden or has changed visibility
            if not visible or (item.isHidden() != (not visible)):
                item.setHidden(not visible)
            
            if visible:
                f = item.flags()
                b = f & self.flags
                if enabled:
                    if not b:
                        item.setFlags(f | self.flags)
                elif b:
                    item.setFlags(f & ~self.flags)
                
            return visible

        if str(name)=='':
            testFunction = lambda x: (not hasattr(x, 'is_hidden') or
                                      not x.is_hidden)
            if not self._search_was_empty:
                self.collapseAll()
                self._search_was_empty = True
        else:
            matchedItems = set(self.findItems(name,
                                              QtCore.Qt.MatchContains |
                                              QtCore.Qt.MatchWrap |
                                              QtCore.Qt.MatchRecursive))
            testFunction = matchedItems.__contains__
            if self._search_was_empty:
                self.expandAll()
                self._search_was_empty = False
        for itemIndex in xrange(self.topLevelItemCount()):
            recursiveSetVisible(self.topLevelItem(itemIndex),
                                testFunction)
    
    def mimeData(self, itemList):
        """ mimeData(itemList) -> None        
        Setup the mime data to contain itemList because Qt 4.2.2
        implementation doesn't instantiate QTreeWidgetMimeData
        anywhere as it's supposed to. It must have been a bug...
        
        """
        data = QtGui.QTreeWidget.mimeData(self, itemList)
        data.items = itemList
        return data

    def setMatchedFlags(self, flags):
        """ setMatchedFlags(flags: QItemFlags) -> None Set the flags
        for matched item in the search tree. Parents of matched node
        will be visible with these flags off.
        
        """
        self.flags = flags
    
class QSearchTreeWindow(QtGui.QWidget):
    """
    QSearchTreeWindow contains a search box on top of a tree widget
    for easy search and refine. The subclass has to implement
    createTreeWidget() method to return a tree widget that is also 
    needs to expose searchItemName method

    """
    def __init__(self, parent=None):
        """ QSearchTreeWindow(parent: QWidget) -> QSearchTreeWindow
        Intialize all GUI components
        
        """
        QtGui.QWidget.__init__(self, parent)
        self.setWindowTitle('Search Tree')
        
        vLayout = QtGui.QVBoxLayout(self)
        vLayout.setMargin(0)
        vLayout.setSpacing(0)
        self.setLayout(vLayout)
        
        self.searchBox = QSearchBox(False, True, self)
        vLayout.addWidget(self.searchBox)

        self.treeWidget = self.createTreeWidget()
        vLayout.addWidget(self.treeWidget)
        
        self.connect(self.searchBox,
                     QtCore.SIGNAL('executeIncrementalSearch(QString)'),
                     self.treeWidget.searchItemName)
        self.connect(self.searchBox,
                     QtCore.SIGNAL('executeSearch(QString)'),
                     self.treeWidget.searchItemName)
        self.connect(self.searchBox,
                     QtCore.SIGNAL('resetSearch()'),
                     self.clearTreeWidget)
                     
    def clearTreeWidget(self):
        """ clearTreeWidget():
        Return the default search tree

        """
        self.treeWidget.searchItemName('')

    def createTreeWidget(self):
        """ createTreeWidget() -> QSearchTreeWidget
        Return a default searchable tree widget
        
        """
        return QSearchTreeWidget(self)

class QPromptWidget(QtGui.QLabel):
    """
    QPromptWidget is a widget that will display a prompt text when it
    doesn't have any child visible, or else, it will disappear. This
    is good for drag and drop prompt. The inheritance should call
    setPromptText and showPrompt in appropriate time to show/hide the
    prompt text
    """
    def __init__(self, parent=None):
        """ QPromptWidget(parent: QWidget) -> QPromptWidget
        Set up the font and alignment for the prompt
        
        """
        QtGui.QLabel.__init__(self, parent)        
        self.setAlignment(QtCore.Qt.AlignHCenter | QtCore.Qt.AlignVCenter)
        self.setWordWrap(True)
        self.regularFont = self.font()
        self.promptFont = QtGui.QFont(self.font())
        self.promptFont.setItalic(True)
        self.promptText = ''
        self.promptVisible = False

    def setPromptText(self, text):
        """ setPromptText(text: str) -> None
        Set the prompt text string
        
        """
        self.promptText = text

    def showPrompt(self, show=True):
        """ showPrompt(show: boolean) -> None
        Show/Hide the prompt
        
        """
        if show!=self.promptVisible:
            self.promptVisible = show
            self.repaint(self.rect())
            
    def showPromptByChildren(self):
        """ showPromptByChildren()
        Show/Hide the prompt based on the current state of children
        
        """
        if self.promptText=='':
            self.showPrompt(False)
        else:
            self.showPrompt(self.layout()==None or
                            self.layout().count()==0)            

    def paintEvent(self, event):
        """ paintEvent(event: QPaintEvent) -> None
        Paint the prompt in the center if neccesary
        
        """
        if self.promptVisible:
            painter = QtGui.QPainter(self)
            painter.setFont(self.promptFont)
            painter.drawText(self.rect(),
                             QtCore.Qt.AlignCenter | QtCore.Qt.TextWordWrap,
                             self.promptText)
            painter.end()
        QtGui.QLabel.paintEvent(self, event)
        # super(QPromptWidget, self).paintEvent(event)

class QStringEdit(QtGui.QFrame):
    """
    QStringEdit is a line edit that has an extra button to allow user
    to use a file as the value
    
    """
    def __init__(self, parent=None):
        """ QStringEdit(parent: QWidget) -> QStringEdit
        Create a hbox layout to contain a line edit and a button

        """
        QtGui.QFrame.__init__(self, parent)        
        hLayout = QtGui.QHBoxLayout(self)
        hLayout.setMargin(0)
        hLayout.setSpacing(0)        
        self.setLayout(hLayout)

        self.lineEdit = QtGui.QLineEdit()
        self.lineEdit.setFrame(False)
        self.lineEdit.setSizePolicy(QtGui.QSizePolicy.Expanding,
                                    QtGui.QSizePolicy.Expanding)
        hLayout.addWidget(self.lineEdit)
        self.setFocusProxy(self.lineEdit)

        self.fileButton = QtGui.QToolButton()
        self.fileButton.setText('...')
        self.fileButton.setSizePolicy(QtGui.QSizePolicy.Maximum,
                                      QtGui.QSizePolicy.Expanding)
        self.fileButton.setFocusPolicy(QtCore.Qt.NoFocus)
        self.fileButton.setAutoFillBackground(True)
        self.connect(self.fileButton, QtCore.SIGNAL('clicked()'),
                     self.insertFileNameDialog)
        hLayout.addWidget(self.fileButton)

    def setText(self, text):
        """ setText(text: QString) -> None
        Overloaded function for setting the line edit text
        
        """
        self.lineEdit.setText(text)

    def text(self):
        """ text() -> QString
        Overloaded function for getting the line edit text
        
        """
        return self.lineEdit.text()

    def selectAll(self):
        """ selectAll() -> None
        Overloaded function for selecting all the text
        
        """
        self.lineEdit.selectAll()

    def setFrame(self, frame):
        """ setFrame(frame: bool) -> None
        Show/Hide the frame of this widget
        
        """
        if frame:
            self.setFrameStyle(QtGui.QFrame.StyledPanel |
                               QtGui.QFrame.Plain)
        else:
            self.setFrameStyle(QtGui.QFrame.NoFrame)

    def insertFileNameDialog(self):
        """ insertFileNameDialog() -> None
        Allow user to insert a file name as a value to the string
        
        """
        fileName = QtGui.QFileDialog.getOpenFileName(self,
                                                     'Use Filename '
                                                     'as Value...',
                                                     self.text(),
                                                     'All files '
                                                     '(*.*)')
        if fileName:
            self.setText(fileName)

###############################################################################

class QSearchEditBox(QtGui.QComboBox):
    def __init__(self, incremental=True, parent=None):
        QtGui.QComboBox.__init__(self, parent)
        self.setEditable(True)
        self.setInsertPolicy(QtGui.QComboBox.InsertAtTop)
        self.setSizePolicy(QtGui.QSizePolicy.Expanding,
                           QtGui.QSizePolicy.Fixed)
        regexp = QtCore.QRegExp("\S.*")
        self.setDuplicatesEnabled(False)
        validator = QtGui.QRegExpValidator(regexp, self)
        self.setValidator(validator)
        self.addItem('Clear Recent Searches')
        item = self.model().item(0, 0)
        font = QtGui.QFont(item.font())
        font.setItalic(True)
        item.setFont(font)
        self.is_incremental = incremental

    def keyPressEvent(self, e):
        if e.key() in (QtCore.Qt.Key_Return,QtCore.Qt.Key_Enter):
            if self.currentText():
                if not self.is_incremental:
                    self.emit(QtCore.SIGNAL('executeSearch(QString)'),  
                              self.currentText())
                self.insertItem(0, self.currentText())
            else:
                self.emit(QtCore.SIGNAL('resetText()'))
            return
        QtGui.QComboBox.keyPressEvent(self, e)
        
###############################################################################

class QSearchBox(QtGui.QWidget):
    """ 
    QSearchBox contains a search combo box with a clear button and
    a search icon.

    """
    def __init__(self, refine=True, incremental=True, parent=None):
        """ QSearchBox(parent: QWidget) -> QSearchBox
        Intialize all GUI components
        
        """
        QtGui.QWidget.__init__(self, parent)
        self.setWindowTitle('Search')
        
        hLayout = QtGui.QHBoxLayout(self)
        hLayout.setMargin(0)
        hLayout.setSpacing(2)
        self.setLayout(hLayout)

        self.searchEdit = QSearchEditBox(incremental, self)
        #TODO: Add separator!
        self.searchEdit.clearEditText()

        if refine:
            self.actionGroup = QtGui.QActionGroup(self)
            self.searchAction = QtGui.QAction('Search', self)
            self.searchAction.setCheckable(True)
            self.actionGroup.addAction(self.searchAction)
            self.refineAction = QtGui.QAction('Refine', self)
            self.refineAction.setCheckable(True)
            self.actionGroup.addAction(self.refineAction)
            self.searchAction.setChecked(True)

            self.searchMenu = QtGui.QMenu()
            self.searchMenu.addAction(self.searchAction)
            self.searchMenu.addAction(self.refineAction)

            self.searchButton = QtGui.QToolButton(self)
            self.searchButton.setIcon(CurrentTheme.QUERY_ARROW_ICON)
            self.searchButton.setAutoRaise(True)
            self.searchButton.setPopupMode(QtGui.QToolButton.InstantPopup)
            self.searchButton.setMenu(self.searchMenu)
            hLayout.addWidget(self.searchButton)
            self.connect(self.searchAction, QtCore.SIGNAL('triggered()'),
                         self.searchMode)
            self.connect(self.refineAction, QtCore.SIGNAL('triggered()'),
                         self.refineMode)
        else:
            self.searchLabel = QtGui.QLabel(self)
            pix = CurrentTheme.QUERY_VIEW_ICON.pixmap(QtCore.QSize(16,16))
            self.searchLabel.setPixmap(pix)
            self.searchLabel.setAlignment(QtCore.Qt.AlignCenter)
            self.searchLabel.setMargin(4)
            hLayout.addWidget(self.searchLabel)
        
        hLayout.addWidget(self.searchEdit)

        self.resetButton = QtGui.QToolButton(self)
        self.resetButton.setIcon(QtGui.QIcon(
                self.style().standardPixmap(QtGui.QStyle.SP_DialogCloseButton)))
        self.resetButton.setIconSize(QtCore.QSize(12,12))
        self.resetButton.setAutoRaise(True)
        self.resetButton.setEnabled(False)
        hLayout.addWidget(self.resetButton)
        self.manualResetEnabled = False

        self.connect(self.resetButton, QtCore.SIGNAL('clicked()'),
                     self.resetSearch)
        self.connect(self.searchEdit, QtCore.SIGNAL('activated(int)'),
                     self.executeSearch)
        self.connect(self.searchEdit, QtCore.SIGNAL('resetText'),
                     self.resetSearch)
        self.connect(self.searchEdit, QtCore.SIGNAL('executeSearch(QString)'),
                     self.executeTextSearch)
        if incremental:
            self.connect(self.searchEdit, 
                         QtCore.SIGNAL('editTextChanged(QString)'),
                         self.executeIncrementalSearch)
        else:
            self.connect(self.searchEdit,
                         QtCore.SIGNAL('editTextChanged(QString)'),
                         self.resetToggle)

    def resetSearch(self):
        """
        resetSearch() -> None
        Emit a signal to clear the search.

        """
        self.searchEdit.clearEditText()
        self.resetButton.setEnabled(False)
        self.manualResetEnabled = False
        self.emit(QtCore.SIGNAL('resetSearch()'))

    def clearSearch(self):
        """ clearSearch() -> None
        Clear the edit text without emitting resetSearch() signal
        This is for when the search is rest from the version view and
        the signal are already taken care of

        """
        self.searchEdit.clearEditText()
        self.resetButton.setEnabled(False)
        self.manualResetEnabled = False

    def searchMode(self):
        """
        searchMode() -> None

        """
        self.emit(QtCore.SIGNAL('refineMode(bool)'), False) 
    
    def refineMode(self):
        """
        refineMode() -> None

        """
        self.emit(QtCore.SIGNAL('refineMode(bool)'), True) 

    def resetToggle(self, text):
        self.resetButton.setEnabled((str(text) != '') or 
                                    self.manualResetEnabled)

    def executeIncrementalSearch(self, text):
        """
        executeIncrementalSearch(text: QString) -> None
        The text is changing, so update the search.

        """
        self.resetButton.setEnabled((str(text)!='') or
                                    self.manualResetEnabled)
        self.emit(QtCore.SIGNAL('executeIncrementalSearch(QString)'), text)

    def executeTextSearch(self, text):
        self.emit(QtCore.SIGNAL('executeSearch(QString)'),
                  text)

    def executeSearch(self, index):
        """
        executeSearch(index: int) -> None
        The text is finished changing or a different item was selected.

        """
        count = self.searchEdit.count() 
        if index == count-1: 
            for i in xrange(count-1): 
                self.searchEdit.removeItem(0) 
            self.resetSearch() 
        else: 
            self.resetButton.setEnabled(True) 
            self.emit(QtCore.SIGNAL('executeSearch(QString)'),  
                      self.searchEdit.currentText())

    def getCurrentText(self):
        return str(self.searchEdit.currentText())

    def setManualResetEnabled(self, boolVal):
        self.manualResetEnabled = boolVal
        self.resetButton.setEnabled((self.getCurrentText() != '') or
                                    self.manualResetEnabled)

###############################################################################

class QMouseTabBar(QtGui.QTabBar):
    """QMouseTabBar is a QTabBar that emits a signal when a tab
    receives a mouse event. For now only doubleclick events are
    emitted."""
    #signals
    tabDoubleClicked = pyqtSignal(int,QtCore.QPoint)
    
    def __init__(self, parent=None):
        QtGui.QTabBar.__init__(self, parent)
        
    def mouseDoubleClickEvent(self, event):
        if event.button() == QtCore.Qt.LeftButton:
            tab_idx = self.tabAt(event.pos())
            if tab_idx != -1:
                self.tabDoubleClicked.emit(tab_idx, event.pos())
        QtGui.QTabBar.mouseDoubleClickEvent(self, event)

###############################################################################

class QDockPushButton(QtGui.QPushButton):
    """QDockPushButton is a button to be used inside QDockWidgets. It will 
    set the minimum height on Mac so it looks nice on both Mac and Windows"""
    def __init__(self, text, parent=None):
        QtGui.QPushButton.__init__(self, text, parent) 
        if systemType in ['Darwin']:
            self.setMinimumHeight(32)

<<<<<<< HEAD
###############################################################################

class QElideLabel(QtGui.QLabel):
    def paintEvent(self, event):
        fm = QtGui.QFontMetrics(self.font())
        was_elided = False
        if fm.width(self.text()) > self.contentsRect().width():
            old_text = self.text()
            elided_text = self.fontMetrics().elidedText(self.text(),
                                                        QtCore.Qt.ElideRight,
                                                    self.contentsRect().width())
            self.setText(elided_text)
            was_elided = True
        QtGui.QLabel.paintEvent(self, event)
        if was_elided:
            self.setText(old_text)

    def sizeHint(self):
        return QtCore.QSize(10, QtGui.QLabel.sizeHint(self).height())

    def minimumSizeHint(self):
        return QtCore.QSize(10, QtGui.QLabel.minimumSizeHint(self).height())
=======
class QPathChooserToolButton(QtGui.QToolButton):
    """
    QPathChooserToolButton is a toolbar button that opens a browser for
    paths.  The lineEdit is updated with the pathname that is selected.
    
    emits pathChanged when the path is changed

    """
    pathChanged = pyqtSignal()

    def __init__(self, parent=None, lineEdit=None, toolTip=None,
                 defaultPath=None):
        """
        PathChooserToolButton(parent: QWidget, 
                              lineEdit: StandardConstantWidget) ->
                 PathChooserToolButton

        """
        QtGui.QToolButton.__init__(self, parent)
        self.setIcon(QtGui.QIcon(
                self.style().standardPixmap(QtGui.QStyle.SP_DirOpenIcon)))
        self.setIconSize(QtCore.QSize(12,12))
        if toolTip is None:
            toolTip = 'Open a path chooser'
        self.defaultPath = defaultPath
        self.setToolTip(toolTip)
        self.setAutoRaise(True)
        self.lineEdit = lineEdit
        self.connect(self,
                     QtCore.SIGNAL('clicked()'),
                     self.runDialog)

    def setPath(self, path):
        """
        setPath() -> None

        """
        if self.lineEdit and path:
            self.lineEdit.setText(path)
            self.pathChanged.emit()
    
    def getDefaultText(self):
        return self.lineEdit.text() or self.defaultPath

    def openChooser(self):
        path = QtGui.QFileDialog.getOpenFileName(self,
                                                 'Select Path...',
                                                 self.getDefaultText(),
                                                 'All files '
                                                 '(*.*)')
        return self.setDataDirectory(path)

    def runDialog(self):
        path = self.openChooser()
        self.setPath(path)

    def setDataDirectory(self, path):
        if path:
            absPath = os.path.abspath(str(QtCore.QFile.encodeName(path)))
            dirName = os.path.dirname(absPath)
            set_vistrails_data_directory(dirName)
            return absPath
        return path

class QFileChooserToolButton(QPathChooserToolButton):
    def __init__(self, parent=None, lineEdit=None, toolTip=None,
                 defaultPath=None):
        if toolTip is None:
            toolTip = "Open a file chooser dialog"
        QPathChooserToolButton.__init__(self, parent, lineEdit, toolTip,
                                        defaultPath)

    def openChooser(self):
        path = QtGui.QFileDialog.getOpenFileName(self,
                                                 'Select File...',
                                                 self.getDefaultText(),
                                                 'All files '
                                                 '(*.*)')
        return self.setDataDirectory(path)

class QDirectoryChooserToolButton(QPathChooserToolButton):
    def __init__(self, parent=None, lineEdit=None, toolTip=None,
                 defaultPath=None):
        if toolTip is None:
            toolTip = "Open a directory chooser dialog"
        QPathChooserToolButton.__init__(self, parent, lineEdit, toolTip,
                                       defaultPath)

    def openChooser(self):
        path = QtGui.QFileDialog.getExistingDirectory(self,
                                                      'Select Directory...',
                                                      self.getDefaultText())
        return self.setDataDirectory(path)

class QOutputPathChooserToolButton(QPathChooserToolButton):
    def __init__(self, parent=None, lineEdit=None, toolTip=None,
                 defaultPath=None):
        if toolTip is None:
            toolTip = "Open a path chooser dialog"
        QPathChooserToolButton.__init__(self, parent, lineEdit, toolTip,
                                       defaultPath)
    
    def openChooser(self):
        path = QtGui.QFileDialog.getSaveFileName(self,
                                                 'Select Output Location...',
                                                 self.getDefaultText(),
                                                 'All files (*.*)')
        return self.setDataDirectory(path)
    
    
>>>>>>> dcc6da98
<|MERGE_RESOLUTION|>--- conflicted
+++ resolved
@@ -707,7 +707,6 @@
         if systemType in ['Darwin']:
             self.setMinimumHeight(32)
 
-<<<<<<< HEAD
 ###############################################################################
 
 class QElideLabel(QtGui.QLabel):
@@ -730,7 +729,7 @@
 
     def minimumSizeHint(self):
         return QtCore.QSize(10, QtGui.QLabel.minimumSizeHint(self).height())
-=======
+
 class QPathChooserToolButton(QtGui.QToolButton):
     """
     QPathChooserToolButton is a toolbar button that opens a browser for
@@ -838,7 +837,4 @@
                                                  'Select Output Location...',
                                                  self.getDefaultText(),
                                                  'All files (*.*)')
-        return self.setDataDirectory(path)
-    
-    
->>>>>>> dcc6da98
+        return self.setDataDirectory(path)