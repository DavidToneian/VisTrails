--- conflicted
+++ resolved
@@ -548,7 +548,7 @@
         try:
             self.controller.write_vistrail(locator)
         except Exception, e:
-            critical('An error has occurred', str(e))
+            debug.critical('An error has occurred', str(e))
             raise
             return False
         # update collection
@@ -575,12 +575,8 @@
             collection.add_to_workspace(entity)
             collection.commit()
         except Exception, e:
-<<<<<<< HEAD
-            critical('Failed to index vistrail', str(e))
-=======
             import traceback
             debug.critical('Failed to index vistrail', traceback.print_exc())
->>>>>>> 8d68b5b5
 
         # update name
 #        self.set_name()
