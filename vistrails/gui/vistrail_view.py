--- conflicted
+++ resolved
@@ -106,7 +106,7 @@
 
         # Create the initial views
         self.version_view = None
-        pipeline_view = self.create_pipeline_view(False)
+        pipeline_view = self.create_pipeline_view(set_controller=False)
         self.version_view = self.create_version_view()
         self.query_view = self.create_query_view()
         self.pe_view = self.create_pe_view()
@@ -718,13 +718,8 @@
             else:
                 _app.notify("controller_changed", self.controller)
             self.reset_version_view()
-<<<<<<< HEAD
-            
-    def create_pipeline_view(self, set_controller=True):
-=======
-
-    def create_pipeline_view(self, read_only=False):
->>>>>>> fc278024
+
+    def create_pipeline_view(self, read_only=False, set_controller=True):
         view = self.create_view(QPipelineView)
         view.setReadOnlyMode(read_only)
         self.connect(view.scene(), QtCore.SIGNAL('moduleSelected'),
