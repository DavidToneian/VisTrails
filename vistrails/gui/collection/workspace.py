--- conflicted
+++ resolved
@@ -74,17 +74,10 @@
         self.setup_widget()
             
     def run_search(self, search, items=None):
-<<<<<<< HEAD
-        # FIXME only uses top level items
-        if items is None:
-            items = [self.topLevelItem(i) 
-                     for i in range(self.topLevelItemCount())]
-=======
         top_level = items is None
         if top_level:
             items = [self.topLevelItem(i)
                      for i in xrange(self.topLevelItemCount())]
->>>>>>> b267f19a
         for item in items:
             if search.match(item.entity):
                 item.setHidden(False)
@@ -98,15 +91,7 @@
             else:
                 item.setHidden(True)
             self.run_search(search, [item.child(i) 
-<<<<<<< HEAD
                                      for i in range(item.childCount())])
-            
-    def reset_search(self, items=None):
-        if items is None:
-            items = [self.topLevelItem(i) 
-                     for i in range(self.topLevelItemCount())]
-=======
-                                     for i in xrange(item.childCount())])
         # check for upgrades
         if top_level:
             for item in items:
@@ -115,8 +100,7 @@
     def reset_search(self, items=None):
         if items is None:
             items = [self.topLevelItem(i)
-                     for i in xrange(self.topLevelItemCount())]
->>>>>>> b267f19a
+                     for i in range(self.topLevelItemCount())]
         for item in items:
             item.setHidden(False)
             self.reset_search([item.child(i) 
