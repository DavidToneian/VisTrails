--- conflicted
+++ resolved
@@ -91,15 +91,7 @@
             else:
                 item.setHidden(True)
             self.run_search(search, [item.child(i) 
-<<<<<<< HEAD
                                      for i in range(item.childCount())])
-        # check for upgrades
-        if top_level:
-            for item in items:
-                item.entity._window.controller.check_delayed_update()
-=======
-                                     for i in xrange(item.childCount())])
->>>>>>> 82ccec52
 
     def reset_search(self, items=None):
         if items is None:
