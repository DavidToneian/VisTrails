###############################################################################
##
## Copyright (C) 2011-2014, NYU-Poly.
## Copyright (C) 2006-2011, University of Utah. 
## All rights reserved.
## Contact: contact@vistrails.org
##
## This file is part of VisTrails.
##
## "Redistribution and use in source and binary forms, with or without 
## modification, are permitted provided that the following conditions are met:
##
##  - Redistributions of source code must retain the above copyright notice, 
##    this list of conditions and the following disclaimer.
##  - Redistributions in binary form must reproduce the above copyright 
##    notice, this list of conditions and the following disclaimer in the 
##    documentation and/or other materials provided with the distribution.
##  - Neither the name of the University of Utah nor the names of its 
##    contributors may be used to endorse or promote products derived from 
##    this software without specific prior written permission.
##
## THIS SOFTWARE IS PROVIDED BY THE COPYRIGHT HOLDERS AND CONTRIBUTORS "AS IS" 
## AND ANY EXPRESS OR IMPLIED WARRANTIES, INCLUDING, BUT NOT LIMITED TO, 
## THE IMPLIED WARRANTIES OF MERCHANTABILITY AND FITNESS FOR A PARTICULAR 
## PURPOSE ARE DISCLAIMED. IN NO EVENT SHALL THE COPYRIGHT HOLDER OR 
## CONTRIBUTORS BE LIABLE FOR ANY DIRECT, INDIRECT, INCIDENTAL, SPECIAL, 
## EXEMPLARY, OR CONSEQUENTIAL DAMAGES (INCLUDING, BUT NOT LIMITED TO, 
## PROCUREMENT OF SUBSTITUTE GOODS OR SERVICES; LOSS OF USE, DATA, OR PROFITS; 
## OR BUSINESS INTERRUPTION) HOWEVER CAUSED AND ON ANY THEORY OF LIABILITY, 
## WHETHER IN CONTRACT, STRICT LIABILITY, OR TORT (INCLUDING NEGLIGENCE OR 
## OTHERWISE) ARISING IN ANY WAY OUT OF THE USE OF THIS SOFTWARE, EVEN IF 
## ADVISED OF THE POSSIBILITY OF SUCH DAMAGE."
##
###############################################################################
from vistrails.db.versions.v1_0_3.domain import DBVistrail, DBVistrailVariable, \
                                      DBWorkflow, DBLog, DBRegistry, \
                                      DBAdd, DBChange, DBDelete, \
                                      DBPortSpec, DBPortSpecItem, \
                                      DBParameterExploration, \
                                      DBPEParameter, DBPEFunction, \
                                      IdScope, DBAbstraction, \
                                      DBModule, DBGroup, DBAnnotation, \
                                      DBActionAnnotation

from vistrails.db.services.vistrail import materializeWorkflow

import os
from itertools import izip
from ast import literal_eval
import unittest
from xml.dom.minidom import parseString

id_scope = None

def update_portSpec(old_obj, translate_dict):
    global id_scope
    sigstring = old_obj.db_sigstring
    sigs = []
    if sigstring and sigstring != '()':
        for sig in sigstring[1:-1].split(','):
            sigs.append(sig.split(':', 2))
    # not great to use eval...
    defaults = literal_eval(old_obj.db_defaults) if old_obj.db_defaults else []
    if isinstance(defaults, basestring):
        defaults = (defaults,)
    else:
        try:
            it = iter(defaults)
        except TypeError:
            defaults = (defaults,)
    # not great to use eval...
    labels = literal_eval(old_obj.db_labels) if old_obj.db_labels else []
    if isinstance(labels, basestring):
        labels = (labels,)
    else:
        try:
            it = iter(labels)
        except TypeError:
            labels = (labels,)
    new_obj = DBPortSpec.update_version(old_obj, translate_dict)
    total_len = len(sigs)
    if len(defaults) < total_len:
        defaults.extend("" for i in xrange(total_len-len(defaults)))
    if len(labels) < total_len:
        labels.extend("" for i in xrange(total_len-len(labels)))
    for i, (sig, default, label) in enumerate(izip(sigs, defaults, labels)):
        module = None
        package = None
        namespace = ''
        if len(sig) == 1:
            module = sig[0]
        else:
            package = sig[0]
            module = sig[1]
        if len(sig) > 2:
            namespace = sig[2]
        item = DBPortSpecItem(id=id_scope.getNewId(DBPortSpecItem.vtType),
                              pos=i, 
                              module=module, 
                              package=package,
                              namespace=namespace, 
                              label=label, 
                              default=default)
        item.db_values = ''
        item.db_entry_type = ''
        new_obj.db_add_portSpecItem(item)
    return new_obj

def update_portSpecs(old_obj, translate_dict):
    new_port_specs = []
    for port_spec in old_obj.db_portSpecs:
        new_port_specs.append(update_portSpec(port_spec, translate_dict))
    return new_port_specs

def update_portSpec_op(old_obj, translate_dict):
    return update_portSpec(old_obj.db_data, translate_dict)

def createParameterExploration(action_id, xmlString, vistrail):
    if not xmlString:
        return
    # Parse/validate the xml

    try:
        striplen = len("<paramexps>")
        xmlString = xmlString[striplen:-(striplen+1)].strip()
        xmlDoc = parseString(xmlString).documentElement
    except Exception:
        return None
    # we need the pipeline to look up function/paramater id:s
    pipeline = materializeWorkflow(vistrail, action_id)
    # Populate parameter exploration window with stored functions and aliases
    functions = []
    for f in xmlDoc.getElementsByTagName('function'):
        f_id = long(f.attributes['id'].value)
        # we need to convert function id:s to (module_id, port_name)
        module_id = None
        f_name = None
        for m in pipeline.db_modules:
            for _f in m.db_functions:
                if _f.db_id == f_id:
                    module_id = m.db_id
                    f_name = _f.db_name
                    continue
        if not (module_id and f_name):
            break
        parameters = []
        for p in f.getElementsByTagName('param'):
            # we need to convert function id:s to (module_id, port_name)
            p_id = long(p.attributes['id'].value)
            p_pos = None
            for m in pipeline.db_modules:
                for _f in m.db_functions:
                    for _p in _f.db_parameters:
                        if _p.db_id == p_id:
                            p_pos = _p.db_pos
                        continue
            if p_pos is None:
                break
            p_intType = str(p.attributes['interp'].value)
            if p_intType in ['Linear Interpolation']:
                p_min = str(p.attributes['min'].value)
                p_max = str(p.attributes['max'].value)
                value = "[%s, %s]" % (p_min, p_max)
            if p_intType in ['RGB Interpolation', 'HSV Interpolation']:
                p_min = str(p.attributes['min'].value)
                p_max = str(p.attributes['max'].value)
                value = '["%s", "%s"]' % (p_min, p_max)
            elif p_intType == 'List':
                value = str(p.attributes['values'].value)
            elif p_intType == 'User-defined Function':
                # Set function code
                value = str(p.attributes['code'].value)
            param = DBPEParameter(id=vistrail.idScope.getNewId(DBPEParameter.vtType),
                                  pos=p_pos,
                                  interpolator=p_intType,
                                  value=value,
                                  dimension=int(p.attributes['dim'].value))
            parameters.append(param)
        f_is_alias = (str(f.attributes['alias'].value) == 'True')
        function = DBPEFunction(id=vistrail.idScope.getNewId(DBPEFunction.vtType),
                                module_id=module_id,
                                port_name=f_name,
                                is_alias=1 if f_is_alias else 0,
                                parameters=parameters)
        functions.append(function)
    pe = DBParameterExploration(id=vistrail.idScope.getNewId(DBParameterExploration.vtType),
                                action_id=action_id,
                                dims=str(xmlDoc.attributes['dims'].value),
                                layout=str(xmlDoc.attributes['layout'].value),
                                date=str(xmlDoc.attributes['date'].value),
                                functions = functions)
    return pe


def translateVistrail(_vistrail):
    """ Translate old annotation based vistrail variables to new
        DBVistrailVariable class """
    global id_scope

    new_vistrail_vars = []
    new_param_exps = []

    def update_workflow(old_obj, trans_dict):
        return DBWorkflow.update_version(old_obj.db_workflow, 
                                         trans_dict, DBWorkflow())

    def update_operations(old_obj, trans_dict):
        new_ops = []
        for obj in old_obj.db_operations:
            if obj.vtType == 'delete':
                new_ops.append(DBDelete.update_version(obj, trans_dict))
            elif obj.vtType == 'add':
                if obj.db_what == 'portSpec':
                    trans_dict['DBAdd'] = {'data': update_portSpec_op}
                    new_op = DBAdd.update_version(obj, trans_dict)
                    new_ops.append(new_op)
                    del trans_dict['DBAdd']
                else:
                    new_op = DBAdd.update_version(obj, trans_dict)
                    new_ops.append(new_op)
            elif obj.vtType == 'change':
                if obj.db_what == 'portSpec':
                    trans_dict['DBChange'] = {'data': update_portSpec_op}
                    new_op = DBChange.update_version(obj, trans_dict)
                    new_ops.append(new_op)
                    del trans_dict['DBChange']
                else:
                    new_op = DBChange.update_version(obj, trans_dict)
                    new_ops.append(new_op)
        return new_ops
    
    def update_annotations(old_obj, trans_dict):
        new_annotations = []
        for a in old_obj.db_annotations:
            if a.db_key == '__vistrail_vars__':
<<<<<<< HEAD
                for name, data in dict(eval(a.db_value)).iteritems():
=======
                for name, data in dict(literal_eval(a.db_value)).iteritems():
>>>>>>> 3e52b80c
                    uuid, identifier, value = data
                    package, module, namespace = identifier
                    var = DBVistrailVariable(name, uuid, package, module, 
                                             namespace, value)
                    new_vistrail_vars.append(var)
            else:
                new_a = DBAnnotation.update_version(a, trans_dict)
                new_annotations.append(new_a)

        return new_annotations

    def update_actionAnnotations(old_obj, trans_dict):
        new_actionAnnotations = []
        for aa in old_obj.db_actionAnnotations:
            if aa.db_key == '__paramexp__':
                pe = createParameterExploration(aa.db_action_id, aa.db_value, 
                                                vistrail)
                new_param_exps.append(pe)
            else:
                new_aa = DBActionAnnotation.update_version(aa, trans_dict)
                new_actionAnnotations.append(new_aa)
        return new_actionAnnotations

    translate_dict = {'DBModule': {'portSpecs': update_portSpecs},
                      'DBModuleDescriptor': {'portSpecs': update_portSpecs},
                      'DBAction': {'operations': update_operations},
                      'DBGroup': {'workflow': update_workflow},
                      'DBVistrail': {'annotations': update_annotations,
                                     'actionAnnotations': \
                                         update_actionAnnotations}
                      }
    vistrail = DBVistrail()
    id_scope = vistrail.idScope
    vistrail = DBVistrail.update_version(_vistrail, translate_dict, vistrail)
    for v in new_vistrail_vars:
        vistrail.db_add_vistrailVariable(v)
    for pe in new_param_exps:
        vistrail.db_add_parameter_exploration(pe)

    vistrail.db_version = '1.0.3'
    return vistrail

def translateWorkflow(_workflow):
    global id_scope
    def update_workflow(old_obj, translate_dict):
        return DBWorkflow.update_version(old_obj.db_workflow, translate_dict)
    translate_dict = {'DBModule': {'portSpecs': update_portSpecs},
                      'DBGroup': {'workflow': update_workflow}}

    workflow = DBWorkflow()
    id_scope = IdScope(remap={DBAbstraction.vtType: DBModule.vtType, DBGroup.vtType: DBModule.vtType})
    workflow = DBWorkflow.update_version(_workflow, translate_dict, workflow)
    workflow.db_version = '1.0.3'
    return workflow

def translateLog(_log):
    translate_dict = {}
    log = DBLog.update_version(_log, translate_dict)
    log.db_version = '1.0.3'
    return log

def translateRegistry(_registry):
    global id_scope
    translate_dict = {'DBModuleDescriptor': {'portSpecs': update_portSpecs}}
    registry = DBRegistry()
    id_scope = registry.idScope
    registry = DBRegistry.update_version(_registry, translate_dict, registry)
    registry.db_version = '1.0.3'
    return registry

class TestTranslate(unittest.TestCase):
    def testParamexp(self):
        """test translating parameter explorations from 1.0.2 to 1.0.3"""
        from vistrails.db.services.io import open_bundle_from_zip_xml
        from vistrails.core.system import vistrails_root_directory
        import os
        (save_bundle, vt_save_dir) = open_bundle_from_zip_xml(DBVistrail.vtType, \
                        os.path.join(vistrails_root_directory(),
                        'tests/resources/paramexp-1.0.2.vt'))
        vistrail = translateVistrail(save_bundle.vistrail)
        pes = vistrail.db_get_parameter_explorations()
        self.assertEqual(len(pes), 1)
        funs = pes[0].db_functions
        self.assertEqual(set([f.db_port_name for f in funs]),
                         set(['SetCoefficients', 'SetBackgroundWidget']))
        parameters = funs[0].db_parameters
        self.assertEqual(len(parameters), 10)
        
    def testVistrailvars(self):
        """test translating vistrail variables from 1.0.2 to 1.0.3"""
        from vistrails.db.services.io import open_bundle_from_zip_xml
        from vistrails.core.system import vistrails_root_directory
        import os
        (save_bundle, vt_save_dir) = open_bundle_from_zip_xml(DBVistrail.vtType, \
                        os.path.join(vistrails_root_directory(),
                        'tests/resources/visvar-1.0.2.vt'))
        vistrail = translateVistrail(save_bundle.vistrail)
        visvars = vistrail.db_vistrailVariables
        self.assertEqual(len(visvars), 2)
        self.assertNotEqual(visvars[0].db_name, visvars[1].db_name)


if __name__ == '__main__':
    import vistrails.core.application
    vistrails.core.application.init()
    unittest.main()<|MERGE_RESOLUTION|>--- conflicted
+++ resolved
@@ -233,11 +233,7 @@
         new_annotations = []
         for a in old_obj.db_annotations:
             if a.db_key == '__vistrail_vars__':
-<<<<<<< HEAD
-                for name, data in dict(eval(a.db_value)).iteritems():
-=======
                 for name, data in dict(literal_eval(a.db_value)).iteritems():
->>>>>>> 3e52b80c
                     uuid, identifier, value = data
                     package, module, namespace = identifier
                     var = DBVistrailVariable(name, uuid, package, module, 
