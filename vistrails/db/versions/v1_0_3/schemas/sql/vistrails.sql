--- conflicted
+++ resolved
@@ -140,7 +140,13 @@
     vistrail_id int
 ) engine=InnoDB;
 
-<<<<<<< HEAD
+CREATE TABLE mashup_alias(
+    id int,
+    name varchar(255),
+    parent_id int,
+    entity_type char(16)
+) engine=InnoDB;
+
 CREATE TABLE mashup(
     id int not null auto_increment primary key,
     name varchar(255),
@@ -155,11 +161,6 @@
     entity_type char(16)
 ) engine=InnoDB;
 
-CREATE TABLE mashup_alias(
-    id int,
-    name varchar(255),
-    parent_id int,
-=======
 CREATE TABLE port_spec_item(
     id int,
     pos int,
@@ -172,7 +173,6 @@
     entry_type varchar(255),
     parent_id int,
     entity_id int,
->>>>>>> 91199f9f
     entity_type char(16)
 ) engine=InnoDB;
 
