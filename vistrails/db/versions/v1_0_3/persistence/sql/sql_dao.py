--- conflicted
+++ resolved
@@ -38,11 +38,6 @@
 from vistrails.core import debug
 from vistrails.core.system import strftime, time_strptime
 from vistrails.db import VistrailsDBException
-<<<<<<< HEAD
-from vistrails.core import debug
-=======
-from vistrails.db.services.io import get_db_lib
->>>>>>> 3e52b80c
 
 class SQLDAO:
     def __init__(self):
