###############################################################################
##
## Copyright (C) 2011-2013, NYU-Poly.
## Copyright (C) 2006-2011, University of Utah. 
## All rights reserved.
## Contact: contact@vistrails.org
##
## This file is part of VisTrails.
##
## "Redistribution and use in source and binary forms, with or without 
## modification, are permitted provided that the following conditions are met:
##
##  - Redistributions of source code must retain the above copyright notice, 
##    this list of conditions and the following disclaimer.
##  - Redistributions in binary form must reproduce the above copyright 
##    notice, this list of conditions and the following disclaimer in the 
##    documentation and/or other materials provided with the distribution.
##  - Neither the name of the University of Utah nor the names of its 
##    contributors may be used to endorse or promote products derived from 
##    this software without specific prior written permission.
##
## THIS SOFTWARE IS PROVIDED BY THE COPYRIGHT HOLDERS AND CONTRIBUTORS "AS IS" 
## AND ANY EXPRESS OR IMPLIED WARRANTIES, INCLUDING, BUT NOT LIMITED TO, 
## THE IMPLIED WARRANTIES OF MERCHANTABILITY AND FITNESS FOR A PARTICULAR 
## PURPOSE ARE DISCLAIMED. IN NO EVENT SHALL THE COPYRIGHT HOLDER OR 
## CONTRIBUTORS BE LIABLE FOR ANY DIRECT, INDIRECT, INCIDENTAL, SPECIAL, 
## EXEMPLARY, OR CONSEQUENTIAL DAMAGES (INCLUDING, BUT NOT LIMITED TO, 
## PROCUREMENT OF SUBSTITUTE GOODS OR SERVICES; LOSS OF USE, DATA, OR PROFITS; 
## OR BUSINESS INTERRUPTION) HOWEVER CAUSED AND ON ANY THEORY OF LIABILITY, 
## WHETHER IN CONTRACT, STRICT LIABILITY, OR TORT (INCLUDING NEGLIGENCE OR 
## OTHERWISE) ARISING IN ANY WAY OUT OF THE USE OF THIS SOFTWARE, EVEN IF 
## ADVISED OF THE POSSIBILITY OF SUCH DAMAGE."
##
###############################################################################

"""generated automatically by auto_dao.py"""

from sql_dao import SQLDAO
from vistrails.db.versions.v1_0_3.domain import *

class DBVistrailVariableSQLDAOBase(SQLDAO):

    def __init__(self, daoList):
        self.daoList = daoList
        self.table = 'vistrail_variable'

    def getDao(self, dao):
        return self.daoList[dao]

    def get_sql_columns(self, db, global_props,lock=False):
        columns = ['name', 'uuid', 'package', 'module', 'namespace', 'value', 'parent_id', 'entity_id', 'entity_type']
        table = 'vistrail_variable'
        whereMap = global_props
        orderBy = 'name'

        dbCommand = self.createSQLSelect(table, columns, whereMap, orderBy, lock)
        data = self.executeSQL(db, dbCommand, True)
        res = {}
        for row in data:
            name = self.convertFromDB(row[0], 'str', 'varchar(255)')
            uuid = self.convertFromDB(row[1], 'str', 'char(36)')
            package = self.convertFromDB(row[2], 'str', 'varchar(255)')
            module = self.convertFromDB(row[3], 'str', 'varchar(255)')
            namespace = self.convertFromDB(row[4], 'str', 'varchar(255)')
            value = self.convertFromDB(row[5], 'str', 'varchar(8191)')
            vistrail = self.convertFromDB(row[6], 'long', 'int')
            entity_id = self.convertFromDB(row[7], 'long', 'int')
            entity_type = self.convertFromDB(row[8], 'str', 'char(16)')
            
            vistrailVariable = DBVistrailVariable(uuid=uuid,
                                                  package=package,
                                                  module=module,
                                                  namespace=namespace,
                                                  value=value,
                                                  name=name)
            vistrailVariable.db_vistrail = vistrail
            vistrailVariable.db_entity_id = entity_id
            vistrailVariable.db_entity_type = entity_type
            vistrailVariable.is_dirty = False
            res[('vistrailVariable', name)] = vistrailVariable
        return res

    def get_sql_select(self, db, global_props,lock=False):
        columns = ['name', 'uuid', 'package', 'module', 'namespace', 'value', 'parent_id', 'entity_id', 'entity_type']
        table = 'vistrail_variable'
        whereMap = global_props
        orderBy = 'name'
        return self.createSQLSelect(table, columns, whereMap, orderBy, lock)

    def process_sql_columns(self, data, global_props):
        res = {}
        for row in data:
            name = self.convertFromDB(row[0], 'str', 'varchar(255)')
            uuid = self.convertFromDB(row[1], 'str', 'char(36)')
            package = self.convertFromDB(row[2], 'str', 'varchar(255)')
            module = self.convertFromDB(row[3], 'str', 'varchar(255)')
            namespace = self.convertFromDB(row[4], 'str', 'varchar(255)')
            value = self.convertFromDB(row[5], 'str', 'varchar(8191)')
            vistrail = self.convertFromDB(row[6], 'long', 'int')
            entity_id = self.convertFromDB(row[7], 'long', 'int')
            entity_type = self.convertFromDB(row[8], 'str', 'char(16)')
            
            vistrailVariable = DBVistrailVariable(uuid=uuid,
                                                  package=package,
                                                  module=module,
                                                  namespace=namespace,
                                                  value=value,
                                                  name=name)
            vistrailVariable.db_vistrail = vistrail
            vistrailVariable.db_entity_id = entity_id
            vistrailVariable.db_entity_type = entity_type
            vistrailVariable.is_dirty = False
            res[('vistrailVariable', name)] = vistrailVariable
        return res

    def from_sql_fast(self, obj, all_objects):
        if ('vistrail', obj.db_vistrail) in all_objects:
            p = all_objects[('vistrail', obj.db_vistrail)]
            p.db_add_vistrailVariable(obj)
        
    def set_sql_columns(self, db, obj, global_props, do_copy=True):
        if not do_copy and not obj.is_dirty:
            return
        columns = ['name', 'uuid', 'package', 'module', 'namespace', 'value', 'parent_id', 'entity_id', 'entity_type']
        table = 'vistrail_variable'
        whereMap = {}
        whereMap.update(global_props)
        if obj.db_name is not None:
            keyStr = self.convertToDB(obj.db_name, 'str', 'varchar(255)')
            whereMap['name'] = keyStr
        columnMap = {}
        if hasattr(obj, 'db_name') and obj.db_name is not None:
            columnMap['name'] = \
                self.convertToDB(obj.db_name, 'str', 'varchar(255)')
        if hasattr(obj, 'db_uuid') and obj.db_uuid is not None:
            columnMap['uuid'] = \
                self.convertToDB(obj.db_uuid, 'str', 'char(36)')
        if hasattr(obj, 'db_package') and obj.db_package is not None:
            columnMap['package'] = \
                self.convertToDB(obj.db_package, 'str', 'varchar(255)')
        if hasattr(obj, 'db_module') and obj.db_module is not None:
            columnMap['module'] = \
                self.convertToDB(obj.db_module, 'str', 'varchar(255)')
        if hasattr(obj, 'db_namespace') and obj.db_namespace is not None:
            columnMap['namespace'] = \
                self.convertToDB(obj.db_namespace, 'str', 'varchar(255)')
        if hasattr(obj, 'db_value') and obj.db_value is not None:
            columnMap['value'] = \
                self.convertToDB(obj.db_value, 'str', 'varchar(8191)')
        if hasattr(obj, 'db_vistrail') and obj.db_vistrail is not None:
            columnMap['parent_id'] = \
                self.convertToDB(obj.db_vistrail, 'long', 'int')
        if hasattr(obj, 'db_entity_id') and obj.db_entity_id is not None:
            columnMap['entity_id'] = \
                self.convertToDB(obj.db_entity_id, 'long', 'int')
        if hasattr(obj, 'db_entity_type') and obj.db_entity_type is not None:
            columnMap['entity_type'] = \
                self.convertToDB(obj.db_entity_type, 'str', 'char(16)')
        columnMap.update(global_props)

        if obj.is_new or do_copy:
            dbCommand = self.createSQLInsert(table, columnMap)
        else:
            dbCommand = self.createSQLUpdate(table, columnMap, whereMap)
        lastId = self.executeSQL(db, dbCommand, False)
        
    def set_sql_command(self, db, obj, global_props, do_copy=True):
        if not do_copy and not obj.is_dirty:
            return None
        columns = ['name', 'uuid', 'package', 'module', 'namespace', 'value', 'parent_id', 'entity_id', 'entity_type']
        table = 'vistrail_variable'
        whereMap = {}
        whereMap.update(global_props)
        if obj.db_name is not None:
            keyStr = self.convertToDB(obj.db_name, 'str', 'varchar(255)')
            whereMap['name'] = keyStr
        columnMap = {}
        if hasattr(obj, 'db_name') and obj.db_name is not None:
            columnMap['name'] = \
                self.convertToDB(obj.db_name, 'str', 'varchar(255)')
        if hasattr(obj, 'db_uuid') and obj.db_uuid is not None:
            columnMap['uuid'] = \
                self.convertToDB(obj.db_uuid, 'str', 'char(36)')
        if hasattr(obj, 'db_package') and obj.db_package is not None:
            columnMap['package'] = \
                self.convertToDB(obj.db_package, 'str', 'varchar(255)')
        if hasattr(obj, 'db_module') and obj.db_module is not None:
            columnMap['module'] = \
                self.convertToDB(obj.db_module, 'str', 'varchar(255)')
        if hasattr(obj, 'db_namespace') and obj.db_namespace is not None:
            columnMap['namespace'] = \
                self.convertToDB(obj.db_namespace, 'str', 'varchar(255)')
        if hasattr(obj, 'db_value') and obj.db_value is not None:
            columnMap['value'] = \
                self.convertToDB(obj.db_value, 'str', 'varchar(8191)')
        if hasattr(obj, 'db_vistrail') and obj.db_vistrail is not None:
            columnMap['parent_id'] = \
                self.convertToDB(obj.db_vistrail, 'long', 'int')
        if hasattr(obj, 'db_entity_id') and obj.db_entity_id is not None:
            columnMap['entity_id'] = \
                self.convertToDB(obj.db_entity_id, 'long', 'int')
        if hasattr(obj, 'db_entity_type') and obj.db_entity_type is not None:
            columnMap['entity_type'] = \
                self.convertToDB(obj.db_entity_type, 'str', 'char(16)')
        columnMap.update(global_props)

        if obj.is_new or do_copy:
            dbCommand = self.createSQLInsert(table, columnMap)
        else:
            dbCommand = self.createSQLUpdate(table, columnMap, whereMap)
        return dbCommand

    def set_sql_process(self, obj, global_props, lastId):
        pass

    def to_sql_fast(self, obj, do_copy=True):
        pass
    
    def delete_sql_column(self, db, obj, global_props):
        table = 'vistrail_variable'
        whereMap = {}
        whereMap.update(global_props)
        if obj.db_name is not None:
            keyStr = self.convertToDB(obj.db_name, 'str', 'varchar(255)')
            whereMap['name'] = keyStr
        dbCommand = self.createSQLDelete(table, whereMap)
        self.executeSQL(db, dbCommand, False)

class DBPortSpecSQLDAOBase(SQLDAO):

    def __init__(self, daoList):
        self.daoList = daoList
        self.table = 'port_spec'

    def getDao(self, dao):
        return self.daoList[dao]

    def get_sql_columns(self, db, global_props,lock=False):
        columns = ['id', 'name', 'type', 'optional', 'sort_key', 'min_conns', 'max_conns', 'parent_type', 'entity_id', 'entity_type', 'parent_id']
        table = 'port_spec'
        whereMap = global_props
        orderBy = 'id'

        dbCommand = self.createSQLSelect(table, columns, whereMap, orderBy, lock)
        data = self.executeSQL(db, dbCommand, True)
        res = {}
        for row in data:
            id = self.convertFromDB(row[0], 'long', 'int')
            name = self.convertFromDB(row[1], 'str', 'varchar(255)')
            type = self.convertFromDB(row[2], 'str', 'varchar(255)')
            optional = self.convertFromDB(row[3], 'int', 'int')
            sort_key = self.convertFromDB(row[4], 'int', 'int')
            min_conns = self.convertFromDB(row[5], 'int', 'int')
            max_conns = self.convertFromDB(row[6], 'int', 'int')
            parentType = self.convertFromDB(row[7], 'str', 'char(32)')
            entity_id = self.convertFromDB(row[8], 'long', 'int')
            entity_type = self.convertFromDB(row[9], 'str', 'char(16)')
            parent = self.convertFromDB(row[10], 'long', 'long')
            
            portSpec = DBPortSpec(name=name,
                                  type=type,
                                  optional=optional,
                                  sort_key=sort_key,
                                  min_conns=min_conns,
                                  max_conns=max_conns,
                                  id=id)
            portSpec.db_parentType = parentType
            portSpec.db_entity_id = entity_id
            portSpec.db_entity_type = entity_type
            portSpec.db_parent = parent
            portSpec.is_dirty = False
            res[('portSpec', id)] = portSpec
        return res

    def get_sql_select(self, db, global_props,lock=False):
        columns = ['id', 'name', 'type', 'optional', 'sort_key', 'min_conns', 'max_conns', 'parent_type', 'entity_id', 'entity_type', 'parent_id']
        table = 'port_spec'
        whereMap = global_props
        orderBy = 'id'
        return self.createSQLSelect(table, columns, whereMap, orderBy, lock)

    def process_sql_columns(self, data, global_props):
        res = {}
        for row in data:
            id = self.convertFromDB(row[0], 'long', 'int')
            name = self.convertFromDB(row[1], 'str', 'varchar(255)')
            type = self.convertFromDB(row[2], 'str', 'varchar(255)')
            optional = self.convertFromDB(row[3], 'int', 'int')
            sort_key = self.convertFromDB(row[4], 'int', 'int')
            min_conns = self.convertFromDB(row[5], 'int', 'int')
            max_conns = self.convertFromDB(row[6], 'int', 'int')
            parentType = self.convertFromDB(row[7], 'str', 'char(32)')
            entity_id = self.convertFromDB(row[8], 'long', 'int')
            entity_type = self.convertFromDB(row[9], 'str', 'char(16)')
            parent = self.convertFromDB(row[10], 'long', 'long')
            
            portSpec = DBPortSpec(name=name,
                                  type=type,
                                  optional=optional,
                                  sort_key=sort_key,
                                  min_conns=min_conns,
                                  max_conns=max_conns,
                                  id=id)
            portSpec.db_parentType = parentType
            portSpec.db_entity_id = entity_id
            portSpec.db_entity_type = entity_type
            portSpec.db_parent = parent
            portSpec.is_dirty = False
            res[('portSpec', id)] = portSpec
        return res

    def from_sql_fast(self, obj, all_objects):
        if obj.db_parentType == 'module':
            p = all_objects[('module', obj.db_parent)]
            p.db_add_portSpec(obj)
        elif obj.db_parentType == 'module_descriptor':
            p = all_objects[('module_descriptor', obj.db_parent)]
            p.db_add_portSpec(obj)
        elif obj.db_parentType == 'add':
            p = all_objects[('add', obj.db_parent)]
            p.db_add_data(obj)
        elif obj.db_parentType == 'change':
            p = all_objects[('change', obj.db_parent)]
            p.db_add_data(obj)
        
    def set_sql_columns(self, db, obj, global_props, do_copy=True):
        if not do_copy and not obj.is_dirty:
            return
        columns = ['id', 'name', 'type', 'optional', 'sort_key', 'min_conns', 'max_conns', 'parent_type', 'entity_id', 'entity_type', 'parent_id']
        table = 'port_spec'
        whereMap = {}
        whereMap.update(global_props)
        if obj.db_id is not None:
            keyStr = self.convertToDB(obj.db_id, 'long', 'int')
            whereMap['id'] = keyStr
        columnMap = {}
        if hasattr(obj, 'db_id') and obj.db_id is not None:
            columnMap['id'] = \
                self.convertToDB(obj.db_id, 'long', 'int')
        if hasattr(obj, 'db_name') and obj.db_name is not None:
            columnMap['name'] = \
                self.convertToDB(obj.db_name, 'str', 'varchar(255)')
        if hasattr(obj, 'db_type') and obj.db_type is not None:
            columnMap['type'] = \
                self.convertToDB(obj.db_type, 'str', 'varchar(255)')
        if hasattr(obj, 'db_optional') and obj.db_optional is not None:
            columnMap['optional'] = \
                self.convertToDB(obj.db_optional, 'int', 'int')
        if hasattr(obj, 'db_sort_key') and obj.db_sort_key is not None:
            columnMap['sort_key'] = \
                self.convertToDB(obj.db_sort_key, 'int', 'int')
        if hasattr(obj, 'db_min_conns') and obj.db_min_conns is not None:
            columnMap['min_conns'] = \
                self.convertToDB(obj.db_min_conns, 'int', 'int')
        if hasattr(obj, 'db_max_conns') and obj.db_max_conns is not None:
            columnMap['max_conns'] = \
                self.convertToDB(obj.db_max_conns, 'int', 'int')
        if hasattr(obj, 'db_parentType') and obj.db_parentType is not None:
            columnMap['parent_type'] = \
                self.convertToDB(obj.db_parentType, 'str', 'char(32)')
        if hasattr(obj, 'db_entity_id') and obj.db_entity_id is not None:
            columnMap['entity_id'] = \
                self.convertToDB(obj.db_entity_id, 'long', 'int')
        if hasattr(obj, 'db_entity_type') and obj.db_entity_type is not None:
            columnMap['entity_type'] = \
                self.convertToDB(obj.db_entity_type, 'str', 'char(16)')
        if hasattr(obj, 'db_parent') and obj.db_parent is not None:
            columnMap['parent_id'] = \
                self.convertToDB(obj.db_parent, 'long', 'long')
        columnMap.update(global_props)

        if obj.is_new or do_copy:
            dbCommand = self.createSQLInsert(table, columnMap)
        else:
            dbCommand = self.createSQLUpdate(table, columnMap, whereMap)
        lastId = self.executeSQL(db, dbCommand, False)
        
    def set_sql_command(self, db, obj, global_props, do_copy=True):
        if not do_copy and not obj.is_dirty:
            return None
        columns = ['id', 'name', 'type', 'optional', 'sort_key', 'min_conns', 'max_conns', 'parent_type', 'entity_id', 'entity_type', 'parent_id']
        table = 'port_spec'
        whereMap = {}
        whereMap.update(global_props)
        if obj.db_id is not None:
            keyStr = self.convertToDB(obj.db_id, 'long', 'int')
            whereMap['id'] = keyStr
        columnMap = {}
        if hasattr(obj, 'db_id') and obj.db_id is not None:
            columnMap['id'] = \
                self.convertToDB(obj.db_id, 'long', 'int')
        if hasattr(obj, 'db_name') and obj.db_name is not None:
            columnMap['name'] = \
                self.convertToDB(obj.db_name, 'str', 'varchar(255)')
        if hasattr(obj, 'db_type') and obj.db_type is not None:
            columnMap['type'] = \
                self.convertToDB(obj.db_type, 'str', 'varchar(255)')
        if hasattr(obj, 'db_optional') and obj.db_optional is not None:
            columnMap['optional'] = \
                self.convertToDB(obj.db_optional, 'int', 'int')
        if hasattr(obj, 'db_sort_key') and obj.db_sort_key is not None:
            columnMap['sort_key'] = \
                self.convertToDB(obj.db_sort_key, 'int', 'int')
        if hasattr(obj, 'db_min_conns') and obj.db_min_conns is not None:
            columnMap['min_conns'] = \
                self.convertToDB(obj.db_min_conns, 'int', 'int')
        if hasattr(obj, 'db_max_conns') and obj.db_max_conns is not None:
            columnMap['max_conns'] = \
                self.convertToDB(obj.db_max_conns, 'int', 'int')
        if hasattr(obj, 'db_parentType') and obj.db_parentType is not None:
            columnMap['parent_type'] = \
                self.convertToDB(obj.db_parentType, 'str', 'char(32)')
        if hasattr(obj, 'db_entity_id') and obj.db_entity_id is not None:
            columnMap['entity_id'] = \
                self.convertToDB(obj.db_entity_id, 'long', 'int')
        if hasattr(obj, 'db_entity_type') and obj.db_entity_type is not None:
            columnMap['entity_type'] = \
                self.convertToDB(obj.db_entity_type, 'str', 'char(16)')
        if hasattr(obj, 'db_parent') and obj.db_parent is not None:
            columnMap['parent_id'] = \
                self.convertToDB(obj.db_parent, 'long', 'long')
        columnMap.update(global_props)

        if obj.is_new or do_copy:
            dbCommand = self.createSQLInsert(table, columnMap)
        else:
            dbCommand = self.createSQLUpdate(table, columnMap, whereMap)
        return dbCommand

    def set_sql_process(self, obj, global_props, lastId):
        pass

    def to_sql_fast(self, obj, do_copy=True):
        for child in obj.db_portSpecItems:
            child.db_portSpec = obj.db_id
        
    def delete_sql_column(self, db, obj, global_props):
        table = 'port_spec'
        whereMap = {}
        whereMap.update(global_props)
        if obj.db_id is not None:
            keyStr = self.convertToDB(obj.db_id, 'long', 'int')
            whereMap['id'] = keyStr
        dbCommand = self.createSQLDelete(table, whereMap)
        self.executeSQL(db, dbCommand, False)

class DBModuleSQLDAOBase(SQLDAO):

    def __init__(self, daoList):
        self.daoList = daoList
        self.table = 'module'

    def getDao(self, dao):
        return self.daoList[dao]

    def get_sql_columns(self, db, global_props,lock=False):
        columns = ['id', 'cache', 'name', 'namespace', 'package', 'version', 'parent_type', 'entity_id', 'entity_type', 'parent_id']
        table = 'module'
        whereMap = global_props
        orderBy = 'id'

        dbCommand = self.createSQLSelect(table, columns, whereMap, orderBy, lock)
        data = self.executeSQL(db, dbCommand, True)
        res = {}
        for row in data:
            id = self.convertFromDB(row[0], 'long', 'int')
            cache = self.convertFromDB(row[1], 'int', 'int')
            name = self.convertFromDB(row[2], 'str', 'varchar(255)')
            namespace = self.convertFromDB(row[3], 'str', 'varchar(255)')
            package = self.convertFromDB(row[4], 'str', 'varchar(511)')
            version = self.convertFromDB(row[5], 'str', 'varchar(255)')
            parentType = self.convertFromDB(row[6], 'str', 'char(32)')
            entity_id = self.convertFromDB(row[7], 'long', 'int')
            entity_type = self.convertFromDB(row[8], 'str', 'char(16)')
            parent = self.convertFromDB(row[9], 'long', 'long')
            
            module = DBModule(cache=cache,
                              name=name,
                              namespace=namespace,
                              package=package,
                              version=version,
                              id=id)
            module.db_parentType = parentType
            module.db_entity_id = entity_id
            module.db_entity_type = entity_type
            module.db_parent = parent
            module.is_dirty = False
            res[('module', id)] = module
        return res

    def get_sql_select(self, db, global_props,lock=False):
        columns = ['id', 'cache', 'name', 'namespace', 'package', 'version', 'parent_type', 'entity_id', 'entity_type', 'parent_id']
        table = 'module'
        whereMap = global_props
        orderBy = 'id'
        return self.createSQLSelect(table, columns, whereMap, orderBy, lock)

    def process_sql_columns(self, data, global_props):
        res = {}
        for row in data:
            id = self.convertFromDB(row[0], 'long', 'int')
            cache = self.convertFromDB(row[1], 'int', 'int')
            name = self.convertFromDB(row[2], 'str', 'varchar(255)')
            namespace = self.convertFromDB(row[3], 'str', 'varchar(255)')
            package = self.convertFromDB(row[4], 'str', 'varchar(511)')
            version = self.convertFromDB(row[5], 'str', 'varchar(255)')
            parentType = self.convertFromDB(row[6], 'str', 'char(32)')
            entity_id = self.convertFromDB(row[7], 'long', 'int')
            entity_type = self.convertFromDB(row[8], 'str', 'char(16)')
            parent = self.convertFromDB(row[9], 'long', 'long')
            
            module = DBModule(cache=cache,
                              name=name,
                              namespace=namespace,
                              package=package,
                              version=version,
                              id=id)
            module.db_parentType = parentType
            module.db_entity_id = entity_id
            module.db_entity_type = entity_type
            module.db_parent = parent
            module.is_dirty = False
            res[('module', id)] = module
        return res

    def from_sql_fast(self, obj, all_objects):
        if obj.db_parentType == 'workflow':
            p = all_objects[('workflow', obj.db_parent)]
            p.db_add_module(obj)
        elif obj.db_parentType == 'add':
            p = all_objects[('add', obj.db_parent)]
            p.db_add_data(obj)
        elif obj.db_parentType == 'change':
            p = all_objects[('change', obj.db_parent)]
            p.db_add_data(obj)
        
    def set_sql_columns(self, db, obj, global_props, do_copy=True):
        if not do_copy and not obj.is_dirty:
            return
        columns = ['id', 'cache', 'name', 'namespace', 'package', 'version', 'parent_type', 'entity_id', 'entity_type', 'parent_id']
        table = 'module'
        whereMap = {}
        whereMap.update(global_props)
        if obj.db_id is not None:
            keyStr = self.convertToDB(obj.db_id, 'long', 'int')
            whereMap['id'] = keyStr
        columnMap = {}
        if hasattr(obj, 'db_id') and obj.db_id is not None:
            columnMap['id'] = \
                self.convertToDB(obj.db_id, 'long', 'int')
        if hasattr(obj, 'db_cache') and obj.db_cache is not None:
            columnMap['cache'] = \
                self.convertToDB(obj.db_cache, 'int', 'int')
        if hasattr(obj, 'db_name') and obj.db_name is not None:
            columnMap['name'] = \
                self.convertToDB(obj.db_name, 'str', 'varchar(255)')
        if hasattr(obj, 'db_namespace') and obj.db_namespace is not None:
            columnMap['namespace'] = \
                self.convertToDB(obj.db_namespace, 'str', 'varchar(255)')
        if hasattr(obj, 'db_package') and obj.db_package is not None:
            columnMap['package'] = \
                self.convertToDB(obj.db_package, 'str', 'varchar(511)')
        if hasattr(obj, 'db_version') and obj.db_version is not None:
            columnMap['version'] = \
                self.convertToDB(obj.db_version, 'str', 'varchar(255)')
        if hasattr(obj, 'db_parentType') and obj.db_parentType is not None:
            columnMap['parent_type'] = \
                self.convertToDB(obj.db_parentType, 'str', 'char(32)')
        if hasattr(obj, 'db_entity_id') and obj.db_entity_id is not None:
            columnMap['entity_id'] = \
                self.convertToDB(obj.db_entity_id, 'long', 'int')
        if hasattr(obj, 'db_entity_type') and obj.db_entity_type is not None:
            columnMap['entity_type'] = \
                self.convertToDB(obj.db_entity_type, 'str', 'char(16)')
        if hasattr(obj, 'db_parent') and obj.db_parent is not None:
            columnMap['parent_id'] = \
                self.convertToDB(obj.db_parent, 'long', 'long')
        columnMap.update(global_props)

        if obj.is_new or do_copy:
            dbCommand = self.createSQLInsert(table, columnMap)
        else:
            dbCommand = self.createSQLUpdate(table, columnMap, whereMap)
        lastId = self.executeSQL(db, dbCommand, False)
        
    def set_sql_command(self, db, obj, global_props, do_copy=True):
        if not do_copy and not obj.is_dirty:
            return None
        columns = ['id', 'cache', 'name', 'namespace', 'package', 'version', 'parent_type', 'entity_id', 'entity_type', 'parent_id']
        table = 'module'
        whereMap = {}
        whereMap.update(global_props)
        if obj.db_id is not None:
            keyStr = self.convertToDB(obj.db_id, 'long', 'int')
            whereMap['id'] = keyStr
        columnMap = {}
        if hasattr(obj, 'db_id') and obj.db_id is not None:
            columnMap['id'] = \
                self.convertToDB(obj.db_id, 'long', 'int')
        if hasattr(obj, 'db_cache') and obj.db_cache is not None:
            columnMap['cache'] = \
                self.convertToDB(obj.db_cache, 'int', 'int')
        if hasattr(obj, 'db_name') and obj.db_name is not None:
            columnMap['name'] = \
                self.convertToDB(obj.db_name, 'str', 'varchar(255)')
        if hasattr(obj, 'db_namespace') and obj.db_namespace is not None:
            columnMap['namespace'] = \
                self.convertToDB(obj.db_namespace, 'str', 'varchar(255)')
        if hasattr(obj, 'db_package') and obj.db_package is not None:
            columnMap['package'] = \
                self.convertToDB(obj.db_package, 'str', 'varchar(511)')
        if hasattr(obj, 'db_version') and obj.db_version is not None:
            columnMap['version'] = \
                self.convertToDB(obj.db_version, 'str', 'varchar(255)')
        if hasattr(obj, 'db_parentType') and obj.db_parentType is not None:
            columnMap['parent_type'] = \
                self.convertToDB(obj.db_parentType, 'str', 'char(32)')
        if hasattr(obj, 'db_entity_id') and obj.db_entity_id is not None:
            columnMap['entity_id'] = \
                self.convertToDB(obj.db_entity_id, 'long', 'int')
        if hasattr(obj, 'db_entity_type') and obj.db_entity_type is not None:
            columnMap['entity_type'] = \
                self.convertToDB(obj.db_entity_type, 'str', 'char(16)')
        if hasattr(obj, 'db_parent') and obj.db_parent is not None:
            columnMap['parent_id'] = \
                self.convertToDB(obj.db_parent, 'long', 'long')
        columnMap.update(global_props)

        if obj.is_new or do_copy:
            dbCommand = self.createSQLInsert(table, columnMap)
        else:
            dbCommand = self.createSQLUpdate(table, columnMap, whereMap)
        return dbCommand

    def set_sql_process(self, obj, global_props, lastId):
        pass

    def to_sql_fast(self, obj, do_copy=True):
        if obj.db_location is not None:
            child = obj.db_location
            child.db_parentType = obj.vtType
            child.db_parent = obj.db_id
        for child in obj.db_functions:
            child.db_parentType = obj.vtType
            child.db_parent = obj.db_id
        for child in obj.db_annotations:
            child.db_parentType = obj.vtType
            child.db_parent = obj.db_id
        for child in obj.db_portSpecs:
            child.db_parentType = obj.vtType
            child.db_parent = obj.db_id
        
    def delete_sql_column(self, db, obj, global_props):
        table = 'module'
        whereMap = {}
        whereMap.update(global_props)
        if obj.db_id is not None:
            keyStr = self.convertToDB(obj.db_id, 'long', 'int')
            whereMap['id'] = keyStr
        dbCommand = self.createSQLDelete(table, whereMap)
        self.executeSQL(db, dbCommand, False)

class DBModuleDescriptorSQLDAOBase(SQLDAO):

    def __init__(self, daoList):
        self.daoList = daoList
        self.table = 'module_descriptor'

    def getDao(self, dao):
        return self.daoList[dao]

    def get_sql_columns(self, db, global_props,lock=False):
        columns = ['id', 'name', 'package', 'namespace', 'package_version', 'version', 'base_descriptor_id', 'parent_id', 'entity_id', 'entity_type']
        table = 'module_descriptor'
        whereMap = global_props
        orderBy = 'id'

        dbCommand = self.createSQLSelect(table, columns, whereMap, orderBy, lock)
        data = self.executeSQL(db, dbCommand, True)
        res = {}
        for row in data:
            id = self.convertFromDB(row[0], 'long', 'int')
            name = self.convertFromDB(row[1], 'str', 'varchar(255)')
            package = self.convertFromDB(row[2], 'str', 'varchar(255)')
            namespace = self.convertFromDB(row[3], 'str', 'varchar(255)')
            package_version = self.convertFromDB(row[4], 'str', 'varchar(255)')
            version = self.convertFromDB(row[5], 'str', 'varchar(255)')
            base_descriptor_id = self.convertFromDB(row[6], 'long', 'int')
            package = self.convertFromDB(row[7], 'long', 'int')
            entity_id = self.convertFromDB(row[8], 'long', 'int')
            entity_type = self.convertFromDB(row[9], 'str', 'char(16)')
            
            module_descriptor = DBModuleDescriptor(name=name,
                                                   package=package,
                                                   namespace=namespace,
                                                   package_version=package_version,
                                                   version=version,
                                                   base_descriptor_id=base_descriptor_id,
                                                   id=id)
            module_descriptor.db_package = package
            module_descriptor.db_entity_id = entity_id
            module_descriptor.db_entity_type = entity_type
            module_descriptor.is_dirty = False
            res[('module_descriptor', id)] = module_descriptor
        return res

    def get_sql_select(self, db, global_props,lock=False):
        columns = ['id', 'name', 'package', 'namespace', 'package_version', 'version', 'base_descriptor_id', 'parent_id', 'entity_id', 'entity_type']
        table = 'module_descriptor'
        whereMap = global_props
        orderBy = 'id'
        return self.createSQLSelect(table, columns, whereMap, orderBy, lock)

    def process_sql_columns(self, data, global_props):
        res = {}
        for row in data:
            id = self.convertFromDB(row[0], 'long', 'int')
            name = self.convertFromDB(row[1], 'str', 'varchar(255)')
            package = self.convertFromDB(row[2], 'str', 'varchar(255)')
            namespace = self.convertFromDB(row[3], 'str', 'varchar(255)')
            package_version = self.convertFromDB(row[4], 'str', 'varchar(255)')
            version = self.convertFromDB(row[5], 'str', 'varchar(255)')
            base_descriptor_id = self.convertFromDB(row[6], 'long', 'int')
            package = self.convertFromDB(row[7], 'long', 'int')
            entity_id = self.convertFromDB(row[8], 'long', 'int')
            entity_type = self.convertFromDB(row[9], 'str', 'char(16)')
            
            module_descriptor = DBModuleDescriptor(name=name,
                                                   package=package,
                                                   namespace=namespace,
                                                   package_version=package_version,
                                                   version=version,
                                                   base_descriptor_id=base_descriptor_id,
                                                   id=id)
            module_descriptor.db_package = package
            module_descriptor.db_entity_id = entity_id
            module_descriptor.db_entity_type = entity_type
            module_descriptor.is_dirty = False
            res[('module_descriptor', id)] = module_descriptor
        return res

    def from_sql_fast(self, obj, all_objects):
        if ('package', obj.db_package) in all_objects:
            p = all_objects[('package', obj.db_package)]
            p.db_add_module_descriptor(obj)
        
    def set_sql_columns(self, db, obj, global_props, do_copy=True):
        if not do_copy and not obj.is_dirty:
            return
        columns = ['id', 'name', 'package', 'namespace', 'package_version', 'version', 'base_descriptor_id', 'parent_id', 'entity_id', 'entity_type']
        table = 'module_descriptor'
        whereMap = {}
        whereMap.update(global_props)
        if obj.db_id is not None:
            keyStr = self.convertToDB(obj.db_id, 'long', 'int')
            whereMap['id'] = keyStr
        columnMap = {}
        if hasattr(obj, 'db_id') and obj.db_id is not None:
            columnMap['id'] = \
                self.convertToDB(obj.db_id, 'long', 'int')
        if hasattr(obj, 'db_name') and obj.db_name is not None:
            columnMap['name'] = \
                self.convertToDB(obj.db_name, 'str', 'varchar(255)')
        if hasattr(obj, 'db_package') and obj.db_package is not None:
            columnMap['package'] = \
                self.convertToDB(obj.db_package, 'str', 'varchar(255)')
        if hasattr(obj, 'db_namespace') and obj.db_namespace is not None:
            columnMap['namespace'] = \
                self.convertToDB(obj.db_namespace, 'str', 'varchar(255)')
        if hasattr(obj, 'db_package_version') and obj.db_package_version is not None:
            columnMap['package_version'] = \
                self.convertToDB(obj.db_package_version, 'str', 'varchar(255)')
        if hasattr(obj, 'db_version') and obj.db_version is not None:
            columnMap['version'] = \
                self.convertToDB(obj.db_version, 'str', 'varchar(255)')
        if hasattr(obj, 'db_base_descriptor_id') and obj.db_base_descriptor_id is not None:
            columnMap['base_descriptor_id'] = \
                self.convertToDB(obj.db_base_descriptor_id, 'long', 'int')
        if hasattr(obj, 'db_package') and obj.db_package is not None:
            columnMap['parent_id'] = \
                self.convertToDB(obj.db_package, 'long', 'int')
        if hasattr(obj, 'db_entity_id') and obj.db_entity_id is not None:
            columnMap['entity_id'] = \
                self.convertToDB(obj.db_entity_id, 'long', 'int')
        if hasattr(obj, 'db_entity_type') and obj.db_entity_type is not None:
            columnMap['entity_type'] = \
                self.convertToDB(obj.db_entity_type, 'str', 'char(16)')
        columnMap.update(global_props)

        if obj.is_new or do_copy:
            dbCommand = self.createSQLInsert(table, columnMap)
        else:
            dbCommand = self.createSQLUpdate(table, columnMap, whereMap)
        lastId = self.executeSQL(db, dbCommand, False)
        
    def set_sql_command(self, db, obj, global_props, do_copy=True):
        if not do_copy and not obj.is_dirty:
            return None
        columns = ['id', 'name', 'package', 'namespace', 'package_version', 'version', 'base_descriptor_id', 'parent_id', 'entity_id', 'entity_type']
        table = 'module_descriptor'
        whereMap = {}
        whereMap.update(global_props)
        if obj.db_id is not None:
            keyStr = self.convertToDB(obj.db_id, 'long', 'int')
            whereMap['id'] = keyStr
        columnMap = {}
        if hasattr(obj, 'db_id') and obj.db_id is not None:
            columnMap['id'] = \
                self.convertToDB(obj.db_id, 'long', 'int')
        if hasattr(obj, 'db_name') and obj.db_name is not None:
            columnMap['name'] = \
                self.convertToDB(obj.db_name, 'str', 'varchar(255)')
        if hasattr(obj, 'db_package') and obj.db_package is not None:
            columnMap['package'] = \
                self.convertToDB(obj.db_package, 'str', 'varchar(255)')
        if hasattr(obj, 'db_namespace') and obj.db_namespace is not None:
            columnMap['namespace'] = \
                self.convertToDB(obj.db_namespace, 'str', 'varchar(255)')
        if hasattr(obj, 'db_package_version') and obj.db_package_version is not None:
            columnMap['package_version'] = \
                self.convertToDB(obj.db_package_version, 'str', 'varchar(255)')
        if hasattr(obj, 'db_version') and obj.db_version is not None:
            columnMap['version'] = \
                self.convertToDB(obj.db_version, 'str', 'varchar(255)')
        if hasattr(obj, 'db_base_descriptor_id') and obj.db_base_descriptor_id is not None:
            columnMap['base_descriptor_id'] = \
                self.convertToDB(obj.db_base_descriptor_id, 'long', 'int')
        if hasattr(obj, 'db_package') and obj.db_package is not None:
            columnMap['parent_id'] = \
                self.convertToDB(obj.db_package, 'long', 'int')
        if hasattr(obj, 'db_entity_id') and obj.db_entity_id is not None:
            columnMap['entity_id'] = \
                self.convertToDB(obj.db_entity_id, 'long', 'int')
        if hasattr(obj, 'db_entity_type') and obj.db_entity_type is not None:
            columnMap['entity_type'] = \
                self.convertToDB(obj.db_entity_type, 'str', 'char(16)')
        columnMap.update(global_props)

        if obj.is_new or do_copy:
            dbCommand = self.createSQLInsert(table, columnMap)
        else:
            dbCommand = self.createSQLUpdate(table, columnMap, whereMap)
        return dbCommand

    def set_sql_process(self, obj, global_props, lastId):
        pass

    def to_sql_fast(self, obj, do_copy=True):
        for child in obj.db_portSpecs:
            child.db_parentType = obj.vtType
            child.db_parent = obj.db_id
        
    def delete_sql_column(self, db, obj, global_props):
        table = 'module_descriptor'
        whereMap = {}
        whereMap.update(global_props)
        if obj.db_id is not None:
            keyStr = self.convertToDB(obj.db_id, 'long', 'int')
            whereMap['id'] = keyStr
        dbCommand = self.createSQLDelete(table, whereMap)
        self.executeSQL(db, dbCommand, False)

class DBTagSQLDAOBase(SQLDAO):

    def __init__(self, daoList):
        self.daoList = daoList
        self.table = 'tag'

    def getDao(self, dao):
        return self.daoList[dao]

    def get_sql_columns(self, db, global_props,lock=False):
        columns = ['id', 'name', 'parent_id', 'entity_id', 'entity_type']
        table = 'tag'
        whereMap = global_props
        orderBy = 'id'

        dbCommand = self.createSQLSelect(table, columns, whereMap, orderBy, lock)
        data = self.executeSQL(db, dbCommand, True)
        res = {}
        for row in data:
            id = self.convertFromDB(row[0], 'long', 'int')
            name = self.convertFromDB(row[1], 'str', 'varchar(255)')
            vistrail = self.convertFromDB(row[2], 'long', 'int')
            entity_id = self.convertFromDB(row[3], 'long', 'int')
            entity_type = self.convertFromDB(row[4], 'str', 'char(16)')
            
            tag = DBTag(name=name,
                        id=id)
            tag.db_vistrail = vistrail
            tag.db_entity_id = entity_id
            tag.db_entity_type = entity_type
            tag.is_dirty = False
            res[('tag', id)] = tag
        return res

    def get_sql_select(self, db, global_props,lock=False):
        columns = ['id', 'name', 'parent_id', 'entity_id', 'entity_type']
        table = 'tag'
        whereMap = global_props
        orderBy = 'id'
        return self.createSQLSelect(table, columns, whereMap, orderBy, lock)

    def process_sql_columns(self, data, global_props):
        res = {}
        for row in data:
            id = self.convertFromDB(row[0], 'long', 'int')
            name = self.convertFromDB(row[1], 'str', 'varchar(255)')
            vistrail = self.convertFromDB(row[2], 'long', 'int')
            entity_id = self.convertFromDB(row[3], 'long', 'int')
            entity_type = self.convertFromDB(row[4], 'str', 'char(16)')
            
            tag = DBTag(name=name,
                        id=id)
            tag.db_vistrail = vistrail
            tag.db_entity_id = entity_id
            tag.db_entity_type = entity_type
            tag.is_dirty = False
            res[('tag', id)] = tag
        return res

    def from_sql_fast(self, obj, all_objects):
        if ('vistrail', obj.db_vistrail) in all_objects:
            p = all_objects[('vistrail', obj.db_vistrail)]
            p.db_add_tag(obj)
        
    def set_sql_columns(self, db, obj, global_props, do_copy=True):
        if not do_copy and not obj.is_dirty:
            return
        columns = ['id', 'name', 'parent_id', 'entity_id', 'entity_type']
        table = 'tag'
        whereMap = {}
        whereMap.update(global_props)
        if obj.db_id is not None:
            keyStr = self.convertToDB(obj.db_id, 'long', 'int')
            whereMap['id'] = keyStr
        columnMap = {}
        if hasattr(obj, 'db_id') and obj.db_id is not None:
            columnMap['id'] = \
                self.convertToDB(obj.db_id, 'long', 'int')
        if hasattr(obj, 'db_name') and obj.db_name is not None:
            columnMap['name'] = \
                self.convertToDB(obj.db_name, 'str', 'varchar(255)')
        if hasattr(obj, 'db_vistrail') and obj.db_vistrail is not None:
            columnMap['parent_id'] = \
                self.convertToDB(obj.db_vistrail, 'long', 'int')
        if hasattr(obj, 'db_entity_id') and obj.db_entity_id is not None:
            columnMap['entity_id'] = \
                self.convertToDB(obj.db_entity_id, 'long', 'int')
        if hasattr(obj, 'db_entity_type') and obj.db_entity_type is not None:
            columnMap['entity_type'] = \
                self.convertToDB(obj.db_entity_type, 'str', 'char(16)')
        columnMap.update(global_props)

        if obj.is_new or do_copy:
            dbCommand = self.createSQLInsert(table, columnMap)
        else:
            dbCommand = self.createSQLUpdate(table, columnMap, whereMap)
        lastId = self.executeSQL(db, dbCommand, False)
        
    def set_sql_command(self, db, obj, global_props, do_copy=True):
        if not do_copy and not obj.is_dirty:
            return None
        columns = ['id', 'name', 'parent_id', 'entity_id', 'entity_type']
        table = 'tag'
        whereMap = {}
        whereMap.update(global_props)
        if obj.db_id is not None:
            keyStr = self.convertToDB(obj.db_id, 'long', 'int')
            whereMap['id'] = keyStr
        columnMap = {}
        if hasattr(obj, 'db_id') and obj.db_id is not None:
            columnMap['id'] = \
                self.convertToDB(obj.db_id, 'long', 'int')
        if hasattr(obj, 'db_name') and obj.db_name is not None:
            columnMap['name'] = \
                self.convertToDB(obj.db_name, 'str', 'varchar(255)')
        if hasattr(obj, 'db_vistrail') and obj.db_vistrail is not None:
            columnMap['parent_id'] = \
                self.convertToDB(obj.db_vistrail, 'long', 'int')
        if hasattr(obj, 'db_entity_id') and obj.db_entity_id is not None:
            columnMap['entity_id'] = \
                self.convertToDB(obj.db_entity_id, 'long', 'int')
        if hasattr(obj, 'db_entity_type') and obj.db_entity_type is not None:
            columnMap['entity_type'] = \
                self.convertToDB(obj.db_entity_type, 'str', 'char(16)')
        columnMap.update(global_props)

        if obj.is_new or do_copy:
            dbCommand = self.createSQLInsert(table, columnMap)
        else:
            dbCommand = self.createSQLUpdate(table, columnMap, whereMap)
        return dbCommand

    def set_sql_process(self, obj, global_props, lastId):
        pass

    def to_sql_fast(self, obj, do_copy=True):
        pass
    
    def delete_sql_column(self, db, obj, global_props):
        table = 'tag'
        whereMap = {}
        whereMap.update(global_props)
        if obj.db_id is not None:
            keyStr = self.convertToDB(obj.db_id, 'long', 'int')
            whereMap['id'] = keyStr
        dbCommand = self.createSQLDelete(table, whereMap)
        self.executeSQL(db, dbCommand, False)

class DBPortSQLDAOBase(SQLDAO):

    def __init__(self, daoList):
        self.daoList = daoList
        self.table = 'port'

    def getDao(self, dao):
        return self.daoList[dao]

    def get_sql_columns(self, db, global_props,lock=False):
        columns = ['id', 'type', 'moduleId', 'moduleName', 'name', 'signature', 'parent_type', 'entity_id', 'entity_type', 'parent_id']
        table = 'port'
        whereMap = global_props
        orderBy = 'id'

        dbCommand = self.createSQLSelect(table, columns, whereMap, orderBy, lock)
        data = self.executeSQL(db, dbCommand, True)
        res = {}
        for row in data:
            id = self.convertFromDB(row[0], 'long', 'int')
            type = self.convertFromDB(row[1], 'str', 'varchar(255)')
            moduleId = self.convertFromDB(row[2], 'long', 'int')
            moduleName = self.convertFromDB(row[3], 'str', 'varchar(255)')
            name = self.convertFromDB(row[4], 'str', 'varchar(255)')
            signature = self.convertFromDB(row[5], 'str', 'varchar(4095)')
            parentType = self.convertFromDB(row[6], 'str', 'char(32)')
            entity_id = self.convertFromDB(row[7], 'long', 'int')
            entity_type = self.convertFromDB(row[8], 'str', 'char(16)')
            parent = self.convertFromDB(row[9], 'long', 'long')
            
            port = DBPort(type=type,
                          moduleId=moduleId,
                          moduleName=moduleName,
                          name=name,
                          signature=signature,
                          id=id)
            port.db_parentType = parentType
            port.db_entity_id = entity_id
            port.db_entity_type = entity_type
            port.db_parent = parent
            port.is_dirty = False
            res[('port', id)] = port
        return res

    def get_sql_select(self, db, global_props,lock=False):
        columns = ['id', 'type', 'moduleId', 'moduleName', 'name', 'signature', 'parent_type', 'entity_id', 'entity_type', 'parent_id']
        table = 'port'
        whereMap = global_props
        orderBy = 'id'
        return self.createSQLSelect(table, columns, whereMap, orderBy, lock)

    def process_sql_columns(self, data, global_props):
        res = {}
        for row in data:
            id = self.convertFromDB(row[0], 'long', 'int')
            type = self.convertFromDB(row[1], 'str', 'varchar(255)')
            moduleId = self.convertFromDB(row[2], 'long', 'int')
            moduleName = self.convertFromDB(row[3], 'str', 'varchar(255)')
            name = self.convertFromDB(row[4], 'str', 'varchar(255)')
            signature = self.convertFromDB(row[5], 'str', 'varchar(4095)')
            parentType = self.convertFromDB(row[6], 'str', 'char(32)')
            entity_id = self.convertFromDB(row[7], 'long', 'int')
            entity_type = self.convertFromDB(row[8], 'str', 'char(16)')
            parent = self.convertFromDB(row[9], 'long', 'long')
            
            port = DBPort(type=type,
                          moduleId=moduleId,
                          moduleName=moduleName,
                          name=name,
                          signature=signature,
                          id=id)
            port.db_parentType = parentType
            port.db_entity_id = entity_id
            port.db_entity_type = entity_type
            port.db_parent = parent
            port.is_dirty = False
            res[('port', id)] = port
        return res

    def from_sql_fast(self, obj, all_objects):
        if obj.db_parentType == 'connection':
            p = all_objects[('connection', obj.db_parent)]
            p.db_add_port(obj)
        elif obj.db_parentType == 'add':
            p = all_objects[('add', obj.db_parent)]
            p.db_add_data(obj)
        elif obj.db_parentType == 'change':
            p = all_objects[('change', obj.db_parent)]
            p.db_add_data(obj)
        
    def set_sql_columns(self, db, obj, global_props, do_copy=True):
        if not do_copy and not obj.is_dirty:
            return
        columns = ['id', 'type', 'moduleId', 'moduleName', 'name', 'signature', 'parent_type', 'entity_id', 'entity_type', 'parent_id']
        table = 'port'
        whereMap = {}
        whereMap.update(global_props)
        if obj.db_id is not None:
            keyStr = self.convertToDB(obj.db_id, 'long', 'int')
            whereMap['id'] = keyStr
        columnMap = {}
        if hasattr(obj, 'db_id') and obj.db_id is not None:
            columnMap['id'] = \
                self.convertToDB(obj.db_id, 'long', 'int')
        if hasattr(obj, 'db_type') and obj.db_type is not None:
            columnMap['type'] = \
                self.convertToDB(obj.db_type, 'str', 'varchar(255)')
        if hasattr(obj, 'db_moduleId') and obj.db_moduleId is not None:
            columnMap['moduleId'] = \
                self.convertToDB(obj.db_moduleId, 'long', 'int')
        if hasattr(obj, 'db_moduleName') and obj.db_moduleName is not None:
            columnMap['moduleName'] = \
                self.convertToDB(obj.db_moduleName, 'str', 'varchar(255)')
        if hasattr(obj, 'db_name') and obj.db_name is not None:
            columnMap['name'] = \
                self.convertToDB(obj.db_name, 'str', 'varchar(255)')
        if hasattr(obj, 'db_signature') and obj.db_signature is not None:
            columnMap['signature'] = \
                self.convertToDB(obj.db_signature, 'str', 'varchar(4095)')
        if hasattr(obj, 'db_parentType') and obj.db_parentType is not None:
            columnMap['parent_type'] = \
                self.convertToDB(obj.db_parentType, 'str', 'char(32)')
        if hasattr(obj, 'db_entity_id') and obj.db_entity_id is not None:
            columnMap['entity_id'] = \
                self.convertToDB(obj.db_entity_id, 'long', 'int')
        if hasattr(obj, 'db_entity_type') and obj.db_entity_type is not None:
            columnMap['entity_type'] = \
                self.convertToDB(obj.db_entity_type, 'str', 'char(16)')
        if hasattr(obj, 'db_parent') and obj.db_parent is not None:
            columnMap['parent_id'] = \
                self.convertToDB(obj.db_parent, 'long', 'long')
        columnMap.update(global_props)

        if obj.is_new or do_copy:
            dbCommand = self.createSQLInsert(table, columnMap)
        else:
            dbCommand = self.createSQLUpdate(table, columnMap, whereMap)
        lastId = self.executeSQL(db, dbCommand, False)
        
    def set_sql_command(self, db, obj, global_props, do_copy=True):
        if not do_copy and not obj.is_dirty:
            return None
        columns = ['id', 'type', 'moduleId', 'moduleName', 'name', 'signature', 'parent_type', 'entity_id', 'entity_type', 'parent_id']
        table = 'port'
        whereMap = {}
        whereMap.update(global_props)
        if obj.db_id is not None:
            keyStr = self.convertToDB(obj.db_id, 'long', 'int')
            whereMap['id'] = keyStr
        columnMap = {}
        if hasattr(obj, 'db_id') and obj.db_id is not None:
            columnMap['id'] = \
                self.convertToDB(obj.db_id, 'long', 'int')
        if hasattr(obj, 'db_type') and obj.db_type is not None:
            columnMap['type'] = \
                self.convertToDB(obj.db_type, 'str', 'varchar(255)')
        if hasattr(obj, 'db_moduleId') and obj.db_moduleId is not None:
            columnMap['moduleId'] = \
                self.convertToDB(obj.db_moduleId, 'long', 'int')
        if hasattr(obj, 'db_moduleName') and obj.db_moduleName is not None:
            columnMap['moduleName'] = \
                self.convertToDB(obj.db_moduleName, 'str', 'varchar(255)')
        if hasattr(obj, 'db_name') and obj.db_name is not None:
            columnMap['name'] = \
                self.convertToDB(obj.db_name, 'str', 'varchar(255)')
        if hasattr(obj, 'db_signature') and obj.db_signature is not None:
            columnMap['signature'] = \
                self.convertToDB(obj.db_signature, 'str', 'varchar(4095)')
        if hasattr(obj, 'db_parentType') and obj.db_parentType is not None:
            columnMap['parent_type'] = \
                self.convertToDB(obj.db_parentType, 'str', 'char(32)')
        if hasattr(obj, 'db_entity_id') and obj.db_entity_id is not None:
            columnMap['entity_id'] = \
                self.convertToDB(obj.db_entity_id, 'long', 'int')
        if hasattr(obj, 'db_entity_type') and obj.db_entity_type is not None:
            columnMap['entity_type'] = \
                self.convertToDB(obj.db_entity_type, 'str', 'char(16)')
        if hasattr(obj, 'db_parent') and obj.db_parent is not None:
            columnMap['parent_id'] = \
                self.convertToDB(obj.db_parent, 'long', 'long')
        columnMap.update(global_props)

        if obj.is_new or do_copy:
            dbCommand = self.createSQLInsert(table, columnMap)
        else:
            dbCommand = self.createSQLUpdate(table, columnMap, whereMap)
        return dbCommand

    def set_sql_process(self, obj, global_props, lastId):
        pass

    def to_sql_fast(self, obj, do_copy=True):
        pass
    
    def delete_sql_column(self, db, obj, global_props):
        table = 'port'
        whereMap = {}
        whereMap.update(global_props)
        if obj.db_id is not None:
            keyStr = self.convertToDB(obj.db_id, 'long', 'int')
            whereMap['id'] = keyStr
        dbCommand = self.createSQLDelete(table, whereMap)
        self.executeSQL(db, dbCommand, False)

class DBGroupSQLDAOBase(SQLDAO):

    def __init__(self, daoList):
        self.daoList = daoList
        self.table = 'group_tbl'

    def getDao(self, dao):
        return self.daoList[dao]

    def get_sql_columns(self, db, global_props,lock=False):
        columns = ['id', 'cache', 'name', 'namespace', 'package', 'version', 'parent_type', 'entity_id', 'entity_type', 'parent_id']
        table = 'group_tbl'
        whereMap = global_props
        orderBy = 'id'

        dbCommand = self.createSQLSelect(table, columns, whereMap, orderBy, lock)
        data = self.executeSQL(db, dbCommand, True)
        res = {}
        for row in data:
            id = self.convertFromDB(row[0], 'long', 'int')
            cache = self.convertFromDB(row[1], 'int', 'int')
            name = self.convertFromDB(row[2], 'str', 'varchar(255)')
            namespace = self.convertFromDB(row[3], 'str', 'varchar(255)')
            package = self.convertFromDB(row[4], 'str', 'varchar(511)')
            version = self.convertFromDB(row[5], 'str', 'varchar(255)')
            parentType = self.convertFromDB(row[6], 'str', 'char(32)')
            entity_id = self.convertFromDB(row[7], 'long', 'int')
            entity_type = self.convertFromDB(row[8], 'str', 'char(16)')
            parent = self.convertFromDB(row[9], 'long', 'long')
            
            group = DBGroup(cache=cache,
                            name=name,
                            namespace=namespace,
                            package=package,
                            version=version,
                            id=id)
            group.db_parentType = parentType
            group.db_entity_id = entity_id
            group.db_entity_type = entity_type
            group.db_parent = parent
            group.is_dirty = False
            res[('group', id)] = group
        return res

    def get_sql_select(self, db, global_props,lock=False):
        columns = ['id', 'cache', 'name', 'namespace', 'package', 'version', 'parent_type', 'entity_id', 'entity_type', 'parent_id']
        table = 'group_tbl'
        whereMap = global_props
        orderBy = 'id'
        return self.createSQLSelect(table, columns, whereMap, orderBy, lock)

    def process_sql_columns(self, data, global_props):
        res = {}
        for row in data:
            id = self.convertFromDB(row[0], 'long', 'int')
            cache = self.convertFromDB(row[1], 'int', 'int')
            name = self.convertFromDB(row[2], 'str', 'varchar(255)')
            namespace = self.convertFromDB(row[3], 'str', 'varchar(255)')
            package = self.convertFromDB(row[4], 'str', 'varchar(511)')
            version = self.convertFromDB(row[5], 'str', 'varchar(255)')
            parentType = self.convertFromDB(row[6], 'str', 'char(32)')
            entity_id = self.convertFromDB(row[7], 'long', 'int')
            entity_type = self.convertFromDB(row[8], 'str', 'char(16)')
            parent = self.convertFromDB(row[9], 'long', 'long')
            
            group = DBGroup(cache=cache,
                            name=name,
                            namespace=namespace,
                            package=package,
                            version=version,
                            id=id)
            group.db_parentType = parentType
            group.db_entity_id = entity_id
            group.db_entity_type = entity_type
            group.db_parent = parent
            group.is_dirty = False
            res[('group', id)] = group
        return res

    def from_sql_fast(self, obj, all_objects):
        if obj.db_parentType == 'workflow':
            p = all_objects[('workflow', obj.db_parent)]
            p.db_add_module(obj)
        elif obj.db_parentType == 'add':
            p = all_objects[('add', obj.db_parent)]
            p.db_add_data(obj)
        elif obj.db_parentType == 'change':
            p = all_objects[('change', obj.db_parent)]
            p.db_add_data(obj)
        
    def set_sql_columns(self, db, obj, global_props, do_copy=True):
        if not do_copy and not obj.is_dirty:
            return
        columns = ['id', 'cache', 'name', 'namespace', 'package', 'version', 'parent_type', 'entity_id', 'entity_type', 'parent_id']
        table = 'group_tbl'
        whereMap = {}
        whereMap.update(global_props)
        if obj.db_id is not None:
            keyStr = self.convertToDB(obj.db_id, 'long', 'int')
            whereMap['id'] = keyStr
        columnMap = {}
        if hasattr(obj, 'db_id') and obj.db_id is not None:
            columnMap['id'] = \
                self.convertToDB(obj.db_id, 'long', 'int')
        if hasattr(obj, 'db_cache') and obj.db_cache is not None:
            columnMap['cache'] = \
                self.convertToDB(obj.db_cache, 'int', 'int')
        if hasattr(obj, 'db_name') and obj.db_name is not None:
            columnMap['name'] = \
                self.convertToDB(obj.db_name, 'str', 'varchar(255)')
        if hasattr(obj, 'db_namespace') and obj.db_namespace is not None:
            columnMap['namespace'] = \
                self.convertToDB(obj.db_namespace, 'str', 'varchar(255)')
        if hasattr(obj, 'db_package') and obj.db_package is not None:
            columnMap['package'] = \
                self.convertToDB(obj.db_package, 'str', 'varchar(511)')
        if hasattr(obj, 'db_version') and obj.db_version is not None:
            columnMap['version'] = \
                self.convertToDB(obj.db_version, 'str', 'varchar(255)')
        if hasattr(obj, 'db_parentType') and obj.db_parentType is not None:
            columnMap['parent_type'] = \
                self.convertToDB(obj.db_parentType, 'str', 'char(32)')
        if hasattr(obj, 'db_entity_id') and obj.db_entity_id is not None:
            columnMap['entity_id'] = \
                self.convertToDB(obj.db_entity_id, 'long', 'int')
        if hasattr(obj, 'db_entity_type') and obj.db_entity_type is not None:
            columnMap['entity_type'] = \
                self.convertToDB(obj.db_entity_type, 'str', 'char(16)')
        if hasattr(obj, 'db_parent') and obj.db_parent is not None:
            columnMap['parent_id'] = \
                self.convertToDB(obj.db_parent, 'long', 'long')
        columnMap.update(global_props)

        if obj.is_new or do_copy:
            dbCommand = self.createSQLInsert(table, columnMap)
        else:
            dbCommand = self.createSQLUpdate(table, columnMap, whereMap)
        lastId = self.executeSQL(db, dbCommand, False)
        
    def set_sql_command(self, db, obj, global_props, do_copy=True):
        if not do_copy and not obj.is_dirty:
            return None
        columns = ['id', 'cache', 'name', 'namespace', 'package', 'version', 'parent_type', 'entity_id', 'entity_type', 'parent_id']
        table = 'group_tbl'
        whereMap = {}
        whereMap.update(global_props)
        if obj.db_id is not None:
            keyStr = self.convertToDB(obj.db_id, 'long', 'int')
            whereMap['id'] = keyStr
        columnMap = {}
        if hasattr(obj, 'db_id') and obj.db_id is not None:
            columnMap['id'] = \
                self.convertToDB(obj.db_id, 'long', 'int')
        if hasattr(obj, 'db_cache') and obj.db_cache is not None:
            columnMap['cache'] = \
                self.convertToDB(obj.db_cache, 'int', 'int')
        if hasattr(obj, 'db_name') and obj.db_name is not None:
            columnMap['name'] = \
                self.convertToDB(obj.db_name, 'str', 'varchar(255)')
        if hasattr(obj, 'db_namespace') and obj.db_namespace is not None:
            columnMap['namespace'] = \
                self.convertToDB(obj.db_namespace, 'str', 'varchar(255)')
        if hasattr(obj, 'db_package') and obj.db_package is not None:
            columnMap['package'] = \
                self.convertToDB(obj.db_package, 'str', 'varchar(511)')
        if hasattr(obj, 'db_version') and obj.db_version is not None:
            columnMap['version'] = \
                self.convertToDB(obj.db_version, 'str', 'varchar(255)')
        if hasattr(obj, 'db_parentType') and obj.db_parentType is not None:
            columnMap['parent_type'] = \
                self.convertToDB(obj.db_parentType, 'str', 'char(32)')
        if hasattr(obj, 'db_entity_id') and obj.db_entity_id is not None:
            columnMap['entity_id'] = \
                self.convertToDB(obj.db_entity_id, 'long', 'int')
        if hasattr(obj, 'db_entity_type') and obj.db_entity_type is not None:
            columnMap['entity_type'] = \
                self.convertToDB(obj.db_entity_type, 'str', 'char(16)')
        if hasattr(obj, 'db_parent') and obj.db_parent is not None:
            columnMap['parent_id'] = \
                self.convertToDB(obj.db_parent, 'long', 'long')
        columnMap.update(global_props)

        if obj.is_new or do_copy:
            dbCommand = self.createSQLInsert(table, columnMap)
        else:
            dbCommand = self.createSQLUpdate(table, columnMap, whereMap)
        return dbCommand

    def set_sql_process(self, obj, global_props, lastId):
        pass

    def to_sql_fast(self, obj, do_copy=True):
        if obj.db_workflow is not None:
            child = obj.db_workflow
            child.db_group = obj.db_id
        if obj.db_location is not None:
            child = obj.db_location
            child.db_parentType = obj.vtType
            child.db_parent = obj.db_id
        for child in obj.db_functions:
            child.db_parentType = obj.vtType
            child.db_parent = obj.db_id
        for child in obj.db_annotations:
            child.db_parentType = obj.vtType
            child.db_parent = obj.db_id
        
    def delete_sql_column(self, db, obj, global_props):
        table = 'group_tbl'
        whereMap = {}
        whereMap.update(global_props)
        if obj.db_id is not None:
            keyStr = self.convertToDB(obj.db_id, 'long', 'int')
            whereMap['id'] = keyStr
        dbCommand = self.createSQLDelete(table, whereMap)
        self.executeSQL(db, dbCommand, False)

class DBLogSQLDAOBase(SQLDAO):

    def __init__(self, daoList):
        self.daoList = daoList
        self.table = 'log_tbl'

    def getDao(self, dao):
        return self.daoList[dao]

    def get_sql_columns(self, db, global_props,lock=False):
        columns = ['id', 'entity_type', 'version', 'name', 'last_modified', 'vistrail_id']
        table = 'log_tbl'
        whereMap = global_props
        orderBy = 'id'

        dbCommand = self.createSQLSelect(table, columns, whereMap, orderBy, lock)
        data = self.executeSQL(db, dbCommand, True)
        res = {}
        for row in data:
            id = self.convertFromDB(row[0], 'long', 'int')
            global_props['entity_id'] = self.convertToDB(id, 'long', 'int')
            entity_type = self.convertFromDB(row[1], 'str', 'char(16)')
            global_props['entity_type'] = self.convertToDB(entity_type, 'str', 'char(16)')
            version = self.convertFromDB(row[2], 'str', 'char(16)')
            name = self.convertFromDB(row[3], 'str', 'varchar(255)')
            last_modified = self.convertFromDB(row[4], 'datetime', 'datetime')
            vistrail_id = self.convertFromDB(row[5], 'long', 'int')
            
            log = DBLog(entity_type=entity_type,
                        version=version,
                        name=name,
                        last_modified=last_modified,
                        vistrail_id=vistrail_id,
                        id=id)
            log.is_dirty = False
            res[('log', id)] = log
        return res

    def get_sql_select(self, db, global_props,lock=False):
        columns = ['id', 'entity_type', 'version', 'name', 'last_modified', 'vistrail_id']
        table = 'log_tbl'
        whereMap = global_props
        orderBy = 'id'
        return self.createSQLSelect(table, columns, whereMap, orderBy, lock)

    def process_sql_columns(self, data, global_props):
        res = {}
        for row in data:
            id = self.convertFromDB(row[0], 'long', 'int')
            global_props['entity_id'] = self.convertToDB(id, 'long', 'int')
            entity_type = self.convertFromDB(row[1], 'str', 'char(16)')
            global_props['entity_type'] = self.convertToDB(entity_type, 'str', 'char(16)')
            version = self.convertFromDB(row[2], 'str', 'char(16)')
            name = self.convertFromDB(row[3], 'str', 'varchar(255)')
            last_modified = self.convertFromDB(row[4], 'datetime', 'datetime')
            vistrail_id = self.convertFromDB(row[5], 'long', 'int')
            
            log = DBLog(entity_type=entity_type,
                        version=version,
                        name=name,
                        last_modified=last_modified,
                        vistrail_id=vistrail_id,
                        id=id)
            log.is_dirty = False
            res[('log', id)] = log
        return res

    def from_sql_fast(self, obj, all_objects):
        pass
    
    def set_sql_columns(self, db, obj, global_props, do_copy=True):
        if not do_copy and not obj.is_dirty:
            return
        columns = ['id', 'entity_type', 'version', 'name', 'last_modified', 'vistrail_id']
        table = 'log_tbl'
        whereMap = {}
        whereMap.update(global_props)
        if obj.db_id is not None:
            keyStr = self.convertToDB(obj.db_id, 'long', 'int')
            whereMap['id'] = keyStr
        columnMap = {}
        if hasattr(obj, 'db_id') and obj.db_id is not None:
            columnMap['id'] = \
                self.convertToDB(obj.db_id, 'long', 'int')
        if hasattr(obj, 'db_entity_type') and obj.db_entity_type is not None:
            columnMap['entity_type'] = \
                self.convertToDB(obj.db_entity_type, 'str', 'char(16)')
        if hasattr(obj, 'db_version') and obj.db_version is not None:
            columnMap['version'] = \
                self.convertToDB(obj.db_version, 'str', 'char(16)')
        if hasattr(obj, 'db_name') and obj.db_name is not None:
            columnMap['name'] = \
                self.convertToDB(obj.db_name, 'str', 'varchar(255)')
        if hasattr(obj, 'db_last_modified') and obj.db_last_modified is not None:
            columnMap['last_modified'] = \
                self.convertToDB(obj.db_last_modified, 'datetime', 'datetime')
        if hasattr(obj, 'db_vistrail_id') and obj.db_vistrail_id is not None:
            columnMap['vistrail_id'] = \
                self.convertToDB(obj.db_vistrail_id, 'long', 'int')
        columnMap.update(global_props)

        if obj.is_new or do_copy:
            dbCommand = self.createSQLInsert(table, columnMap)
        else:
            dbCommand = self.createSQLUpdate(table, columnMap, whereMap)
        lastId = self.executeSQL(db, dbCommand, False)
        if obj.db_id is None:
            obj.db_id = lastId
            keyStr = self.convertToDB(obj.db_id, 'long', 'int')
        if hasattr(obj, 'db_entity_type') and obj.db_entity_type is not None:
            global_props['entity_type'] = self.convertToDB(obj.db_entity_type, 'str', 'char(16)')
        if hasattr(obj, 'db_id') and obj.db_id is not None:
            global_props['entity_id'] = self.convertToDB(obj.db_id, 'long', 'int')
        
    def set_sql_command(self, db, obj, global_props, do_copy=True):
        if not do_copy and not obj.is_dirty:
            return None
        columns = ['id', 'entity_type', 'version', 'name', 'last_modified', 'vistrail_id']
        table = 'log_tbl'
        whereMap = {}
        whereMap.update(global_props)
        if obj.db_id is not None:
            keyStr = self.convertToDB(obj.db_id, 'long', 'int')
            whereMap['id'] = keyStr
        columnMap = {}
        if hasattr(obj, 'db_id') and obj.db_id is not None:
            columnMap['id'] = \
                self.convertToDB(obj.db_id, 'long', 'int')
        if hasattr(obj, 'db_entity_type') and obj.db_entity_type is not None:
            columnMap['entity_type'] = \
                self.convertToDB(obj.db_entity_type, 'str', 'char(16)')
        if hasattr(obj, 'db_version') and obj.db_version is not None:
            columnMap['version'] = \
                self.convertToDB(obj.db_version, 'str', 'char(16)')
        if hasattr(obj, 'db_name') and obj.db_name is not None:
            columnMap['name'] = \
                self.convertToDB(obj.db_name, 'str', 'varchar(255)')
        if hasattr(obj, 'db_last_modified') and obj.db_last_modified is not None:
            columnMap['last_modified'] = \
                self.convertToDB(obj.db_last_modified, 'datetime', 'datetime')
        if hasattr(obj, 'db_vistrail_id') and obj.db_vistrail_id is not None:
            columnMap['vistrail_id'] = \
                self.convertToDB(obj.db_vistrail_id, 'long', 'int')
        columnMap.update(global_props)

        if obj.is_new or do_copy:
            dbCommand = self.createSQLInsert(table, columnMap)
        else:
            dbCommand = self.createSQLUpdate(table, columnMap, whereMap)
        return dbCommand

    def set_sql_process(self, obj, global_props, lastId):
        if obj.db_id is None:
            obj.db_id = lastId
            keyStr = self.convertToDB(obj.db_id, 'long', 'int')
        if hasattr(obj, 'db_entity_type') and obj.db_entity_type is not None:
            global_props['entity_type'] = self.convertToDB(obj.db_entity_type, 'str', 'char(16)')
        if hasattr(obj, 'db_id') and obj.db_id is not None:
            global_props['entity_id'] = self.convertToDB(obj.db_id, 'long', 'int')
        pass

    def to_sql_fast(self, obj, do_copy=True):
        for child in obj.db_workflow_execs:
            child.db_log = obj.db_id
        
    def delete_sql_column(self, db, obj, global_props):
        table = 'log_tbl'
        whereMap = {}
        whereMap.update(global_props)
        if obj.db_id is not None:
            keyStr = self.convertToDB(obj.db_id, 'long', 'int')
            whereMap['id'] = keyStr
        dbCommand = self.createSQLDelete(table, whereMap)
        self.executeSQL(db, dbCommand, False)

class DBLoopIterationSQLDAOBase(SQLDAO):

    def __init__(self, daoList):
        self.daoList = daoList
        self.table = 'loop_iteration'

    def getDao(self, dao):
        return self.daoList[dao]

    def get_sql_columns(self, db, global_props,lock=False):
        columns = ['id', 'ts_start', 'ts_end', 'iteration', 'completed', 'error', 'parent_id', 'entity_id', 'entity_type']
        table = 'loop_iteration'
        whereMap = global_props
        orderBy = 'id'

        dbCommand = self.createSQLSelect(table, columns, whereMap, orderBy, lock)
        data = self.executeSQL(db, dbCommand, True)
        res = {}
        for row in data:
            id = self.convertFromDB(row[0], 'long', 'int')
            ts_start = self.convertFromDB(row[1], 'datetime', 'datetime')
            ts_end = self.convertFromDB(row[2], 'datetime', 'datetime')
            iteration = self.convertFromDB(row[3], 'int', 'int')
            completed = self.convertFromDB(row[4], 'int', 'int')
            error = self.convertFromDB(row[5], 'str', 'varchar(1023)')
            parent = self.convertFromDB(row[6], 'str', 'int')
            entity_id = self.convertFromDB(row[7], 'long', 'int')
            entity_type = self.convertFromDB(row[8], 'str', 'char(16)')
            
            loop_iteration = DBLoopIteration(ts_start=ts_start,
                                             ts_end=ts_end,
                                             iteration=iteration,
                                             completed=completed,
                                             error=error,
                                             id=id)
            loop_iteration.db_parent = parent
            loop_iteration.db_entity_id = entity_id
            loop_iteration.db_entity_type = entity_type
            loop_iteration.is_dirty = False
            res[('loop_iteration', id)] = loop_iteration
        return res

    def get_sql_select(self, db, global_props,lock=False):
        columns = ['id', 'ts_start', 'ts_end', 'iteration', 'completed', 'error', 'parent_id', 'entity_id', 'entity_type']
        table = 'loop_iteration'
        whereMap = global_props
        orderBy = 'id'
        return self.createSQLSelect(table, columns, whereMap, orderBy, lock)

    def process_sql_columns(self, data, global_props):
        res = {}
        for row in data:
            id = self.convertFromDB(row[0], 'long', 'int')
            ts_start = self.convertFromDB(row[1], 'datetime', 'datetime')
            ts_end = self.convertFromDB(row[2], 'datetime', 'datetime')
            iteration = self.convertFromDB(row[3], 'int', 'int')
            completed = self.convertFromDB(row[4], 'int', 'int')
            error = self.convertFromDB(row[5], 'str', 'varchar(1023)')
            parent = self.convertFromDB(row[6], 'str', 'int')
            entity_id = self.convertFromDB(row[7], 'long', 'int')
            entity_type = self.convertFromDB(row[8], 'str', 'char(16)')
            
            loop_iteration = DBLoopIteration(ts_start=ts_start,
                                             ts_end=ts_end,
                                             iteration=iteration,
                                             completed=completed,
                                             error=error,
                                             id=id)
            loop_iteration.db_parent = parent
            loop_iteration.db_entity_id = entity_id
            loop_iteration.db_entity_type = entity_type
            loop_iteration.is_dirty = False
            res[('loop_iteration', id)] = loop_iteration
        return res

    def from_sql_fast(self, obj, all_objects):
        if ('loop_exec', obj.db_parent) in all_objects:
            p = all_objects[('loop_exec', obj.db_parent)]
            p.db_add_loop_iteration(obj)
        
    def set_sql_columns(self, db, obj, global_props, do_copy=True):
        if not do_copy and not obj.is_dirty:
            return
        columns = ['id', 'ts_start', 'ts_end', 'iteration', 'completed', 'error', 'parent_id', 'entity_id', 'entity_type']
        table = 'loop_iteration'
        whereMap = {}
        whereMap.update(global_props)
        if obj.db_id is not None:
            keyStr = self.convertToDB(obj.db_id, 'long', 'int')
            whereMap['id'] = keyStr
        columnMap = {}
        if hasattr(obj, 'db_id') and obj.db_id is not None:
            columnMap['id'] = \
                self.convertToDB(obj.db_id, 'long', 'int')
        if hasattr(obj, 'db_ts_start') and obj.db_ts_start is not None:
            columnMap['ts_start'] = \
                self.convertToDB(obj.db_ts_start, 'datetime', 'datetime')
        if hasattr(obj, 'db_ts_end') and obj.db_ts_end is not None:
            columnMap['ts_end'] = \
                self.convertToDB(obj.db_ts_end, 'datetime', 'datetime')
        if hasattr(obj, 'db_iteration') and obj.db_iteration is not None:
            columnMap['iteration'] = \
                self.convertToDB(obj.db_iteration, 'int', 'int')
        if hasattr(obj, 'db_completed') and obj.db_completed is not None:
            columnMap['completed'] = \
                self.convertToDB(obj.db_completed, 'int', 'int')
        if hasattr(obj, 'db_error') and obj.db_error is not None:
            columnMap['error'] = \
                self.convertToDB(obj.db_error, 'str', 'varchar(1023)')
        if hasattr(obj, 'db_parent') and obj.db_parent is not None:
            columnMap['parent_id'] = \
                self.convertToDB(obj.db_parent, 'str', 'int')
        if hasattr(obj, 'db_entity_id') and obj.db_entity_id is not None:
            columnMap['entity_id'] = \
                self.convertToDB(obj.db_entity_id, 'long', 'int')
        if hasattr(obj, 'db_entity_type') and obj.db_entity_type is not None:
            columnMap['entity_type'] = \
                self.convertToDB(obj.db_entity_type, 'str', 'char(16)')
        columnMap.update(global_props)

        if obj.is_new or do_copy:
            dbCommand = self.createSQLInsert(table, columnMap)
        else:
            dbCommand = self.createSQLUpdate(table, columnMap, whereMap)
        lastId = self.executeSQL(db, dbCommand, False)
        
    def set_sql_command(self, db, obj, global_props, do_copy=True):
        if not do_copy and not obj.is_dirty:
            return None
        columns = ['id', 'ts_start', 'ts_end', 'iteration', 'completed', 'error', 'parent_id', 'entity_id', 'entity_type']
        table = 'loop_iteration'
        whereMap = {}
        whereMap.update(global_props)
        if obj.db_id is not None:
            keyStr = self.convertToDB(obj.db_id, 'long', 'int')
            whereMap['id'] = keyStr
        columnMap = {}
        if hasattr(obj, 'db_id') and obj.db_id is not None:
            columnMap['id'] = \
                self.convertToDB(obj.db_id, 'long', 'int')
        if hasattr(obj, 'db_ts_start') and obj.db_ts_start is not None:
            columnMap['ts_start'] = \
                self.convertToDB(obj.db_ts_start, 'datetime', 'datetime')
        if hasattr(obj, 'db_ts_end') and obj.db_ts_end is not None:
            columnMap['ts_end'] = \
                self.convertToDB(obj.db_ts_end, 'datetime', 'datetime')
        if hasattr(obj, 'db_iteration') and obj.db_iteration is not None:
            columnMap['iteration'] = \
                self.convertToDB(obj.db_iteration, 'int', 'int')
        if hasattr(obj, 'db_completed') and obj.db_completed is not None:
            columnMap['completed'] = \
                self.convertToDB(obj.db_completed, 'int', 'int')
        if hasattr(obj, 'db_error') and obj.db_error is not None:
            columnMap['error'] = \
                self.convertToDB(obj.db_error, 'str', 'varchar(1023)')
        if hasattr(obj, 'db_parent') and obj.db_parent is not None:
            columnMap['parent_id'] = \
                self.convertToDB(obj.db_parent, 'str', 'int')
        if hasattr(obj, 'db_entity_id') and obj.db_entity_id is not None:
            columnMap['entity_id'] = \
                self.convertToDB(obj.db_entity_id, 'long', 'int')
        if hasattr(obj, 'db_entity_type') and obj.db_entity_type is not None:
            columnMap['entity_type'] = \
                self.convertToDB(obj.db_entity_type, 'str', 'char(16)')
        columnMap.update(global_props)

        if obj.is_new or do_copy:
            dbCommand = self.createSQLInsert(table, columnMap)
        else:
            dbCommand = self.createSQLUpdate(table, columnMap, whereMap)
        return dbCommand

    def set_sql_process(self, obj, global_props, lastId):
        pass

    def to_sql_fast(self, obj, do_copy=True):
        for child in obj.db_item_execs:
            child.db_parentType = obj.vtType
            child.db_parent = obj.db_id
        
    def delete_sql_column(self, db, obj, global_props):
        table = 'loop_iteration'
        whereMap = {}
        whereMap.update(global_props)
        if obj.db_id is not None:
            keyStr = self.convertToDB(obj.db_id, 'long', 'int')
            whereMap['id'] = keyStr
        dbCommand = self.createSQLDelete(table, whereMap)
        self.executeSQL(db, dbCommand, False)

class DBRemoteExecutionSQLDAOBase(SQLDAO):

    def __init__(self, daoList):
        self.daoList = daoList
        self.table = 'remote_execution'

    def getDao(self, dao):
        return self.daoList[dao]

    def get_sql_columns(self, db, global_props,lock=False):
        columns = ['id', 'parent_id', 'scheme']
        table = 'remote_execution'
        whereMap = global_props
        orderBy = 'id'

        dbCommand = self.createSQLSelect(table, columns, whereMap, orderBy, lock)
        data = self.executeSQL(db, dbCommand, True)
        res = {}
        for row in data:
            id = self.convertFromDB(row[0], 'long', 'int')
            parent_exec = self.convertFromDB(row[1], 'long', 'int')
            scheme = self.convertFromDB(row[2], 'str', 'varchar(255)')
            
            remote_execution = DBRemoteExecution(scheme=scheme,
                                                 id=id)
            remote_execution.db_parent_exec = parent_exec
            remote_execution.is_dirty = False
            res[('remote_execution', id)] = remote_execution
        return res

    def get_sql_select(self, db, global_props,lock=False):
        columns = ['id', 'parent_id', 'scheme']
        table = 'remote_execution'
        whereMap = global_props
        orderBy = 'id'
        return self.createSQLSelect(table, columns, whereMap, orderBy, lock)

    def process_sql_columns(self, data, global_props):
        res = {}
        for row in data:
            id = self.convertFromDB(row[0], 'long', 'int')
            parent_exec = self.convertFromDB(row[1], 'long', 'int')
            scheme = self.convertFromDB(row[2], 'str', 'varchar(255)')
            
            remote_execution = DBRemoteExecution(scheme=scheme,
                                                 id=id)
            remote_execution.db_parent_exec = parent_exec
            remote_execution.is_dirty = False
            res[('remote_execution', id)] = remote_execution
        return res

    def from_sql_fast(self, obj, all_objects):
        if ('module_exec', obj.db_parent_exec) in all_objects:
            p = all_objects[('module_exec', obj.db_parent_exec)]
            p.db_add_remote_execution(obj)
        
    def set_sql_columns(self, db, obj, global_props, do_copy=True):
        if not do_copy and not obj.is_dirty:
            return
        columns = ['id', 'parent_id', 'scheme']
        table = 'remote_execution'
        whereMap = {}
        whereMap.update(global_props)
        if obj.db_id is not None:
            keyStr = self.convertToDB(obj.db_id, 'long', 'int')
            whereMap['id'] = keyStr
        columnMap = {}
        if hasattr(obj, 'db_id') and obj.db_id is not None:
            columnMap['id'] = \
                self.convertToDB(obj.db_id, 'long', 'int')
        if hasattr(obj, 'db_parent_exec') and obj.db_parent_exec is not None:
            columnMap['parent_id'] = \
                self.convertToDB(obj.db_parent_exec, 'long', 'int')
        if hasattr(obj, 'db_scheme') and obj.db_scheme is not None:
            columnMap['scheme'] = \
                self.convertToDB(obj.db_scheme, 'str', 'varchar(255)')
        columnMap.update(global_props)

        if obj.is_new or do_copy:
            dbCommand = self.createSQLInsert(table, columnMap)
        else:
            dbCommand = self.createSQLUpdate(table, columnMap, whereMap)
        lastId = self.executeSQL(db, dbCommand, False)
        if obj.db_id is None:
            obj.db_id = lastId
            keyStr = self.convertToDB(obj.db_id, 'long', 'int')
        
    def set_sql_command(self, db, obj, global_props, do_copy=True):
        if not do_copy and not obj.is_dirty:
            return None
        columns = ['id', 'parent_id', 'scheme']
        table = 'remote_execution'
        whereMap = {}
        whereMap.update(global_props)
        if obj.db_id is not None:
            keyStr = self.convertToDB(obj.db_id, 'long', 'int')
            whereMap['id'] = keyStr
        columnMap = {}
        if hasattr(obj, 'db_id') and obj.db_id is not None:
            columnMap['id'] = \
                self.convertToDB(obj.db_id, 'long', 'int')
        if hasattr(obj, 'db_parent_exec') and obj.db_parent_exec is not None:
            columnMap['parent_id'] = \
                self.convertToDB(obj.db_parent_exec, 'long', 'int')
        if hasattr(obj, 'db_scheme') and obj.db_scheme is not None:
            columnMap['scheme'] = \
                self.convertToDB(obj.db_scheme, 'str', 'varchar(255)')
        columnMap.update(global_props)

        if obj.is_new or do_copy:
            dbCommand = self.createSQLInsert(table, columnMap)
        else:
            dbCommand = self.createSQLUpdate(table, columnMap, whereMap)
        return dbCommand

    def set_sql_process(self, obj, global_props, lastId):
        if obj.db_id is None:
            obj.db_id = lastId
            keyStr = self.convertToDB(obj.db_id, 'long', 'int')
        pass

    def to_sql_fast(self, obj, do_copy=True):
        for child in obj.db_annotations:
            child.db_parentType = obj.vtType
            child.db_parent = obj.db_id
        for child in obj.db_remote_tasks:
            child.db_remote_execution = obj.db_id
        for child in obj.db_module_execs:
            child.db_parentType = obj.vtType
            child.db_parent = obj.db_id
        
    def delete_sql_column(self, db, obj, global_props):
        table = 'remote_execution'
        whereMap = {}
        whereMap.update(global_props)
        if obj.db_id is not None:
            keyStr = self.convertToDB(obj.db_id, 'long', 'int')
            whereMap['id'] = keyStr
        dbCommand = self.createSQLDelete(table, whereMap)
        self.executeSQL(db, dbCommand, False)

class DBMashupSQLDAOBase(SQLDAO):

    def __init__(self, daoList):
        self.daoList = daoList
        self.table = 'mashup'

    def getDao(self, dao):
        return self.daoList[dao]

    def get_sql_columns(self, db, global_props,lock=False):
        columns = ['id', 'name', 'version', 'type', 'vtid', 'layout', 'geometry', 'has_seq', 'parent_id', 'entity_id', 'entity_type']
        table = 'mashup'
        whereMap = global_props
        orderBy = 'id'

        dbCommand = self.createSQLSelect(table, columns, whereMap, orderBy, lock)
        data = self.executeSQL(db, dbCommand, True)
        res = {}
        for row in data:
            id = self.convertFromDB(row[0], 'long', 'int')
            name = self.convertFromDB(row[1], 'str', 'varchar(255)')
            version = self.convertFromDB(row[2], 'long', 'int')
            type = self.convertFromDB(row[3], 'str', 'varchar(255)')
            vtid = self.convertFromDB(row[4], 'long', 'int')
            layout = self.convertFromDB(row[5], 'str', 'mediumtext')
            geometry = self.convertFromDB(row[6], 'str', 'mediumtext')
            has_seq = self.convertFromDB(row[7], 'int', 'int')
            parent = self.convertFromDB(row[8], 'long', 'int')
            entity_id = self.convertFromDB(row[9], 'long', 'int')
            entity_type = self.convertFromDB(row[10], 'str', 'char(16)')
            
            mashup = DBMashup(name=name,
                              version=version,
                              type=type,
                              vtid=vtid,
                              layout=layout,
                              geometry=geometry,
                              has_seq=has_seq,
                              id=id)
            mashup.db_parent = parent
            mashup.db_entity_id = entity_id
            mashup.db_entity_type = entity_type
            mashup.is_dirty = False
            res[('mashup', id)] = mashup
        return res

    def get_sql_select(self, db, global_props,lock=False):
        columns = ['id', 'name', 'version', 'type', 'vtid', 'layout', 'geometry', 'has_seq', 'parent_id', 'entity_id', 'entity_type']
        table = 'mashup'
        whereMap = global_props
        orderBy = 'id'
        return self.createSQLSelect(table, columns, whereMap, orderBy, lock)

    def process_sql_columns(self, data, global_props):
        res = {}
        for row in data:
            id = self.convertFromDB(row[0], 'long', 'int')
            name = self.convertFromDB(row[1], 'str', 'varchar(255)')
            version = self.convertFromDB(row[2], 'long', 'int')
            type = self.convertFromDB(row[3], 'str', 'varchar(255)')
            vtid = self.convertFromDB(row[4], 'long', 'int')
            layout = self.convertFromDB(row[5], 'str', 'mediumtext')
            geometry = self.convertFromDB(row[6], 'str', 'mediumtext')
            has_seq = self.convertFromDB(row[7], 'int', 'int')
            parent = self.convertFromDB(row[8], 'long', 'int')
            entity_id = self.convertFromDB(row[9], 'long', 'int')
            entity_type = self.convertFromDB(row[10], 'str', 'char(16)')
            
            mashup = DBMashup(name=name,
                              version=version,
                              type=type,
                              vtid=vtid,
                              layout=layout,
                              geometry=geometry,
                              has_seq=has_seq,
                              id=id)
            mashup.db_parent = parent
            mashup.db_entity_id = entity_id
            mashup.db_entity_type = entity_type
            mashup.is_dirty = False
            res[('mashup', id)] = mashup
        return res

    def from_sql_fast(self, obj, all_objects):
        if ('mashup_action', obj.db_parent) in all_objects:
            p = all_objects[('mashup_action', obj.db_parent)]
            p.db_add_mashup(obj)
        
    def set_sql_columns(self, db, obj, global_props, do_copy=True):
        if not do_copy and not obj.is_dirty:
            return
        columns = ['id', 'name', 'version', 'type', 'vtid', 'layout', 'geometry', 'has_seq', 'parent_id', 'entity_id', 'entity_type']
        table = 'mashup'
        whereMap = {}
        whereMap.update(global_props)
        if obj.db_id is not None:
            keyStr = self.convertToDB(obj.db_id, 'long', 'int')
            whereMap['id'] = keyStr
        columnMap = {}
        if hasattr(obj, 'db_id') and obj.db_id is not None:
            columnMap['id'] = \
                self.convertToDB(obj.db_id, 'long', 'int')
        if hasattr(obj, 'db_name') and obj.db_name is not None:
            columnMap['name'] = \
                self.convertToDB(obj.db_name, 'str', 'varchar(255)')
        if hasattr(obj, 'db_version') and obj.db_version is not None:
            columnMap['version'] = \
                self.convertToDB(obj.db_version, 'long', 'int')
        if hasattr(obj, 'db_type') and obj.db_type is not None:
            columnMap['type'] = \
                self.convertToDB(obj.db_type, 'str', 'varchar(255)')
        if hasattr(obj, 'db_vtid') and obj.db_vtid is not None:
            columnMap['vtid'] = \
                self.convertToDB(obj.db_vtid, 'long', 'int')
        if hasattr(obj, 'db_layout') and obj.db_layout is not None:
            columnMap['layout'] = \
                self.convertToDB(obj.db_layout, 'str', 'mediumtext')
        if hasattr(obj, 'db_geometry') and obj.db_geometry is not None:
            columnMap['geometry'] = \
                self.convertToDB(obj.db_geometry, 'str', 'mediumtext')
        if hasattr(obj, 'db_has_seq') and obj.db_has_seq is not None:
            columnMap['has_seq'] = \
                self.convertToDB(obj.db_has_seq, 'int', 'int')
        if hasattr(obj, 'db_parent') and obj.db_parent is not None:
            columnMap['parent_id'] = \
                self.convertToDB(obj.db_parent, 'long', 'int')
        if hasattr(obj, 'db_entity_id') and obj.db_entity_id is not None:
            columnMap['entity_id'] = \
                self.convertToDB(obj.db_entity_id, 'long', 'int')
        if hasattr(obj, 'db_entity_type') and obj.db_entity_type is not None:
            columnMap['entity_type'] = \
                self.convertToDB(obj.db_entity_type, 'str', 'char(16)')
        columnMap.update(global_props)

        if obj.is_new or do_copy:
            dbCommand = self.createSQLInsert(table, columnMap)
        else:
            dbCommand = self.createSQLUpdate(table, columnMap, whereMap)
        lastId = self.executeSQL(db, dbCommand, False)
        
    def set_sql_command(self, db, obj, global_props, do_copy=True):
        if not do_copy and not obj.is_dirty:
            return None
        columns = ['id', 'name', 'version', 'type', 'vtid', 'layout', 'geometry', 'has_seq', 'parent_id', 'entity_id', 'entity_type']
        table = 'mashup'
        whereMap = {}
        whereMap.update(global_props)
        if obj.db_id is not None:
            keyStr = self.convertToDB(obj.db_id, 'long', 'int')
            whereMap['id'] = keyStr
        columnMap = {}
        if hasattr(obj, 'db_id') and obj.db_id is not None:
            columnMap['id'] = \
                self.convertToDB(obj.db_id, 'long', 'int')
        if hasattr(obj, 'db_name') and obj.db_name is not None:
            columnMap['name'] = \
                self.convertToDB(obj.db_name, 'str', 'varchar(255)')
        if hasattr(obj, 'db_version') and obj.db_version is not None:
            columnMap['version'] = \
                self.convertToDB(obj.db_version, 'long', 'int')
        if hasattr(obj, 'db_type') and obj.db_type is not None:
            columnMap['type'] = \
                self.convertToDB(obj.db_type, 'str', 'varchar(255)')
        if hasattr(obj, 'db_vtid') and obj.db_vtid is not None:
            columnMap['vtid'] = \
                self.convertToDB(obj.db_vtid, 'long', 'int')
        if hasattr(obj, 'db_layout') and obj.db_layout is not None:
            columnMap['layout'] = \
                self.convertToDB(obj.db_layout, 'str', 'mediumtext')
        if hasattr(obj, 'db_geometry') and obj.db_geometry is not None:
            columnMap['geometry'] = \
                self.convertToDB(obj.db_geometry, 'str', 'mediumtext')
        if hasattr(obj, 'db_has_seq') and obj.db_has_seq is not None:
            columnMap['has_seq'] = \
                self.convertToDB(obj.db_has_seq, 'int', 'int')
        if hasattr(obj, 'db_parent') and obj.db_parent is not None:
            columnMap['parent_id'] = \
                self.convertToDB(obj.db_parent, 'long', 'int')
        if hasattr(obj, 'db_entity_id') and obj.db_entity_id is not None:
            columnMap['entity_id'] = \
                self.convertToDB(obj.db_entity_id, 'long', 'int')
        if hasattr(obj, 'db_entity_type') and obj.db_entity_type is not None:
            columnMap['entity_type'] = \
                self.convertToDB(obj.db_entity_type, 'str', 'char(16)')
        columnMap.update(global_props)

        if obj.is_new or do_copy:
            dbCommand = self.createSQLInsert(table, columnMap)
        else:
            dbCommand = self.createSQLUpdate(table, columnMap, whereMap)
        return dbCommand

    def set_sql_process(self, obj, global_props, lastId):
        pass

    def to_sql_fast(self, obj, do_copy=True):
        for child in obj.db_aliases:
            child.db_parent = obj.db_id
        
    def delete_sql_column(self, db, obj, global_props):
        table = 'mashup'
        whereMap = {}
        whereMap.update(global_props)
        if obj.db_id is not None:
            keyStr = self.convertToDB(obj.db_id, 'long', 'int')
            whereMap['id'] = keyStr
        dbCommand = self.createSQLDelete(table, whereMap)
        self.executeSQL(db, dbCommand, False)

class DBPortSpecItemSQLDAOBase(SQLDAO):

    def __init__(self, daoList):
        self.daoList = daoList
        self.table = 'port_spec_item'

    def getDao(self, dao):
        return self.daoList[dao]

    def get_sql_columns(self, db, global_props,lock=False):
        columns = ['id', 'pos', 'module', 'package', 'namespace', 'label', '_default', '_values', 'entry_type', 'parent_id', 'entity_id', 'entity_type']
        table = 'port_spec_item'
        whereMap = global_props
        orderBy = 'id'

        dbCommand = self.createSQLSelect(table, columns, whereMap, orderBy, lock)
        data = self.executeSQL(db, dbCommand, True)
        res = {}
        for row in data:
            id = self.convertFromDB(row[0], 'long', 'int')
            pos = self.convertFromDB(row[1], 'long', 'int')
            module = self.convertFromDB(row[2], 'str', 'varchar(255)')
            package = self.convertFromDB(row[3], 'str', 'varchar(255)')
            namespace = self.convertFromDB(row[4], 'str', 'varchar(255)')
            label = self.convertFromDB(row[5], 'str', 'varchar(4095)')
            default = self.convertFromDB(row[6], 'str', 'varchar(4095)')
            values = self.convertFromDB(row[7], 'str', 'mediumtext')
            entry_type = self.convertFromDB(row[8], 'str', 'varchar(255)')
            portSpec = self.convertFromDB(row[9], 'long', 'int')
            entity_id = self.convertFromDB(row[10], 'long', 'int')
            entity_type = self.convertFromDB(row[11], 'str', 'char(16)')
            
            portSpecItem = DBPortSpecItem(pos=pos,
                                          module=module,
                                          package=package,
                                          namespace=namespace,
                                          label=label,
                                          default=default,
                                          values=values,
                                          entry_type=entry_type,
                                          id=id)
            portSpecItem.db_portSpec = portSpec
            portSpecItem.db_entity_id = entity_id
            portSpecItem.db_entity_type = entity_type
            portSpecItem.is_dirty = False
            res[('portSpecItem', id)] = portSpecItem
        return res

    def get_sql_select(self, db, global_props,lock=False):
        columns = ['id', 'pos', 'module', 'package', 'namespace', 'label', '_default', '_values', 'entry_type', 'parent_id', 'entity_id', 'entity_type']
        table = 'port_spec_item'
        whereMap = global_props
        orderBy = 'id'
        return self.createSQLSelect(table, columns, whereMap, orderBy, lock)

    def process_sql_columns(self, data, global_props):
        res = {}
        for row in data:
            id = self.convertFromDB(row[0], 'long', 'int')
            pos = self.convertFromDB(row[1], 'long', 'int')
            module = self.convertFromDB(row[2], 'str', 'varchar(255)')
            package = self.convertFromDB(row[3], 'str', 'varchar(255)')
            namespace = self.convertFromDB(row[4], 'str', 'varchar(255)')
            label = self.convertFromDB(row[5], 'str', 'varchar(4095)')
            default = self.convertFromDB(row[6], 'str', 'varchar(4095)')
            values = self.convertFromDB(row[7], 'str', 'mediumtext')
            entry_type = self.convertFromDB(row[8], 'str', 'varchar(255)')
            portSpec = self.convertFromDB(row[9], 'long', 'int')
            entity_id = self.convertFromDB(row[10], 'long', 'int')
            entity_type = self.convertFromDB(row[11], 'str', 'char(16)')
            
            portSpecItem = DBPortSpecItem(pos=pos,
                                          module=module,
                                          package=package,
                                          namespace=namespace,
                                          label=label,
                                          default=default,
                                          values=values,
                                          entry_type=entry_type,
                                          id=id)
            portSpecItem.db_portSpec = portSpec
            portSpecItem.db_entity_id = entity_id
            portSpecItem.db_entity_type = entity_type
            portSpecItem.is_dirty = False
            res[('portSpecItem', id)] = portSpecItem
        return res

    def from_sql_fast(self, obj, all_objects):
        if ('portSpec', obj.db_portSpec) in all_objects:
            p = all_objects[('portSpec', obj.db_portSpec)]
            p.db_add_portSpecItem(obj)
        
    def set_sql_columns(self, db, obj, global_props, do_copy=True):
        if not do_copy and not obj.is_dirty:
            return
        columns = ['id', 'pos', 'module', 'package', 'namespace', 'label', '_default', '_values', 'entry_type', 'parent_id', 'entity_id', 'entity_type']
        table = 'port_spec_item'
        whereMap = {}
        whereMap.update(global_props)
        if obj.db_id is not None:
            keyStr = self.convertToDB(obj.db_id, 'long', 'int')
            whereMap['id'] = keyStr
        columnMap = {}
        if hasattr(obj, 'db_id') and obj.db_id is not None:
            columnMap['id'] = \
                self.convertToDB(obj.db_id, 'long', 'int')
        if hasattr(obj, 'db_pos') and obj.db_pos is not None:
            columnMap['pos'] = \
                self.convertToDB(obj.db_pos, 'long', 'int')
        if hasattr(obj, 'db_module') and obj.db_module is not None:
            columnMap['module'] = \
                self.convertToDB(obj.db_module, 'str', 'varchar(255)')
        if hasattr(obj, 'db_package') and obj.db_package is not None:
            columnMap['package'] = \
                self.convertToDB(obj.db_package, 'str', 'varchar(255)')
        if hasattr(obj, 'db_namespace') and obj.db_namespace is not None:
            columnMap['namespace'] = \
                self.convertToDB(obj.db_namespace, 'str', 'varchar(255)')
        if hasattr(obj, 'db_label') and obj.db_label is not None:
            columnMap['label'] = \
                self.convertToDB(obj.db_label, 'str', 'varchar(4095)')
        if hasattr(obj, 'db_default') and obj.db_default is not None:
            columnMap['_default'] = \
                self.convertToDB(obj.db_default, 'str', 'varchar(4095)')
        if hasattr(obj, 'db_values') and obj.db_values is not None:
            columnMap['_values'] = \
                self.convertToDB(obj.db_values, 'str', 'mediumtext')
        if hasattr(obj, 'db_entry_type') and obj.db_entry_type is not None:
            columnMap['entry_type'] = \
                self.convertToDB(obj.db_entry_type, 'str', 'varchar(255)')
        if hasattr(obj, 'db_portSpec') and obj.db_portSpec is not None:
            columnMap['parent_id'] = \
                self.convertToDB(obj.db_portSpec, 'long', 'int')
        if hasattr(obj, 'db_entity_id') and obj.db_entity_id is not None:
            columnMap['entity_id'] = \
                self.convertToDB(obj.db_entity_id, 'long', 'int')
        if hasattr(obj, 'db_entity_type') and obj.db_entity_type is not None:
            columnMap['entity_type'] = \
                self.convertToDB(obj.db_entity_type, 'str', 'char(16)')
        columnMap.update(global_props)

        if obj.is_new or do_copy:
            dbCommand = self.createSQLInsert(table, columnMap)
        else:
            dbCommand = self.createSQLUpdate(table, columnMap, whereMap)
        lastId = self.executeSQL(db, dbCommand, False)
        
    def set_sql_command(self, db, obj, global_props, do_copy=True):
        if not do_copy and not obj.is_dirty:
            return None
        columns = ['id', 'pos', 'module', 'package', 'namespace', 'label', '_default', '_values', 'entry_type', 'parent_id', 'entity_id', 'entity_type']
        table = 'port_spec_item'
        whereMap = {}
        whereMap.update(global_props)
        if obj.db_id is not None:
            keyStr = self.convertToDB(obj.db_id, 'long', 'int')
            whereMap['id'] = keyStr
        columnMap = {}
        if hasattr(obj, 'db_id') and obj.db_id is not None:
            columnMap['id'] = \
                self.convertToDB(obj.db_id, 'long', 'int')
        if hasattr(obj, 'db_pos') and obj.db_pos is not None:
            columnMap['pos'] = \
                self.convertToDB(obj.db_pos, 'long', 'int')
        if hasattr(obj, 'db_module') and obj.db_module is not None:
            columnMap['module'] = \
                self.convertToDB(obj.db_module, 'str', 'varchar(255)')
        if hasattr(obj, 'db_package') and obj.db_package is not None:
            columnMap['package'] = \
                self.convertToDB(obj.db_package, 'str', 'varchar(255)')
        if hasattr(obj, 'db_namespace') and obj.db_namespace is not None:
            columnMap['namespace'] = \
                self.convertToDB(obj.db_namespace, 'str', 'varchar(255)')
        if hasattr(obj, 'db_label') and obj.db_label is not None:
            columnMap['label'] = \
                self.convertToDB(obj.db_label, 'str', 'varchar(4095)')
        if hasattr(obj, 'db_default') and obj.db_default is not None:
            columnMap['_default'] = \
                self.convertToDB(obj.db_default, 'str', 'varchar(4095)')
        if hasattr(obj, 'db_values') and obj.db_values is not None:
            columnMap['_values'] = \
                self.convertToDB(obj.db_values, 'str', 'mediumtext')
        if hasattr(obj, 'db_entry_type') and obj.db_entry_type is not None:
            columnMap['entry_type'] = \
                self.convertToDB(obj.db_entry_type, 'str', 'varchar(255)')
        if hasattr(obj, 'db_portSpec') and obj.db_portSpec is not None:
            columnMap['parent_id'] = \
                self.convertToDB(obj.db_portSpec, 'long', 'int')
        if hasattr(obj, 'db_entity_id') and obj.db_entity_id is not None:
            columnMap['entity_id'] = \
                self.convertToDB(obj.db_entity_id, 'long', 'int')
        if hasattr(obj, 'db_entity_type') and obj.db_entity_type is not None:
            columnMap['entity_type'] = \
                self.convertToDB(obj.db_entity_type, 'str', 'char(16)')
        columnMap.update(global_props)

        if obj.is_new or do_copy:
            dbCommand = self.createSQLInsert(table, columnMap)
        else:
            dbCommand = self.createSQLUpdate(table, columnMap, whereMap)
        return dbCommand

    def set_sql_process(self, obj, global_props, lastId):
        pass

    def to_sql_fast(self, obj, do_copy=True):
        pass
    
    def delete_sql_column(self, db, obj, global_props):
        table = 'port_spec_item'
        whereMap = {}
        whereMap.update(global_props)
        if obj.db_id is not None:
            keyStr = self.convertToDB(obj.db_id, 'long', 'int')
            whereMap['id'] = keyStr
        dbCommand = self.createSQLDelete(table, whereMap)
        self.executeSQL(db, dbCommand, False)

class DBMachineSQLDAOBase(SQLDAO):

    def __init__(self, daoList):
        self.daoList = daoList
        self.table = 'machine'

    def getDao(self, dao):
        return self.daoList[dao]

    def get_sql_columns(self, db, global_props,lock=False):
        columns = ['id', 'name', 'os', 'architecture', 'processor', 'ram', 'vt_id', 'log_id', 'entity_id', 'entity_type']
        table = 'machine'
        whereMap = global_props
        orderBy = 'id'

        dbCommand = self.createSQLSelect(table, columns, whereMap, orderBy, lock)
        data = self.executeSQL(db, dbCommand, True)
        res = {}
        for row in data:
            id = self.convertFromDB(row[0], 'long', 'int')
            name = self.convertFromDB(row[1], 'str', 'varchar(255)')
            os = self.convertFromDB(row[2], 'str', 'varchar(255)')
            architecture = self.convertFromDB(row[3], 'str', 'varchar(255)')
            processor = self.convertFromDB(row[4], 'str', 'varchar(255)')
            ram = self.convertFromDB(row[5], 'int', 'bigint')
            vistrailId = self.convertFromDB(row[6], 'long', 'int')
            workflow_exec = self.convertFromDB(row[7], 'long', 'int')
            entity_id = self.convertFromDB(row[8], 'long', 'int')
            entity_type = self.convertFromDB(row[9], 'str', 'char(16)')
            
            machine = DBMachine(name=name,
                                os=os,
                                architecture=architecture,
                                processor=processor,
                                ram=ram,
                                id=id)
            machine.db_vistrailId = vistrailId
            machine.db_workflow_exec = workflow_exec
            machine.db_entity_id = entity_id
            machine.db_entity_type = entity_type
            machine.is_dirty = False
            res[('machine', id)] = machine
        return res

    def get_sql_select(self, db, global_props,lock=False):
        columns = ['id', 'name', 'os', 'architecture', 'processor', 'ram', 'vt_id', 'log_id', 'entity_id', 'entity_type']
        table = 'machine'
        whereMap = global_props
        orderBy = 'id'
        return self.createSQLSelect(table, columns, whereMap, orderBy, lock)

    def process_sql_columns(self, data, global_props):
        res = {}
        for row in data:
            id = self.convertFromDB(row[0], 'long', 'int')
            name = self.convertFromDB(row[1], 'str', 'varchar(255)')
            os = self.convertFromDB(row[2], 'str', 'varchar(255)')
            architecture = self.convertFromDB(row[3], 'str', 'varchar(255)')
            processor = self.convertFromDB(row[4], 'str', 'varchar(255)')
            ram = self.convertFromDB(row[5], 'int', 'bigint')
            vistrailId = self.convertFromDB(row[6], 'long', 'int')
            workflow_exec = self.convertFromDB(row[7], 'long', 'int')
            entity_id = self.convertFromDB(row[8], 'long', 'int')
            entity_type = self.convertFromDB(row[9], 'str', 'char(16)')
            
            machine = DBMachine(name=name,
                                os=os,
                                architecture=architecture,
                                processor=processor,
                                ram=ram,
                                id=id)
            machine.db_vistrailId = vistrailId
            machine.db_workflow_exec = workflow_exec
            machine.db_entity_id = entity_id
            machine.db_entity_type = entity_type
            machine.is_dirty = False
            res[('machine', id)] = machine
        return res

    def from_sql_fast(self, obj, all_objects):
        if ('workflow_exec', obj.db_workflow_exec) in all_objects:
            p = all_objects[('workflow_exec', obj.db_workflow_exec)]
            p.db_add_machine(obj)
        
    def set_sql_columns(self, db, obj, global_props, do_copy=True):
        if not do_copy and not obj.is_dirty:
            return
        columns = ['id', 'name', 'os', 'architecture', 'processor', 'ram', 'vt_id', 'log_id', 'entity_id', 'entity_type']
        table = 'machine'
        whereMap = {}
        whereMap.update(global_props)
        if obj.db_id is not None:
            keyStr = self.convertToDB(obj.db_id, 'long', 'int')
            whereMap['id'] = keyStr
        columnMap = {}
        if hasattr(obj, 'db_id') and obj.db_id is not None:
            columnMap['id'] = \
                self.convertToDB(obj.db_id, 'long', 'int')
        if hasattr(obj, 'db_name') and obj.db_name is not None:
            columnMap['name'] = \
                self.convertToDB(obj.db_name, 'str', 'varchar(255)')
        if hasattr(obj, 'db_os') and obj.db_os is not None:
            columnMap['os'] = \
                self.convertToDB(obj.db_os, 'str', 'varchar(255)')
        if hasattr(obj, 'db_architecture') and obj.db_architecture is not None:
            columnMap['architecture'] = \
                self.convertToDB(obj.db_architecture, 'str', 'varchar(255)')
        if hasattr(obj, 'db_processor') and obj.db_processor is not None:
            columnMap['processor'] = \
                self.convertToDB(obj.db_processor, 'str', 'varchar(255)')
        if hasattr(obj, 'db_ram') and obj.db_ram is not None:
            columnMap['ram'] = \
                self.convertToDB(obj.db_ram, 'int', 'bigint')
        if hasattr(obj, 'db_vistrailId') and obj.db_vistrailId is not None:
            columnMap['vt_id'] = \
                self.convertToDB(obj.db_vistrailId, 'long', 'int')
        if hasattr(obj, 'db_workflow_exec') and obj.db_workflow_exec is not None:
            columnMap['log_id'] = \
                self.convertToDB(obj.db_workflow_exec, 'long', 'int')
        if hasattr(obj, 'db_entity_id') and obj.db_entity_id is not None:
            columnMap['entity_id'] = \
                self.convertToDB(obj.db_entity_id, 'long', 'int')
        if hasattr(obj, 'db_entity_type') and obj.db_entity_type is not None:
            columnMap['entity_type'] = \
                self.convertToDB(obj.db_entity_type, 'str', 'char(16)')
        columnMap.update(global_props)

        if obj.is_new or do_copy:
            dbCommand = self.createSQLInsert(table, columnMap)
        else:
            dbCommand = self.createSQLUpdate(table, columnMap, whereMap)
        lastId = self.executeSQL(db, dbCommand, False)
        
    def set_sql_command(self, db, obj, global_props, do_copy=True):
        if not do_copy and not obj.is_dirty:
            return None
        columns = ['id', 'name', 'os', 'architecture', 'processor', 'ram', 'vt_id', 'log_id', 'entity_id', 'entity_type']
        table = 'machine'
        whereMap = {}
        whereMap.update(global_props)
        if obj.db_id is not None:
            keyStr = self.convertToDB(obj.db_id, 'long', 'int')
            whereMap['id'] = keyStr
        columnMap = {}
        if hasattr(obj, 'db_id') and obj.db_id is not None:
            columnMap['id'] = \
                self.convertToDB(obj.db_id, 'long', 'int')
        if hasattr(obj, 'db_name') and obj.db_name is not None:
            columnMap['name'] = \
                self.convertToDB(obj.db_name, 'str', 'varchar(255)')
        if hasattr(obj, 'db_os') and obj.db_os is not None:
            columnMap['os'] = \
                self.convertToDB(obj.db_os, 'str', 'varchar(255)')
        if hasattr(obj, 'db_architecture') and obj.db_architecture is not None:
            columnMap['architecture'] = \
                self.convertToDB(obj.db_architecture, 'str', 'varchar(255)')
        if hasattr(obj, 'db_processor') and obj.db_processor is not None:
            columnMap['processor'] = \
                self.convertToDB(obj.db_processor, 'str', 'varchar(255)')
        if hasattr(obj, 'db_ram') and obj.db_ram is not None:
            columnMap['ram'] = \
                self.convertToDB(obj.db_ram, 'int', 'bigint')
        if hasattr(obj, 'db_vistrailId') and obj.db_vistrailId is not None:
            columnMap['vt_id'] = \
                self.convertToDB(obj.db_vistrailId, 'long', 'int')
        if hasattr(obj, 'db_workflow_exec') and obj.db_workflow_exec is not None:
            columnMap['log_id'] = \
                self.convertToDB(obj.db_workflow_exec, 'long', 'int')
        if hasattr(obj, 'db_entity_id') and obj.db_entity_id is not None:
            columnMap['entity_id'] = \
                self.convertToDB(obj.db_entity_id, 'long', 'int')
        if hasattr(obj, 'db_entity_type') and obj.db_entity_type is not None:
            columnMap['entity_type'] = \
                self.convertToDB(obj.db_entity_type, 'str', 'char(16)')
        columnMap.update(global_props)

        if obj.is_new or do_copy:
            dbCommand = self.createSQLInsert(table, columnMap)
        else:
            dbCommand = self.createSQLUpdate(table, columnMap, whereMap)
        return dbCommand

    def set_sql_process(self, obj, global_props, lastId):
        pass

    def to_sql_fast(self, obj, do_copy=True):
        pass
    
    def delete_sql_column(self, db, obj, global_props):
        table = 'machine'
        whereMap = {}
        whereMap.update(global_props)
        if obj.db_id is not None:
            keyStr = self.convertToDB(obj.db_id, 'long', 'int')
            whereMap['id'] = keyStr
        dbCommand = self.createSQLDelete(table, whereMap)
        self.executeSQL(db, dbCommand, False)

class DBAddSQLDAOBase(SQLDAO):

    def __init__(self, daoList):
        self.daoList = daoList
        self.table = 'add_tbl'

    def getDao(self, dao):
        return self.daoList[dao]

    def get_sql_columns(self, db, global_props,lock=False):
        columns = ['id', 'what', 'object_id', 'par_obj_id', 'par_obj_type', 'action_id', 'entity_id', 'entity_type']
        table = 'add_tbl'
        whereMap = global_props
        orderBy = 'id'

        dbCommand = self.createSQLSelect(table, columns, whereMap, orderBy, lock)
        data = self.executeSQL(db, dbCommand, True)
        res = {}
        for row in data:
            id = self.convertFromDB(row[0], 'long', 'int')
            what = self.convertFromDB(row[1], 'str', 'varchar(255)')
            objectId = self.convertFromDB(row[2], 'long', 'int')
            parentObjId = self.convertFromDB(row[3], 'long', 'int')
            parentObjType = self.convertFromDB(row[4], 'str', 'char(16)')
            action = self.convertFromDB(row[5], 'long', 'int')
            entity_id = self.convertFromDB(row[6], 'long', 'int')
            entity_type = self.convertFromDB(row[7], 'str', 'char(16)')
            
            add = DBAdd(what=what,
                        objectId=objectId,
                        parentObjId=parentObjId,
                        parentObjType=parentObjType,
                        id=id)
            add.db_action = action
            add.db_entity_id = entity_id
            add.db_entity_type = entity_type
            add.is_dirty = False
            res[('add', id)] = add
        return res

    def get_sql_select(self, db, global_props,lock=False):
        columns = ['id', 'what', 'object_id', 'par_obj_id', 'par_obj_type', 'action_id', 'entity_id', 'entity_type']
        table = 'add_tbl'
        whereMap = global_props
        orderBy = 'id'
        return self.createSQLSelect(table, columns, whereMap, orderBy, lock)

    def process_sql_columns(self, data, global_props):
        res = {}
        for row in data:
            id = self.convertFromDB(row[0], 'long', 'int')
            what = self.convertFromDB(row[1], 'str', 'varchar(255)')
            objectId = self.convertFromDB(row[2], 'long', 'int')
            parentObjId = self.convertFromDB(row[3], 'long', 'int')
            parentObjType = self.convertFromDB(row[4], 'str', 'char(16)')
            action = self.convertFromDB(row[5], 'long', 'int')
            entity_id = self.convertFromDB(row[6], 'long', 'int')
            entity_type = self.convertFromDB(row[7], 'str', 'char(16)')
            
            add = DBAdd(what=what,
                        objectId=objectId,
                        parentObjId=parentObjId,
                        parentObjType=parentObjType,
                        id=id)
            add.db_action = action
            add.db_entity_id = entity_id
            add.db_entity_type = entity_type
            add.is_dirty = False
            res[('add', id)] = add
        return res

    def from_sql_fast(self, obj, all_objects):
        if ('action', obj.db_action) in all_objects:
            p = all_objects[('action', obj.db_action)]
            p.db_add_operation(obj)
        
    def set_sql_columns(self, db, obj, global_props, do_copy=True):
        if not do_copy and not obj.is_dirty:
            return
        columns = ['id', 'what', 'object_id', 'par_obj_id', 'par_obj_type', 'action_id', 'entity_id', 'entity_type']
        table = 'add_tbl'
        whereMap = {}
        whereMap.update(global_props)
        if obj.db_id is not None:
            keyStr = self.convertToDB(obj.db_id, 'long', 'int')
            whereMap['id'] = keyStr
        columnMap = {}
        if hasattr(obj, 'db_id') and obj.db_id is not None:
            columnMap['id'] = \
                self.convertToDB(obj.db_id, 'long', 'int')
        if hasattr(obj, 'db_what') and obj.db_what is not None:
            columnMap['what'] = \
                self.convertToDB(obj.db_what, 'str', 'varchar(255)')
        if hasattr(obj, 'db_objectId') and obj.db_objectId is not None:
            columnMap['object_id'] = \
                self.convertToDB(obj.db_objectId, 'long', 'int')
        if hasattr(obj, 'db_parentObjId') and obj.db_parentObjId is not None:
            columnMap['par_obj_id'] = \
                self.convertToDB(obj.db_parentObjId, 'long', 'int')
        if hasattr(obj, 'db_parentObjType') and obj.db_parentObjType is not None:
            columnMap['par_obj_type'] = \
                self.convertToDB(obj.db_parentObjType, 'str', 'char(16)')
        if hasattr(obj, 'db_action') and obj.db_action is not None:
            columnMap['action_id'] = \
                self.convertToDB(obj.db_action, 'long', 'int')
        if hasattr(obj, 'db_entity_id') and obj.db_entity_id is not None:
            columnMap['entity_id'] = \
                self.convertToDB(obj.db_entity_id, 'long', 'int')
        if hasattr(obj, 'db_entity_type') and obj.db_entity_type is not None:
            columnMap['entity_type'] = \
                self.convertToDB(obj.db_entity_type, 'str', 'char(16)')
        columnMap.update(global_props)

        if obj.is_new or do_copy:
            dbCommand = self.createSQLInsert(table, columnMap)
        else:
            dbCommand = self.createSQLUpdate(table, columnMap, whereMap)
        lastId = self.executeSQL(db, dbCommand, False)
        
    def set_sql_command(self, db, obj, global_props, do_copy=True):
        if not do_copy and not obj.is_dirty:
            return None
        columns = ['id', 'what', 'object_id', 'par_obj_id', 'par_obj_type', 'action_id', 'entity_id', 'entity_type']
        table = 'add_tbl'
        whereMap = {}
        whereMap.update(global_props)
        if obj.db_id is not None:
            keyStr = self.convertToDB(obj.db_id, 'long', 'int')
            whereMap['id'] = keyStr
        columnMap = {}
        if hasattr(obj, 'db_id') and obj.db_id is not None:
            columnMap['id'] = \
                self.convertToDB(obj.db_id, 'long', 'int')
        if hasattr(obj, 'db_what') and obj.db_what is not None:
            columnMap['what'] = \
                self.convertToDB(obj.db_what, 'str', 'varchar(255)')
        if hasattr(obj, 'db_objectId') and obj.db_objectId is not None:
            columnMap['object_id'] = \
                self.convertToDB(obj.db_objectId, 'long', 'int')
        if hasattr(obj, 'db_parentObjId') and obj.db_parentObjId is not None:
            columnMap['par_obj_id'] = \
                self.convertToDB(obj.db_parentObjId, 'long', 'int')
        if hasattr(obj, 'db_parentObjType') and obj.db_parentObjType is not None:
            columnMap['par_obj_type'] = \
                self.convertToDB(obj.db_parentObjType, 'str', 'char(16)')
        if hasattr(obj, 'db_action') and obj.db_action is not None:
            columnMap['action_id'] = \
                self.convertToDB(obj.db_action, 'long', 'int')
        if hasattr(obj, 'db_entity_id') and obj.db_entity_id is not None:
            columnMap['entity_id'] = \
                self.convertToDB(obj.db_entity_id, 'long', 'int')
        if hasattr(obj, 'db_entity_type') and obj.db_entity_type is not None:
            columnMap['entity_type'] = \
                self.convertToDB(obj.db_entity_type, 'str', 'char(16)')
        columnMap.update(global_props)

        if obj.is_new or do_copy:
            dbCommand = self.createSQLInsert(table, columnMap)
        else:
            dbCommand = self.createSQLUpdate(table, columnMap, whereMap)
        return dbCommand

    def set_sql_process(self, obj, global_props, lastId):
        pass

    def to_sql_fast(self, obj, do_copy=True):
        if obj.db_data is not None:
            child = obj.db_data
            child.db_parentType = obj.vtType
            child.db_parent = obj.db_id
        
    def delete_sql_column(self, db, obj, global_props):
        table = 'add_tbl'
        whereMap = {}
        whereMap.update(global_props)
        if obj.db_id is not None:
            keyStr = self.convertToDB(obj.db_id, 'long', 'int')
            whereMap['id'] = keyStr
        dbCommand = self.createSQLDelete(table, whereMap)
        self.executeSQL(db, dbCommand, False)

class DBOtherSQLDAOBase(SQLDAO):

    def __init__(self, daoList):
        self.daoList = daoList
        self.table = 'other'

    def getDao(self, dao):
        return self.daoList[dao]

    def get_sql_columns(self, db, global_props,lock=False):
        columns = ['id', 'okey', 'value', 'parent_type', 'entity_id', 'entity_type', 'parent_id']
        table = 'other'
        whereMap = global_props
        orderBy = 'id'

        dbCommand = self.createSQLSelect(table, columns, whereMap, orderBy, lock)
        data = self.executeSQL(db, dbCommand, True)
        res = {}
        for row in data:
            id = self.convertFromDB(row[0], 'long', 'int')
            key = self.convertFromDB(row[1], 'str', 'varchar(255)')
            value = self.convertFromDB(row[2], 'str', 'varchar(255)')
            parentType = self.convertFromDB(row[3], 'str', 'char(32)')
            entity_id = self.convertFromDB(row[4], 'long', 'int')
            entity_type = self.convertFromDB(row[5], 'str', 'char(16)')
            parent = self.convertFromDB(row[6], 'long', 'long')
            
            other = DBOther(key=key,
                            value=value,
                            id=id)
            other.db_parentType = parentType
            other.db_entity_id = entity_id
            other.db_entity_type = entity_type
            other.db_parent = parent
            other.is_dirty = False
            res[('other', id)] = other
        return res

    def get_sql_select(self, db, global_props,lock=False):
        columns = ['id', 'okey', 'value', 'parent_type', 'entity_id', 'entity_type', 'parent_id']
        table = 'other'
        whereMap = global_props
        orderBy = 'id'
        return self.createSQLSelect(table, columns, whereMap, orderBy, lock)

    def process_sql_columns(self, data, global_props):
        res = {}
        for row in data:
            id = self.convertFromDB(row[0], 'long', 'int')
            key = self.convertFromDB(row[1], 'str', 'varchar(255)')
            value = self.convertFromDB(row[2], 'str', 'varchar(255)')
            parentType = self.convertFromDB(row[3], 'str', 'char(32)')
            entity_id = self.convertFromDB(row[4], 'long', 'int')
            entity_type = self.convertFromDB(row[5], 'str', 'char(16)')
            parent = self.convertFromDB(row[6], 'long', 'long')
            
            other = DBOther(key=key,
                            value=value,
                            id=id)
            other.db_parentType = parentType
            other.db_entity_id = entity_id
            other.db_entity_type = entity_type
            other.db_parent = parent
            other.is_dirty = False
            res[('other', id)] = other
        return res

    def from_sql_fast(self, obj, all_objects):
        if obj.db_parentType == 'workflow':
            p = all_objects[('workflow', obj.db_parent)]
            p.db_add_other(obj)
        elif obj.db_parentType == 'add':
            p = all_objects[('add', obj.db_parent)]
            p.db_add_data(obj)
        elif obj.db_parentType == 'change':
            p = all_objects[('change', obj.db_parent)]
            p.db_add_data(obj)
        
    def set_sql_columns(self, db, obj, global_props, do_copy=True):
        if not do_copy and not obj.is_dirty:
            return
        columns = ['id', 'okey', 'value', 'parent_type', 'entity_id', 'entity_type', 'parent_id']
        table = 'other'
        whereMap = {}
        whereMap.update(global_props)
        if obj.db_id is not None:
            keyStr = self.convertToDB(obj.db_id, 'long', 'int')
            whereMap['id'] = keyStr
        columnMap = {}
        if hasattr(obj, 'db_id') and obj.db_id is not None:
            columnMap['id'] = \
                self.convertToDB(obj.db_id, 'long', 'int')
        if hasattr(obj, 'db_key') and obj.db_key is not None:
            columnMap['okey'] = \
                self.convertToDB(obj.db_key, 'str', 'varchar(255)')
        if hasattr(obj, 'db_value') and obj.db_value is not None:
            columnMap['value'] = \
                self.convertToDB(obj.db_value, 'str', 'varchar(255)')
        if hasattr(obj, 'db_parentType') and obj.db_parentType is not None:
            columnMap['parent_type'] = \
                self.convertToDB(obj.db_parentType, 'str', 'char(32)')
        if hasattr(obj, 'db_entity_id') and obj.db_entity_id is not None:
            columnMap['entity_id'] = \
                self.convertToDB(obj.db_entity_id, 'long', 'int')
        if hasattr(obj, 'db_entity_type') and obj.db_entity_type is not None:
            columnMap['entity_type'] = \
                self.convertToDB(obj.db_entity_type, 'str', 'char(16)')
        if hasattr(obj, 'db_parent') and obj.db_parent is not None:
            columnMap['parent_id'] = \
                self.convertToDB(obj.db_parent, 'long', 'long')
        columnMap.update(global_props)

        if obj.is_new or do_copy:
            dbCommand = self.createSQLInsert(table, columnMap)
        else:
            dbCommand = self.createSQLUpdate(table, columnMap, whereMap)
        lastId = self.executeSQL(db, dbCommand, False)
        
    def set_sql_command(self, db, obj, global_props, do_copy=True):
        if not do_copy and not obj.is_dirty:
            return None
        columns = ['id', 'okey', 'value', 'parent_type', 'entity_id', 'entity_type', 'parent_id']
        table = 'other'
        whereMap = {}
        whereMap.update(global_props)
        if obj.db_id is not None:
            keyStr = self.convertToDB(obj.db_id, 'long', 'int')
            whereMap['id'] = keyStr
        columnMap = {}
        if hasattr(obj, 'db_id') and obj.db_id is not None:
            columnMap['id'] = \
                self.convertToDB(obj.db_id, 'long', 'int')
        if hasattr(obj, 'db_key') and obj.db_key is not None:
            columnMap['okey'] = \
                self.convertToDB(obj.db_key, 'str', 'varchar(255)')
        if hasattr(obj, 'db_value') and obj.db_value is not None:
            columnMap['value'] = \
                self.convertToDB(obj.db_value, 'str', 'varchar(255)')
        if hasattr(obj, 'db_parentType') and obj.db_parentType is not None:
            columnMap['parent_type'] = \
                self.convertToDB(obj.db_parentType, 'str', 'char(32)')
        if hasattr(obj, 'db_entity_id') and obj.db_entity_id is not None:
            columnMap['entity_id'] = \
                self.convertToDB(obj.db_entity_id, 'long', 'int')
        if hasattr(obj, 'db_entity_type') and obj.db_entity_type is not None:
            columnMap['entity_type'] = \
                self.convertToDB(obj.db_entity_type, 'str', 'char(16)')
        if hasattr(obj, 'db_parent') and obj.db_parent is not None:
            columnMap['parent_id'] = \
                self.convertToDB(obj.db_parent, 'long', 'long')
        columnMap.update(global_props)

        if obj.is_new or do_copy:
            dbCommand = self.createSQLInsert(table, columnMap)
        else:
            dbCommand = self.createSQLUpdate(table, columnMap, whereMap)
        return dbCommand

    def set_sql_process(self, obj, global_props, lastId):
        pass

    def to_sql_fast(self, obj, do_copy=True):
        pass
    
    def delete_sql_column(self, db, obj, global_props):
        table = 'other'
        whereMap = {}
        whereMap.update(global_props)
        if obj.db_id is not None:
            keyStr = self.convertToDB(obj.db_id, 'long', 'int')
            whereMap['id'] = keyStr
        dbCommand = self.createSQLDelete(table, whereMap)
        self.executeSQL(db, dbCommand, False)

class DBLocationSQLDAOBase(SQLDAO):

    def __init__(self, daoList):
        self.daoList = daoList
        self.table = 'location'

    def getDao(self, dao):
        return self.daoList[dao]

    def get_sql_columns(self, db, global_props,lock=False):
        columns = ['id', 'x', 'y', 'parent_type', 'entity_id', 'entity_type', 'parent_id']
        table = 'location'
        whereMap = global_props
        orderBy = 'id'

        dbCommand = self.createSQLSelect(table, columns, whereMap, orderBy, lock)
        data = self.executeSQL(db, dbCommand, True)
        res = {}
        for row in data:
            id = self.convertFromDB(row[0], 'long', 'int')
            x = self.convertFromDB(row[1], 'float', 'DECIMAL(18,12)')
            y = self.convertFromDB(row[2], 'float', 'DECIMAL(18,12)')
            parentType = self.convertFromDB(row[3], 'str', 'char(32)')
            entity_id = self.convertFromDB(row[4], 'long', 'int')
            entity_type = self.convertFromDB(row[5], 'str', 'char(16)')
            parent = self.convertFromDB(row[6], 'long', 'long')
            
            location = DBLocation(x=x,
                                  y=y,
                                  id=id)
            location.db_parentType = parentType
            location.db_entity_id = entity_id
            location.db_entity_type = entity_type
            location.db_parent = parent
            location.is_dirty = False
            res[('location', id)] = location
        return res

    def get_sql_select(self, db, global_props,lock=False):
        columns = ['id', 'x', 'y', 'parent_type', 'entity_id', 'entity_type', 'parent_id']
        table = 'location'
        whereMap = global_props
        orderBy = 'id'
        return self.createSQLSelect(table, columns, whereMap, orderBy, lock)

    def process_sql_columns(self, data, global_props):
        res = {}
        for row in data:
            id = self.convertFromDB(row[0], 'long', 'int')
            x = self.convertFromDB(row[1], 'float', 'DECIMAL(18,12)')
            y = self.convertFromDB(row[2], 'float', 'DECIMAL(18,12)')
            parentType = self.convertFromDB(row[3], 'str', 'char(32)')
            entity_id = self.convertFromDB(row[4], 'long', 'int')
            entity_type = self.convertFromDB(row[5], 'str', 'char(16)')
            parent = self.convertFromDB(row[6], 'long', 'long')
            
            location = DBLocation(x=x,
                                  y=y,
                                  id=id)
            location.db_parentType = parentType
            location.db_entity_id = entity_id
            location.db_entity_type = entity_type
            location.db_parent = parent
            location.is_dirty = False
            res[('location', id)] = location
        return res

    def from_sql_fast(self, obj, all_objects):
        if obj.db_parentType == 'module':
            p = all_objects[('module', obj.db_parent)]
            p.db_add_location(obj)
        elif obj.db_parentType == 'abstraction':
            p = all_objects[('abstraction', obj.db_parent)]
            p.db_add_location(obj)
        elif obj.db_parentType == 'group':
            p = all_objects[('group', obj.db_parent)]
            p.db_add_location(obj)
        elif obj.db_parentType == 'add':
            p = all_objects[('add', obj.db_parent)]
            p.db_add_data(obj)
        elif obj.db_parentType == 'change':
            p = all_objects[('change', obj.db_parent)]
            p.db_add_data(obj)
        
    def set_sql_columns(self, db, obj, global_props, do_copy=True):
        if not do_copy and not obj.is_dirty:
            return
        columns = ['id', 'x', 'y', 'parent_type', 'entity_id', 'entity_type', 'parent_id']
        table = 'location'
        whereMap = {}
        whereMap.update(global_props)
        if obj.db_id is not None:
            keyStr = self.convertToDB(obj.db_id, 'long', 'int')
            whereMap['id'] = keyStr
        columnMap = {}
        if hasattr(obj, 'db_id') and obj.db_id is not None:
            columnMap['id'] = \
                self.convertToDB(obj.db_id, 'long', 'int')
        if hasattr(obj, 'db_x') and obj.db_x is not None:
            columnMap['x'] = \
                self.convertToDB(obj.db_x, 'float', 'DECIMAL(18,12)')
        if hasattr(obj, 'db_y') and obj.db_y is not None:
            columnMap['y'] = \
                self.convertToDB(obj.db_y, 'float', 'DECIMAL(18,12)')
        if hasattr(obj, 'db_parentType') and obj.db_parentType is not None:
            columnMap['parent_type'] = \
                self.convertToDB(obj.db_parentType, 'str', 'char(32)')
        if hasattr(obj, 'db_entity_id') and obj.db_entity_id is not None:
            columnMap['entity_id'] = \
                self.convertToDB(obj.db_entity_id, 'long', 'int')
        if hasattr(obj, 'db_entity_type') and obj.db_entity_type is not None:
            columnMap['entity_type'] = \
                self.convertToDB(obj.db_entity_type, 'str', 'char(16)')
        if hasattr(obj, 'db_parent') and obj.db_parent is not None:
            columnMap['parent_id'] = \
                self.convertToDB(obj.db_parent, 'long', 'long')
        columnMap.update(global_props)

        if obj.is_new or do_copy:
            dbCommand = self.createSQLInsert(table, columnMap)
        else:
            dbCommand = self.createSQLUpdate(table, columnMap, whereMap)
        lastId = self.executeSQL(db, dbCommand, False)
        
    def set_sql_command(self, db, obj, global_props, do_copy=True):
        if not do_copy and not obj.is_dirty:
            return None
        columns = ['id', 'x', 'y', 'parent_type', 'entity_id', 'entity_type', 'parent_id']
        table = 'location'
        whereMap = {}
        whereMap.update(global_props)
        if obj.db_id is not None:
            keyStr = self.convertToDB(obj.db_id, 'long', 'int')
            whereMap['id'] = keyStr
        columnMap = {}
        if hasattr(obj, 'db_id') and obj.db_id is not None:
            columnMap['id'] = \
                self.convertToDB(obj.db_id, 'long', 'int')
        if hasattr(obj, 'db_x') and obj.db_x is not None:
            columnMap['x'] = \
                self.convertToDB(obj.db_x, 'float', 'DECIMAL(18,12)')
        if hasattr(obj, 'db_y') and obj.db_y is not None:
            columnMap['y'] = \
                self.convertToDB(obj.db_y, 'float', 'DECIMAL(18,12)')
        if hasattr(obj, 'db_parentType') and obj.db_parentType is not None:
            columnMap['parent_type'] = \
                self.convertToDB(obj.db_parentType, 'str', 'char(32)')
        if hasattr(obj, 'db_entity_id') and obj.db_entity_id is not None:
            columnMap['entity_id'] = \
                self.convertToDB(obj.db_entity_id, 'long', 'int')
        if hasattr(obj, 'db_entity_type') and obj.db_entity_type is not None:
            columnMap['entity_type'] = \
                self.convertToDB(obj.db_entity_type, 'str', 'char(16)')
        if hasattr(obj, 'db_parent') and obj.db_parent is not None:
            columnMap['parent_id'] = \
                self.convertToDB(obj.db_parent, 'long', 'long')
        columnMap.update(global_props)

        if obj.is_new or do_copy:
            dbCommand = self.createSQLInsert(table, columnMap)
        else:
            dbCommand = self.createSQLUpdate(table, columnMap, whereMap)
        return dbCommand

    def set_sql_process(self, obj, global_props, lastId):
        pass

    def to_sql_fast(self, obj, do_copy=True):
        pass
    
    def delete_sql_column(self, db, obj, global_props):
        table = 'location'
        whereMap = {}
        whereMap.update(global_props)
        if obj.db_id is not None:
            keyStr = self.convertToDB(obj.db_id, 'long', 'int')
            whereMap['id'] = keyStr
        dbCommand = self.createSQLDelete(table, whereMap)
        self.executeSQL(db, dbCommand, False)

class DBPEParameterSQLDAOBase(SQLDAO):

    def __init__(self, daoList):
        self.daoList = daoList
        self.table = 'pe_parameter'

    def getDao(self, dao):
        return self.daoList[dao]

    def get_sql_columns(self, db, global_props,lock=False):
        columns = ['id', 'pos', 'interpolator', 'value', 'dimension', 'parent_type', 'parent_id', 'entity_id', 'entity_type']
        table = 'pe_parameter'
        whereMap = global_props
        orderBy = 'id'

        dbCommand = self.createSQLSelect(table, columns, whereMap, orderBy, lock)
        data = self.executeSQL(db, dbCommand, True)
        res = {}
        for row in data:
            id = self.convertFromDB(row[0], 'long', 'int')
            pos = self.convertFromDB(row[1], 'long', 'int')
            interpolator = self.convertFromDB(row[2], 'str', 'varchar(255)')
            value = self.convertFromDB(row[3], 'str', 'mediumtext')
            dimension = self.convertFromDB(row[4], 'long', 'int')
            parentType = self.convertFromDB(row[5], 'str', 'char(32)')
            pe_function = self.convertFromDB(row[6], 'long', 'int')
            entity_id = self.convertFromDB(row[7], 'long', 'int')
            entity_type = self.convertFromDB(row[8], 'str', 'char(16)')
            
            pe_parameter = DBPEParameter(pos=pos,
                                         interpolator=interpolator,
                                         value=value,
                                         dimension=dimension,
                                         id=id)
            pe_parameter.db_parentType = parentType
            pe_parameter.db_pe_function = pe_function
            pe_parameter.db_entity_id = entity_id
            pe_parameter.db_entity_type = entity_type
            pe_parameter.is_dirty = False
            res[('pe_parameter', id)] = pe_parameter
        return res

    def get_sql_select(self, db, global_props,lock=False):
        columns = ['id', 'pos', 'interpolator', 'value', 'dimension', 'parent_type', 'parent_id', 'entity_id', 'entity_type']
        table = 'pe_parameter'
        whereMap = global_props
        orderBy = 'id'
        return self.createSQLSelect(table, columns, whereMap, orderBy, lock)

    def process_sql_columns(self, data, global_props):
        res = {}
        for row in data:
            id = self.convertFromDB(row[0], 'long', 'int')
            pos = self.convertFromDB(row[1], 'long', 'int')
            interpolator = self.convertFromDB(row[2], 'str', 'varchar(255)')
            value = self.convertFromDB(row[3], 'str', 'mediumtext')
            dimension = self.convertFromDB(row[4], 'long', 'int')
            parentType = self.convertFromDB(row[5], 'str', 'char(32)')
            pe_function = self.convertFromDB(row[6], 'long', 'int')
            entity_id = self.convertFromDB(row[7], 'long', 'int')
            entity_type = self.convertFromDB(row[8], 'str', 'char(16)')
            
            pe_parameter = DBPEParameter(pos=pos,
                                         interpolator=interpolator,
                                         value=value,
                                         dimension=dimension,
                                         id=id)
            pe_parameter.db_parentType = parentType
            pe_parameter.db_pe_function = pe_function
            pe_parameter.db_entity_id = entity_id
            pe_parameter.db_entity_type = entity_type
            pe_parameter.is_dirty = False
            res[('pe_parameter', id)] = pe_parameter
        return res

    def from_sql_fast(self, obj, all_objects):
        if ('pe_function', obj.db_pe_function) in all_objects:
            p = all_objects[('pe_function', obj.db_pe_function)]
            p.db_add_parameter(obj)
        
    def set_sql_columns(self, db, obj, global_props, do_copy=True):
        if not do_copy and not obj.is_dirty:
            return
        columns = ['id', 'pos', 'interpolator', 'value', 'dimension', 'parent_type', 'parent_id', 'entity_id', 'entity_type']
        table = 'pe_parameter'
        whereMap = {}
        whereMap.update(global_props)
        if obj.db_id is not None:
            keyStr = self.convertToDB(obj.db_id, 'long', 'int')
            whereMap['id'] = keyStr
        columnMap = {}
        if hasattr(obj, 'db_id') and obj.db_id is not None:
            columnMap['id'] = \
                self.convertToDB(obj.db_id, 'long', 'int')
        if hasattr(obj, 'db_pos') and obj.db_pos is not None:
            columnMap['pos'] = \
                self.convertToDB(obj.db_pos, 'long', 'int')
        if hasattr(obj, 'db_interpolator') and obj.db_interpolator is not None:
            columnMap['interpolator'] = \
                self.convertToDB(obj.db_interpolator, 'str', 'varchar(255)')
        if hasattr(obj, 'db_value') and obj.db_value is not None:
            columnMap['value'] = \
                self.convertToDB(obj.db_value, 'str', 'mediumtext')
        if hasattr(obj, 'db_dimension') and obj.db_dimension is not None:
            columnMap['dimension'] = \
                self.convertToDB(obj.db_dimension, 'long', 'int')
        if hasattr(obj, 'db_parentType') and obj.db_parentType is not None:
            columnMap['parent_type'] = \
                self.convertToDB(obj.db_parentType, 'str', 'char(32)')
        if hasattr(obj, 'db_pe_function') and obj.db_pe_function is not None:
            columnMap['parent_id'] = \
                self.convertToDB(obj.db_pe_function, 'long', 'int')
        if hasattr(obj, 'db_entity_id') and obj.db_entity_id is not None:
            columnMap['entity_id'] = \
                self.convertToDB(obj.db_entity_id, 'long', 'int')
        if hasattr(obj, 'db_entity_type') and obj.db_entity_type is not None:
            columnMap['entity_type'] = \
                self.convertToDB(obj.db_entity_type, 'str', 'char(16)')
        columnMap.update(global_props)

        if obj.is_new or do_copy:
            dbCommand = self.createSQLInsert(table, columnMap)
        else:
            dbCommand = self.createSQLUpdate(table, columnMap, whereMap)
        lastId = self.executeSQL(db, dbCommand, False)
        
    def set_sql_command(self, db, obj, global_props, do_copy=True):
        if not do_copy and not obj.is_dirty:
            return None
        columns = ['id', 'pos', 'interpolator', 'value', 'dimension', 'parent_type', 'parent_id', 'entity_id', 'entity_type']
        table = 'pe_parameter'
        whereMap = {}
        whereMap.update(global_props)
        if obj.db_id is not None:
            keyStr = self.convertToDB(obj.db_id, 'long', 'int')
            whereMap['id'] = keyStr
        columnMap = {}
        if hasattr(obj, 'db_id') and obj.db_id is not None:
            columnMap['id'] = \
                self.convertToDB(obj.db_id, 'long', 'int')
        if hasattr(obj, 'db_pos') and obj.db_pos is not None:
            columnMap['pos'] = \
                self.convertToDB(obj.db_pos, 'long', 'int')
        if hasattr(obj, 'db_interpolator') and obj.db_interpolator is not None:
            columnMap['interpolator'] = \
                self.convertToDB(obj.db_interpolator, 'str', 'varchar(255)')
        if hasattr(obj, 'db_value') and obj.db_value is not None:
            columnMap['value'] = \
                self.convertToDB(obj.db_value, 'str', 'mediumtext')
        if hasattr(obj, 'db_dimension') and obj.db_dimension is not None:
            columnMap['dimension'] = \
                self.convertToDB(obj.db_dimension, 'long', 'int')
        if hasattr(obj, 'db_parentType') and obj.db_parentType is not None:
            columnMap['parent_type'] = \
                self.convertToDB(obj.db_parentType, 'str', 'char(32)')
        if hasattr(obj, 'db_pe_function') and obj.db_pe_function is not None:
            columnMap['parent_id'] = \
                self.convertToDB(obj.db_pe_function, 'long', 'int')
        if hasattr(obj, 'db_entity_id') and obj.db_entity_id is not None:
            columnMap['entity_id'] = \
                self.convertToDB(obj.db_entity_id, 'long', 'int')
        if hasattr(obj, 'db_entity_type') and obj.db_entity_type is not None:
            columnMap['entity_type'] = \
                self.convertToDB(obj.db_entity_type, 'str', 'char(16)')
        columnMap.update(global_props)

        if obj.is_new or do_copy:
            dbCommand = self.createSQLInsert(table, columnMap)
        else:
            dbCommand = self.createSQLUpdate(table, columnMap, whereMap)
        return dbCommand

    def set_sql_process(self, obj, global_props, lastId):
        pass

    def to_sql_fast(self, obj, do_copy=True):
        pass
    
    def delete_sql_column(self, db, obj, global_props):
        table = 'pe_parameter'
        whereMap = {}
        whereMap.update(global_props)
        if obj.db_id is not None:
            keyStr = self.convertToDB(obj.db_id, 'long', 'int')
            whereMap['id'] = keyStr
        dbCommand = self.createSQLDelete(table, whereMap)
        self.executeSQL(db, dbCommand, False)

class DBParameterSQLDAOBase(SQLDAO):

    def __init__(self, daoList):
        self.daoList = daoList
        self.table = 'parameter'

    def getDao(self, dao):
        return self.daoList[dao]

    def get_sql_columns(self, db, global_props,lock=False):
        columns = ['id', 'pos', 'name', 'type', 'val', 'alias', 'parent_type', 'entity_id', 'entity_type', 'parent_id']
        table = 'parameter'
        whereMap = global_props
        orderBy = 'id'

        dbCommand = self.createSQLSelect(table, columns, whereMap, orderBy, lock)
        data = self.executeSQL(db, dbCommand, True)
        res = {}
        for row in data:
            id = self.convertFromDB(row[0], 'long', 'int')
            pos = self.convertFromDB(row[1], 'long', 'int')
            name = self.convertFromDB(row[2], 'str', 'varchar(255)')
            type = self.convertFromDB(row[3], 'str', 'varchar(255)')
            val = self.convertFromDB(row[4], 'str', 'mediumtext')
            alias = self.convertFromDB(row[5], 'str', 'varchar(255)')
            parentType = self.convertFromDB(row[6], 'str', 'char(32)')
            entity_id = self.convertFromDB(row[7], 'long', 'int')
            entity_type = self.convertFromDB(row[8], 'str', 'char(16)')
            parent = self.convertFromDB(row[9], 'long', 'long')
            
            parameter = DBParameter(pos=pos,
                                    name=name,
                                    type=type,
                                    val=val,
                                    alias=alias,
                                    id=id)
            parameter.db_parentType = parentType
            parameter.db_entity_id = entity_id
            parameter.db_entity_type = entity_type
            parameter.db_parent = parent
            parameter.is_dirty = False
            res[('parameter', id)] = parameter
        return res

    def get_sql_select(self, db, global_props,lock=False):
        columns = ['id', 'pos', 'name', 'type', 'val', 'alias', 'parent_type', 'entity_id', 'entity_type', 'parent_id']
        table = 'parameter'
        whereMap = global_props
        orderBy = 'id'
        return self.createSQLSelect(table, columns, whereMap, orderBy, lock)

    def process_sql_columns(self, data, global_props):
        res = {}
        for row in data:
            id = self.convertFromDB(row[0], 'long', 'int')
            pos = self.convertFromDB(row[1], 'long', 'int')
            name = self.convertFromDB(row[2], 'str', 'varchar(255)')
            type = self.convertFromDB(row[3], 'str', 'varchar(255)')
            val = self.convertFromDB(row[4], 'str', 'mediumtext')
            alias = self.convertFromDB(row[5], 'str', 'varchar(255)')
            parentType = self.convertFromDB(row[6], 'str', 'char(32)')
            entity_id = self.convertFromDB(row[7], 'long', 'int')
            entity_type = self.convertFromDB(row[8], 'str', 'char(16)')
            parent = self.convertFromDB(row[9], 'long', 'long')
            
            parameter = DBParameter(pos=pos,
                                    name=name,
                                    type=type,
                                    val=val,
                                    alias=alias,
                                    id=id)
            parameter.db_parentType = parentType
            parameter.db_entity_id = entity_id
            parameter.db_entity_type = entity_type
            parameter.db_parent = parent
            parameter.is_dirty = False
            res[('parameter', id)] = parameter
        return res

    def from_sql_fast(self, obj, all_objects):
        if obj.db_parentType == 'function':
            p = all_objects[('function', obj.db_parent)]
            p.db_add_parameter(obj)
        elif obj.db_parentType == 'add':
            p = all_objects[('add', obj.db_parent)]
            p.db_add_data(obj)
        elif obj.db_parentType == 'change':
            p = all_objects[('change', obj.db_parent)]
            p.db_add_data(obj)
        
    def set_sql_columns(self, db, obj, global_props, do_copy=True):
        if not do_copy and not obj.is_dirty:
            return
        columns = ['id', 'pos', 'name', 'type', 'val', 'alias', 'parent_type', 'entity_id', 'entity_type', 'parent_id']
        table = 'parameter'
        whereMap = {}
        whereMap.update(global_props)
        if obj.db_id is not None:
            keyStr = self.convertToDB(obj.db_id, 'long', 'int')
            whereMap['id'] = keyStr
        columnMap = {}
        if hasattr(obj, 'db_id') and obj.db_id is not None:
            columnMap['id'] = \
                self.convertToDB(obj.db_id, 'long', 'int')
        if hasattr(obj, 'db_pos') and obj.db_pos is not None:
            columnMap['pos'] = \
                self.convertToDB(obj.db_pos, 'long', 'int')
        if hasattr(obj, 'db_name') and obj.db_name is not None:
            columnMap['name'] = \
                self.convertToDB(obj.db_name, 'str', 'varchar(255)')
        if hasattr(obj, 'db_type') and obj.db_type is not None:
            columnMap['type'] = \
                self.convertToDB(obj.db_type, 'str', 'varchar(255)')
        if hasattr(obj, 'db_val') and obj.db_val is not None:
            columnMap['val'] = \
                self.convertToDB(obj.db_val, 'str', 'mediumtext')
        if hasattr(obj, 'db_alias') and obj.db_alias is not None:
            columnMap['alias'] = \
                self.convertToDB(obj.db_alias, 'str', 'varchar(255)')
        if hasattr(obj, 'db_parentType') and obj.db_parentType is not None:
            columnMap['parent_type'] = \
                self.convertToDB(obj.db_parentType, 'str', 'char(32)')
        if hasattr(obj, 'db_entity_id') and obj.db_entity_id is not None:
            columnMap['entity_id'] = \
                self.convertToDB(obj.db_entity_id, 'long', 'int')
        if hasattr(obj, 'db_entity_type') and obj.db_entity_type is not None:
            columnMap['entity_type'] = \
                self.convertToDB(obj.db_entity_type, 'str', 'char(16)')
        if hasattr(obj, 'db_parent') and obj.db_parent is not None:
            columnMap['parent_id'] = \
                self.convertToDB(obj.db_parent, 'long', 'long')
        columnMap.update(global_props)

        if obj.is_new or do_copy:
            dbCommand = self.createSQLInsert(table, columnMap)
        else:
            dbCommand = self.createSQLUpdate(table, columnMap, whereMap)
        lastId = self.executeSQL(db, dbCommand, False)
        
    def set_sql_command(self, db, obj, global_props, do_copy=True):
        if not do_copy and not obj.is_dirty:
            return None
        columns = ['id', 'pos', 'name', 'type', 'val', 'alias', 'parent_type', 'entity_id', 'entity_type', 'parent_id']
        table = 'parameter'
        whereMap = {}
        whereMap.update(global_props)
        if obj.db_id is not None:
            keyStr = self.convertToDB(obj.db_id, 'long', 'int')
            whereMap['id'] = keyStr
        columnMap = {}
        if hasattr(obj, 'db_id') and obj.db_id is not None:
            columnMap['id'] = \
                self.convertToDB(obj.db_id, 'long', 'int')
        if hasattr(obj, 'db_pos') and obj.db_pos is not None:
            columnMap['pos'] = \
                self.convertToDB(obj.db_pos, 'long', 'int')
        if hasattr(obj, 'db_name') and obj.db_name is not None:
            columnMap['name'] = \
                self.convertToDB(obj.db_name, 'str', 'varchar(255)')
        if hasattr(obj, 'db_type') and obj.db_type is not None:
            columnMap['type'] = \
                self.convertToDB(obj.db_type, 'str', 'varchar(255)')
        if hasattr(obj, 'db_val') and obj.db_val is not None:
            columnMap['val'] = \
                self.convertToDB(obj.db_val, 'str', 'mediumtext')
        if hasattr(obj, 'db_alias') and obj.db_alias is not None:
            columnMap['alias'] = \
                self.convertToDB(obj.db_alias, 'str', 'varchar(255)')
        if hasattr(obj, 'db_parentType') and obj.db_parentType is not None:
            columnMap['parent_type'] = \
                self.convertToDB(obj.db_parentType, 'str', 'char(32)')
        if hasattr(obj, 'db_entity_id') and obj.db_entity_id is not None:
            columnMap['entity_id'] = \
                self.convertToDB(obj.db_entity_id, 'long', 'int')
        if hasattr(obj, 'db_entity_type') and obj.db_entity_type is not None:
            columnMap['entity_type'] = \
                self.convertToDB(obj.db_entity_type, 'str', 'char(16)')
        if hasattr(obj, 'db_parent') and obj.db_parent is not None:
            columnMap['parent_id'] = \
                self.convertToDB(obj.db_parent, 'long', 'long')
        columnMap.update(global_props)

        if obj.is_new or do_copy:
            dbCommand = self.createSQLInsert(table, columnMap)
        else:
            dbCommand = self.createSQLUpdate(table, columnMap, whereMap)
        return dbCommand

    def set_sql_process(self, obj, global_props, lastId):
        pass

    def to_sql_fast(self, obj, do_copy=True):
        pass
    
    def delete_sql_column(self, db, obj, global_props):
        table = 'parameter'
        whereMap = {}
        whereMap.update(global_props)
        if obj.db_id is not None:
            keyStr = self.convertToDB(obj.db_id, 'long', 'int')
            whereMap['id'] = keyStr
        dbCommand = self.createSQLDelete(table, whereMap)
        self.executeSQL(db, dbCommand, False)

class DBPluginDataSQLDAOBase(SQLDAO):

    def __init__(self, daoList):
        self.daoList = daoList
        self.table = 'plugin_data'

    def getDao(self, dao):
        return self.daoList[dao]

    def get_sql_columns(self, db, global_props,lock=False):
        columns = ['id', 'data', 'parent_type', 'entity_id', 'entity_type', 'parent_id']
        table = 'plugin_data'
        whereMap = global_props
        orderBy = 'id'

        dbCommand = self.createSQLSelect(table, columns, whereMap, orderBy, lock)
        data = self.executeSQL(db, dbCommand, True)
        res = {}
        for row in data:
            id = self.convertFromDB(row[0], 'long', 'int')
            data = self.convertFromDB(row[1], 'str', 'varchar(8191)')
            parentType = self.convertFromDB(row[2], 'str', 'char(32)')
            entity_id = self.convertFromDB(row[3], 'long', 'int')
            entity_type = self.convertFromDB(row[4], 'str', 'char(16)')
            parent = self.convertFromDB(row[5], 'long', 'long')
            
            plugin_data = DBPluginData(data=data,
                                       id=id)
            plugin_data.db_parentType = parentType
            plugin_data.db_entity_id = entity_id
            plugin_data.db_entity_type = entity_type
            plugin_data.db_parent = parent
            plugin_data.is_dirty = False
            res[('plugin_data', id)] = plugin_data
        return res

    def get_sql_select(self, db, global_props,lock=False):
        columns = ['id', 'data', 'parent_type', 'entity_id', 'entity_type', 'parent_id']
        table = 'plugin_data'
        whereMap = global_props
        orderBy = 'id'
        return self.createSQLSelect(table, columns, whereMap, orderBy, lock)

    def process_sql_columns(self, data, global_props):
        res = {}
        for row in data:
            id = self.convertFromDB(row[0], 'long', 'int')
            data = self.convertFromDB(row[1], 'str', 'varchar(8191)')
            parentType = self.convertFromDB(row[2], 'str', 'char(32)')
            entity_id = self.convertFromDB(row[3], 'long', 'int')
            entity_type = self.convertFromDB(row[4], 'str', 'char(16)')
            parent = self.convertFromDB(row[5], 'long', 'long')
            
            plugin_data = DBPluginData(data=data,
                                       id=id)
            plugin_data.db_parentType = parentType
            plugin_data.db_entity_id = entity_id
            plugin_data.db_entity_type = entity_type
            plugin_data.db_parent = parent
            plugin_data.is_dirty = False
            res[('plugin_data', id)] = plugin_data
        return res

    def from_sql_fast(self, obj, all_objects):
        if obj.db_parentType == 'workflow':
            p = all_objects[('workflow', obj.db_parent)]
            p.db_add_plugin_data(obj)
        elif obj.db_parentType == 'add':
            p = all_objects[('add', obj.db_parent)]
            p.db_add_data(obj)
        elif obj.db_parentType == 'change':
            p = all_objects[('change', obj.db_parent)]
            p.db_add_data(obj)
        
    def set_sql_columns(self, db, obj, global_props, do_copy=True):
        if not do_copy and not obj.is_dirty:
            return
        columns = ['id', 'data', 'parent_type', 'entity_id', 'entity_type', 'parent_id']
        table = 'plugin_data'
        whereMap = {}
        whereMap.update(global_props)
        if obj.db_id is not None:
            keyStr = self.convertToDB(obj.db_id, 'long', 'int')
            whereMap['id'] = keyStr
        columnMap = {}
        if hasattr(obj, 'db_id') and obj.db_id is not None:
            columnMap['id'] = \
                self.convertToDB(obj.db_id, 'long', 'int')
        if hasattr(obj, 'db_data') and obj.db_data is not None:
            columnMap['data'] = \
                self.convertToDB(obj.db_data, 'str', 'varchar(8191)')
        if hasattr(obj, 'db_parentType') and obj.db_parentType is not None:
            columnMap['parent_type'] = \
                self.convertToDB(obj.db_parentType, 'str', 'char(32)')
        if hasattr(obj, 'db_entity_id') and obj.db_entity_id is not None:
            columnMap['entity_id'] = \
                self.convertToDB(obj.db_entity_id, 'long', 'int')
        if hasattr(obj, 'db_entity_type') and obj.db_entity_type is not None:
            columnMap['entity_type'] = \
                self.convertToDB(obj.db_entity_type, 'str', 'char(16)')
        if hasattr(obj, 'db_parent') and obj.db_parent is not None:
            columnMap['parent_id'] = \
                self.convertToDB(obj.db_parent, 'long', 'long')
        columnMap.update(global_props)

        if obj.is_new or do_copy:
            dbCommand = self.createSQLInsert(table, columnMap)
        else:
            dbCommand = self.createSQLUpdate(table, columnMap, whereMap)
        lastId = self.executeSQL(db, dbCommand, False)
        
    def set_sql_command(self, db, obj, global_props, do_copy=True):
        if not do_copy and not obj.is_dirty:
            return None
        columns = ['id', 'data', 'parent_type', 'entity_id', 'entity_type', 'parent_id']
        table = 'plugin_data'
        whereMap = {}
        whereMap.update(global_props)
        if obj.db_id is not None:
            keyStr = self.convertToDB(obj.db_id, 'long', 'int')
            whereMap['id'] = keyStr
        columnMap = {}
        if hasattr(obj, 'db_id') and obj.db_id is not None:
            columnMap['id'] = \
                self.convertToDB(obj.db_id, 'long', 'int')
        if hasattr(obj, 'db_data') and obj.db_data is not None:
            columnMap['data'] = \
                self.convertToDB(obj.db_data, 'str', 'varchar(8191)')
        if hasattr(obj, 'db_parentType') and obj.db_parentType is not None:
            columnMap['parent_type'] = \
                self.convertToDB(obj.db_parentType, 'str', 'char(32)')
        if hasattr(obj, 'db_entity_id') and obj.db_entity_id is not None:
            columnMap['entity_id'] = \
                self.convertToDB(obj.db_entity_id, 'long', 'int')
        if hasattr(obj, 'db_entity_type') and obj.db_entity_type is not None:
            columnMap['entity_type'] = \
                self.convertToDB(obj.db_entity_type, 'str', 'char(16)')
        if hasattr(obj, 'db_parent') and obj.db_parent is not None:
            columnMap['parent_id'] = \
                self.convertToDB(obj.db_parent, 'long', 'long')
        columnMap.update(global_props)

        if obj.is_new or do_copy:
            dbCommand = self.createSQLInsert(table, columnMap)
        else:
            dbCommand = self.createSQLUpdate(table, columnMap, whereMap)
        return dbCommand

    def set_sql_process(self, obj, global_props, lastId):
        pass

    def to_sql_fast(self, obj, do_copy=True):
        pass
    
    def delete_sql_column(self, db, obj, global_props):
        table = 'plugin_data'
        whereMap = {}
        whereMap.update(global_props)
        if obj.db_id is not None:
            keyStr = self.convertToDB(obj.db_id, 'long', 'int')
            whereMap['id'] = keyStr
        dbCommand = self.createSQLDelete(table, whereMap)
        self.executeSQL(db, dbCommand, False)

class DBFunctionSQLDAOBase(SQLDAO):

    def __init__(self, daoList):
        self.daoList = daoList
        self.table = 'function'

    def getDao(self, dao):
        return self.daoList[dao]

    def get_sql_columns(self, db, global_props,lock=False):
        columns = ['id', 'pos', 'name', 'parent_type', 'entity_id', 'entity_type', 'parent_id']
        table = 'function'
        whereMap = global_props
        orderBy = 'id'

        dbCommand = self.createSQLSelect(table, columns, whereMap, orderBy, lock)
        data = self.executeSQL(db, dbCommand, True)
        res = {}
        for row in data:
            id = self.convertFromDB(row[0], 'long', 'int')
            pos = self.convertFromDB(row[1], 'long', 'int')
            name = self.convertFromDB(row[2], 'str', 'varchar(255)')
            parentType = self.convertFromDB(row[3], 'str', 'char(32)')
            entity_id = self.convertFromDB(row[4], 'long', 'int')
            entity_type = self.convertFromDB(row[5], 'str', 'char(16)')
            parent = self.convertFromDB(row[6], 'long', 'long')
            
            function = DBFunction(pos=pos,
                                  name=name,
                                  id=id)
            function.db_parentType = parentType
            function.db_entity_id = entity_id
            function.db_entity_type = entity_type
            function.db_parent = parent
            function.is_dirty = False
            res[('function', id)] = function
        return res

    def get_sql_select(self, db, global_props,lock=False):
        columns = ['id', 'pos', 'name', 'parent_type', 'entity_id', 'entity_type', 'parent_id']
        table = 'function'
        whereMap = global_props
        orderBy = 'id'
        return self.createSQLSelect(table, columns, whereMap, orderBy, lock)

    def process_sql_columns(self, data, global_props):
        res = {}
        for row in data:
            id = self.convertFromDB(row[0], 'long', 'int')
            pos = self.convertFromDB(row[1], 'long', 'int')
            name = self.convertFromDB(row[2], 'str', 'varchar(255)')
            parentType = self.convertFromDB(row[3], 'str', 'char(32)')
            entity_id = self.convertFromDB(row[4], 'long', 'int')
            entity_type = self.convertFromDB(row[5], 'str', 'char(16)')
            parent = self.convertFromDB(row[6], 'long', 'long')
            
            function = DBFunction(pos=pos,
                                  name=name,
                                  id=id)
            function.db_parentType = parentType
            function.db_entity_id = entity_id
            function.db_entity_type = entity_type
            function.db_parent = parent
            function.is_dirty = False
            res[('function', id)] = function
        return res

    def from_sql_fast(self, obj, all_objects):
        if obj.db_parentType == 'module':
            p = all_objects[('module', obj.db_parent)]
            p.db_add_function(obj)
        elif obj.db_parentType == 'abstraction':
            p = all_objects[('abstraction', obj.db_parent)]
            p.db_add_function(obj)
        elif obj.db_parentType == 'group':
            p = all_objects[('group', obj.db_parent)]
            p.db_add_function(obj)
        elif obj.db_parentType == 'add':
            p = all_objects[('add', obj.db_parent)]
            p.db_add_data(obj)
        elif obj.db_parentType == 'change':
            p = all_objects[('change', obj.db_parent)]
            p.db_add_data(obj)
        
    def set_sql_columns(self, db, obj, global_props, do_copy=True):
        if not do_copy and not obj.is_dirty:
            return
        columns = ['id', 'pos', 'name', 'parent_type', 'entity_id', 'entity_type', 'parent_id']
        table = 'function'
        whereMap = {}
        whereMap.update(global_props)
        if obj.db_id is not None:
            keyStr = self.convertToDB(obj.db_id, 'long', 'int')
            whereMap['id'] = keyStr
        columnMap = {}
        if hasattr(obj, 'db_id') and obj.db_id is not None:
            columnMap['id'] = \
                self.convertToDB(obj.db_id, 'long', 'int')
        if hasattr(obj, 'db_pos') and obj.db_pos is not None:
            columnMap['pos'] = \
                self.convertToDB(obj.db_pos, 'long', 'int')
        if hasattr(obj, 'db_name') and obj.db_name is not None:
            columnMap['name'] = \
                self.convertToDB(obj.db_name, 'str', 'varchar(255)')
        if hasattr(obj, 'db_parentType') and obj.db_parentType is not None:
            columnMap['parent_type'] = \
                self.convertToDB(obj.db_parentType, 'str', 'char(32)')
        if hasattr(obj, 'db_entity_id') and obj.db_entity_id is not None:
            columnMap['entity_id'] = \
                self.convertToDB(obj.db_entity_id, 'long', 'int')
        if hasattr(obj, 'db_entity_type') and obj.db_entity_type is not None:
            columnMap['entity_type'] = \
                self.convertToDB(obj.db_entity_type, 'str', 'char(16)')
        if hasattr(obj, 'db_parent') and obj.db_parent is not None:
            columnMap['parent_id'] = \
                self.convertToDB(obj.db_parent, 'long', 'long')
        columnMap.update(global_props)

        if obj.is_new or do_copy:
            dbCommand = self.createSQLInsert(table, columnMap)
        else:
            dbCommand = self.createSQLUpdate(table, columnMap, whereMap)
        lastId = self.executeSQL(db, dbCommand, False)
        
    def set_sql_command(self, db, obj, global_props, do_copy=True):
        if not do_copy and not obj.is_dirty:
            return None
        columns = ['id', 'pos', 'name', 'parent_type', 'entity_id', 'entity_type', 'parent_id']
        table = 'function'
        whereMap = {}
        whereMap.update(global_props)
        if obj.db_id is not None:
            keyStr = self.convertToDB(obj.db_id, 'long', 'int')
            whereMap['id'] = keyStr
        columnMap = {}
        if hasattr(obj, 'db_id') and obj.db_id is not None:
            columnMap['id'] = \
                self.convertToDB(obj.db_id, 'long', 'int')
        if hasattr(obj, 'db_pos') and obj.db_pos is not None:
            columnMap['pos'] = \
                self.convertToDB(obj.db_pos, 'long', 'int')
        if hasattr(obj, 'db_name') and obj.db_name is not None:
            columnMap['name'] = \
                self.convertToDB(obj.db_name, 'str', 'varchar(255)')
        if hasattr(obj, 'db_parentType') and obj.db_parentType is not None:
            columnMap['parent_type'] = \
                self.convertToDB(obj.db_parentType, 'str', 'char(32)')
        if hasattr(obj, 'db_entity_id') and obj.db_entity_id is not None:
            columnMap['entity_id'] = \
                self.convertToDB(obj.db_entity_id, 'long', 'int')
        if hasattr(obj, 'db_entity_type') and obj.db_entity_type is not None:
            columnMap['entity_type'] = \
                self.convertToDB(obj.db_entity_type, 'str', 'char(16)')
        if hasattr(obj, 'db_parent') and obj.db_parent is not None:
            columnMap['parent_id'] = \
                self.convertToDB(obj.db_parent, 'long', 'long')
        columnMap.update(global_props)

        if obj.is_new or do_copy:
            dbCommand = self.createSQLInsert(table, columnMap)
        else:
            dbCommand = self.createSQLUpdate(table, columnMap, whereMap)
        return dbCommand

    def set_sql_process(self, obj, global_props, lastId):
        pass

    def to_sql_fast(self, obj, do_copy=True):
        for child in obj.db_parameters:
            child.db_parentType = obj.vtType
            child.db_parent = obj.db_id
        
    def delete_sql_column(self, db, obj, global_props):
        table = 'function'
        whereMap = {}
        whereMap.update(global_props)
        if obj.db_id is not None:
            keyStr = self.convertToDB(obj.db_id, 'long', 'int')
            whereMap['id'] = keyStr
        dbCommand = self.createSQLDelete(table, whereMap)
        self.executeSQL(db, dbCommand, False)

class DBActionAnnotationSQLDAOBase(SQLDAO):

    def __init__(self, daoList):
        self.daoList = daoList
        self.table = 'action_annotation'

    def getDao(self, dao):
        return self.daoList[dao]

    def get_sql_columns(self, db, global_props,lock=False):
        columns = ['id', 'akey', 'value', 'action_id', 'date', 'user', 'parent_id', 'entity_id', 'entity_type']
        table = 'action_annotation'
        whereMap = global_props
        orderBy = 'id'

        dbCommand = self.createSQLSelect(table, columns, whereMap, orderBy, lock)
        data = self.executeSQL(db, dbCommand, True)
        res = {}
        for row in data:
            id = self.convertFromDB(row[0], 'long', 'int')
            key = self.convertFromDB(row[1], 'str', 'varchar(255)')
            value = self.convertFromDB(row[2], 'str', 'varchar(8191)')
            action_id = self.convertFromDB(row[3], 'long', 'int')
            date = self.convertFromDB(row[4], 'datetime', 'datetime')
            user = self.convertFromDB(row[5], 'str', 'varchar(255)')
            vistrail = self.convertFromDB(row[6], 'long', 'int')
            entity_id = self.convertFromDB(row[7], 'long', 'int')
            entity_type = self.convertFromDB(row[8], 'str', 'char(16)')
            
            actionAnnotation = DBActionAnnotation(key=key,
                                                  value=value,
                                                  action_id=action_id,
                                                  date=date,
                                                  user=user,
                                                  id=id)
            actionAnnotation.db_vistrail = vistrail
            actionAnnotation.db_entity_id = entity_id
            actionAnnotation.db_entity_type = entity_type
            actionAnnotation.is_dirty = False
            res[('actionAnnotation', id)] = actionAnnotation
        return res

    def get_sql_select(self, db, global_props,lock=False):
        columns = ['id', 'akey', 'value', 'action_id', 'date', 'user', 'parent_id', 'entity_id', 'entity_type']
        table = 'action_annotation'
        whereMap = global_props
        orderBy = 'id'
        return self.createSQLSelect(table, columns, whereMap, orderBy, lock)

    def process_sql_columns(self, data, global_props):
        res = {}
        for row in data:
            id = self.convertFromDB(row[0], 'long', 'int')
            key = self.convertFromDB(row[1], 'str', 'varchar(255)')
            value = self.convertFromDB(row[2], 'str', 'varchar(8191)')
            action_id = self.convertFromDB(row[3], 'long', 'int')
            date = self.convertFromDB(row[4], 'datetime', 'datetime')
            user = self.convertFromDB(row[5], 'str', 'varchar(255)')
            vistrail = self.convertFromDB(row[6], 'long', 'int')
            entity_id = self.convertFromDB(row[7], 'long', 'int')
            entity_type = self.convertFromDB(row[8], 'str', 'char(16)')
            
            actionAnnotation = DBActionAnnotation(key=key,
                                                  value=value,
                                                  action_id=action_id,
                                                  date=date,
                                                  user=user,
                                                  id=id)
            actionAnnotation.db_vistrail = vistrail
            actionAnnotation.db_entity_id = entity_id
            actionAnnotation.db_entity_type = entity_type
            actionAnnotation.is_dirty = False
            res[('actionAnnotation', id)] = actionAnnotation
        return res

    def from_sql_fast(self, obj, all_objects):
        if ('vistrail', obj.db_vistrail) in all_objects:
            p = all_objects[('vistrail', obj.db_vistrail)]
            p.db_add_actionAnnotation(obj)
        
    def set_sql_columns(self, db, obj, global_props, do_copy=True):
        if not do_copy and not obj.is_dirty:
            return
        columns = ['id', 'akey', 'value', 'action_id', 'date', 'user', 'parent_id', 'entity_id', 'entity_type']
        table = 'action_annotation'
        whereMap = {}
        whereMap.update(global_props)
        if obj.db_id is not None:
            keyStr = self.convertToDB(obj.db_id, 'long', 'int')
            whereMap['id'] = keyStr
        columnMap = {}
        if hasattr(obj, 'db_id') and obj.db_id is not None:
            columnMap['id'] = \
                self.convertToDB(obj.db_id, 'long', 'int')
        if hasattr(obj, 'db_key') and obj.db_key is not None:
            columnMap['akey'] = \
                self.convertToDB(obj.db_key, 'str', 'varchar(255)')
        if hasattr(obj, 'db_value') and obj.db_value is not None:
            columnMap['value'] = \
                self.convertToDB(obj.db_value, 'str', 'varchar(8191)')
        if hasattr(obj, 'db_action_id') and obj.db_action_id is not None:
            columnMap['action_id'] = \
                self.convertToDB(obj.db_action_id, 'long', 'int')
        if hasattr(obj, 'db_date') and obj.db_date is not None:
            columnMap['date'] = \
                self.convertToDB(obj.db_date, 'datetime', 'datetime')
        if hasattr(obj, 'db_user') and obj.db_user is not None:
            columnMap['user'] = \
                self.convertToDB(obj.db_user, 'str', 'varchar(255)')
        if hasattr(obj, 'db_vistrail') and obj.db_vistrail is not None:
            columnMap['parent_id'] = \
                self.convertToDB(obj.db_vistrail, 'long', 'int')
        if hasattr(obj, 'db_entity_id') and obj.db_entity_id is not None:
            columnMap['entity_id'] = \
                self.convertToDB(obj.db_entity_id, 'long', 'int')
        if hasattr(obj, 'db_entity_type') and obj.db_entity_type is not None:
            columnMap['entity_type'] = \
                self.convertToDB(obj.db_entity_type, 'str', 'char(16)')
        columnMap.update(global_props)

        if obj.is_new or do_copy:
            dbCommand = self.createSQLInsert(table, columnMap)
        else:
            dbCommand = self.createSQLUpdate(table, columnMap, whereMap)
        lastId = self.executeSQL(db, dbCommand, False)
        
    def set_sql_command(self, db, obj, global_props, do_copy=True):
        if not do_copy and not obj.is_dirty:
            return None
        columns = ['id', 'akey', 'value', 'action_id', 'date', 'user', 'parent_id', 'entity_id', 'entity_type']
        table = 'action_annotation'
        whereMap = {}
        whereMap.update(global_props)
        if obj.db_id is not None:
            keyStr = self.convertToDB(obj.db_id, 'long', 'int')
            whereMap['id'] = keyStr
        columnMap = {}
        if hasattr(obj, 'db_id') and obj.db_id is not None:
            columnMap['id'] = \
                self.convertToDB(obj.db_id, 'long', 'int')
        if hasattr(obj, 'db_key') and obj.db_key is not None:
            columnMap['akey'] = \
                self.convertToDB(obj.db_key, 'str', 'varchar(255)')
        if hasattr(obj, 'db_value') and obj.db_value is not None:
            columnMap['value'] = \
                self.convertToDB(obj.db_value, 'str', 'varchar(8191)')
        if hasattr(obj, 'db_action_id') and obj.db_action_id is not None:
            columnMap['action_id'] = \
                self.convertToDB(obj.db_action_id, 'long', 'int')
        if hasattr(obj, 'db_date') and obj.db_date is not None:
            columnMap['date'] = \
                self.convertToDB(obj.db_date, 'datetime', 'datetime')
        if hasattr(obj, 'db_user') and obj.db_user is not None:
            columnMap['user'] = \
                self.convertToDB(obj.db_user, 'str', 'varchar(255)')
        if hasattr(obj, 'db_vistrail') and obj.db_vistrail is not None:
            columnMap['parent_id'] = \
                self.convertToDB(obj.db_vistrail, 'long', 'int')
        if hasattr(obj, 'db_entity_id') and obj.db_entity_id is not None:
            columnMap['entity_id'] = \
                self.convertToDB(obj.db_entity_id, 'long', 'int')
        if hasattr(obj, 'db_entity_type') and obj.db_entity_type is not None:
            columnMap['entity_type'] = \
                self.convertToDB(obj.db_entity_type, 'str', 'char(16)')
        columnMap.update(global_props)

        if obj.is_new or do_copy:
            dbCommand = self.createSQLInsert(table, columnMap)
        else:
            dbCommand = self.createSQLUpdate(table, columnMap, whereMap)
        return dbCommand

    def set_sql_process(self, obj, global_props, lastId):
        pass

    def to_sql_fast(self, obj, do_copy=True):
        pass
    
    def delete_sql_column(self, db, obj, global_props):
        table = 'action_annotation'
        whereMap = {}
        whereMap.update(global_props)
        if obj.db_id is not None:
            keyStr = self.convertToDB(obj.db_id, 'long', 'int')
            whereMap['id'] = keyStr
        dbCommand = self.createSQLDelete(table, whereMap)
        self.executeSQL(db, dbCommand, False)

class DBAbstractionSQLDAOBase(SQLDAO):

    def __init__(self, daoList):
        self.daoList = daoList
        self.table = 'abstraction'

    def getDao(self, dao):
        return self.daoList[dao]

    def get_sql_columns(self, db, global_props,lock=False):
        columns = ['id', 'cache', 'name', 'namespace', 'package', 'version', 'internal_version', 'parent_type', 'entity_id', 'entity_type', 'parent_id']
        table = 'abstraction'
        whereMap = global_props
        orderBy = 'id'

        dbCommand = self.createSQLSelect(table, columns, whereMap, orderBy, lock)
        data = self.executeSQL(db, dbCommand, True)
        res = {}
        for row in data:
            id = self.convertFromDB(row[0], 'long', 'int')
            cache = self.convertFromDB(row[1], 'int', 'int')
            name = self.convertFromDB(row[2], 'str', 'varchar(255)')
            namespace = self.convertFromDB(row[3], 'str', 'varchar(255)')
            package = self.convertFromDB(row[4], 'str', 'varchar(511)')
            version = self.convertFromDB(row[5], 'str', 'varchar(255)')
            internal_version = self.convertFromDB(row[6], 'str', 'varchar(255)')
            parentType = self.convertFromDB(row[7], 'str', 'char(32)')
            entity_id = self.convertFromDB(row[8], 'long', 'int')
            entity_type = self.convertFromDB(row[9], 'str', 'char(16)')
            parent = self.convertFromDB(row[10], 'long', 'long')
            
            abstraction = DBAbstraction(cache=cache,
                                        name=name,
                                        namespace=namespace,
                                        package=package,
                                        version=version,
                                        internal_version=internal_version,
                                        id=id)
            abstraction.db_parentType = parentType
            abstraction.db_entity_id = entity_id
            abstraction.db_entity_type = entity_type
            abstraction.db_parent = parent
            abstraction.is_dirty = False
            res[('abstraction', id)] = abstraction
        return res

    def get_sql_select(self, db, global_props,lock=False):
        columns = ['id', 'cache', 'name', 'namespace', 'package', 'version', 'internal_version', 'parent_type', 'entity_id', 'entity_type', 'parent_id']
        table = 'abstraction'
        whereMap = global_props
        orderBy = 'id'
        return self.createSQLSelect(table, columns, whereMap, orderBy, lock)

    def process_sql_columns(self, data, global_props):
        res = {}
        for row in data:
            id = self.convertFromDB(row[0], 'long', 'int')
            cache = self.convertFromDB(row[1], 'int', 'int')
            name = self.convertFromDB(row[2], 'str', 'varchar(255)')
            namespace = self.convertFromDB(row[3], 'str', 'varchar(255)')
            package = self.convertFromDB(row[4], 'str', 'varchar(511)')
            version = self.convertFromDB(row[5], 'str', 'varchar(255)')
            internal_version = self.convertFromDB(row[6], 'str', 'varchar(255)')
            parentType = self.convertFromDB(row[7], 'str', 'char(32)')
            entity_id = self.convertFromDB(row[8], 'long', 'int')
            entity_type = self.convertFromDB(row[9], 'str', 'char(16)')
            parent = self.convertFromDB(row[10], 'long', 'long')
            
            abstraction = DBAbstraction(cache=cache,
                                        name=name,
                                        namespace=namespace,
                                        package=package,
                                        version=version,
                                        internal_version=internal_version,
                                        id=id)
            abstraction.db_parentType = parentType
            abstraction.db_entity_id = entity_id
            abstraction.db_entity_type = entity_type
            abstraction.db_parent = parent
            abstraction.is_dirty = False
            res[('abstraction', id)] = abstraction
        return res

    def from_sql_fast(self, obj, all_objects):
        if obj.db_parentType == 'workflow':
            p = all_objects[('workflow', obj.db_parent)]
            p.db_add_module(obj)
        elif obj.db_parentType == 'add':
            p = all_objects[('add', obj.db_parent)]
            p.db_add_data(obj)
        elif obj.db_parentType == 'change':
            p = all_objects[('change', obj.db_parent)]
            p.db_add_data(obj)
        
    def set_sql_columns(self, db, obj, global_props, do_copy=True):
        if not do_copy and not obj.is_dirty:
            return
        columns = ['id', 'cache', 'name', 'namespace', 'package', 'version', 'internal_version', 'parent_type', 'entity_id', 'entity_type', 'parent_id']
        table = 'abstraction'
        whereMap = {}
        whereMap.update(global_props)
        if obj.db_id is not None:
            keyStr = self.convertToDB(obj.db_id, 'long', 'int')
            whereMap['id'] = keyStr
        columnMap = {}
        if hasattr(obj, 'db_id') and obj.db_id is not None:
            columnMap['id'] = \
                self.convertToDB(obj.db_id, 'long', 'int')
        if hasattr(obj, 'db_cache') and obj.db_cache is not None:
            columnMap['cache'] = \
                self.convertToDB(obj.db_cache, 'int', 'int')
        if hasattr(obj, 'db_name') and obj.db_name is not None:
            columnMap['name'] = \
                self.convertToDB(obj.db_name, 'str', 'varchar(255)')
        if hasattr(obj, 'db_namespace') and obj.db_namespace is not None:
            columnMap['namespace'] = \
                self.convertToDB(obj.db_namespace, 'str', 'varchar(255)')
        if hasattr(obj, 'db_package') and obj.db_package is not None:
            columnMap['package'] = \
                self.convertToDB(obj.db_package, 'str', 'varchar(511)')
        if hasattr(obj, 'db_version') and obj.db_version is not None:
            columnMap['version'] = \
                self.convertToDB(obj.db_version, 'str', 'varchar(255)')
        if hasattr(obj, 'db_internal_version') and obj.db_internal_version is not None:
            columnMap['internal_version'] = \
                self.convertToDB(obj.db_internal_version, 'str', 'varchar(255)')
        if hasattr(obj, 'db_parentType') and obj.db_parentType is not None:
            columnMap['parent_type'] = \
                self.convertToDB(obj.db_parentType, 'str', 'char(32)')
        if hasattr(obj, 'db_entity_id') and obj.db_entity_id is not None:
            columnMap['entity_id'] = \
                self.convertToDB(obj.db_entity_id, 'long', 'int')
        if hasattr(obj, 'db_entity_type') and obj.db_entity_type is not None:
            columnMap['entity_type'] = \
                self.convertToDB(obj.db_entity_type, 'str', 'char(16)')
        if hasattr(obj, 'db_parent') and obj.db_parent is not None:
            columnMap['parent_id'] = \
                self.convertToDB(obj.db_parent, 'long', 'long')
        columnMap.update(global_props)

        if obj.is_new or do_copy:
            dbCommand = self.createSQLInsert(table, columnMap)
        else:
            dbCommand = self.createSQLUpdate(table, columnMap, whereMap)
        lastId = self.executeSQL(db, dbCommand, False)
        
    def set_sql_command(self, db, obj, global_props, do_copy=True):
        if not do_copy and not obj.is_dirty:
            return None
        columns = ['id', 'cache', 'name', 'namespace', 'package', 'version', 'internal_version', 'parent_type', 'entity_id', 'entity_type', 'parent_id']
        table = 'abstraction'
        whereMap = {}
        whereMap.update(global_props)
        if obj.db_id is not None:
            keyStr = self.convertToDB(obj.db_id, 'long', 'int')
            whereMap['id'] = keyStr
        columnMap = {}
        if hasattr(obj, 'db_id') and obj.db_id is not None:
            columnMap['id'] = \
                self.convertToDB(obj.db_id, 'long', 'int')
        if hasattr(obj, 'db_cache') and obj.db_cache is not None:
            columnMap['cache'] = \
                self.convertToDB(obj.db_cache, 'int', 'int')
        if hasattr(obj, 'db_name') and obj.db_name is not None:
            columnMap['name'] = \
                self.convertToDB(obj.db_name, 'str', 'varchar(255)')
        if hasattr(obj, 'db_namespace') and obj.db_namespace is not None:
            columnMap['namespace'] = \
                self.convertToDB(obj.db_namespace, 'str', 'varchar(255)')
        if hasattr(obj, 'db_package') and obj.db_package is not None:
            columnMap['package'] = \
                self.convertToDB(obj.db_package, 'str', 'varchar(511)')
        if hasattr(obj, 'db_version') and obj.db_version is not None:
            columnMap['version'] = \
                self.convertToDB(obj.db_version, 'str', 'varchar(255)')
        if hasattr(obj, 'db_internal_version') and obj.db_internal_version is not None:
            columnMap['internal_version'] = \
                self.convertToDB(obj.db_internal_version, 'str', 'varchar(255)')
        if hasattr(obj, 'db_parentType') and obj.db_parentType is not None:
            columnMap['parent_type'] = \
                self.convertToDB(obj.db_parentType, 'str', 'char(32)')
        if hasattr(obj, 'db_entity_id') and obj.db_entity_id is not None:
            columnMap['entity_id'] = \
                self.convertToDB(obj.db_entity_id, 'long', 'int')
        if hasattr(obj, 'db_entity_type') and obj.db_entity_type is not None:
            columnMap['entity_type'] = \
                self.convertToDB(obj.db_entity_type, 'str', 'char(16)')
        if hasattr(obj, 'db_parent') and obj.db_parent is not None:
            columnMap['parent_id'] = \
                self.convertToDB(obj.db_parent, 'long', 'long')
        columnMap.update(global_props)

        if obj.is_new or do_copy:
            dbCommand = self.createSQLInsert(table, columnMap)
        else:
            dbCommand = self.createSQLUpdate(table, columnMap, whereMap)
        return dbCommand

    def set_sql_process(self, obj, global_props, lastId):
        pass

    def to_sql_fast(self, obj, do_copy=True):
        if obj.db_location is not None:
            child = obj.db_location
            child.db_parentType = obj.vtType
            child.db_parent = obj.db_id
        for child in obj.db_functions:
            child.db_parentType = obj.vtType
            child.db_parent = obj.db_id
        for child in obj.db_annotations:
            child.db_parentType = obj.vtType
            child.db_parent = obj.db_id
        
    def delete_sql_column(self, db, obj, global_props):
        table = 'abstraction'
        whereMap = {}
        whereMap.update(global_props)
        if obj.db_id is not None:
            keyStr = self.convertToDB(obj.db_id, 'long', 'int')
            whereMap['id'] = keyStr
        dbCommand = self.createSQLDelete(table, whereMap)
        self.executeSQL(db, dbCommand, False)

class DBMashupAliasSQLDAOBase(SQLDAO):

    def __init__(self, daoList):
        self.daoList = daoList
        self.table = 'mashup_alias'

    def getDao(self, dao):
        return self.daoList[dao]

    def get_sql_columns(self, db, global_props,lock=False):
        columns = ['id', 'name', 'parent_id', 'entity_id', 'entity_type']
        table = 'mashup_alias'
        whereMap = global_props
        orderBy = 'id'

        dbCommand = self.createSQLSelect(table, columns, whereMap, orderBy, lock)
        data = self.executeSQL(db, dbCommand, True)
        res = {}
        for row in data:
            id = self.convertFromDB(row[0], 'long', 'int')
            name = self.convertFromDB(row[1], 'str', 'varchar(255)')
            parent = self.convertFromDB(row[2], 'long', 'int')
            entity_id = self.convertFromDB(row[3], 'long', 'int')
            entity_type = self.convertFromDB(row[4], 'str', 'char(16)')
            
            mashup_alias = DBMashupAlias(name=name,
                                         id=id)
            mashup_alias.db_parent = parent
            mashup_alias.db_entity_id = entity_id
            mashup_alias.db_entity_type = entity_type
            mashup_alias.is_dirty = False
            res[('mashup_alias', id)] = mashup_alias
        return res

    def get_sql_select(self, db, global_props,lock=False):
        columns = ['id', 'name', 'parent_id', 'entity_id', 'entity_type']
        table = 'mashup_alias'
        whereMap = global_props
        orderBy = 'id'
        return self.createSQLSelect(table, columns, whereMap, orderBy, lock)

    def process_sql_columns(self, data, global_props):
        res = {}
        for row in data:
            id = self.convertFromDB(row[0], 'long', 'int')
            name = self.convertFromDB(row[1], 'str', 'varchar(255)')
            parent = self.convertFromDB(row[2], 'long', 'int')
            entity_id = self.convertFromDB(row[3], 'long', 'int')
            entity_type = self.convertFromDB(row[4], 'str', 'char(16)')
            
            mashup_alias = DBMashupAlias(name=name,
                                         id=id)
            mashup_alias.db_parent = parent
            mashup_alias.db_entity_id = entity_id
            mashup_alias.db_entity_type = entity_type
            mashup_alias.is_dirty = False
            res[('mashup_alias', id)] = mashup_alias
        return res

    def from_sql_fast(self, obj, all_objects):
        if ('mashup', obj.db_parent) in all_objects:
            p = all_objects[('mashup', obj.db_parent)]
            p.db_add_alias(obj)
        
    def set_sql_columns(self, db, obj, global_props, do_copy=True):
        if not do_copy and not obj.is_dirty:
            return
        columns = ['id', 'name', 'parent_id', 'entity_id', 'entity_type']
        table = 'mashup_alias'
        whereMap = {}
        whereMap.update(global_props)
        if obj.db_id is not None:
            keyStr = self.convertToDB(obj.db_id, 'long', 'int')
            whereMap['id'] = keyStr
        columnMap = {}
        if hasattr(obj, 'db_id') and obj.db_id is not None:
            columnMap['id'] = \
                self.convertToDB(obj.db_id, 'long', 'int')
        if hasattr(obj, 'db_name') and obj.db_name is not None:
            columnMap['name'] = \
                self.convertToDB(obj.db_name, 'str', 'varchar(255)')
        if hasattr(obj, 'db_parent') and obj.db_parent is not None:
            columnMap['parent_id'] = \
                self.convertToDB(obj.db_parent, 'long', 'int')
        if hasattr(obj, 'db_entity_id') and obj.db_entity_id is not None:
            columnMap['entity_id'] = \
                self.convertToDB(obj.db_entity_id, 'long', 'int')
        if hasattr(obj, 'db_entity_type') and obj.db_entity_type is not None:
            columnMap['entity_type'] = \
                self.convertToDB(obj.db_entity_type, 'str', 'char(16)')
        columnMap.update(global_props)

        if obj.is_new or do_copy:
            dbCommand = self.createSQLInsert(table, columnMap)
        else:
            dbCommand = self.createSQLUpdate(table, columnMap, whereMap)
        lastId = self.executeSQL(db, dbCommand, False)
        
    def set_sql_command(self, db, obj, global_props, do_copy=True):
        if not do_copy and not obj.is_dirty:
            return None
        columns = ['id', 'name', 'parent_id', 'entity_id', 'entity_type']
        table = 'mashup_alias'
        whereMap = {}
        whereMap.update(global_props)
        if obj.db_id is not None:
            keyStr = self.convertToDB(obj.db_id, 'long', 'int')
            whereMap['id'] = keyStr
        columnMap = {}
        if hasattr(obj, 'db_id') and obj.db_id is not None:
            columnMap['id'] = \
                self.convertToDB(obj.db_id, 'long', 'int')
        if hasattr(obj, 'db_name') and obj.db_name is not None:
            columnMap['name'] = \
                self.convertToDB(obj.db_name, 'str', 'varchar(255)')
        if hasattr(obj, 'db_parent') and obj.db_parent is not None:
            columnMap['parent_id'] = \
                self.convertToDB(obj.db_parent, 'long', 'int')
        if hasattr(obj, 'db_entity_id') and obj.db_entity_id is not None:
            columnMap['entity_id'] = \
                self.convertToDB(obj.db_entity_id, 'long', 'int')
        if hasattr(obj, 'db_entity_type') and obj.db_entity_type is not None:
            columnMap['entity_type'] = \
                self.convertToDB(obj.db_entity_type, 'str', 'char(16)')
        columnMap.update(global_props)

        if obj.is_new or do_copy:
            dbCommand = self.createSQLInsert(table, columnMap)
        else:
            dbCommand = self.createSQLUpdate(table, columnMap, whereMap)
        return dbCommand

    def set_sql_process(self, obj, global_props, lastId):
        pass

    def to_sql_fast(self, obj, do_copy=True):
        if obj.db_component is not None:
            child = obj.db_component
            child.db_mashup_alias = obj.db_id
        
    def delete_sql_column(self, db, obj, global_props):
        table = 'mashup_alias'
        whereMap = {}
        whereMap.update(global_props)
        if obj.db_id is not None:
            keyStr = self.convertToDB(obj.db_id, 'long', 'int')
            whereMap['id'] = keyStr
        dbCommand = self.createSQLDelete(table, whereMap)
        self.executeSQL(db, dbCommand, False)

class DBWorkflowSQLDAOBase(SQLDAO):

    def __init__(self, daoList):
        self.daoList = daoList
        self.table = 'workflow'

    def getDao(self, dao):
        return self.daoList[dao]

    def get_sql_columns(self, db, global_props,lock=False):
        columns = ['id', 'entity_id', 'entity_type', 'name', 'version', 'last_modified', 'vistrail_id', 'parent_id']
        table = 'workflow'
        whereMap = global_props
        orderBy = 'id'

        dbCommand = self.createSQLSelect(table, columns, whereMap, orderBy, lock)
        data = self.executeSQL(db, dbCommand, True)
        res = {}
        for row in data:
            id = self.convertFromDB(row[0], 'long', 'int')
            global_props['entity_id'] = self.convertToDB(id, 'long', 'int')
            entity_id = self.convertFromDB(row[1], 'long', 'int')
            entity_type = self.convertFromDB(row[2], 'str', 'char(16)')
            global_props['entity_type'] = self.convertToDB(entity_type, 'str', 'char(16)')
            name = self.convertFromDB(row[3], 'str', 'varchar(255)')
            version = self.convertFromDB(row[4], 'str', 'char(16)')
            last_modified = self.convertFromDB(row[5], 'datetime', 'datetime')
            vistrail_id = self.convertFromDB(row[6], 'long', 'int')
            group = self.convertFromDB(row[7], 'long', 'int')
            
            workflow = DBWorkflow(entity_type=entity_type,
                                  name=name,
                                  version=version,
                                  last_modified=last_modified,
                                  vistrail_id=vistrail_id,
                                  id=id)
            workflow.db_entity_id = entity_id
            workflow.db_group = group
            workflow.is_dirty = False
            res[('workflow', id)] = workflow
        return res

    def get_sql_select(self, db, global_props,lock=False):
        columns = ['id', 'entity_id', 'entity_type', 'name', 'version', 'last_modified', 'vistrail_id', 'parent_id']
        table = 'workflow'
        whereMap = global_props
        orderBy = 'id'
        return self.createSQLSelect(table, columns, whereMap, orderBy, lock)

    def process_sql_columns(self, data, global_props):
        res = {}
        for row in data:
            id = self.convertFromDB(row[0], 'long', 'int')
            global_props['entity_id'] = self.convertToDB(id, 'long', 'int')
            entity_id = self.convertFromDB(row[1], 'long', 'int')
            entity_type = self.convertFromDB(row[2], 'str', 'char(16)')
            global_props['entity_type'] = self.convertToDB(entity_type, 'str', 'char(16)')
            name = self.convertFromDB(row[3], 'str', 'varchar(255)')
            version = self.convertFromDB(row[4], 'str', 'char(16)')
            last_modified = self.convertFromDB(row[5], 'datetime', 'datetime')
            vistrail_id = self.convertFromDB(row[6], 'long', 'int')
            group = self.convertFromDB(row[7], 'long', 'int')
            
            workflow = DBWorkflow(entity_type=entity_type,
                                  name=name,
                                  version=version,
                                  last_modified=last_modified,
                                  vistrail_id=vistrail_id,
                                  id=id)
            workflow.db_entity_id = entity_id
            workflow.db_group = group
            workflow.is_dirty = False
            res[('workflow', id)] = workflow
        return res

    def from_sql_fast(self, obj, all_objects):
        if ('group', obj.db_group) in all_objects:
            p = all_objects[('group', obj.db_group)]
            p.db_add_workflow(obj)
        
    def set_sql_columns(self, db, obj, global_props, do_copy=True):
        if not do_copy and not obj.is_dirty:
            return
        columns = ['id', 'entity_id', 'entity_type', 'name', 'version', 'last_modified', 'vistrail_id', 'parent_id']
        table = 'workflow'
        whereMap = {}
        whereMap.update(global_props)
        if obj.db_id is not None:
            keyStr = self.convertToDB(obj.db_id, 'long', 'int')
            whereMap['id'] = keyStr
        columnMap = {}
        if hasattr(obj, 'db_id') and obj.db_id is not None:
            columnMap['id'] = \
                self.convertToDB(obj.db_id, 'long', 'int')
        if hasattr(obj, 'db_entity_id') and obj.db_entity_id is not None:
            columnMap['entity_id'] = \
                self.convertToDB(obj.db_entity_id, 'long', 'int')
        if hasattr(obj, 'db_entity_type') and obj.db_entity_type is not None:
            columnMap['entity_type'] = \
                self.convertToDB(obj.db_entity_type, 'str', 'char(16)')
        if hasattr(obj, 'db_name') and obj.db_name is not None:
            columnMap['name'] = \
                self.convertToDB(obj.db_name, 'str', 'varchar(255)')
        if hasattr(obj, 'db_version') and obj.db_version is not None:
            columnMap['version'] = \
                self.convertToDB(obj.db_version, 'str', 'char(16)')
        if hasattr(obj, 'db_last_modified') and obj.db_last_modified is not None:
            columnMap['last_modified'] = \
                self.convertToDB(obj.db_last_modified, 'datetime', 'datetime')
        if hasattr(obj, 'db_vistrail_id') and obj.db_vistrail_id is not None:
            columnMap['vistrail_id'] = \
                self.convertToDB(obj.db_vistrail_id, 'long', 'int')
        if hasattr(obj, 'db_group') and obj.db_group is not None:
            columnMap['parent_id'] = \
                self.convertToDB(obj.db_group, 'long', 'int')
        columnMap.update(global_props)

        if obj.is_new or do_copy:
            dbCommand = self.createSQLInsert(table, columnMap)
        else:
            dbCommand = self.createSQLUpdate(table, columnMap, whereMap)
        lastId = self.executeSQL(db, dbCommand, False)
        if obj.db_id is None:
            obj.db_id = lastId
            keyStr = self.convertToDB(obj.db_id, 'long', 'int')
        if hasattr(obj, 'db_entity_type') and obj.db_entity_type is not None:
            global_props['entity_type'] = self.convertToDB(obj.db_entity_type, 'str', 'char(16)')
        if hasattr(obj, 'db_id') and obj.db_id is not None:
            global_props['entity_id'] = self.convertToDB(obj.db_id, 'long', 'int')
        
    def set_sql_command(self, db, obj, global_props, do_copy=True):
        if not do_copy and not obj.is_dirty:
            return None
        columns = ['id', 'entity_id', 'entity_type', 'name', 'version', 'last_modified', 'vistrail_id', 'parent_id']
        table = 'workflow'
        whereMap = {}
        whereMap.update(global_props)
        if obj.db_id is not None:
            keyStr = self.convertToDB(obj.db_id, 'long', 'int')
            whereMap['id'] = keyStr
        columnMap = {}
        if hasattr(obj, 'db_id') and obj.db_id is not None:
            columnMap['id'] = \
                self.convertToDB(obj.db_id, 'long', 'int')
        if hasattr(obj, 'db_entity_id') and obj.db_entity_id is not None:
            columnMap['entity_id'] = \
                self.convertToDB(obj.db_entity_id, 'long', 'int')
        if hasattr(obj, 'db_entity_type') and obj.db_entity_type is not None:
            columnMap['entity_type'] = \
                self.convertToDB(obj.db_entity_type, 'str', 'char(16)')
        if hasattr(obj, 'db_name') and obj.db_name is not None:
            columnMap['name'] = \
                self.convertToDB(obj.db_name, 'str', 'varchar(255)')
        if hasattr(obj, 'db_version') and obj.db_version is not None:
            columnMap['version'] = \
                self.convertToDB(obj.db_version, 'str', 'char(16)')
        if hasattr(obj, 'db_last_modified') and obj.db_last_modified is not None:
            columnMap['last_modified'] = \
                self.convertToDB(obj.db_last_modified, 'datetime', 'datetime')
        if hasattr(obj, 'db_vistrail_id') and obj.db_vistrail_id is not None:
            columnMap['vistrail_id'] = \
                self.convertToDB(obj.db_vistrail_id, 'long', 'int')
        if hasattr(obj, 'db_group') and obj.db_group is not None:
            columnMap['parent_id'] = \
                self.convertToDB(obj.db_group, 'long', 'int')
        columnMap.update(global_props)

        if obj.is_new or do_copy:
            dbCommand = self.createSQLInsert(table, columnMap)
        else:
            dbCommand = self.createSQLUpdate(table, columnMap, whereMap)
        return dbCommand

    def set_sql_process(self, obj, global_props, lastId):
        if obj.db_id is None:
            obj.db_id = lastId
            keyStr = self.convertToDB(obj.db_id, 'long', 'int')
        if hasattr(obj, 'db_entity_type') and obj.db_entity_type is not None:
            global_props['entity_type'] = self.convertToDB(obj.db_entity_type, 'str', 'char(16)')
        if hasattr(obj, 'db_id') and obj.db_id is not None:
            global_props['entity_id'] = self.convertToDB(obj.db_id, 'long', 'int')
        pass

    def to_sql_fast(self, obj, do_copy=True):
        for child in obj.db_connections:
            child.db_parentType = obj.vtType
            child.db_parent = obj.db_id
        for child in obj.db_annotations:
            child.db_parentType = obj.vtType
            child.db_parent = obj.db_id
        for child in obj.db_plugin_datas:
            child.db_parentType = obj.vtType
            child.db_parent = obj.db_id
        for child in obj.db_others:
            child.db_parentType = obj.vtType
            child.db_parent = obj.db_id
        for child in obj.db_modules:
            child.db_parentType = obj.vtType
            child.db_parent = obj.db_id
        
    def delete_sql_column(self, db, obj, global_props):
        table = 'workflow'
        whereMap = {}
        whereMap.update(global_props)
        if obj.db_id is not None:
            keyStr = self.convertToDB(obj.db_id, 'long', 'int')
            whereMap['id'] = keyStr
        dbCommand = self.createSQLDelete(table, whereMap)
        self.executeSQL(db, dbCommand, False)

class DBMashupActionSQLDAOBase(SQLDAO):

    def __init__(self, daoList):
        self.daoList = daoList
        self.table = 'mashup_action'

    def getDao(self, dao):
        return self.daoList[dao]

    def get_sql_columns(self, db, global_props,lock=False):
        columns = ['id', 'prev_id', 'date', 'user', 'parent_id', 'entity_id', 'entity_type']
        table = 'mashup_action'
        whereMap = global_props
        orderBy = 'id'

        dbCommand = self.createSQLSelect(table, columns, whereMap, orderBy, lock)
        data = self.executeSQL(db, dbCommand, True)
        res = {}
        for row in data:
            id = self.convertFromDB(row[0], 'long', 'int')
            prevId = self.convertFromDB(row[1], 'long', 'int')
            date = self.convertFromDB(row[2], 'datetime', 'datetime')
            user = self.convertFromDB(row[3], 'str', 'varchar(255)')
            mashuptrail = self.convertFromDB(row[4], 'long', 'int')
            entity_id = self.convertFromDB(row[5], 'long', 'int')
            entity_type = self.convertFromDB(row[6], 'str', 'char(16)')
            
            mashup_action = DBMashupAction(prevId=prevId,
                                           date=date,
                                           user=user,
                                           id=id)
            mashup_action.db_mashuptrail = mashuptrail
            mashup_action.db_entity_id = entity_id
            mashup_action.db_entity_type = entity_type
            mashup_action.is_dirty = False
            res[('mashup_action', id)] = mashup_action
        return res

    def get_sql_select(self, db, global_props,lock=False):
        columns = ['id', 'prev_id', 'date', 'user', 'parent_id', 'entity_id', 'entity_type']
        table = 'mashup_action'
        whereMap = global_props
        orderBy = 'id'
        return self.createSQLSelect(table, columns, whereMap, orderBy, lock)

    def process_sql_columns(self, data, global_props):
        res = {}
        for row in data:
            id = self.convertFromDB(row[0], 'long', 'int')
            prevId = self.convertFromDB(row[1], 'long', 'int')
            date = self.convertFromDB(row[2], 'datetime', 'datetime')
            user = self.convertFromDB(row[3], 'str', 'varchar(255)')
            mashuptrail = self.convertFromDB(row[4], 'long', 'int')
            entity_id = self.convertFromDB(row[5], 'long', 'int')
            entity_type = self.convertFromDB(row[6], 'str', 'char(16)')
            
            mashup_action = DBMashupAction(prevId=prevId,
                                           date=date,
                                           user=user,
                                           id=id)
            mashup_action.db_mashuptrail = mashuptrail
            mashup_action.db_entity_id = entity_id
            mashup_action.db_entity_type = entity_type
            mashup_action.is_dirty = False
            res[('mashup_action', id)] = mashup_action
        return res

    def from_sql_fast(self, obj, all_objects):
        if ('mashuptrail', obj.db_mashuptrail) in all_objects:
            p = all_objects[('mashuptrail', obj.db_mashuptrail)]
            p.db_add_action(obj)
        
    def set_sql_columns(self, db, obj, global_props, do_copy=True):
        if not do_copy and not obj.is_dirty:
            return
        columns = ['id', 'prev_id', 'date', 'user', 'parent_id', 'entity_id', 'entity_type']
        table = 'mashup_action'
        whereMap = {}
        whereMap.update(global_props)
        if obj.db_id is not None:
            keyStr = self.convertToDB(obj.db_id, 'long', 'int')
            whereMap['id'] = keyStr
        columnMap = {}
        if hasattr(obj, 'db_id') and obj.db_id is not None:
            columnMap['id'] = \
                self.convertToDB(obj.db_id, 'long', 'int')
        if hasattr(obj, 'db_prevId') and obj.db_prevId is not None:
            columnMap['prev_id'] = \
                self.convertToDB(obj.db_prevId, 'long', 'int')
        if hasattr(obj, 'db_date') and obj.db_date is not None:
            columnMap['date'] = \
                self.convertToDB(obj.db_date, 'datetime', 'datetime')
        if hasattr(obj, 'db_user') and obj.db_user is not None:
            columnMap['user'] = \
                self.convertToDB(obj.db_user, 'str', 'varchar(255)')
        if hasattr(obj, 'db_mashuptrail') and obj.db_mashuptrail is not None:
            columnMap['parent_id'] = \
                self.convertToDB(obj.db_mashuptrail, 'long', 'int')
        if hasattr(obj, 'db_entity_id') and obj.db_entity_id is not None:
            columnMap['entity_id'] = \
                self.convertToDB(obj.db_entity_id, 'long', 'int')
        if hasattr(obj, 'db_entity_type') and obj.db_entity_type is not None:
            columnMap['entity_type'] = \
                self.convertToDB(obj.db_entity_type, 'str', 'char(16)')
        columnMap.update(global_props)

        if obj.is_new or do_copy:
            dbCommand = self.createSQLInsert(table, columnMap)
        else:
            dbCommand = self.createSQLUpdate(table, columnMap, whereMap)
        lastId = self.executeSQL(db, dbCommand, False)
        
    def set_sql_command(self, db, obj, global_props, do_copy=True):
        if not do_copy and not obj.is_dirty:
            return None
        columns = ['id', 'prev_id', 'date', 'user', 'parent_id', 'entity_id', 'entity_type']
        table = 'mashup_action'
        whereMap = {}
        whereMap.update(global_props)
        if obj.db_id is not None:
            keyStr = self.convertToDB(obj.db_id, 'long', 'int')
            whereMap['id'] = keyStr
        columnMap = {}
        if hasattr(obj, 'db_id') and obj.db_id is not None:
            columnMap['id'] = \
                self.convertToDB(obj.db_id, 'long', 'int')
        if hasattr(obj, 'db_prevId') and obj.db_prevId is not None:
            columnMap['prev_id'] = \
                self.convertToDB(obj.db_prevId, 'long', 'int')
        if hasattr(obj, 'db_date') and obj.db_date is not None:
            columnMap['date'] = \
                self.convertToDB(obj.db_date, 'datetime', 'datetime')
        if hasattr(obj, 'db_user') and obj.db_user is not None:
            columnMap['user'] = \
                self.convertToDB(obj.db_user, 'str', 'varchar(255)')
        if hasattr(obj, 'db_mashuptrail') and obj.db_mashuptrail is not None:
            columnMap['parent_id'] = \
                self.convertToDB(obj.db_mashuptrail, 'long', 'int')
        if hasattr(obj, 'db_entity_id') and obj.db_entity_id is not None:
            columnMap['entity_id'] = \
                self.convertToDB(obj.db_entity_id, 'long', 'int')
        if hasattr(obj, 'db_entity_type') and obj.db_entity_type is not None:
            columnMap['entity_type'] = \
                self.convertToDB(obj.db_entity_type, 'str', 'char(16)')
        columnMap.update(global_props)

        if obj.is_new or do_copy:
            dbCommand = self.createSQLInsert(table, columnMap)
        else:
            dbCommand = self.createSQLUpdate(table, columnMap, whereMap)
        return dbCommand

    def set_sql_process(self, obj, global_props, lastId):
        pass

    def to_sql_fast(self, obj, do_copy=True):
        if obj.db_mashup is not None:
            child = obj.db_mashup
            child.db_parent = obj.db_id
        
    def delete_sql_column(self, db, obj, global_props):
        table = 'mashup_action'
        whereMap = {}
        whereMap.update(global_props)
        if obj.db_id is not None:
            keyStr = self.convertToDB(obj.db_id, 'long', 'int')
            whereMap['id'] = keyStr
        dbCommand = self.createSQLDelete(table, whereMap)
        self.executeSQL(db, dbCommand, False)

class DBMashuptrailSQLDAOBase(SQLDAO):

    def __init__(self, daoList):
        self.daoList = daoList
        self.table = 'mashuptrail'

    def getDao(self, dao):
        return self.daoList[dao]

    def get_sql_columns(self, db, global_props,lock=False):
        columns = ['id', 'name', 'version', 'vt_version', 'last_modified', 'entity_type']
        table = 'mashuptrail'
        whereMap = global_props
        orderBy = 'id'

        dbCommand = self.createSQLSelect(table, columns, whereMap, orderBy, lock)
        data = self.executeSQL(db, dbCommand, True)
        res = {}
        for row in data:
            id = self.convertFromDB(row[0], 'long', 'int')
            global_props['entity_id'] = self.convertToDB(id, 'long', 'int')
            name = self.convertFromDB(row[1], 'str', 'char(36)')
            version = self.convertFromDB(row[2], 'str', 'char(16)')
            vtVersion = self.convertFromDB(row[3], 'long', 'int')
            last_modified = self.convertFromDB(row[4], 'datetime', 'datetime')
            entity_type = self.convertFromDB(row[5], 'str', 'char(16)')
            
            mashuptrail = DBMashuptrail(name=name,
                                        version=version,
                                        vtVersion=vtVersion,
                                        last_modified=last_modified,
                                        id=id)
            mashuptrail.db_entity_type = entity_type
            mashuptrail.is_dirty = False
            res[('mashuptrail', id)] = mashuptrail
        return res

    def get_sql_select(self, db, global_props,lock=False):
        columns = ['id', 'name', 'version', 'vt_version', 'last_modified', 'entity_type']
        table = 'mashuptrail'
        whereMap = global_props
        orderBy = 'id'
        return self.createSQLSelect(table, columns, whereMap, orderBy, lock)

    def process_sql_columns(self, data, global_props):
        res = {}
        for row in data:
            id = self.convertFromDB(row[0], 'long', 'int')
            global_props['entity_id'] = self.convertToDB(id, 'long', 'int')
            name = self.convertFromDB(row[1], 'str', 'char(36)')
            version = self.convertFromDB(row[2], 'str', 'char(16)')
            vtVersion = self.convertFromDB(row[3], 'long', 'int')
            last_modified = self.convertFromDB(row[4], 'datetime', 'datetime')
            entity_type = self.convertFromDB(row[5], 'str', 'char(16)')
            
            mashuptrail = DBMashuptrail(name=name,
                                        version=version,
                                        vtVersion=vtVersion,
                                        last_modified=last_modified,
                                        id=id)
            mashuptrail.db_entity_type = entity_type
            mashuptrail.is_dirty = False
            res[('mashuptrail', id)] = mashuptrail
        return res

    def from_sql_fast(self, obj, all_objects):
        pass
    
    def set_sql_columns(self, db, obj, global_props, do_copy=True):
        if not do_copy and not obj.is_dirty:
            return
        columns = ['id', 'name', 'version', 'vt_version', 'last_modified', 'entity_type']
        table = 'mashuptrail'
        whereMap = {}
        whereMap.update(global_props)
        if obj.db_id is not None:
            keyStr = self.convertToDB(obj.db_id, 'long', 'int')
            whereMap['id'] = keyStr
        columnMap = {}
        if hasattr(obj, 'db_id') and obj.db_id is not None:
            columnMap['id'] = \
                self.convertToDB(obj.db_id, 'long', 'int')
        if hasattr(obj, 'db_name') and obj.db_name is not None:
            columnMap['name'] = \
                self.convertToDB(obj.db_name, 'str', 'char(36)')
        if hasattr(obj, 'db_version') and obj.db_version is not None:
            columnMap['version'] = \
                self.convertToDB(obj.db_version, 'str', 'char(16)')
        if hasattr(obj, 'db_vtVersion') and obj.db_vtVersion is not None:
            columnMap['vt_version'] = \
                self.convertToDB(obj.db_vtVersion, 'long', 'int')
        if hasattr(obj, 'db_last_modified') and obj.db_last_modified is not None:
            columnMap['last_modified'] = \
                self.convertToDB(obj.db_last_modified, 'datetime', 'datetime')
        if hasattr(obj, 'db_entity_type') and obj.db_entity_type is not None:
            columnMap['entity_type'] = \
                self.convertToDB(obj.db_entity_type, 'str', 'char(16)')
        columnMap.update(global_props)

        if obj.is_new or do_copy:
            dbCommand = self.createSQLInsert(table, columnMap)
        else:
            dbCommand = self.createSQLUpdate(table, columnMap, whereMap)
        lastId = self.executeSQL(db, dbCommand, False)
        if obj.db_id is None:
            obj.db_id = lastId
            keyStr = self.convertToDB(obj.db_id, 'long', 'int')
        if hasattr(obj, 'db_id') and obj.db_id is not None:
            global_props['entity_id'] = self.convertToDB(obj.db_id, 'long', 'int')
        
    def set_sql_command(self, db, obj, global_props, do_copy=True):
        if not do_copy and not obj.is_dirty:
            return None
        columns = ['id', 'name', 'version', 'vt_version', 'last_modified', 'entity_type']
        table = 'mashuptrail'
        whereMap = {}
        whereMap.update(global_props)
        if obj.db_id is not None:
            keyStr = self.convertToDB(obj.db_id, 'long', 'int')
            whereMap['id'] = keyStr
        columnMap = {}
        if hasattr(obj, 'db_id') and obj.db_id is not None:
            columnMap['id'] = \
                self.convertToDB(obj.db_id, 'long', 'int')
        if hasattr(obj, 'db_name') and obj.db_name is not None:
            columnMap['name'] = \
                self.convertToDB(obj.db_name, 'str', 'char(36)')
        if hasattr(obj, 'db_version') and obj.db_version is not None:
            columnMap['version'] = \
                self.convertToDB(obj.db_version, 'str', 'char(16)')
        if hasattr(obj, 'db_vtVersion') and obj.db_vtVersion is not None:
            columnMap['vt_version'] = \
                self.convertToDB(obj.db_vtVersion, 'long', 'int')
        if hasattr(obj, 'db_last_modified') and obj.db_last_modified is not None:
            columnMap['last_modified'] = \
                self.convertToDB(obj.db_last_modified, 'datetime', 'datetime')
        if hasattr(obj, 'db_entity_type') and obj.db_entity_type is not None:
            columnMap['entity_type'] = \
                self.convertToDB(obj.db_entity_type, 'str', 'char(16)')
        columnMap.update(global_props)

        if obj.is_new or do_copy:
            dbCommand = self.createSQLInsert(table, columnMap)
        else:
            dbCommand = self.createSQLUpdate(table, columnMap, whereMap)
        return dbCommand

    def set_sql_process(self, obj, global_props, lastId):
        if obj.db_id is None:
            obj.db_id = lastId
            keyStr = self.convertToDB(obj.db_id, 'long', 'int')
        if hasattr(obj, 'db_id') and obj.db_id is not None:
            global_props['entity_id'] = self.convertToDB(obj.db_id, 'long', 'int')
        pass

    def to_sql_fast(self, obj, do_copy=True):
        for child in obj.db_actions:
            child.db_mashuptrail = obj.db_id
        for child in obj.db_annotations:
            child.db_parentType = obj.vtType
            child.db_parent = obj.db_id
        for child in obj.db_actionAnnotations:
            child.db_mashuptrail = obj.db_id
        
    def delete_sql_column(self, db, obj, global_props):
        table = 'mashuptrail'
        whereMap = {}
        whereMap.update(global_props)
        if obj.db_id is not None:
            keyStr = self.convertToDB(obj.db_id, 'long', 'int')
            whereMap['id'] = keyStr
        dbCommand = self.createSQLDelete(table, whereMap)
        self.executeSQL(db, dbCommand, False)

class DBRegistrySQLDAOBase(SQLDAO):

    def __init__(self, daoList):
        self.daoList = daoList
        self.table = 'registry'

    def getDao(self, dao):
        return self.daoList[dao]

    def get_sql_columns(self, db, global_props,lock=False):
        columns = ['id', 'entity_type', 'version', 'root_descriptor_id', 'name', 'last_modified']
        table = 'registry'
        whereMap = global_props
        orderBy = 'id'

        dbCommand = self.createSQLSelect(table, columns, whereMap, orderBy, lock)
        data = self.executeSQL(db, dbCommand, True)
        res = {}
        for row in data:
            id = self.convertFromDB(row[0], 'long', 'int')
            global_props['entity_id'] = self.convertToDB(id, 'long', 'int')
            entity_type = self.convertFromDB(row[1], 'str', 'char(16)')
            global_props['entity_type'] = self.convertToDB(entity_type, 'str', 'char(16)')
            version = self.convertFromDB(row[2], 'str', 'char(16)')
            root_descriptor_id = self.convertFromDB(row[3], 'long', 'int')
            name = self.convertFromDB(row[4], 'str', 'varchar(255)')
            last_modified = self.convertFromDB(row[5], 'datetime', 'datetime')
            
            registry = DBRegistry(entity_type=entity_type,
                                  version=version,
                                  root_descriptor_id=root_descriptor_id,
                                  name=name,
                                  last_modified=last_modified,
                                  id=id)
            registry.is_dirty = False
            res[('registry', id)] = registry
        return res

    def get_sql_select(self, db, global_props,lock=False):
        columns = ['id', 'entity_type', 'version', 'root_descriptor_id', 'name', 'last_modified']
        table = 'registry'
        whereMap = global_props
        orderBy = 'id'
        return self.createSQLSelect(table, columns, whereMap, orderBy, lock)

    def process_sql_columns(self, data, global_props):
        res = {}
        for row in data:
            id = self.convertFromDB(row[0], 'long', 'int')
            global_props['entity_id'] = self.convertToDB(id, 'long', 'int')
            entity_type = self.convertFromDB(row[1], 'str', 'char(16)')
            global_props['entity_type'] = self.convertToDB(entity_type, 'str', 'char(16)')
            version = self.convertFromDB(row[2], 'str', 'char(16)')
            root_descriptor_id = self.convertFromDB(row[3], 'long', 'int')
            name = self.convertFromDB(row[4], 'str', 'varchar(255)')
            last_modified = self.convertFromDB(row[5], 'datetime', 'datetime')
            
            registry = DBRegistry(entity_type=entity_type,
                                  version=version,
                                  root_descriptor_id=root_descriptor_id,
                                  name=name,
                                  last_modified=last_modified,
                                  id=id)
            registry.is_dirty = False
            res[('registry', id)] = registry
        return res

    def from_sql_fast(self, obj, all_objects):
        pass
    
    def set_sql_columns(self, db, obj, global_props, do_copy=True):
        if not do_copy and not obj.is_dirty:
            return
        columns = ['id', 'entity_type', 'version', 'root_descriptor_id', 'name', 'last_modified']
        table = 'registry'
        whereMap = {}
        whereMap.update(global_props)
        if obj.db_id is not None:
            keyStr = self.convertToDB(obj.db_id, 'long', 'int')
            whereMap['id'] = keyStr
        columnMap = {}
        if hasattr(obj, 'db_id') and obj.db_id is not None:
            columnMap['id'] = \
                self.convertToDB(obj.db_id, 'long', 'int')
        if hasattr(obj, 'db_entity_type') and obj.db_entity_type is not None:
            columnMap['entity_type'] = \
                self.convertToDB(obj.db_entity_type, 'str', 'char(16)')
        if hasattr(obj, 'db_version') and obj.db_version is not None:
            columnMap['version'] = \
                self.convertToDB(obj.db_version, 'str', 'char(16)')
        if hasattr(obj, 'db_root_descriptor_id') and obj.db_root_descriptor_id is not None:
            columnMap['root_descriptor_id'] = \
                self.convertToDB(obj.db_root_descriptor_id, 'long', 'int')
        if hasattr(obj, 'db_name') and obj.db_name is not None:
            columnMap['name'] = \
                self.convertToDB(obj.db_name, 'str', 'varchar(255)')
        if hasattr(obj, 'db_last_modified') and obj.db_last_modified is not None:
            columnMap['last_modified'] = \
                self.convertToDB(obj.db_last_modified, 'datetime', 'datetime')
        columnMap.update(global_props)

        if obj.is_new or do_copy:
            dbCommand = self.createSQLInsert(table, columnMap)
        else:
            dbCommand = self.createSQLUpdate(table, columnMap, whereMap)
        lastId = self.executeSQL(db, dbCommand, False)
        if obj.db_id is None:
            obj.db_id = lastId
            keyStr = self.convertToDB(obj.db_id, 'long', 'int')
        if hasattr(obj, 'db_entity_type') and obj.db_entity_type is not None:
            global_props['entity_type'] = self.convertToDB(obj.db_entity_type, 'str', 'char(16)')
        if hasattr(obj, 'db_id') and obj.db_id is not None:
            global_props['entity_id'] = self.convertToDB(obj.db_id, 'long', 'int')
        
    def set_sql_command(self, db, obj, global_props, do_copy=True):
        if not do_copy and not obj.is_dirty:
            return None
        columns = ['id', 'entity_type', 'version', 'root_descriptor_id', 'name', 'last_modified']
        table = 'registry'
        whereMap = {}
        whereMap.update(global_props)
        if obj.db_id is not None:
            keyStr = self.convertToDB(obj.db_id, 'long', 'int')
            whereMap['id'] = keyStr
        columnMap = {}
        if hasattr(obj, 'db_id') and obj.db_id is not None:
            columnMap['id'] = \
                self.convertToDB(obj.db_id, 'long', 'int')
        if hasattr(obj, 'db_entity_type') and obj.db_entity_type is not None:
            columnMap['entity_type'] = \
                self.convertToDB(obj.db_entity_type, 'str', 'char(16)')
        if hasattr(obj, 'db_version') and obj.db_version is not None:
            columnMap['version'] = \
                self.convertToDB(obj.db_version, 'str', 'char(16)')
        if hasattr(obj, 'db_root_descriptor_id') and obj.db_root_descriptor_id is not None:
            columnMap['root_descriptor_id'] = \
                self.convertToDB(obj.db_root_descriptor_id, 'long', 'int')
        if hasattr(obj, 'db_name') and obj.db_name is not None:
            columnMap['name'] = \
                self.convertToDB(obj.db_name, 'str', 'varchar(255)')
        if hasattr(obj, 'db_last_modified') and obj.db_last_modified is not None:
            columnMap['last_modified'] = \
                self.convertToDB(obj.db_last_modified, 'datetime', 'datetime')
        columnMap.update(global_props)

        if obj.is_new or do_copy:
            dbCommand = self.createSQLInsert(table, columnMap)
        else:
            dbCommand = self.createSQLUpdate(table, columnMap, whereMap)
        return dbCommand

    def set_sql_process(self, obj, global_props, lastId):
        if obj.db_id is None:
            obj.db_id = lastId
            keyStr = self.convertToDB(obj.db_id, 'long', 'int')
        if hasattr(obj, 'db_entity_type') and obj.db_entity_type is not None:
            global_props['entity_type'] = self.convertToDB(obj.db_entity_type, 'str', 'char(16)')
        if hasattr(obj, 'db_id') and obj.db_id is not None:
            global_props['entity_id'] = self.convertToDB(obj.db_id, 'long', 'int')
        pass

    def to_sql_fast(self, obj, do_copy=True):
        for child in obj.db_packages:
            child.db_registry = obj.db_id
        
    def delete_sql_column(self, db, obj, global_props):
        table = 'registry'
        whereMap = {}
        whereMap.update(global_props)
        if obj.db_id is not None:
            keyStr = self.convertToDB(obj.db_id, 'long', 'int')
            whereMap['id'] = keyStr
        dbCommand = self.createSQLDelete(table, whereMap)
        self.executeSQL(db, dbCommand, False)

class DBMashupComponentSQLDAOBase(SQLDAO):

    def __init__(self, daoList):
        self.daoList = daoList
        self.table = 'mashup_component'

    def getDao(self, dao):
        return self.daoList[dao]

    def get_sql_columns(self, db, global_props,lock=False):
        columns = ['id', 'vtid', 'vttype', 'vtparent_type', 'vtparent_id', 'vtpos', 'vtmid', 'pos', 'type', 'val', 'minVal', 'maxVal', 'stepSize', 'strvaluelist', 'widget', 'seq', 'parent', 'alias_id', 'entity_id', 'entity_type']
        table = 'mashup_component'
        whereMap = global_props
        orderBy = 'id'

        dbCommand = self.createSQLSelect(table, columns, whereMap, orderBy, lock)
        data = self.executeSQL(db, dbCommand, True)
        res = {}
        for row in data:
            id = self.convertFromDB(row[0], 'long', 'int')
            vtid = self.convertFromDB(row[1], 'long', 'int')
            vttype = self.convertFromDB(row[2], 'str', 'varchar(255)')
            vtparent_type = self.convertFromDB(row[3], 'str', 'char(32)')
            vtparent_id = self.convertFromDB(row[4], 'long', 'int')
            vtpos = self.convertFromDB(row[5], 'long', 'int')
            vtmid = self.convertFromDB(row[6], 'long', 'int')
            pos = self.convertFromDB(row[7], 'long', 'int')
            type = self.convertFromDB(row[8], 'str', 'varchar(255)')
            val = self.convertFromDB(row[9], 'str', 'mediumtext')
            minVal = self.convertFromDB(row[10], 'str', 'varchar(255)')
            maxVal = self.convertFromDB(row[11], 'str', 'varchar(255)')
            stepSize = self.convertFromDB(row[12], 'str', 'varchar(255)')
            strvaluelist = self.convertFromDB(row[13], 'str', 'mediumtext')
            widget = self.convertFromDB(row[14], 'str', 'varchar(255)')
            seq = self.convertFromDB(row[15], 'int', 'int')
            parent = self.convertFromDB(row[16], 'str', 'varchar(255)')
            mashup_alias = self.convertFromDB(row[17], 'long', 'int')
            entity_id = self.convertFromDB(row[18], 'long', 'int')
            entity_type = self.convertFromDB(row[19], 'str', 'char(16)')
            
            mashup_component = DBMashupComponent(vtid=vtid,
                                                 vttype=vttype,
                                                 vtparent_type=vtparent_type,
                                                 vtparent_id=vtparent_id,
                                                 vtpos=vtpos,
                                                 vtmid=vtmid,
                                                 pos=pos,
                                                 type=type,
                                                 val=val,
                                                 minVal=minVal,
                                                 maxVal=maxVal,
                                                 stepSize=stepSize,
                                                 strvaluelist=strvaluelist,
                                                 widget=widget,
                                                 seq=seq,
                                                 parent=parent,
                                                 id=id)
            mashup_component.db_mashup_alias = mashup_alias
            mashup_component.db_entity_id = entity_id
            mashup_component.db_entity_type = entity_type
            mashup_component.is_dirty = False
            res[('mashup_component', id)] = mashup_component
        return res

    def get_sql_select(self, db, global_props,lock=False):
        columns = ['id', 'vtid', 'vttype', 'vtparent_type', 'vtparent_id', 'vtpos', 'vtmid', 'pos', 'type', 'val', 'minVal', 'maxVal', 'stepSize', 'strvaluelist', 'widget', 'seq', 'parent', 'alias_id', 'entity_id', 'entity_type']
        table = 'mashup_component'
        whereMap = global_props
        orderBy = 'id'
        return self.createSQLSelect(table, columns, whereMap, orderBy, lock)

    def process_sql_columns(self, data, global_props):
        res = {}
        for row in data:
            id = self.convertFromDB(row[0], 'long', 'int')
            vtid = self.convertFromDB(row[1], 'long', 'int')
            vttype = self.convertFromDB(row[2], 'str', 'varchar(255)')
            vtparent_type = self.convertFromDB(row[3], 'str', 'char(32)')
            vtparent_id = self.convertFromDB(row[4], 'long', 'int')
            vtpos = self.convertFromDB(row[5], 'long', 'int')
            vtmid = self.convertFromDB(row[6], 'long', 'int')
            pos = self.convertFromDB(row[7], 'long', 'int')
            type = self.convertFromDB(row[8], 'str', 'varchar(255)')
            val = self.convertFromDB(row[9], 'str', 'mediumtext')
            minVal = self.convertFromDB(row[10], 'str', 'varchar(255)')
            maxVal = self.convertFromDB(row[11], 'str', 'varchar(255)')
            stepSize = self.convertFromDB(row[12], 'str', 'varchar(255)')
            strvaluelist = self.convertFromDB(row[13], 'str', 'mediumtext')
            widget = self.convertFromDB(row[14], 'str', 'varchar(255)')
            seq = self.convertFromDB(row[15], 'int', 'int')
            parent = self.convertFromDB(row[16], 'str', 'varchar(255)')
            mashup_alias = self.convertFromDB(row[17], 'long', 'int')
            entity_id = self.convertFromDB(row[18], 'long', 'int')
            entity_type = self.convertFromDB(row[19], 'str', 'char(16)')
            
            mashup_component = DBMashupComponent(vtid=vtid,
                                                 vttype=vttype,
                                                 vtparent_type=vtparent_type,
                                                 vtparent_id=vtparent_id,
                                                 vtpos=vtpos,
                                                 vtmid=vtmid,
                                                 pos=pos,
                                                 type=type,
                                                 val=val,
                                                 minVal=minVal,
                                                 maxVal=maxVal,
                                                 stepSize=stepSize,
                                                 strvaluelist=strvaluelist,
                                                 widget=widget,
                                                 seq=seq,
                                                 parent=parent,
                                                 id=id)
            mashup_component.db_mashup_alias = mashup_alias
            mashup_component.db_entity_id = entity_id
            mashup_component.db_entity_type = entity_type
            mashup_component.is_dirty = False
            res[('mashup_component', id)] = mashup_component
        return res

    def from_sql_fast(self, obj, all_objects):
        if ('mashup_alias', obj.db_mashup_alias) in all_objects:
            p = all_objects[('mashup_alias', obj.db_mashup_alias)]
            p.db_add_component(obj)
        
    def set_sql_columns(self, db, obj, global_props, do_copy=True):
        if not do_copy and not obj.is_dirty:
            return
        columns = ['id', 'vtid', 'vttype', 'vtparent_type', 'vtparent_id', 'vtpos', 'vtmid', 'pos', 'type', 'val', 'minVal', 'maxVal', 'stepSize', 'strvaluelist', 'widget', 'seq', 'parent', 'alias_id', 'entity_id', 'entity_type']
        table = 'mashup_component'
        whereMap = {}
        whereMap.update(global_props)
        if obj.db_id is not None:
            keyStr = self.convertToDB(obj.db_id, 'long', 'int')
            whereMap['id'] = keyStr
        columnMap = {}
        if hasattr(obj, 'db_id') and obj.db_id is not None:
            columnMap['id'] = \
                self.convertToDB(obj.db_id, 'long', 'int')
        if hasattr(obj, 'db_vtid') and obj.db_vtid is not None:
            columnMap['vtid'] = \
                self.convertToDB(obj.db_vtid, 'long', 'int')
        if hasattr(obj, 'db_vttype') and obj.db_vttype is not None:
            columnMap['vttype'] = \
                self.convertToDB(obj.db_vttype, 'str', 'varchar(255)')
        if hasattr(obj, 'db_vtparent_type') and obj.db_vtparent_type is not None:
            columnMap['vtparent_type'] = \
                self.convertToDB(obj.db_vtparent_type, 'str', 'char(32)')
        if hasattr(obj, 'db_vtparent_id') and obj.db_vtparent_id is not None:
            columnMap['vtparent_id'] = \
                self.convertToDB(obj.db_vtparent_id, 'long', 'int')
        if hasattr(obj, 'db_vtpos') and obj.db_vtpos is not None:
            columnMap['vtpos'] = \
                self.convertToDB(obj.db_vtpos, 'long', 'int')
        if hasattr(obj, 'db_vtmid') and obj.db_vtmid is not None:
            columnMap['vtmid'] = \
                self.convertToDB(obj.db_vtmid, 'long', 'int')
        if hasattr(obj, 'db_pos') and obj.db_pos is not None:
            columnMap['pos'] = \
                self.convertToDB(obj.db_pos, 'long', 'int')
        if hasattr(obj, 'db_type') and obj.db_type is not None:
            columnMap['type'] = \
                self.convertToDB(obj.db_type, 'str', 'varchar(255)')
        if hasattr(obj, 'db_val') and obj.db_val is not None:
            columnMap['val'] = \
                self.convertToDB(obj.db_val, 'str', 'mediumtext')
        if hasattr(obj, 'db_minVal') and obj.db_minVal is not None:
            columnMap['minVal'] = \
                self.convertToDB(obj.db_minVal, 'str', 'varchar(255)')
        if hasattr(obj, 'db_maxVal') and obj.db_maxVal is not None:
            columnMap['maxVal'] = \
                self.convertToDB(obj.db_maxVal, 'str', 'varchar(255)')
        if hasattr(obj, 'db_stepSize') and obj.db_stepSize is not None:
            columnMap['stepSize'] = \
                self.convertToDB(obj.db_stepSize, 'str', 'varchar(255)')
        if hasattr(obj, 'db_strvaluelist') and obj.db_strvaluelist is not None:
            columnMap['strvaluelist'] = \
                self.convertToDB(obj.db_strvaluelist, 'str', 'mediumtext')
        if hasattr(obj, 'db_widget') and obj.db_widget is not None:
            columnMap['widget'] = \
                self.convertToDB(obj.db_widget, 'str', 'varchar(255)')
        if hasattr(obj, 'db_seq') and obj.db_seq is not None:
            columnMap['seq'] = \
                self.convertToDB(obj.db_seq, 'int', 'int')
        if hasattr(obj, 'db_parent') and obj.db_parent is not None:
            columnMap['parent'] = \
                self.convertToDB(obj.db_parent, 'str', 'varchar(255)')
        if hasattr(obj, 'db_mashup_alias') and obj.db_mashup_alias is not None:
            columnMap['alias_id'] = \
                self.convertToDB(obj.db_mashup_alias, 'long', 'int')
        if hasattr(obj, 'db_entity_id') and obj.db_entity_id is not None:
            columnMap['entity_id'] = \
                self.convertToDB(obj.db_entity_id, 'long', 'int')
        if hasattr(obj, 'db_entity_type') and obj.db_entity_type is not None:
            columnMap['entity_type'] = \
                self.convertToDB(obj.db_entity_type, 'str', 'char(16)')
        columnMap.update(global_props)

        if obj.is_new or do_copy:
            dbCommand = self.createSQLInsert(table, columnMap)
        else:
            dbCommand = self.createSQLUpdate(table, columnMap, whereMap)
        lastId = self.executeSQL(db, dbCommand, False)
        
    def set_sql_command(self, db, obj, global_props, do_copy=True):
        if not do_copy and not obj.is_dirty:
            return None
        columns = ['id', 'vtid', 'vttype', 'vtparent_type', 'vtparent_id', 'vtpos', 'vtmid', 'pos', 'type', 'val', 'minVal', 'maxVal', 'stepSize', 'strvaluelist', 'widget', 'seq', 'parent', 'alias_id', 'entity_id', 'entity_type']
        table = 'mashup_component'
        whereMap = {}
        whereMap.update(global_props)
        if obj.db_id is not None:
            keyStr = self.convertToDB(obj.db_id, 'long', 'int')
            whereMap['id'] = keyStr
        columnMap = {}
        if hasattr(obj, 'db_id') and obj.db_id is not None:
            columnMap['id'] = \
                self.convertToDB(obj.db_id, 'long', 'int')
        if hasattr(obj, 'db_vtid') and obj.db_vtid is not None:
            columnMap['vtid'] = \
                self.convertToDB(obj.db_vtid, 'long', 'int')
        if hasattr(obj, 'db_vttype') and obj.db_vttype is not None:
            columnMap['vttype'] = \
                self.convertToDB(obj.db_vttype, 'str', 'varchar(255)')
        if hasattr(obj, 'db_vtparent_type') and obj.db_vtparent_type is not None:
            columnMap['vtparent_type'] = \
                self.convertToDB(obj.db_vtparent_type, 'str', 'char(32)')
        if hasattr(obj, 'db_vtparent_id') and obj.db_vtparent_id is not None:
            columnMap['vtparent_id'] = \
                self.convertToDB(obj.db_vtparent_id, 'long', 'int')
        if hasattr(obj, 'db_vtpos') and obj.db_vtpos is not None:
            columnMap['vtpos'] = \
                self.convertToDB(obj.db_vtpos, 'long', 'int')
        if hasattr(obj, 'db_vtmid') and obj.db_vtmid is not None:
            columnMap['vtmid'] = \
                self.convertToDB(obj.db_vtmid, 'long', 'int')
        if hasattr(obj, 'db_pos') and obj.db_pos is not None:
            columnMap['pos'] = \
                self.convertToDB(obj.db_pos, 'long', 'int')
        if hasattr(obj, 'db_type') and obj.db_type is not None:
            columnMap['type'] = \
                self.convertToDB(obj.db_type, 'str', 'varchar(255)')
        if hasattr(obj, 'db_val') and obj.db_val is not None:
            columnMap['val'] = \
                self.convertToDB(obj.db_val, 'str', 'mediumtext')
        if hasattr(obj, 'db_minVal') and obj.db_minVal is not None:
            columnMap['minVal'] = \
                self.convertToDB(obj.db_minVal, 'str', 'varchar(255)')
        if hasattr(obj, 'db_maxVal') and obj.db_maxVal is not None:
            columnMap['maxVal'] = \
                self.convertToDB(obj.db_maxVal, 'str', 'varchar(255)')
        if hasattr(obj, 'db_stepSize') and obj.db_stepSize is not None:
            columnMap['stepSize'] = \
                self.convertToDB(obj.db_stepSize, 'str', 'varchar(255)')
        if hasattr(obj, 'db_strvaluelist') and obj.db_strvaluelist is not None:
            columnMap['strvaluelist'] = \
                self.convertToDB(obj.db_strvaluelist, 'str', 'mediumtext')
        if hasattr(obj, 'db_widget') and obj.db_widget is not None:
            columnMap['widget'] = \
                self.convertToDB(obj.db_widget, 'str', 'varchar(255)')
        if hasattr(obj, 'db_seq') and obj.db_seq is not None:
            columnMap['seq'] = \
                self.convertToDB(obj.db_seq, 'int', 'int')
        if hasattr(obj, 'db_parent') and obj.db_parent is not None:
            columnMap['parent'] = \
                self.convertToDB(obj.db_parent, 'str', 'varchar(255)')
        if hasattr(obj, 'db_mashup_alias') and obj.db_mashup_alias is not None:
            columnMap['alias_id'] = \
                self.convertToDB(obj.db_mashup_alias, 'long', 'int')
        if hasattr(obj, 'db_entity_id') and obj.db_entity_id is not None:
            columnMap['entity_id'] = \
                self.convertToDB(obj.db_entity_id, 'long', 'int')
        if hasattr(obj, 'db_entity_type') and obj.db_entity_type is not None:
            columnMap['entity_type'] = \
                self.convertToDB(obj.db_entity_type, 'str', 'char(16)')
        columnMap.update(global_props)

        if obj.is_new or do_copy:
            dbCommand = self.createSQLInsert(table, columnMap)
        else:
            dbCommand = self.createSQLUpdate(table, columnMap, whereMap)
        return dbCommand

    def set_sql_process(self, obj, global_props, lastId):
        pass

    def to_sql_fast(self, obj, do_copy=True):
        pass
    
    def delete_sql_column(self, db, obj, global_props):
        table = 'mashup_component'
        whereMap = {}
        whereMap.update(global_props)
        if obj.db_id is not None:
            keyStr = self.convertToDB(obj.db_id, 'long', 'int')
            whereMap['id'] = keyStr
        dbCommand = self.createSQLDelete(table, whereMap)
        self.executeSQL(db, dbCommand, False)

class DBAnnotationSQLDAOBase(SQLDAO):

    def __init__(self, daoList):
        self.daoList = daoList
        self.table = 'annotation'

    def getDao(self, dao):
        return self.daoList[dao]

    def get_sql_columns(self, db, global_props,lock=False):
        columns = ['id', 'akey', 'value', 'parent_type', 'entity_id', 'entity_type', 'parent_id']
        table = 'annotation'
        whereMap = global_props
        orderBy = 'id'

        dbCommand = self.createSQLSelect(table, columns, whereMap, orderBy, lock)
        data = self.executeSQL(db, dbCommand, True)
        res = {}
        for row in data:
            id = self.convertFromDB(row[0], 'long', 'int')
            key = self.convertFromDB(row[1], 'str', 'varchar(255)')
            value = self.convertFromDB(row[2], 'str', 'mediumtext')
            parentType = self.convertFromDB(row[3], 'str', 'char(32)')
            entity_id = self.convertFromDB(row[4], 'long', 'int')
            entity_type = self.convertFromDB(row[5], 'str', 'char(16)')
            parent = self.convertFromDB(row[6], 'long', 'long')
            
            annotation = DBAnnotation(key=key,
                                      value=value,
                                      id=id)
            annotation.db_parentType = parentType
            annotation.db_entity_id = entity_id
            annotation.db_entity_type = entity_type
            annotation.db_parent = parent
            annotation.is_dirty = False
            res[('annotation', id)] = annotation
        return res

    def get_sql_select(self, db, global_props,lock=False):
        columns = ['id', 'akey', 'value', 'parent_type', 'entity_id', 'entity_type', 'parent_id']
        table = 'annotation'
        whereMap = global_props
        orderBy = 'id'
        return self.createSQLSelect(table, columns, whereMap, orderBy, lock)

    def process_sql_columns(self, data, global_props):
        res = {}
        for row in data:
            id = self.convertFromDB(row[0], 'long', 'int')
            key = self.convertFromDB(row[1], 'str', 'varchar(255)')
            value = self.convertFromDB(row[2], 'str', 'mediumtext')
            parentType = self.convertFromDB(row[3], 'str', 'char(32)')
            entity_id = self.convertFromDB(row[4], 'long', 'int')
            entity_type = self.convertFromDB(row[5], 'str', 'char(16)')
            parent = self.convertFromDB(row[6], 'long', 'long')
            
            annotation = DBAnnotation(key=key,
                                      value=value,
                                      id=id)
            annotation.db_parentType = parentType
            annotation.db_entity_id = entity_id
            annotation.db_entity_type = entity_type
            annotation.db_parent = parent
            annotation.is_dirty = False
            res[('annotation', id)] = annotation
        return res

    def from_sql_fast(self, obj, all_objects):
        if obj.db_parentType == 'vistrail':
            p = all_objects[('vistrail', obj.db_parent)]
            p.db_add_annotation(obj)
        elif obj.db_parentType == 'workflow':
            p = all_objects[('workflow', obj.db_parent)]
            p.db_add_annotation(obj)
        elif obj.db_parentType == 'module':
            p = all_objects[('module', obj.db_parent)]
            p.db_add_annotation(obj)
        elif obj.db_parentType == 'workflow_exec':
            p = all_objects[('workflow_exec', obj.db_parent)]
            p.db_add_annotation(obj)
        elif obj.db_parentType == 'module_exec':
            p = all_objects[('module_exec', obj.db_parent)]
            p.db_add_annotation(obj)
        elif obj.db_parentType == 'group_exec':
            p = all_objects[('group_exec', obj.db_parent)]
            p.db_add_annotation(obj)
        elif obj.db_parentType == 'add':
            p = all_objects[('add', obj.db_parent)]
            p.db_add_data(obj)
        elif obj.db_parentType == 'change':
            p = all_objects[('change', obj.db_parent)]
            p.db_add_data(obj)
        elif obj.db_parentType == 'action':
            p = all_objects[('action', obj.db_parent)]
            p.db_add_annotation(obj)
        elif obj.db_parentType == 'abstraction':
            p = all_objects[('abstraction', obj.db_parent)]
            p.db_add_annotation(obj)
        elif obj.db_parentType == 'mashuptrail':
            p = all_objects[('mashuptrail', obj.db_parent)]
            p.db_add_annotation(obj)
        elif obj.db_parentType == 'group':
            p = all_objects[('group', obj.db_parent)]
            p.db_add_annotation(obj)
        elif obj.db_parentType == 'remote_task':
            p = all_objects[('remote_task', obj.db_parent)]
            p.db_add_annotation(obj)
        elif obj.db_parentType == 'remote_execution':
            p = all_objects[('remote_execution', obj.db_parent)]
            p.db_add_annotation(obj)
        
    def set_sql_columns(self, db, obj, global_props, do_copy=True):
        if not do_copy and not obj.is_dirty:
            return
        columns = ['id', 'akey', 'value', 'parent_type', 'entity_id', 'entity_type', 'parent_id']
        table = 'annotation'
        whereMap = {}
        whereMap.update(global_props)
        if obj.db_id is not None:
            keyStr = self.convertToDB(obj.db_id, 'long', 'int')
            whereMap['id'] = keyStr
        columnMap = {}
        if hasattr(obj, 'db_id') and obj.db_id is not None:
            columnMap['id'] = \
                self.convertToDB(obj.db_id, 'long', 'int')
        if hasattr(obj, 'db_key') and obj.db_key is not None:
            columnMap['akey'] = \
                self.convertToDB(obj.db_key, 'str', 'varchar(255)')
        if hasattr(obj, 'db_value') and obj.db_value is not None:
            columnMap['value'] = \
                self.convertToDB(obj.db_value, 'str', 'mediumtext')
        if hasattr(obj, 'db_parentType') and obj.db_parentType is not None:
            columnMap['parent_type'] = \
                self.convertToDB(obj.db_parentType, 'str', 'char(32)')
        if hasattr(obj, 'db_entity_id') and obj.db_entity_id is not None:
            columnMap['entity_id'] = \
                self.convertToDB(obj.db_entity_id, 'long', 'int')
        if hasattr(obj, 'db_entity_type') and obj.db_entity_type is not None:
            columnMap['entity_type'] = \
                self.convertToDB(obj.db_entity_type, 'str', 'char(16)')
        if hasattr(obj, 'db_parent') and obj.db_parent is not None:
            columnMap['parent_id'] = \
                self.convertToDB(obj.db_parent, 'long', 'long')
        columnMap.update(global_props)

        if obj.is_new or do_copy:
            dbCommand = self.createSQLInsert(table, columnMap)
        else:
            dbCommand = self.createSQLUpdate(table, columnMap, whereMap)
        lastId = self.executeSQL(db, dbCommand, False)
        
    def set_sql_command(self, db, obj, global_props, do_copy=True):
        if not do_copy and not obj.is_dirty:
            return None
        columns = ['id', 'akey', 'value', 'parent_type', 'entity_id', 'entity_type', 'parent_id']
        table = 'annotation'
        whereMap = {}
        whereMap.update(global_props)
        if obj.db_id is not None:
            keyStr = self.convertToDB(obj.db_id, 'long', 'int')
            whereMap['id'] = keyStr
        columnMap = {}
        if hasattr(obj, 'db_id') and obj.db_id is not None:
            columnMap['id'] = \
                self.convertToDB(obj.db_id, 'long', 'int')
        if hasattr(obj, 'db_key') and obj.db_key is not None:
            columnMap['akey'] = \
                self.convertToDB(obj.db_key, 'str', 'varchar(255)')
        if hasattr(obj, 'db_value') and obj.db_value is not None:
            columnMap['value'] = \
                self.convertToDB(obj.db_value, 'str', 'mediumtext')
        if hasattr(obj, 'db_parentType') and obj.db_parentType is not None:
            columnMap['parent_type'] = \
                self.convertToDB(obj.db_parentType, 'str', 'char(32)')
        if hasattr(obj, 'db_entity_id') and obj.db_entity_id is not None:
            columnMap['entity_id'] = \
                self.convertToDB(obj.db_entity_id, 'long', 'int')
        if hasattr(obj, 'db_entity_type') and obj.db_entity_type is not None:
            columnMap['entity_type'] = \
                self.convertToDB(obj.db_entity_type, 'str', 'char(16)')
        if hasattr(obj, 'db_parent') and obj.db_parent is not None:
            columnMap['parent_id'] = \
                self.convertToDB(obj.db_parent, 'long', 'long')
        columnMap.update(global_props)

        if obj.is_new or do_copy:
            dbCommand = self.createSQLInsert(table, columnMap)
        else:
            dbCommand = self.createSQLUpdate(table, columnMap, whereMap)
        return dbCommand

    def set_sql_process(self, obj, global_props, lastId):
        pass

    def to_sql_fast(self, obj, do_copy=True):
        pass
    
    def delete_sql_column(self, db, obj, global_props):
        table = 'annotation'
        whereMap = {}
        whereMap.update(global_props)
        if obj.db_id is not None:
            keyStr = self.convertToDB(obj.db_id, 'long', 'int')
            whereMap['id'] = keyStr
        dbCommand = self.createSQLDelete(table, whereMap)
        self.executeSQL(db, dbCommand, False)

class DBChangeSQLDAOBase(SQLDAO):

    def __init__(self, daoList):
        self.daoList = daoList
        self.table = 'change_tbl'

    def getDao(self, dao):
        return self.daoList[dao]

    def get_sql_columns(self, db, global_props,lock=False):
        columns = ['id', 'what', 'old_obj_id', 'new_obj_id', 'par_obj_id', 'par_obj_type', 'action_id', 'entity_id', 'entity_type']
        table = 'change_tbl'
        whereMap = global_props
        orderBy = 'id'

        dbCommand = self.createSQLSelect(table, columns, whereMap, orderBy, lock)
        data = self.executeSQL(db, dbCommand, True)
        res = {}
        for row in data:
            id = self.convertFromDB(row[0], 'long', 'int')
            what = self.convertFromDB(row[1], 'str', 'varchar(255)')
            oldObjId = self.convertFromDB(row[2], 'long', 'int')
            newObjId = self.convertFromDB(row[3], 'long', 'int')
            parentObjId = self.convertFromDB(row[4], 'long', 'int')
            parentObjType = self.convertFromDB(row[5], 'str', 'char(16)')
            action = self.convertFromDB(row[6], 'long', 'int')
            entity_id = self.convertFromDB(row[7], 'long', 'int')
            entity_type = self.convertFromDB(row[8], 'str', 'char(16)')
            
            change = DBChange(what=what,
                              oldObjId=oldObjId,
                              newObjId=newObjId,
                              parentObjId=parentObjId,
                              parentObjType=parentObjType,
                              id=id)
            change.db_action = action
            change.db_entity_id = entity_id
            change.db_entity_type = entity_type
            change.is_dirty = False
            res[('change', id)] = change
        return res

    def get_sql_select(self, db, global_props,lock=False):
        columns = ['id', 'what', 'old_obj_id', 'new_obj_id', 'par_obj_id', 'par_obj_type', 'action_id', 'entity_id', 'entity_type']
        table = 'change_tbl'
        whereMap = global_props
        orderBy = 'id'
        return self.createSQLSelect(table, columns, whereMap, orderBy, lock)

    def process_sql_columns(self, data, global_props):
        res = {}
        for row in data:
            id = self.convertFromDB(row[0], 'long', 'int')
            what = self.convertFromDB(row[1], 'str', 'varchar(255)')
            oldObjId = self.convertFromDB(row[2], 'long', 'int')
            newObjId = self.convertFromDB(row[3], 'long', 'int')
            parentObjId = self.convertFromDB(row[4], 'long', 'int')
            parentObjType = self.convertFromDB(row[5], 'str', 'char(16)')
            action = self.convertFromDB(row[6], 'long', 'int')
            entity_id = self.convertFromDB(row[7], 'long', 'int')
            entity_type = self.convertFromDB(row[8], 'str', 'char(16)')
            
            change = DBChange(what=what,
                              oldObjId=oldObjId,
                              newObjId=newObjId,
                              parentObjId=parentObjId,
                              parentObjType=parentObjType,
                              id=id)
            change.db_action = action
            change.db_entity_id = entity_id
            change.db_entity_type = entity_type
            change.is_dirty = False
            res[('change', id)] = change
        return res

    def from_sql_fast(self, obj, all_objects):
        if ('action', obj.db_action) in all_objects:
            p = all_objects[('action', obj.db_action)]
            p.db_add_operation(obj)
        
    def set_sql_columns(self, db, obj, global_props, do_copy=True):
        if not do_copy and not obj.is_dirty:
            return
        columns = ['id', 'what', 'old_obj_id', 'new_obj_id', 'par_obj_id', 'par_obj_type', 'action_id', 'entity_id', 'entity_type']
        table = 'change_tbl'
        whereMap = {}
        whereMap.update(global_props)
        if obj.db_id is not None:
            keyStr = self.convertToDB(obj.db_id, 'long', 'int')
            whereMap['id'] = keyStr
        columnMap = {}
        if hasattr(obj, 'db_id') and obj.db_id is not None:
            columnMap['id'] = \
                self.convertToDB(obj.db_id, 'long', 'int')
        if hasattr(obj, 'db_what') and obj.db_what is not None:
            columnMap['what'] = \
                self.convertToDB(obj.db_what, 'str', 'varchar(255)')
        if hasattr(obj, 'db_oldObjId') and obj.db_oldObjId is not None:
            columnMap['old_obj_id'] = \
                self.convertToDB(obj.db_oldObjId, 'long', 'int')
        if hasattr(obj, 'db_newObjId') and obj.db_newObjId is not None:
            columnMap['new_obj_id'] = \
                self.convertToDB(obj.db_newObjId, 'long', 'int')
        if hasattr(obj, 'db_parentObjId') and obj.db_parentObjId is not None:
            columnMap['par_obj_id'] = \
                self.convertToDB(obj.db_parentObjId, 'long', 'int')
        if hasattr(obj, 'db_parentObjType') and obj.db_parentObjType is not None:
            columnMap['par_obj_type'] = \
                self.convertToDB(obj.db_parentObjType, 'str', 'char(16)')
        if hasattr(obj, 'db_action') and obj.db_action is not None:
            columnMap['action_id'] = \
                self.convertToDB(obj.db_action, 'long', 'int')
        if hasattr(obj, 'db_entity_id') and obj.db_entity_id is not None:
            columnMap['entity_id'] = \
                self.convertToDB(obj.db_entity_id, 'long', 'int')
        if hasattr(obj, 'db_entity_type') and obj.db_entity_type is not None:
            columnMap['entity_type'] = \
                self.convertToDB(obj.db_entity_type, 'str', 'char(16)')
        columnMap.update(global_props)

        if obj.is_new or do_copy:
            dbCommand = self.createSQLInsert(table, columnMap)
        else:
            dbCommand = self.createSQLUpdate(table, columnMap, whereMap)
        lastId = self.executeSQL(db, dbCommand, False)
        
    def set_sql_command(self, db, obj, global_props, do_copy=True):
        if not do_copy and not obj.is_dirty:
            return None
        columns = ['id', 'what', 'old_obj_id', 'new_obj_id', 'par_obj_id', 'par_obj_type', 'action_id', 'entity_id', 'entity_type']
        table = 'change_tbl'
        whereMap = {}
        whereMap.update(global_props)
        if obj.db_id is not None:
            keyStr = self.convertToDB(obj.db_id, 'long', 'int')
            whereMap['id'] = keyStr
        columnMap = {}
        if hasattr(obj, 'db_id') and obj.db_id is not None:
            columnMap['id'] = \
                self.convertToDB(obj.db_id, 'long', 'int')
        if hasattr(obj, 'db_what') and obj.db_what is not None:
            columnMap['what'] = \
                self.convertToDB(obj.db_what, 'str', 'varchar(255)')
        if hasattr(obj, 'db_oldObjId') and obj.db_oldObjId is not None:
            columnMap['old_obj_id'] = \
                self.convertToDB(obj.db_oldObjId, 'long', 'int')
        if hasattr(obj, 'db_newObjId') and obj.db_newObjId is not None:
            columnMap['new_obj_id'] = \
                self.convertToDB(obj.db_newObjId, 'long', 'int')
        if hasattr(obj, 'db_parentObjId') and obj.db_parentObjId is not None:
            columnMap['par_obj_id'] = \
                self.convertToDB(obj.db_parentObjId, 'long', 'int')
        if hasattr(obj, 'db_parentObjType') and obj.db_parentObjType is not None:
            columnMap['par_obj_type'] = \
                self.convertToDB(obj.db_parentObjType, 'str', 'char(16)')
        if hasattr(obj, 'db_action') and obj.db_action is not None:
            columnMap['action_id'] = \
                self.convertToDB(obj.db_action, 'long', 'int')
        if hasattr(obj, 'db_entity_id') and obj.db_entity_id is not None:
            columnMap['entity_id'] = \
                self.convertToDB(obj.db_entity_id, 'long', 'int')
        if hasattr(obj, 'db_entity_type') and obj.db_entity_type is not None:
            columnMap['entity_type'] = \
                self.convertToDB(obj.db_entity_type, 'str', 'char(16)')
        columnMap.update(global_props)

        if obj.is_new or do_copy:
            dbCommand = self.createSQLInsert(table, columnMap)
        else:
            dbCommand = self.createSQLUpdate(table, columnMap, whereMap)
        return dbCommand

    def set_sql_process(self, obj, global_props, lastId):
        pass

    def to_sql_fast(self, obj, do_copy=True):
        if obj.db_data is not None:
            child = obj.db_data
            child.db_parentType = obj.vtType
            child.db_parent = obj.db_id
        
    def delete_sql_column(self, db, obj, global_props):
        table = 'change_tbl'
        whereMap = {}
        whereMap.update(global_props)
        if obj.db_id is not None:
            keyStr = self.convertToDB(obj.db_id, 'long', 'int')
            whereMap['id'] = keyStr
        dbCommand = self.createSQLDelete(table, whereMap)
        self.executeSQL(db, dbCommand, False)

class DBGroupExecSQLDAOBase(SQLDAO):

    def __init__(self, daoList):
        self.daoList = daoList
        self.table = 'group_exec'

    def getDao(self, dao):
        return self.daoList[dao]

    def get_sql_columns(self, db, global_props,lock=False):
        columns = ['id', 'ts_start', 'ts_end', 'cached', 'module_id', 'group_name', 'group_type', 'completed', 'error', 'machine_id', 'parent_type', 'entity_id', 'entity_type', 'parent_id']
        table = 'group_exec'
        whereMap = global_props
        orderBy = 'id'

        dbCommand = self.createSQLSelect(table, columns, whereMap, orderBy, lock)
        data = self.executeSQL(db, dbCommand, True)
        res = {}
        for row in data:
            id = self.convertFromDB(row[0], 'long', 'int')
            ts_start = self.convertFromDB(row[1], 'datetime', 'datetime')
            ts_end = self.convertFromDB(row[2], 'datetime', 'datetime')
            cached = self.convertFromDB(row[3], 'int', 'int')
            module_id = self.convertFromDB(row[4], 'long', 'int')
            group_name = self.convertFromDB(row[5], 'str', 'varchar(255)')
            group_type = self.convertFromDB(row[6], 'str', 'varchar(255)')
            completed = self.convertFromDB(row[7], 'int', 'int')
            error = self.convertFromDB(row[8], 'str', 'varchar(1023)')
            machine_id = self.convertFromDB(row[9], 'long', 'int')
            parentType = self.convertFromDB(row[10], 'str', 'char(32)')
            entity_id = self.convertFromDB(row[11], 'long', 'int')
            entity_type = self.convertFromDB(row[12], 'str', 'char(16)')
            parent = self.convertFromDB(row[13], 'long', 'long')
            
            group_exec = DBGroupExec(ts_start=ts_start,
                                     ts_end=ts_end,
                                     cached=cached,
                                     module_id=module_id,
                                     group_name=group_name,
                                     group_type=group_type,
                                     completed=completed,
                                     error=error,
                                     machine_id=machine_id,
                                     id=id)
            group_exec.db_parentType = parentType
            group_exec.db_entity_id = entity_id
            group_exec.db_entity_type = entity_type
            group_exec.db_parent = parent
            group_exec.is_dirty = False
            res[('group_exec', id)] = group_exec
        return res

    def get_sql_select(self, db, global_props,lock=False):
        columns = ['id', 'ts_start', 'ts_end', 'cached', 'module_id', 'group_name', 'group_type', 'completed', 'error', 'machine_id', 'parent_type', 'entity_id', 'entity_type', 'parent_id']
        table = 'group_exec'
        whereMap = global_props
        orderBy = 'id'
        return self.createSQLSelect(table, columns, whereMap, orderBy, lock)

    def process_sql_columns(self, data, global_props):
        res = {}
        for row in data:
            id = self.convertFromDB(row[0], 'long', 'int')
            ts_start = self.convertFromDB(row[1], 'datetime', 'datetime')
            ts_end = self.convertFromDB(row[2], 'datetime', 'datetime')
            cached = self.convertFromDB(row[3], 'int', 'int')
            module_id = self.convertFromDB(row[4], 'long', 'int')
            group_name = self.convertFromDB(row[5], 'str', 'varchar(255)')
            group_type = self.convertFromDB(row[6], 'str', 'varchar(255)')
            completed = self.convertFromDB(row[7], 'int', 'int')
            error = self.convertFromDB(row[8], 'str', 'varchar(1023)')
            machine_id = self.convertFromDB(row[9], 'long', 'int')
            parentType = self.convertFromDB(row[10], 'str', 'char(32)')
            entity_id = self.convertFromDB(row[11], 'long', 'int')
            entity_type = self.convertFromDB(row[12], 'str', 'char(16)')
            parent = self.convertFromDB(row[13], 'long', 'long')
            
            group_exec = DBGroupExec(ts_start=ts_start,
                                     ts_end=ts_end,
                                     cached=cached,
                                     module_id=module_id,
                                     group_name=group_name,
                                     group_type=group_type,
                                     completed=completed,
                                     error=error,
                                     machine_id=machine_id,
                                     id=id)
            group_exec.db_parentType = parentType
            group_exec.db_entity_id = entity_id
            group_exec.db_entity_type = entity_type
            group_exec.db_parent = parent
            group_exec.is_dirty = False
            res[('group_exec', id)] = group_exec
        return res

    def from_sql_fast(self, obj, all_objects):
        if obj.db_parentType == 'workflow_exec':
            p = all_objects[('workflow_exec', obj.db_parent)]
            p.db_add_item_exec(obj)
        elif obj.db_parentType == 'loop_iteration':
            p = all_objects[('loop_iteration', obj.db_parent)]
            p.db_add_item_exec(obj)
        elif obj.db_parentType == 'group_exec':
            p = all_objects[('group_exec', obj.db_parent)]
            p.db_add_item_exec(obj)
        
    def set_sql_columns(self, db, obj, global_props, do_copy=True):
        if not do_copy and not obj.is_dirty:
            return
        columns = ['id', 'ts_start', 'ts_end', 'cached', 'module_id', 'group_name', 'group_type', 'completed', 'error', 'machine_id', 'parent_type', 'entity_id', 'entity_type', 'parent_id']
        table = 'group_exec'
        whereMap = {}
        whereMap.update(global_props)
        if obj.db_id is not None:
            keyStr = self.convertToDB(obj.db_id, 'long', 'int')
            whereMap['id'] = keyStr
        columnMap = {}
        if hasattr(obj, 'db_id') and obj.db_id is not None:
            columnMap['id'] = \
                self.convertToDB(obj.db_id, 'long', 'int')
        if hasattr(obj, 'db_ts_start') and obj.db_ts_start is not None:
            columnMap['ts_start'] = \
                self.convertToDB(obj.db_ts_start, 'datetime', 'datetime')
        if hasattr(obj, 'db_ts_end') and obj.db_ts_end is not None:
            columnMap['ts_end'] = \
                self.convertToDB(obj.db_ts_end, 'datetime', 'datetime')
        if hasattr(obj, 'db_cached') and obj.db_cached is not None:
            columnMap['cached'] = \
                self.convertToDB(obj.db_cached, 'int', 'int')
        if hasattr(obj, 'db_module_id') and obj.db_module_id is not None:
            columnMap['module_id'] = \
                self.convertToDB(obj.db_module_id, 'long', 'int')
        if hasattr(obj, 'db_group_name') and obj.db_group_name is not None:
            columnMap['group_name'] = \
                self.convertToDB(obj.db_group_name, 'str', 'varchar(255)')
        if hasattr(obj, 'db_group_type') and obj.db_group_type is not None:
            columnMap['group_type'] = \
                self.convertToDB(obj.db_group_type, 'str', 'varchar(255)')
        if hasattr(obj, 'db_completed') and obj.db_completed is not None:
            columnMap['completed'] = \
                self.convertToDB(obj.db_completed, 'int', 'int')
        if hasattr(obj, 'db_error') and obj.db_error is not None:
            columnMap['error'] = \
                self.convertToDB(obj.db_error, 'str', 'varchar(1023)')
        if hasattr(obj, 'db_machine_id') and obj.db_machine_id is not None:
            columnMap['machine_id'] = \
                self.convertToDB(obj.db_machine_id, 'long', 'int')
        if hasattr(obj, 'db_parentType') and obj.db_parentType is not None:
            columnMap['parent_type'] = \
                self.convertToDB(obj.db_parentType, 'str', 'char(32)')
        if hasattr(obj, 'db_entity_id') and obj.db_entity_id is not None:
            columnMap['entity_id'] = \
                self.convertToDB(obj.db_entity_id, 'long', 'int')
        if hasattr(obj, 'db_entity_type') and obj.db_entity_type is not None:
            columnMap['entity_type'] = \
                self.convertToDB(obj.db_entity_type, 'str', 'char(16)')
        if hasattr(obj, 'db_parent') and obj.db_parent is not None:
            columnMap['parent_id'] = \
                self.convertToDB(obj.db_parent, 'long', 'long')
        columnMap.update(global_props)

        if obj.is_new or do_copy:
            dbCommand = self.createSQLInsert(table, columnMap)
        else:
            dbCommand = self.createSQLUpdate(table, columnMap, whereMap)
        lastId = self.executeSQL(db, dbCommand, False)
        
    def set_sql_command(self, db, obj, global_props, do_copy=True):
        if not do_copy and not obj.is_dirty:
            return None
        columns = ['id', 'ts_start', 'ts_end', 'cached', 'module_id', 'group_name', 'group_type', 'completed', 'error', 'machine_id', 'parent_type', 'entity_id', 'entity_type', 'parent_id']
        table = 'group_exec'
        whereMap = {}
        whereMap.update(global_props)
        if obj.db_id is not None:
            keyStr = self.convertToDB(obj.db_id, 'long', 'int')
            whereMap['id'] = keyStr
        columnMap = {}
        if hasattr(obj, 'db_id') and obj.db_id is not None:
            columnMap['id'] = \
                self.convertToDB(obj.db_id, 'long', 'int')
        if hasattr(obj, 'db_ts_start') and obj.db_ts_start is not None:
            columnMap['ts_start'] = \
                self.convertToDB(obj.db_ts_start, 'datetime', 'datetime')
        if hasattr(obj, 'db_ts_end') and obj.db_ts_end is not None:
            columnMap['ts_end'] = \
                self.convertToDB(obj.db_ts_end, 'datetime', 'datetime')
        if hasattr(obj, 'db_cached') and obj.db_cached is not None:
            columnMap['cached'] = \
                self.convertToDB(obj.db_cached, 'int', 'int')
        if hasattr(obj, 'db_module_id') and obj.db_module_id is not None:
            columnMap['module_id'] = \
                self.convertToDB(obj.db_module_id, 'long', 'int')
        if hasattr(obj, 'db_group_name') and obj.db_group_name is not None:
            columnMap['group_name'] = \
                self.convertToDB(obj.db_group_name, 'str', 'varchar(255)')
        if hasattr(obj, 'db_group_type') and obj.db_group_type is not None:
            columnMap['group_type'] = \
                self.convertToDB(obj.db_group_type, 'str', 'varchar(255)')
        if hasattr(obj, 'db_completed') and obj.db_completed is not None:
            columnMap['completed'] = \
                self.convertToDB(obj.db_completed, 'int', 'int')
        if hasattr(obj, 'db_error') and obj.db_error is not None:
            columnMap['error'] = \
                self.convertToDB(obj.db_error, 'str', 'varchar(1023)')
        if hasattr(obj, 'db_machine_id') and obj.db_machine_id is not None:
            columnMap['machine_id'] = \
                self.convertToDB(obj.db_machine_id, 'long', 'int')
        if hasattr(obj, 'db_parentType') and obj.db_parentType is not None:
            columnMap['parent_type'] = \
                self.convertToDB(obj.db_parentType, 'str', 'char(32)')
        if hasattr(obj, 'db_entity_id') and obj.db_entity_id is not None:
            columnMap['entity_id'] = \
                self.convertToDB(obj.db_entity_id, 'long', 'int')
        if hasattr(obj, 'db_entity_type') and obj.db_entity_type is not None:
            columnMap['entity_type'] = \
                self.convertToDB(obj.db_entity_type, 'str', 'char(16)')
        if hasattr(obj, 'db_parent') and obj.db_parent is not None:
            columnMap['parent_id'] = \
                self.convertToDB(obj.db_parent, 'long', 'long')
        columnMap.update(global_props)

        if obj.is_new or do_copy:
            dbCommand = self.createSQLInsert(table, columnMap)
        else:
            dbCommand = self.createSQLUpdate(table, columnMap, whereMap)
        return dbCommand

    def set_sql_process(self, obj, global_props, lastId):
        pass

    def to_sql_fast(self, obj, do_copy=True):
        for child in obj.db_annotations:
            child.db_parentType = obj.vtType
            child.db_parent = obj.db_id
        for child in obj.db_item_execs:
            child.db_parentType = obj.vtType
            child.db_parent = obj.db_id
        
    def delete_sql_column(self, db, obj, global_props):
        table = 'group_exec'
        whereMap = {}
        whereMap.update(global_props)
        if obj.db_id is not None:
            keyStr = self.convertToDB(obj.db_id, 'long', 'int')
            whereMap['id'] = keyStr
        dbCommand = self.createSQLDelete(table, whereMap)
        self.executeSQL(db, dbCommand, False)

class DBPackageSQLDAOBase(SQLDAO):

    def __init__(self, daoList):
        self.daoList = daoList
        self.table = 'package'

    def getDao(self, dao):
        return self.daoList[dao]

    def get_sql_columns(self, db, global_props,lock=False):
        columns = ['id', 'name', 'identifier', 'codepath', 'load_configuration', 'version', 'description', 'parent_id', 'entity_id', 'entity_type']
        table = 'package'
        whereMap = global_props
        orderBy = 'id'

        dbCommand = self.createSQLSelect(table, columns, whereMap, orderBy, lock)
        data = self.executeSQL(db, dbCommand, True)
        res = {}
        for row in data:
            id = self.convertFromDB(row[0], 'long', 'int')
            name = self.convertFromDB(row[1], 'str', 'varchar(255)')
            identifier = self.convertFromDB(row[2], 'str', 'varchar(1023)')
            codepath = self.convertFromDB(row[3], 'str', 'varchar(1023)')
            load_configuration = self.convertFromDB(row[4], 'int', 'int')
            version = self.convertFromDB(row[5], 'str', 'varchar(255)')
            description = self.convertFromDB(row[6], 'str', 'varchar(1023)')
            registry = self.convertFromDB(row[7], 'long', 'int')
            entity_id = self.convertFromDB(row[8], 'long', 'int')
            entity_type = self.convertFromDB(row[9], 'str', 'char(16)')
            
            package = DBPackage(name=name,
                                identifier=identifier,
                                codepath=codepath,
                                load_configuration=load_configuration,
                                version=version,
                                description=description,
                                id=id)
            package.db_registry = registry
            package.db_entity_id = entity_id
            package.db_entity_type = entity_type
            package.is_dirty = False
            res[('package', id)] = package
        return res

    def get_sql_select(self, db, global_props,lock=False):
        columns = ['id', 'name', 'identifier', 'codepath', 'load_configuration', 'version', 'description', 'parent_id', 'entity_id', 'entity_type']
        table = 'package'
        whereMap = global_props
        orderBy = 'id'
        return self.createSQLSelect(table, columns, whereMap, orderBy, lock)

    def process_sql_columns(self, data, global_props):
        res = {}
        for row in data:
            id = self.convertFromDB(row[0], 'long', 'int')
            name = self.convertFromDB(row[1], 'str', 'varchar(255)')
            identifier = self.convertFromDB(row[2], 'str', 'varchar(1023)')
            codepath = self.convertFromDB(row[3], 'str', 'varchar(1023)')
            load_configuration = self.convertFromDB(row[4], 'int', 'int')
            version = self.convertFromDB(row[5], 'str', 'varchar(255)')
            description = self.convertFromDB(row[6], 'str', 'varchar(1023)')
            registry = self.convertFromDB(row[7], 'long', 'int')
            entity_id = self.convertFromDB(row[8], 'long', 'int')
            entity_type = self.convertFromDB(row[9], 'str', 'char(16)')
            
            package = DBPackage(name=name,
                                identifier=identifier,
                                codepath=codepath,
                                load_configuration=load_configuration,
                                version=version,
                                description=description,
                                id=id)
            package.db_registry = registry
            package.db_entity_id = entity_id
            package.db_entity_type = entity_type
            package.is_dirty = False
            res[('package', id)] = package
        return res

    def from_sql_fast(self, obj, all_objects):
        if ('registry', obj.db_registry) in all_objects:
            p = all_objects[('registry', obj.db_registry)]
            p.db_add_package(obj)
        
    def set_sql_columns(self, db, obj, global_props, do_copy=True):
        if not do_copy and not obj.is_dirty:
            return
        columns = ['id', 'name', 'identifier', 'codepath', 'load_configuration', 'version', 'description', 'parent_id', 'entity_id', 'entity_type']
        table = 'package'
        whereMap = {}
        whereMap.update(global_props)
        if obj.db_id is not None:
            keyStr = self.convertToDB(obj.db_id, 'long', 'int')
            whereMap['id'] = keyStr
        columnMap = {}
        if hasattr(obj, 'db_id') and obj.db_id is not None:
            columnMap['id'] = \
                self.convertToDB(obj.db_id, 'long', 'int')
        if hasattr(obj, 'db_name') and obj.db_name is not None:
            columnMap['name'] = \
                self.convertToDB(obj.db_name, 'str', 'varchar(255)')
        if hasattr(obj, 'db_identifier') and obj.db_identifier is not None:
            columnMap['identifier'] = \
                self.convertToDB(obj.db_identifier, 'str', 'varchar(1023)')
        if hasattr(obj, 'db_codepath') and obj.db_codepath is not None:
            columnMap['codepath'] = \
                self.convertToDB(obj.db_codepath, 'str', 'varchar(1023)')
        if hasattr(obj, 'db_load_configuration') and obj.db_load_configuration is not None:
            columnMap['load_configuration'] = \
                self.convertToDB(obj.db_load_configuration, 'int', 'int')
        if hasattr(obj, 'db_version') and obj.db_version is not None:
            columnMap['version'] = \
                self.convertToDB(obj.db_version, 'str', 'varchar(255)')
        if hasattr(obj, 'db_description') and obj.db_description is not None:
            columnMap['description'] = \
                self.convertToDB(obj.db_description, 'str', 'varchar(1023)')
        if hasattr(obj, 'db_registry') and obj.db_registry is not None:
            columnMap['parent_id'] = \
                self.convertToDB(obj.db_registry, 'long', 'int')
        if hasattr(obj, 'db_entity_id') and obj.db_entity_id is not None:
            columnMap['entity_id'] = \
                self.convertToDB(obj.db_entity_id, 'long', 'int')
        if hasattr(obj, 'db_entity_type') and obj.db_entity_type is not None:
            columnMap['entity_type'] = \
                self.convertToDB(obj.db_entity_type, 'str', 'char(16)')
        columnMap.update(global_props)

        if obj.is_new or do_copy:
            dbCommand = self.createSQLInsert(table, columnMap)
        else:
            dbCommand = self.createSQLUpdate(table, columnMap, whereMap)
        lastId = self.executeSQL(db, dbCommand, False)
        if obj.db_id is None:
            obj.db_id = lastId
            keyStr = self.convertToDB(obj.db_id, 'long', 'int')
        
    def set_sql_command(self, db, obj, global_props, do_copy=True):
        if not do_copy and not obj.is_dirty:
            return None
        columns = ['id', 'name', 'identifier', 'codepath', 'load_configuration', 'version', 'description', 'parent_id', 'entity_id', 'entity_type']
        table = 'package'
        whereMap = {}
        whereMap.update(global_props)
        if obj.db_id is not None:
            keyStr = self.convertToDB(obj.db_id, 'long', 'int')
            whereMap['id'] = keyStr
        columnMap = {}
        if hasattr(obj, 'db_id') and obj.db_id is not None:
            columnMap['id'] = \
                self.convertToDB(obj.db_id, 'long', 'int')
        if hasattr(obj, 'db_name') and obj.db_name is not None:
            columnMap['name'] = \
                self.convertToDB(obj.db_name, 'str', 'varchar(255)')
        if hasattr(obj, 'db_identifier') and obj.db_identifier is not None:
            columnMap['identifier'] = \
                self.convertToDB(obj.db_identifier, 'str', 'varchar(1023)')
        if hasattr(obj, 'db_codepath') and obj.db_codepath is not None:
            columnMap['codepath'] = \
                self.convertToDB(obj.db_codepath, 'str', 'varchar(1023)')
        if hasattr(obj, 'db_load_configuration') and obj.db_load_configuration is not None:
            columnMap['load_configuration'] = \
                self.convertToDB(obj.db_load_configuration, 'int', 'int')
        if hasattr(obj, 'db_version') and obj.db_version is not None:
            columnMap['version'] = \
                self.convertToDB(obj.db_version, 'str', 'varchar(255)')
        if hasattr(obj, 'db_description') and obj.db_description is not None:
            columnMap['description'] = \
                self.convertToDB(obj.db_description, 'str', 'varchar(1023)')
        if hasattr(obj, 'db_registry') and obj.db_registry is not None:
            columnMap['parent_id'] = \
                self.convertToDB(obj.db_registry, 'long', 'int')
        if hasattr(obj, 'db_entity_id') and obj.db_entity_id is not None:
            columnMap['entity_id'] = \
                self.convertToDB(obj.db_entity_id, 'long', 'int')
        if hasattr(obj, 'db_entity_type') and obj.db_entity_type is not None:
            columnMap['entity_type'] = \
                self.convertToDB(obj.db_entity_type, 'str', 'char(16)')
        columnMap.update(global_props)

        if obj.is_new or do_copy:
            dbCommand = self.createSQLInsert(table, columnMap)
        else:
            dbCommand = self.createSQLUpdate(table, columnMap, whereMap)
        return dbCommand

    def set_sql_process(self, obj, global_props, lastId):
        if obj.db_id is None:
            obj.db_id = lastId
            keyStr = self.convertToDB(obj.db_id, 'long', 'int')
        pass

    def to_sql_fast(self, obj, do_copy=True):
        for child in obj.db_module_descriptors:
            child.db_package = obj.db_id
        
    def delete_sql_column(self, db, obj, global_props):
        table = 'package'
        whereMap = {}
        whereMap.update(global_props)
        if obj.db_id is not None:
            keyStr = self.convertToDB(obj.db_id, 'long', 'int')
            whereMap['id'] = keyStr
        dbCommand = self.createSQLDelete(table, whereMap)
        self.executeSQL(db, dbCommand, False)

class DBWorkflowExecSQLDAOBase(SQLDAO):

    def __init__(self, daoList):
        self.daoList = daoList
        self.table = 'workflow_exec'

    def getDao(self, dao):
        return self.daoList[dao]

    def get_sql_columns(self, db, global_props,lock=False):
        columns = ['id', 'user', 'reason', 'session', 'vt_version', 'ts_start', 'ts_end', 'parent_id', 'parent_type', 'parent_version', 'completed', 'name', 'log_id', 'entity_id', 'entity_type']
        table = 'workflow_exec'
        whereMap = global_props
        orderBy = 'id'

        dbCommand = self.createSQLSelect(table, columns, whereMap, orderBy, lock)
        data = self.executeSQL(db, dbCommand, True)
        res = {}
        for row in data:
            id = self.convertFromDB(row[0], 'long', 'int')
            user = self.convertFromDB(row[1], 'str', 'varchar(255)')
            reason = self.convertFromDB(row[2], 'str', 'varchar(255)')
            session = self.convertFromDB(row[3], 'long', 'int')
            vt_version = self.convertFromDB(row[4], 'str', 'varchar(255)')
            ts_start = self.convertFromDB(row[5], 'datetime', 'datetime')
            ts_end = self.convertFromDB(row[6], 'datetime', 'datetime')
            parent_id = self.convertFromDB(row[7], 'long', 'int')
            parent_type = self.convertFromDB(row[8], 'str', 'varchar(255)')
            parent_version = self.convertFromDB(row[9], 'long', 'int')
            completed = self.convertFromDB(row[10], 'int', 'int')
            name = self.convertFromDB(row[11], 'str', 'varchar(255)')
            log = self.convertFromDB(row[12], 'long', 'int')
            entity_id = self.convertFromDB(row[13], 'long', 'int')
            entity_type = self.convertFromDB(row[14], 'str', 'char(16)')
            
            workflow_exec = DBWorkflowExec(user=user,
                                           reason=reason,
                                           session=session,
                                           vt_version=vt_version,
                                           ts_start=ts_start,
                                           ts_end=ts_end,
                                           parent_id=parent_id,
                                           parent_type=parent_type,
                                           parent_version=parent_version,
                                           completed=completed,
                                           name=name,
                                           id=id)
            workflow_exec.db_log = log
            workflow_exec.db_entity_id = entity_id
            workflow_exec.db_entity_type = entity_type
            workflow_exec.is_dirty = False
            res[('workflow_exec', id)] = workflow_exec
        return res

    def get_sql_select(self, db, global_props,lock=False):
        columns = ['id', 'user', 'reason', 'session', 'vt_version', 'ts_start', 'ts_end', 'parent_id', 'parent_type', 'parent_version', 'completed', 'name', 'log_id', 'entity_id', 'entity_type']
        table = 'workflow_exec'
        whereMap = global_props
        orderBy = 'id'
        return self.createSQLSelect(table, columns, whereMap, orderBy, lock)

    def process_sql_columns(self, data, global_props):
        res = {}
        for row in data:
            id = self.convertFromDB(row[0], 'long', 'int')
            user = self.convertFromDB(row[1], 'str', 'varchar(255)')
            reason = self.convertFromDB(row[2], 'str', 'varchar(255)')
            session = self.convertFromDB(row[3], 'long', 'int')
            vt_version = self.convertFromDB(row[4], 'str', 'varchar(255)')
            ts_start = self.convertFromDB(row[5], 'datetime', 'datetime')
            ts_end = self.convertFromDB(row[6], 'datetime', 'datetime')
            parent_id = self.convertFromDB(row[7], 'long', 'int')
            parent_type = self.convertFromDB(row[8], 'str', 'varchar(255)')
            parent_version = self.convertFromDB(row[9], 'long', 'int')
            completed = self.convertFromDB(row[10], 'int', 'int')
            name = self.convertFromDB(row[11], 'str', 'varchar(255)')
            log = self.convertFromDB(row[12], 'long', 'int')
            entity_id = self.convertFromDB(row[13], 'long', 'int')
            entity_type = self.convertFromDB(row[14], 'str', 'char(16)')
            
            workflow_exec = DBWorkflowExec(user=user,
                                           reason=reason,
                                           session=session,
                                           vt_version=vt_version,
                                           ts_start=ts_start,
                                           ts_end=ts_end,
                                           parent_id=parent_id,
                                           parent_type=parent_type,
                                           parent_version=parent_version,
                                           completed=completed,
                                           name=name,
                                           id=id)
            workflow_exec.db_log = log
            workflow_exec.db_entity_id = entity_id
            workflow_exec.db_entity_type = entity_type
            workflow_exec.is_dirty = False
            res[('workflow_exec', id)] = workflow_exec
        return res

    def from_sql_fast(self, obj, all_objects):
        if ('log', obj.db_log) in all_objects:
            p = all_objects[('log', obj.db_log)]
            p.db_add_workflow_exec(obj)
        
    def set_sql_columns(self, db, obj, global_props, do_copy=True):
        if not do_copy and not obj.is_dirty:
            return
        columns = ['id', 'user', 'reason', 'session', 'vt_version', 'ts_start', 'ts_end', 'parent_id', 'parent_type', 'parent_version', 'completed', 'name', 'log_id', 'entity_id', 'entity_type']
        table = 'workflow_exec'
        whereMap = {}
        whereMap.update(global_props)
        if obj.db_id is not None:
            keyStr = self.convertToDB(obj.db_id, 'long', 'int')
            whereMap['id'] = keyStr
        columnMap = {}
        if hasattr(obj, 'db_id') and obj.db_id is not None:
            columnMap['id'] = \
                self.convertToDB(obj.db_id, 'long', 'int')
        if hasattr(obj, 'db_user') and obj.db_user is not None:
            columnMap['user'] = \
                self.convertToDB(obj.db_user, 'str', 'varchar(255)')
        if hasattr(obj, 'db_reason') and obj.db_reason is not None:
            columnMap['reason'] = \
                self.convertToDB(obj.db_reason, 'str', 'varchar(255)')
        if hasattr(obj, 'db_session') and obj.db_session is not None:
            columnMap['session'] = \
                self.convertToDB(obj.db_session, 'long', 'int')
        if hasattr(obj, 'db_vt_version') and obj.db_vt_version is not None:
            columnMap['vt_version'] = \
                self.convertToDB(obj.db_vt_version, 'str', 'varchar(255)')
        if hasattr(obj, 'db_ts_start') and obj.db_ts_start is not None:
            columnMap['ts_start'] = \
                self.convertToDB(obj.db_ts_start, 'datetime', 'datetime')
        if hasattr(obj, 'db_ts_end') and obj.db_ts_end is not None:
            columnMap['ts_end'] = \
                self.convertToDB(obj.db_ts_end, 'datetime', 'datetime')
        if hasattr(obj, 'db_parent_id') and obj.db_parent_id is not None:
            columnMap['parent_id'] = \
                self.convertToDB(obj.db_parent_id, 'long', 'int')
        if hasattr(obj, 'db_parent_type') and obj.db_parent_type is not None:
            columnMap['parent_type'] = \
                self.convertToDB(obj.db_parent_type, 'str', 'varchar(255)')
        if hasattr(obj, 'db_parent_version') and obj.db_parent_version is not None:
            columnMap['parent_version'] = \
                self.convertToDB(obj.db_parent_version, 'long', 'int')
        if hasattr(obj, 'db_completed') and obj.db_completed is not None:
            columnMap['completed'] = \
                self.convertToDB(obj.db_completed, 'int', 'int')
        if hasattr(obj, 'db_name') and obj.db_name is not None:
            columnMap['name'] = \
                self.convertToDB(obj.db_name, 'str', 'varchar(255)')
        if hasattr(obj, 'db_log') and obj.db_log is not None:
            columnMap['log_id'] = \
                self.convertToDB(obj.db_log, 'long', 'int')
        if hasattr(obj, 'db_entity_id') and obj.db_entity_id is not None:
            columnMap['entity_id'] = \
                self.convertToDB(obj.db_entity_id, 'long', 'int')
        if hasattr(obj, 'db_entity_type') and obj.db_entity_type is not None:
            columnMap['entity_type'] = \
                self.convertToDB(obj.db_entity_type, 'str', 'char(16)')
        columnMap.update(global_props)

        if obj.is_new or do_copy:
            dbCommand = self.createSQLInsert(table, columnMap)
        else:
            dbCommand = self.createSQLUpdate(table, columnMap, whereMap)
        lastId = self.executeSQL(db, dbCommand, False)
        
    def set_sql_command(self, db, obj, global_props, do_copy=True):
        if not do_copy and not obj.is_dirty:
            return None
        columns = ['id', 'user', 'reason', 'session', 'vt_version', 'ts_start', 'ts_end', 'parent_id', 'parent_type', 'parent_version', 'completed', 'name', 'log_id', 'entity_id', 'entity_type']
        table = 'workflow_exec'
        whereMap = {}
        whereMap.update(global_props)
        if obj.db_id is not None:
            keyStr = self.convertToDB(obj.db_id, 'long', 'int')
            whereMap['id'] = keyStr
        columnMap = {}
        if hasattr(obj, 'db_id') and obj.db_id is not None:
            columnMap['id'] = \
                self.convertToDB(obj.db_id, 'long', 'int')
        if hasattr(obj, 'db_user') and obj.db_user is not None:
            columnMap['user'] = \
                self.convertToDB(obj.db_user, 'str', 'varchar(255)')
        if hasattr(obj, 'db_reason') and obj.db_reason is not None:
            columnMap['reason'] = \
                self.convertToDB(obj.db_reason, 'str', 'varchar(255)')
        if hasattr(obj, 'db_session') and obj.db_session is not None:
            columnMap['session'] = \
                self.convertToDB(obj.db_session, 'long', 'int')
        if hasattr(obj, 'db_vt_version') and obj.db_vt_version is not None:
            columnMap['vt_version'] = \
                self.convertToDB(obj.db_vt_version, 'str', 'varchar(255)')
        if hasattr(obj, 'db_ts_start') and obj.db_ts_start is not None:
            columnMap['ts_start'] = \
                self.convertToDB(obj.db_ts_start, 'datetime', 'datetime')
        if hasattr(obj, 'db_ts_end') and obj.db_ts_end is not None:
            columnMap['ts_end'] = \
                self.convertToDB(obj.db_ts_end, 'datetime', 'datetime')
        if hasattr(obj, 'db_parent_id') and obj.db_parent_id is not None:
            columnMap['parent_id'] = \
                self.convertToDB(obj.db_parent_id, 'long', 'int')
        if hasattr(obj, 'db_parent_type') and obj.db_parent_type is not None:
            columnMap['parent_type'] = \
                self.convertToDB(obj.db_parent_type, 'str', 'varchar(255)')
        if hasattr(obj, 'db_parent_version') and obj.db_parent_version is not None:
            columnMap['parent_version'] = \
                self.convertToDB(obj.db_parent_version, 'long', 'int')
        if hasattr(obj, 'db_completed') and obj.db_completed is not None:
            columnMap['completed'] = \
                self.convertToDB(obj.db_completed, 'int', 'int')
        if hasattr(obj, 'db_name') and obj.db_name is not None:
            columnMap['name'] = \
                self.convertToDB(obj.db_name, 'str', 'varchar(255)')
        if hasattr(obj, 'db_log') and obj.db_log is not None:
            columnMap['log_id'] = \
                self.convertToDB(obj.db_log, 'long', 'int')
        if hasattr(obj, 'db_entity_id') and obj.db_entity_id is not None:
            columnMap['entity_id'] = \
                self.convertToDB(obj.db_entity_id, 'long', 'int')
        if hasattr(obj, 'db_entity_type') and obj.db_entity_type is not None:
            columnMap['entity_type'] = \
                self.convertToDB(obj.db_entity_type, 'str', 'char(16)')
        columnMap.update(global_props)

        if obj.is_new or do_copy:
            dbCommand = self.createSQLInsert(table, columnMap)
        else:
            dbCommand = self.createSQLUpdate(table, columnMap, whereMap)
        return dbCommand

    def set_sql_process(self, obj, global_props, lastId):
        pass

    def to_sql_fast(self, obj, do_copy=True):
        for child in obj.db_annotations:
            child.db_parentType = obj.vtType
            child.db_parent = obj.db_id
        for child in obj.db_machines:
            child.db_workflow_exec = obj.db_id
        for child in obj.db_item_execs:
            child.db_parentType = obj.vtType
            child.db_parent = obj.db_id
        
    def delete_sql_column(self, db, obj, global_props):
        table = 'workflow_exec'
        whereMap = {}
        whereMap.update(global_props)
        if obj.db_id is not None:
            keyStr = self.convertToDB(obj.db_id, 'long', 'int')
            whereMap['id'] = keyStr
        dbCommand = self.createSQLDelete(table, whereMap)
        self.executeSQL(db, dbCommand, False)

class DBParameterExplorationSQLDAOBase(SQLDAO):

    def __init__(self, daoList):
        self.daoList = daoList
        self.table = 'parameter_exploration'

    def getDao(self, dao):
        return self.daoList[dao]

    def get_sql_columns(self, db, global_props,lock=False):
        columns = ['id', 'action_id', 'name', 'date', 'user', 'dims', 'layout', 'parent_id', 'entity_id', 'entity_type']
        table = 'parameter_exploration'
        whereMap = global_props
        orderBy = 'id'

        dbCommand = self.createSQLSelect(table, columns, whereMap, orderBy, lock)
        data = self.executeSQL(db, dbCommand, True)
        res = {}
        for row in data:
            id = self.convertFromDB(row[0], 'long', 'int')
            action_id = self.convertFromDB(row[1], 'long', 'int')
            name = self.convertFromDB(row[2], 'str', 'varchar(255)')
            date = self.convertFromDB(row[3], 'datetime', 'datetime')
            user = self.convertFromDB(row[4], 'str', 'varchar(255)')
            dims = self.convertFromDB(row[5], 'str', 'varchar(255)')
            layout = self.convertFromDB(row[6], 'str', 'varchar(255)')
            vistrail = self.convertFromDB(row[7], 'long', 'int')
            entity_id = self.convertFromDB(row[8], 'long', 'int')
            entity_type = self.convertFromDB(row[9], 'str', 'char(16)')
            
            parameter_exploration = DBParameterExploration(action_id=action_id,
                                                           name=name,
                                                           date=date,
                                                           user=user,
                                                           dims=dims,
                                                           layout=layout,
                                                           id=id)
            parameter_exploration.db_vistrail = vistrail
            parameter_exploration.db_entity_id = entity_id
            parameter_exploration.db_entity_type = entity_type
            parameter_exploration.is_dirty = False
            res[('parameter_exploration', id)] = parameter_exploration
        return res

    def get_sql_select(self, db, global_props,lock=False):
        columns = ['id', 'action_id', 'name', 'date', 'user', 'dims', 'layout', 'parent_id', 'entity_id', 'entity_type']
        table = 'parameter_exploration'
        whereMap = global_props
        orderBy = 'id'
        return self.createSQLSelect(table, columns, whereMap, orderBy, lock)

    def process_sql_columns(self, data, global_props):
        res = {}
        for row in data:
            id = self.convertFromDB(row[0], 'long', 'int')
            action_id = self.convertFromDB(row[1], 'long', 'int')
            name = self.convertFromDB(row[2], 'str', 'varchar(255)')
            date = self.convertFromDB(row[3], 'datetime', 'datetime')
            user = self.convertFromDB(row[4], 'str', 'varchar(255)')
            dims = self.convertFromDB(row[5], 'str', 'varchar(255)')
            layout = self.convertFromDB(row[6], 'str', 'varchar(255)')
            vistrail = self.convertFromDB(row[7], 'long', 'int')
            entity_id = self.convertFromDB(row[8], 'long', 'int')
            entity_type = self.convertFromDB(row[9], 'str', 'char(16)')
            
            parameter_exploration = DBParameterExploration(action_id=action_id,
                                                           name=name,
                                                           date=date,
                                                           user=user,
                                                           dims=dims,
                                                           layout=layout,
                                                           id=id)
            parameter_exploration.db_vistrail = vistrail
            parameter_exploration.db_entity_id = entity_id
            parameter_exploration.db_entity_type = entity_type
            parameter_exploration.is_dirty = False
            res[('parameter_exploration', id)] = parameter_exploration
        return res

    def from_sql_fast(self, obj, all_objects):
        if ('vistrail', obj.db_vistrail) in all_objects:
            p = all_objects[('vistrail', obj.db_vistrail)]
            p.db_add_parameter_exploration(obj)
        
    def set_sql_columns(self, db, obj, global_props, do_copy=True):
        if not do_copy and not obj.is_dirty:
            return
        columns = ['id', 'action_id', 'name', 'date', 'user', 'dims', 'layout', 'parent_id', 'entity_id', 'entity_type']
        table = 'parameter_exploration'
        whereMap = {}
        whereMap.update(global_props)
        if obj.db_id is not None:
            keyStr = self.convertToDB(obj.db_id, 'long', 'int')
            whereMap['id'] = keyStr
        columnMap = {}
        if hasattr(obj, 'db_id') and obj.db_id is not None:
            columnMap['id'] = \
                self.convertToDB(obj.db_id, 'long', 'int')
        if hasattr(obj, 'db_action_id') and obj.db_action_id is not None:
            columnMap['action_id'] = \
                self.convertToDB(obj.db_action_id, 'long', 'int')
        if hasattr(obj, 'db_name') and obj.db_name is not None:
            columnMap['name'] = \
                self.convertToDB(obj.db_name, 'str', 'varchar(255)')
        if hasattr(obj, 'db_date') and obj.db_date is not None:
            columnMap['date'] = \
                self.convertToDB(obj.db_date, 'datetime', 'datetime')
        if hasattr(obj, 'db_user') and obj.db_user is not None:
            columnMap['user'] = \
                self.convertToDB(obj.db_user, 'str', 'varchar(255)')
        if hasattr(obj, 'db_dims') and obj.db_dims is not None:
            columnMap['dims'] = \
                self.convertToDB(obj.db_dims, 'str', 'varchar(255)')
        if hasattr(obj, 'db_layout') and obj.db_layout is not None:
            columnMap['layout'] = \
                self.convertToDB(obj.db_layout, 'str', 'varchar(255)')
        if hasattr(obj, 'db_vistrail') and obj.db_vistrail is not None:
            columnMap['parent_id'] = \
                self.convertToDB(obj.db_vistrail, 'long', 'int')
        if hasattr(obj, 'db_entity_id') and obj.db_entity_id is not None:
            columnMap['entity_id'] = \
                self.convertToDB(obj.db_entity_id, 'long', 'int')
        if hasattr(obj, 'db_entity_type') and obj.db_entity_type is not None:
            columnMap['entity_type'] = \
                self.convertToDB(obj.db_entity_type, 'str', 'char(16)')
        columnMap.update(global_props)

        if obj.is_new or do_copy:
            dbCommand = self.createSQLInsert(table, columnMap)
        else:
            dbCommand = self.createSQLUpdate(table, columnMap, whereMap)
        lastId = self.executeSQL(db, dbCommand, False)
        
    def set_sql_command(self, db, obj, global_props, do_copy=True):
        if not do_copy and not obj.is_dirty:
            return None
        columns = ['id', 'action_id', 'name', 'date', 'user', 'dims', 'layout', 'parent_id', 'entity_id', 'entity_type']
        table = 'parameter_exploration'
        whereMap = {}
        whereMap.update(global_props)
        if obj.db_id is not None:
            keyStr = self.convertToDB(obj.db_id, 'long', 'int')
            whereMap['id'] = keyStr
        columnMap = {}
        if hasattr(obj, 'db_id') and obj.db_id is not None:
            columnMap['id'] = \
                self.convertToDB(obj.db_id, 'long', 'int')
        if hasattr(obj, 'db_action_id') and obj.db_action_id is not None:
            columnMap['action_id'] = \
                self.convertToDB(obj.db_action_id, 'long', 'int')
        if hasattr(obj, 'db_name') and obj.db_name is not None:
            columnMap['name'] = \
                self.convertToDB(obj.db_name, 'str', 'varchar(255)')
        if hasattr(obj, 'db_date') and obj.db_date is not None:
            columnMap['date'] = \
                self.convertToDB(obj.db_date, 'datetime', 'datetime')
        if hasattr(obj, 'db_user') and obj.db_user is not None:
            columnMap['user'] = \
                self.convertToDB(obj.db_user, 'str', 'varchar(255)')
        if hasattr(obj, 'db_dims') and obj.db_dims is not None:
            columnMap['dims'] = \
                self.convertToDB(obj.db_dims, 'str', 'varchar(255)')
        if hasattr(obj, 'db_layout') and obj.db_layout is not None:
            columnMap['layout'] = \
                self.convertToDB(obj.db_layout, 'str', 'varchar(255)')
        if hasattr(obj, 'db_vistrail') and obj.db_vistrail is not None:
            columnMap['parent_id'] = \
                self.convertToDB(obj.db_vistrail, 'long', 'int')
        if hasattr(obj, 'db_entity_id') and obj.db_entity_id is not None:
            columnMap['entity_id'] = \
                self.convertToDB(obj.db_entity_id, 'long', 'int')
        if hasattr(obj, 'db_entity_type') and obj.db_entity_type is not None:
            columnMap['entity_type'] = \
                self.convertToDB(obj.db_entity_type, 'str', 'char(16)')
        columnMap.update(global_props)

        if obj.is_new or do_copy:
            dbCommand = self.createSQLInsert(table, columnMap)
        else:
            dbCommand = self.createSQLUpdate(table, columnMap, whereMap)
        return dbCommand

    def set_sql_process(self, obj, global_props, lastId):
        pass

    def to_sql_fast(self, obj, do_copy=True):
        for child in obj.db_functions:
            child.db_parameter_exploration = obj.db_id
        
    def delete_sql_column(self, db, obj, global_props):
        table = 'parameter_exploration'
        whereMap = {}
        whereMap.update(global_props)
        if obj.db_id is not None:
            keyStr = self.convertToDB(obj.db_id, 'long', 'int')
            whereMap['id'] = keyStr
        dbCommand = self.createSQLDelete(table, whereMap)
        self.executeSQL(db, dbCommand, False)

class DBLoopExecSQLDAOBase(SQLDAO):

    def __init__(self, daoList):
        self.daoList = daoList
        self.table = 'loop_exec'

    def getDao(self, dao):
        return self.daoList[dao]

    def get_sql_columns(self, db, global_props,lock=False):
        columns = ['id', 'ts_start', 'ts_end', 'parent_type', 'entity_id', 'entity_type', 'parent_id']
        table = 'loop_exec'
        whereMap = global_props
        orderBy = 'id'

        dbCommand = self.createSQLSelect(table, columns, whereMap, orderBy, lock)
        data = self.executeSQL(db, dbCommand, True)
        res = {}
        for row in data:
            id = self.convertFromDB(row[0], 'long', 'int')
            ts_start = self.convertFromDB(row[1], 'datetime', 'datetime')
            ts_end = self.convertFromDB(row[2], 'datetime', 'datetime')
            parentType = self.convertFromDB(row[3], 'str', 'char(32)')
            entity_id = self.convertFromDB(row[4], 'long', 'int')
            entity_type = self.convertFromDB(row[5], 'str', 'char(16)')
            parent = self.convertFromDB(row[6], 'long', 'long')
            
            loop_exec = DBLoopExec(ts_start=ts_start,
                                   ts_end=ts_end,
                                   id=id)
            loop_exec.db_parentType = parentType
            loop_exec.db_entity_id = entity_id
            loop_exec.db_entity_type = entity_type
            loop_exec.db_parent = parent
            loop_exec.is_dirty = False
            res[('loop_exec', id)] = loop_exec
        return res

    def get_sql_select(self, db, global_props,lock=False):
        columns = ['id', 'ts_start', 'ts_end', 'parent_type', 'entity_id', 'entity_type', 'parent_id']
        table = 'loop_exec'
        whereMap = global_props
        orderBy = 'id'
        return self.createSQLSelect(table, columns, whereMap, orderBy, lock)

    def process_sql_columns(self, data, global_props):
        res = {}
        for row in data:
            id = self.convertFromDB(row[0], 'long', 'int')
            ts_start = self.convertFromDB(row[1], 'datetime', 'datetime')
            ts_end = self.convertFromDB(row[2], 'datetime', 'datetime')
            parentType = self.convertFromDB(row[3], 'str', 'char(32)')
            entity_id = self.convertFromDB(row[4], 'long', 'int')
            entity_type = self.convertFromDB(row[5], 'str', 'char(16)')
            parent = self.convertFromDB(row[6], 'long', 'long')
            
            loop_exec = DBLoopExec(ts_start=ts_start,
                                   ts_end=ts_end,
                                   id=id)
            loop_exec.db_parentType = parentType
            loop_exec.db_entity_id = entity_id
            loop_exec.db_entity_type = entity_type
            loop_exec.db_parent = parent
            loop_exec.is_dirty = False
            res[('loop_exec', id)] = loop_exec
        return res

    def from_sql_fast(self, obj, all_objects):
        if obj.db_parentType == 'workflow_exec':
            p = all_objects[('workflow_exec', obj.db_parent)]
            p.db_add_item_exec(obj)
        elif obj.db_parentType == 'group_exec':
            p = all_objects[('group_exec', obj.db_parent)]
            p.db_add_item_exec(obj)
        elif obj.db_parentType == 'module_exec':
            p = all_objects[('module_exec', obj.db_parent)]
            p.db_add_loop_exec(obj)
        
    def set_sql_columns(self, db, obj, global_props, do_copy=True):
        if not do_copy and not obj.is_dirty:
            return
        columns = ['id', 'ts_start', 'ts_end', 'parent_type', 'entity_id', 'entity_type', 'parent_id']
        table = 'loop_exec'
        whereMap = {}
        whereMap.update(global_props)
        if obj.db_id is not None:
            keyStr = self.convertToDB(obj.db_id, 'long', 'int')
            whereMap['id'] = keyStr
        columnMap = {}
        if hasattr(obj, 'db_id') and obj.db_id is not None:
            columnMap['id'] = \
                self.convertToDB(obj.db_id, 'long', 'int')
        if hasattr(obj, 'db_ts_start') and obj.db_ts_start is not None:
            columnMap['ts_start'] = \
                self.convertToDB(obj.db_ts_start, 'datetime', 'datetime')
        if hasattr(obj, 'db_ts_end') and obj.db_ts_end is not None:
            columnMap['ts_end'] = \
                self.convertToDB(obj.db_ts_end, 'datetime', 'datetime')
        if hasattr(obj, 'db_parentType') and obj.db_parentType is not None:
            columnMap['parent_type'] = \
                self.convertToDB(obj.db_parentType, 'str', 'char(32)')
        if hasattr(obj, 'db_entity_id') and obj.db_entity_id is not None:
            columnMap['entity_id'] = \
                self.convertToDB(obj.db_entity_id, 'long', 'int')
        if hasattr(obj, 'db_entity_type') and obj.db_entity_type is not None:
            columnMap['entity_type'] = \
                self.convertToDB(obj.db_entity_type, 'str', 'char(16)')
        if hasattr(obj, 'db_parent') and obj.db_parent is not None:
            columnMap['parent_id'] = \
                self.convertToDB(obj.db_parent, 'long', 'long')
        columnMap.update(global_props)

        if obj.is_new or do_copy:
            dbCommand = self.createSQLInsert(table, columnMap)
        else:
            dbCommand = self.createSQLUpdate(table, columnMap, whereMap)
        lastId = self.executeSQL(db, dbCommand, False)
        
    def set_sql_command(self, db, obj, global_props, do_copy=True):
        if not do_copy and not obj.is_dirty:
            return None
        columns = ['id', 'ts_start', 'ts_end', 'parent_type', 'entity_id', 'entity_type', 'parent_id']
        table = 'loop_exec'
        whereMap = {}
        whereMap.update(global_props)
        if obj.db_id is not None:
            keyStr = self.convertToDB(obj.db_id, 'long', 'int')
            whereMap['id'] = keyStr
        columnMap = {}
        if hasattr(obj, 'db_id') and obj.db_id is not None:
            columnMap['id'] = \
                self.convertToDB(obj.db_id, 'long', 'int')
        if hasattr(obj, 'db_ts_start') and obj.db_ts_start is not None:
            columnMap['ts_start'] = \
                self.convertToDB(obj.db_ts_start, 'datetime', 'datetime')
        if hasattr(obj, 'db_ts_end') and obj.db_ts_end is not None:
            columnMap['ts_end'] = \
                self.convertToDB(obj.db_ts_end, 'datetime', 'datetime')
        if hasattr(obj, 'db_parentType') and obj.db_parentType is not None:
            columnMap['parent_type'] = \
                self.convertToDB(obj.db_parentType, 'str', 'char(32)')
        if hasattr(obj, 'db_entity_id') and obj.db_entity_id is not None:
            columnMap['entity_id'] = \
                self.convertToDB(obj.db_entity_id, 'long', 'int')
        if hasattr(obj, 'db_entity_type') and obj.db_entity_type is not None:
            columnMap['entity_type'] = \
                self.convertToDB(obj.db_entity_type, 'str', 'char(16)')
        if hasattr(obj, 'db_parent') and obj.db_parent is not None:
            columnMap['parent_id'] = \
                self.convertToDB(obj.db_parent, 'long', 'long')
        columnMap.update(global_props)

        if obj.is_new or do_copy:
            dbCommand = self.createSQLInsert(table, columnMap)
        else:
            dbCommand = self.createSQLUpdate(table, columnMap, whereMap)
        return dbCommand

    def set_sql_process(self, obj, global_props, lastId):
        pass

    def to_sql_fast(self, obj, do_copy=True):
        for child in obj.db_loop_iterations:
            child.db_parent = obj.db_id
        
    def delete_sql_column(self, db, obj, global_props):
        table = 'loop_exec'
        whereMap = {}
        whereMap.update(global_props)
        if obj.db_id is not None:
            keyStr = self.convertToDB(obj.db_id, 'long', 'int')
            whereMap['id'] = keyStr
        dbCommand = self.createSQLDelete(table, whereMap)
        self.executeSQL(db, dbCommand, False)

class DBMashupActionAnnotationSQLDAOBase(SQLDAO):

    def __init__(self, daoList):
        self.daoList = daoList
        self.table = 'mashup_action_annotation'

    def getDao(self, dao):
        return self.daoList[dao]

    def get_sql_columns(self, db, global_props,lock=False):
        columns = ['id', 'akey', 'value', 'action_id', 'date', 'user', 'parent_id', 'entity_id', 'entity_type']
        table = 'mashup_action_annotation'
        whereMap = global_props
        orderBy = 'id'

        dbCommand = self.createSQLSelect(table, columns, whereMap, orderBy, lock)
        data = self.executeSQL(db, dbCommand, True)
        res = {}
        for row in data:
            id = self.convertFromDB(row[0], 'long', 'int')
            key = self.convertFromDB(row[1], 'str', 'varchar(255)')
            value = self.convertFromDB(row[2], 'str', 'varchar(8191)')
            action_id = self.convertFromDB(row[3], 'long', 'int')
            date = self.convertFromDB(row[4], 'datetime', 'datetime')
            user = self.convertFromDB(row[5], 'str', 'varchar(255)')
            mashuptrail = self.convertFromDB(row[6], 'long', 'int')
            entity_id = self.convertFromDB(row[7], 'long', 'int')
            entity_type = self.convertFromDB(row[8], 'str', 'char(16)')
            
            mashup_actionAnnotation = DBMashupActionAnnotation(key=key,
                                                               value=value,
                                                               action_id=action_id,
                                                               date=date,
                                                               user=user,
                                                               id=id)
            mashup_actionAnnotation.db_mashuptrail = mashuptrail
            mashup_actionAnnotation.db_entity_id = entity_id
            mashup_actionAnnotation.db_entity_type = entity_type
            mashup_actionAnnotation.is_dirty = False
            res[('mashup_actionAnnotation', id)] = mashup_actionAnnotation
        return res

    def get_sql_select(self, db, global_props,lock=False):
        columns = ['id', 'akey', 'value', 'action_id', 'date', 'user', 'parent_id', 'entity_id', 'entity_type']
        table = 'mashup_action_annotation'
        whereMap = global_props
        orderBy = 'id'
        return self.createSQLSelect(table, columns, whereMap, orderBy, lock)

    def process_sql_columns(self, data, global_props):
        res = {}
        for row in data:
            id = self.convertFromDB(row[0], 'long', 'int')
            key = self.convertFromDB(row[1], 'str', 'varchar(255)')
            value = self.convertFromDB(row[2], 'str', 'varchar(8191)')
            action_id = self.convertFromDB(row[3], 'long', 'int')
            date = self.convertFromDB(row[4], 'datetime', 'datetime')
            user = self.convertFromDB(row[5], 'str', 'varchar(255)')
            mashuptrail = self.convertFromDB(row[6], 'long', 'int')
            entity_id = self.convertFromDB(row[7], 'long', 'int')
            entity_type = self.convertFromDB(row[8], 'str', 'char(16)')
            
            mashup_actionAnnotation = DBMashupActionAnnotation(key=key,
                                                               value=value,
                                                               action_id=action_id,
                                                               date=date,
                                                               user=user,
                                                               id=id)
            mashup_actionAnnotation.db_mashuptrail = mashuptrail
            mashup_actionAnnotation.db_entity_id = entity_id
            mashup_actionAnnotation.db_entity_type = entity_type
            mashup_actionAnnotation.is_dirty = False
            res[('mashup_actionAnnotation', id)] = mashup_actionAnnotation
        return res

    def from_sql_fast(self, obj, all_objects):
        if ('mashuptrail', obj.db_mashuptrail) in all_objects:
            p = all_objects[('mashuptrail', obj.db_mashuptrail)]
            p.db_add_actionAnnotation(obj)
        
    def set_sql_columns(self, db, obj, global_props, do_copy=True):
        if not do_copy and not obj.is_dirty:
            return
        columns = ['id', 'akey', 'value', 'action_id', 'date', 'user', 'parent_id', 'entity_id', 'entity_type']
        table = 'mashup_action_annotation'
        whereMap = {}
        whereMap.update(global_props)
        if obj.db_id is not None:
            keyStr = self.convertToDB(obj.db_id, 'long', 'int')
            whereMap['id'] = keyStr
        columnMap = {}
        if hasattr(obj, 'db_id') and obj.db_id is not None:
            columnMap['id'] = \
                self.convertToDB(obj.db_id, 'long', 'int')
        if hasattr(obj, 'db_key') and obj.db_key is not None:
            columnMap['akey'] = \
                self.convertToDB(obj.db_key, 'str', 'varchar(255)')
        if hasattr(obj, 'db_value') and obj.db_value is not None:
            columnMap['value'] = \
                self.convertToDB(obj.db_value, 'str', 'varchar(8191)')
        if hasattr(obj, 'db_action_id') and obj.db_action_id is not None:
            columnMap['action_id'] = \
                self.convertToDB(obj.db_action_id, 'long', 'int')
        if hasattr(obj, 'db_date') and obj.db_date is not None:
            columnMap['date'] = \
                self.convertToDB(obj.db_date, 'datetime', 'datetime')
        if hasattr(obj, 'db_user') and obj.db_user is not None:
            columnMap['user'] = \
                self.convertToDB(obj.db_user, 'str', 'varchar(255)')
        if hasattr(obj, 'db_mashuptrail') and obj.db_mashuptrail is not None:
            columnMap['parent_id'] = \
                self.convertToDB(obj.db_mashuptrail, 'long', 'int')
        if hasattr(obj, 'db_entity_id') and obj.db_entity_id is not None:
            columnMap['entity_id'] = \
                self.convertToDB(obj.db_entity_id, 'long', 'int')
        if hasattr(obj, 'db_entity_type') and obj.db_entity_type is not None:
            columnMap['entity_type'] = \
                self.convertToDB(obj.db_entity_type, 'str', 'char(16)')
        columnMap.update(global_props)

        if obj.is_new or do_copy:
            dbCommand = self.createSQLInsert(table, columnMap)
        else:
            dbCommand = self.createSQLUpdate(table, columnMap, whereMap)
        lastId = self.executeSQL(db, dbCommand, False)
        
    def set_sql_command(self, db, obj, global_props, do_copy=True):
        if not do_copy and not obj.is_dirty:
            return None
        columns = ['id', 'akey', 'value', 'action_id', 'date', 'user', 'parent_id', 'entity_id', 'entity_type']
        table = 'mashup_action_annotation'
        whereMap = {}
        whereMap.update(global_props)
        if obj.db_id is not None:
            keyStr = self.convertToDB(obj.db_id, 'long', 'int')
            whereMap['id'] = keyStr
        columnMap = {}
        if hasattr(obj, 'db_id') and obj.db_id is not None:
            columnMap['id'] = \
                self.convertToDB(obj.db_id, 'long', 'int')
        if hasattr(obj, 'db_key') and obj.db_key is not None:
            columnMap['akey'] = \
                self.convertToDB(obj.db_key, 'str', 'varchar(255)')
        if hasattr(obj, 'db_value') and obj.db_value is not None:
            columnMap['value'] = \
                self.convertToDB(obj.db_value, 'str', 'varchar(8191)')
        if hasattr(obj, 'db_action_id') and obj.db_action_id is not None:
            columnMap['action_id'] = \
                self.convertToDB(obj.db_action_id, 'long', 'int')
        if hasattr(obj, 'db_date') and obj.db_date is not None:
            columnMap['date'] = \
                self.convertToDB(obj.db_date, 'datetime', 'datetime')
        if hasattr(obj, 'db_user') and obj.db_user is not None:
            columnMap['user'] = \
                self.convertToDB(obj.db_user, 'str', 'varchar(255)')
        if hasattr(obj, 'db_mashuptrail') and obj.db_mashuptrail is not None:
            columnMap['parent_id'] = \
                self.convertToDB(obj.db_mashuptrail, 'long', 'int')
        if hasattr(obj, 'db_entity_id') and obj.db_entity_id is not None:
            columnMap['entity_id'] = \
                self.convertToDB(obj.db_entity_id, 'long', 'int')
        if hasattr(obj, 'db_entity_type') and obj.db_entity_type is not None:
            columnMap['entity_type'] = \
                self.convertToDB(obj.db_entity_type, 'str', 'char(16)')
        columnMap.update(global_props)

        if obj.is_new or do_copy:
            dbCommand = self.createSQLInsert(table, columnMap)
        else:
            dbCommand = self.createSQLUpdate(table, columnMap, whereMap)
        return dbCommand

    def set_sql_process(self, obj, global_props, lastId):
        pass

    def to_sql_fast(self, obj, do_copy=True):
        pass
    
    def delete_sql_column(self, db, obj, global_props):
        table = 'mashup_action_annotation'
        whereMap = {}
        whereMap.update(global_props)
        if obj.db_id is not None:
            keyStr = self.convertToDB(obj.db_id, 'long', 'int')
            whereMap['id'] = keyStr
        dbCommand = self.createSQLDelete(table, whereMap)
        self.executeSQL(db, dbCommand, False)

class DBConnectionSQLDAOBase(SQLDAO):

    def __init__(self, daoList):
        self.daoList = daoList
        self.table = 'connection_tbl'

    def getDao(self, dao):
        return self.daoList[dao]

    def get_sql_columns(self, db, global_props,lock=False):
        columns = ['id', 'parent_type', 'entity_id', 'entity_type', 'parent_id']
        table = 'connection_tbl'
        whereMap = global_props
        orderBy = 'id'

        dbCommand = self.createSQLSelect(table, columns, whereMap, orderBy, lock)
        data = self.executeSQL(db, dbCommand, True)
        res = {}
        for row in data:
            id = self.convertFromDB(row[0], 'long', 'int')
            parentType = self.convertFromDB(row[1], 'str', 'char(32)')
            entity_id = self.convertFromDB(row[2], 'long', 'int')
            entity_type = self.convertFromDB(row[3], 'str', 'char(16)')
            parent = self.convertFromDB(row[4], 'long', 'long')
            
            connection = DBConnection(id=id)
            connection.db_parentType = parentType
            connection.db_entity_id = entity_id
            connection.db_entity_type = entity_type
            connection.db_parent = parent
            connection.is_dirty = False
            res[('connection', id)] = connection
        return res

    def get_sql_select(self, db, global_props,lock=False):
        columns = ['id', 'parent_type', 'entity_id', 'entity_type', 'parent_id']
        table = 'connection_tbl'
        whereMap = global_props
        orderBy = 'id'
        return self.createSQLSelect(table, columns, whereMap, orderBy, lock)

    def process_sql_columns(self, data, global_props):
        res = {}
        for row in data:
            id = self.convertFromDB(row[0], 'long', 'int')
            parentType = self.convertFromDB(row[1], 'str', 'char(32)')
            entity_id = self.convertFromDB(row[2], 'long', 'int')
            entity_type = self.convertFromDB(row[3], 'str', 'char(16)')
            parent = self.convertFromDB(row[4], 'long', 'long')
            
            connection = DBConnection(id=id)
            connection.db_parentType = parentType
            connection.db_entity_id = entity_id
            connection.db_entity_type = entity_type
            connection.db_parent = parent
            connection.is_dirty = False
            res[('connection', id)] = connection
        return res

    def from_sql_fast(self, obj, all_objects):
        if obj.db_parentType == 'workflow':
            p = all_objects[('workflow', obj.db_parent)]
            p.db_add_connection(obj)
        elif obj.db_parentType == 'add':
            p = all_objects[('add', obj.db_parent)]
            p.db_add_data(obj)
        elif obj.db_parentType == 'change':
            p = all_objects[('change', obj.db_parent)]
            p.db_add_data(obj)
        
    def set_sql_columns(self, db, obj, global_props, do_copy=True):
        if not do_copy and not obj.is_dirty:
            return
        columns = ['id', 'parent_type', 'entity_id', 'entity_type', 'parent_id']
        table = 'connection_tbl'
        whereMap = {}
        whereMap.update(global_props)
        if obj.db_id is not None:
            keyStr = self.convertToDB(obj.db_id, 'long', 'int')
            whereMap['id'] = keyStr
        columnMap = {}
        if hasattr(obj, 'db_id') and obj.db_id is not None:
            columnMap['id'] = \
                self.convertToDB(obj.db_id, 'long', 'int')
        if hasattr(obj, 'db_parentType') and obj.db_parentType is not None:
            columnMap['parent_type'] = \
                self.convertToDB(obj.db_parentType, 'str', 'char(32)')
        if hasattr(obj, 'db_entity_id') and obj.db_entity_id is not None:
            columnMap['entity_id'] = \
                self.convertToDB(obj.db_entity_id, 'long', 'int')
        if hasattr(obj, 'db_entity_type') and obj.db_entity_type is not None:
            columnMap['entity_type'] = \
                self.convertToDB(obj.db_entity_type, 'str', 'char(16)')
        if hasattr(obj, 'db_parent') and obj.db_parent is not None:
            columnMap['parent_id'] = \
                self.convertToDB(obj.db_parent, 'long', 'long')
        columnMap.update(global_props)

        if obj.is_new or do_copy:
            dbCommand = self.createSQLInsert(table, columnMap)
        else:
            dbCommand = self.createSQLUpdate(table, columnMap, whereMap)
        lastId = self.executeSQL(db, dbCommand, False)
        
    def set_sql_command(self, db, obj, global_props, do_copy=True):
        if not do_copy and not obj.is_dirty:
            return None
        columns = ['id', 'parent_type', 'entity_id', 'entity_type', 'parent_id']
        table = 'connection_tbl'
        whereMap = {}
        whereMap.update(global_props)
        if obj.db_id is not None:
            keyStr = self.convertToDB(obj.db_id, 'long', 'int')
            whereMap['id'] = keyStr
        columnMap = {}
        if hasattr(obj, 'db_id') and obj.db_id is not None:
            columnMap['id'] = \
                self.convertToDB(obj.db_id, 'long', 'int')
        if hasattr(obj, 'db_parentType') and obj.db_parentType is not None:
            columnMap['parent_type'] = \
                self.convertToDB(obj.db_parentType, 'str', 'char(32)')
        if hasattr(obj, 'db_entity_id') and obj.db_entity_id is not None:
            columnMap['entity_id'] = \
                self.convertToDB(obj.db_entity_id, 'long', 'int')
        if hasattr(obj, 'db_entity_type') and obj.db_entity_type is not None:
            columnMap['entity_type'] = \
                self.convertToDB(obj.db_entity_type, 'str', 'char(16)')
        if hasattr(obj, 'db_parent') and obj.db_parent is not None:
            columnMap['parent_id'] = \
                self.convertToDB(obj.db_parent, 'long', 'long')
        columnMap.update(global_props)

        if obj.is_new or do_copy:
            dbCommand = self.createSQLInsert(table, columnMap)
        else:
            dbCommand = self.createSQLUpdate(table, columnMap, whereMap)
        return dbCommand

    def set_sql_process(self, obj, global_props, lastId):
        pass

    def to_sql_fast(self, obj, do_copy=True):
        for child in obj.db_ports:
            child.db_parentType = obj.vtType
            child.db_parent = obj.db_id
        
    def delete_sql_column(self, db, obj, global_props):
        table = 'connection_tbl'
        whereMap = {}
        whereMap.update(global_props)
        if obj.db_id is not None:
            keyStr = self.convertToDB(obj.db_id, 'long', 'int')
            whereMap['id'] = keyStr
        dbCommand = self.createSQLDelete(table, whereMap)
        self.executeSQL(db, dbCommand, False)

class DBRemoteTaskSQLDAOBase(SQLDAO):

    def __init__(self, daoList):
        self.daoList = daoList
        self.table = 'remote_task'

    def getDao(self, dao):
        return self.daoList[dao]

    def get_sql_columns(self, db, global_props,lock=False):
        columns = ['id', 'parent_id', 'machine_id', 'function', 'count', 'description']
        table = 'remote_task'
        whereMap = global_props
        orderBy = 'id'

        dbCommand = self.createSQLSelect(table, columns, whereMap, orderBy, lock)
        data = self.executeSQL(db, dbCommand, True)
        res = {}
        for row in data:
            id = self.convertFromDB(row[0], 'long', 'int')
            remote_execution = self.convertFromDB(row[1], 'long', 'int')
            machine_id = self.convertFromDB(row[2], 'long', 'int')
            function = self.convertFromDB(row[3], 'str', 'varchar(255)')
            count = self.convertFromDB(row[4], 'long', 'int')
            description = self.convertFromDB(row[5], 'str', 'varchar(512)')
            
            remote_task = DBRemoteTask(machine_id=machine_id,
                                       function=function,
                                       count=count,
                                       description=description,
                                       id=id)
            remote_task.db_remote_execution = remote_execution
            remote_task.is_dirty = False
            res[('remote_task', id)] = remote_task
        return res

    def get_sql_select(self, db, global_props,lock=False):
        columns = ['id', 'parent_id', 'machine_id', 'function', 'count', 'description']
        table = 'remote_task'
        whereMap = global_props
        orderBy = 'id'
        return self.createSQLSelect(table, columns, whereMap, orderBy, lock)

    def process_sql_columns(self, data, global_props):
        res = {}
        for row in data:
            id = self.convertFromDB(row[0], 'long', 'int')
            remote_execution = self.convertFromDB(row[1], 'long', 'int')
            machine_id = self.convertFromDB(row[2], 'long', 'int')
            function = self.convertFromDB(row[3], 'str', 'varchar(255)')
            count = self.convertFromDB(row[4], 'long', 'int')
            description = self.convertFromDB(row[5], 'str', 'varchar(512)')
            
            remote_task = DBRemoteTask(machine_id=machine_id,
                                       function=function,
                                       count=count,
                                       description=description,
                                       id=id)
            remote_task.db_remote_execution = remote_execution
            remote_task.is_dirty = False
            res[('remote_task', id)] = remote_task
        return res

    def from_sql_fast(self, obj, all_objects):
        if ('remote_execution', obj.db_remote_execution) in all_objects:
            p = all_objects[('remote_execution', obj.db_remote_execution)]
            p.db_add_remote_task(obj)
        
    def set_sql_columns(self, db, obj, global_props, do_copy=True):
        if not do_copy and not obj.is_dirty:
            return
        columns = ['id', 'parent_id', 'machine_id', 'function', 'count', 'description']
        table = 'remote_task'
        whereMap = {}
        whereMap.update(global_props)
        if obj.db_id is not None:
            keyStr = self.convertToDB(obj.db_id, 'long', 'int')
            whereMap['id'] = keyStr
        columnMap = {}
        if hasattr(obj, 'db_id') and obj.db_id is not None:
            columnMap['id'] = \
                self.convertToDB(obj.db_id, 'long', 'int')
        if hasattr(obj, 'db_remote_execution') and obj.db_remote_execution is not None:
            columnMap['parent_id'] = \
                self.convertToDB(obj.db_remote_execution, 'long', 'int')
        if hasattr(obj, 'db_machine_id') and obj.db_machine_id is not None:
            columnMap['machine_id'] = \
                self.convertToDB(obj.db_machine_id, 'long', 'int')
        if hasattr(obj, 'db_function') and obj.db_function is not None:
            columnMap['function'] = \
                self.convertToDB(obj.db_function, 'str', 'varchar(255)')
        if hasattr(obj, 'db_count') and obj.db_count is not None:
            columnMap['count'] = \
                self.convertToDB(obj.db_count, 'long', 'int')
        if hasattr(obj, 'db_description') and obj.db_description is not None:
            columnMap['description'] = \
                self.convertToDB(obj.db_description, 'str', 'varchar(512)')
        columnMap.update(global_props)

        if obj.is_new or do_copy:
            dbCommand = self.createSQLInsert(table, columnMap)
        else:
            dbCommand = self.createSQLUpdate(table, columnMap, whereMap)
        lastId = self.executeSQL(db, dbCommand, False)
        if obj.db_id is None:
            obj.db_id = lastId
            keyStr = self.convertToDB(obj.db_id, 'long', 'int')
        
    def set_sql_command(self, db, obj, global_props, do_copy=True):
        if not do_copy and not obj.is_dirty:
            return None
        columns = ['id', 'parent_id', 'machine_id', 'function', 'count', 'description']
        table = 'remote_task'
        whereMap = {}
        whereMap.update(global_props)
        if obj.db_id is not None:
            keyStr = self.convertToDB(obj.db_id, 'long', 'int')
            whereMap['id'] = keyStr
        columnMap = {}
        if hasattr(obj, 'db_id') and obj.db_id is not None:
            columnMap['id'] = \
                self.convertToDB(obj.db_id, 'long', 'int')
        if hasattr(obj, 'db_remote_execution') and obj.db_remote_execution is not None:
            columnMap['parent_id'] = \
                self.convertToDB(obj.db_remote_execution, 'long', 'int')
        if hasattr(obj, 'db_machine_id') and obj.db_machine_id is not None:
            columnMap['machine_id'] = \
                self.convertToDB(obj.db_machine_id, 'long', 'int')
        if hasattr(obj, 'db_function') and obj.db_function is not None:
            columnMap['function'] = \
                self.convertToDB(obj.db_function, 'str', 'varchar(255)')
        if hasattr(obj, 'db_count') and obj.db_count is not None:
            columnMap['count'] = \
                self.convertToDB(obj.db_count, 'long', 'int')
        if hasattr(obj, 'db_description') and obj.db_description is not None:
            columnMap['description'] = \
                self.convertToDB(obj.db_description, 'str', 'varchar(512)')
        columnMap.update(global_props)

        if obj.is_new or do_copy:
            dbCommand = self.createSQLInsert(table, columnMap)
        else:
            dbCommand = self.createSQLUpdate(table, columnMap, whereMap)
        return dbCommand

    def set_sql_process(self, obj, global_props, lastId):
        if obj.db_id is None:
            obj.db_id = lastId
            keyStr = self.convertToDB(obj.db_id, 'long', 'int')
        pass

    def to_sql_fast(self, obj, do_copy=True):
        for child in obj.db_annotations:
            child.db_parentType = obj.vtType
            child.db_parent = obj.db_id
        
    def delete_sql_column(self, db, obj, global_props):
        table = 'remote_task'
        whereMap = {}
        whereMap.update(global_props)
        if obj.db_id is not None:
            keyStr = self.convertToDB(obj.db_id, 'long', 'int')
            whereMap['id'] = keyStr
        dbCommand = self.createSQLDelete(table, whereMap)
        self.executeSQL(db, dbCommand, False)

class DBPEFunctionSQLDAOBase(SQLDAO):

    def __init__(self, daoList):
        self.daoList = daoList
        self.table = 'pe_function'

    def getDao(self, dao):
        return self.daoList[dao]

    def get_sql_columns(self, db, global_props,lock=False):
        columns = ['id', 'module_id', 'port_name', 'is_alias', 'parent_type', 'parent_id', 'entity_id', 'entity_type']
        table = 'pe_function'
        whereMap = global_props
        orderBy = 'id'

        dbCommand = self.createSQLSelect(table, columns, whereMap, orderBy, lock)
        data = self.executeSQL(db, dbCommand, True)
        res = {}
        for row in data:
            id = self.convertFromDB(row[0], 'long', 'int')
            module_id = self.convertFromDB(row[1], 'long', 'int')
            port_name = self.convertFromDB(row[2], 'str', 'varchar(255)')
            is_alias = self.convertFromDB(row[3], 'long', 'int')
            parentType = self.convertFromDB(row[4], 'str', 'char(32)')
            parameter_exploration = self.convertFromDB(row[5], 'long', 'int')
            entity_id = self.convertFromDB(row[6], 'long', 'int')
            entity_type = self.convertFromDB(row[7], 'str', 'char(16)')
            
            pe_function = DBPEFunction(module_id=module_id,
                                       port_name=port_name,
                                       id=id)
            pe_function.db_parentType = parentType
            pe_function.db_parameter_exploration = parameter_exploration
            pe_function.db_entity_id = entity_id
            pe_function.db_entity_type = entity_type
            pe_function.is_dirty = False
            res[('pe_function', id)] = pe_function
        return res

    def get_sql_select(self, db, global_props,lock=False):
        columns = ['id', 'module_id', 'port_name', 'is_alias', 'parent_type', 'parent_id', 'entity_id', 'entity_type']
        table = 'pe_function'
        whereMap = global_props
        orderBy = 'id'
        return self.createSQLSelect(table, columns, whereMap, orderBy, lock)

    def process_sql_columns(self, data, global_props):
        res = {}
        for row in data:
            id = self.convertFromDB(row[0], 'long', 'int')
            module_id = self.convertFromDB(row[1], 'long', 'int')
            port_name = self.convertFromDB(row[2], 'str', 'varchar(255)')
            is_alias = self.convertFromDB(row[3], 'long', 'int')
            parentType = self.convertFromDB(row[4], 'str', 'char(32)')
            parameter_exploration = self.convertFromDB(row[5], 'long', 'int')
            entity_id = self.convertFromDB(row[6], 'long', 'int')
            entity_type = self.convertFromDB(row[7], 'str', 'char(16)')
            
            pe_function = DBPEFunction(module_id=module_id,
                                       port_name=port_name,
                                       id=id)
            pe_function.db_parentType = parentType
            pe_function.db_parameter_exploration = parameter_exploration
            pe_function.db_entity_id = entity_id
            pe_function.db_entity_type = entity_type
            pe_function.is_dirty = False
            res[('pe_function', id)] = pe_function
        return res

    def from_sql_fast(self, obj, all_objects):
        if ('parameter_exploration', obj.db_parameter_exploration) in all_objects:
            p = all_objects[('parameter_exploration', obj.db_parameter_exploration)]
            p.db_add_function(obj)
        
    def set_sql_columns(self, db, obj, global_props, do_copy=True):
        if not do_copy and not obj.is_dirty:
            return
        columns = ['id', 'module_id', 'port_name', 'is_alias', 'parent_type', 'parent_id', 'entity_id', 'entity_type']
        table = 'pe_function'
        whereMap = {}
        whereMap.update(global_props)
        if obj.db_id is not None:
            keyStr = self.convertToDB(obj.db_id, 'long', 'int')
            whereMap['id'] = keyStr
        columnMap = {}
        if hasattr(obj, 'db_id') and obj.db_id is not None:
            columnMap['id'] = \
                self.convertToDB(obj.db_id, 'long', 'int')
        if hasattr(obj, 'db_module_id') and obj.db_module_id is not None:
            columnMap['module_id'] = \
                self.convertToDB(obj.db_module_id, 'long', 'int')
        if hasattr(obj, 'db_port_name') and obj.db_port_name is not None:
            columnMap['port_name'] = \
                self.convertToDB(obj.db_port_name, 'str', 'varchar(255)')
        if hasattr(obj, 'db_is_alias') and obj.db_is_alias is not None:
            columnMap['is_alias'] = \
                self.convertToDB(obj.db_is_alias, 'long', 'int')
        if hasattr(obj, 'db_parentType') and obj.db_parentType is not None:
            columnMap['parent_type'] = \
                self.convertToDB(obj.db_parentType, 'str', 'char(32)')
        if hasattr(obj, 'db_parameter_exploration') and obj.db_parameter_exploration is not None:
            columnMap['parent_id'] = \
                self.convertToDB(obj.db_parameter_exploration, 'long', 'int')
        if hasattr(obj, 'db_entity_id') and obj.db_entity_id is not None:
            columnMap['entity_id'] = \
                self.convertToDB(obj.db_entity_id, 'long', 'int')
        if hasattr(obj, 'db_entity_type') and obj.db_entity_type is not None:
            columnMap['entity_type'] = \
                self.convertToDB(obj.db_entity_type, 'str', 'char(16)')
        columnMap.update(global_props)

        if obj.is_new or do_copy:
            dbCommand = self.createSQLInsert(table, columnMap)
        else:
            dbCommand = self.createSQLUpdate(table, columnMap, whereMap)
        lastId = self.executeSQL(db, dbCommand, False)
        
    def set_sql_command(self, db, obj, global_props, do_copy=True):
        if not do_copy and not obj.is_dirty:
            return None
        columns = ['id', 'module_id', 'port_name', 'is_alias', 'parent_type', 'parent_id', 'entity_id', 'entity_type']
        table = 'pe_function'
        whereMap = {}
        whereMap.update(global_props)
        if obj.db_id is not None:
            keyStr = self.convertToDB(obj.db_id, 'long', 'int')
            whereMap['id'] = keyStr
        columnMap = {}
        if hasattr(obj, 'db_id') and obj.db_id is not None:
            columnMap['id'] = \
                self.convertToDB(obj.db_id, 'long', 'int')
        if hasattr(obj, 'db_module_id') and obj.db_module_id is not None:
            columnMap['module_id'] = \
                self.convertToDB(obj.db_module_id, 'long', 'int')
        if hasattr(obj, 'db_port_name') and obj.db_port_name is not None:
            columnMap['port_name'] = \
                self.convertToDB(obj.db_port_name, 'str', 'varchar(255)')
        if hasattr(obj, 'db_is_alias') and obj.db_is_alias is not None:
            columnMap['is_alias'] = \
                self.convertToDB(obj.db_is_alias, 'long', 'int')
        if hasattr(obj, 'db_parentType') and obj.db_parentType is not None:
            columnMap['parent_type'] = \
                self.convertToDB(obj.db_parentType, 'str', 'char(32)')
        if hasattr(obj, 'db_parameter_exploration') and obj.db_parameter_exploration is not None:
            columnMap['parent_id'] = \
                self.convertToDB(obj.db_parameter_exploration, 'long', 'int')
        if hasattr(obj, 'db_entity_id') and obj.db_entity_id is not None:
            columnMap['entity_id'] = \
                self.convertToDB(obj.db_entity_id, 'long', 'int')
        if hasattr(obj, 'db_entity_type') and obj.db_entity_type is not None:
            columnMap['entity_type'] = \
                self.convertToDB(obj.db_entity_type, 'str', 'char(16)')
        columnMap.update(global_props)

        if obj.is_new or do_copy:
            dbCommand = self.createSQLInsert(table, columnMap)
        else:
            dbCommand = self.createSQLUpdate(table, columnMap, whereMap)
        return dbCommand

    def set_sql_process(self, obj, global_props, lastId):
        pass

    def to_sql_fast(self, obj, do_copy=True):
        for child in obj.db_parameters:
            child.db_pe_function = obj.db_id
        
    def delete_sql_column(self, db, obj, global_props):
        table = 'pe_function'
        whereMap = {}
        whereMap.update(global_props)
        if obj.db_id is not None:
            keyStr = self.convertToDB(obj.db_id, 'long', 'int')
            whereMap['id'] = keyStr
        dbCommand = self.createSQLDelete(table, whereMap)
        self.executeSQL(db, dbCommand, False)

class DBActionSQLDAOBase(SQLDAO):

    def __init__(self, daoList):
        self.daoList = daoList
        self.table = 'action'

    def getDao(self, dao):
        return self.daoList[dao]

    def get_sql_columns(self, db, global_props,lock=False):
        columns = ['id', 'prev_id', 'date', 'session', 'user', 'parent_id', 'entity_id', 'entity_type']
        table = 'action'
        whereMap = global_props
        orderBy = 'id'

        dbCommand = self.createSQLSelect(table, columns, whereMap, orderBy, lock)
        data = self.executeSQL(db, dbCommand, True)
        res = {}
        for row in data:
            id = self.convertFromDB(row[0], 'long', 'int')
            prevId = self.convertFromDB(row[1], 'long', 'int')
            date = self.convertFromDB(row[2], 'datetime', 'datetime')
            session = self.convertFromDB(row[3], 'long', 'int')
            user = self.convertFromDB(row[4], 'str', 'varchar(255)')
            vistrail = self.convertFromDB(row[5], 'long', 'int')
            entity_id = self.convertFromDB(row[6], 'long', 'int')
            entity_type = self.convertFromDB(row[7], 'str', 'char(16)')
            
            action = DBAction(prevId=prevId,
                              date=date,
                              session=session,
                              user=user,
                              id=id)
            action.db_vistrail = vistrail
            action.db_entity_id = entity_id
            action.db_entity_type = entity_type
            action.is_dirty = False
            res[('action', id)] = action
        return res

    def get_sql_select(self, db, global_props,lock=False):
        columns = ['id', 'prev_id', 'date', 'session', 'user', 'parent_id', 'entity_id', 'entity_type']
        table = 'action'
        whereMap = global_props
        orderBy = 'id'
        return self.createSQLSelect(table, columns, whereMap, orderBy, lock)

    def process_sql_columns(self, data, global_props):
        res = {}
        for row in data:
            id = self.convertFromDB(row[0], 'long', 'int')
            prevId = self.convertFromDB(row[1], 'long', 'int')
            date = self.convertFromDB(row[2], 'datetime', 'datetime')
            session = self.convertFromDB(row[3], 'long', 'int')
            user = self.convertFromDB(row[4], 'str', 'varchar(255)')
            vistrail = self.convertFromDB(row[5], 'long', 'int')
            entity_id = self.convertFromDB(row[6], 'long', 'int')
            entity_type = self.convertFromDB(row[7], 'str', 'char(16)')
            
            action = DBAction(prevId=prevId,
                              date=date,
                              session=session,
                              user=user,
                              id=id)
            action.db_vistrail = vistrail
            action.db_entity_id = entity_id
            action.db_entity_type = entity_type
            action.is_dirty = False
            res[('action', id)] = action
        return res

    def from_sql_fast(self, obj, all_objects):
        if ('vistrail', obj.db_vistrail) in all_objects:
            p = all_objects[('vistrail', obj.db_vistrail)]
            p.db_add_action(obj)
        
    def set_sql_columns(self, db, obj, global_props, do_copy=True):
        if not do_copy and not obj.is_dirty:
            return
        columns = ['id', 'prev_id', 'date', 'session', 'user', 'parent_id', 'entity_id', 'entity_type']
        table = 'action'
        whereMap = {}
        whereMap.update(global_props)
        if obj.db_id is not None:
            keyStr = self.convertToDB(obj.db_id, 'long', 'int')
            whereMap['id'] = keyStr
        columnMap = {}
        if hasattr(obj, 'db_id') and obj.db_id is not None:
            columnMap['id'] = \
                self.convertToDB(obj.db_id, 'long', 'int')
        if hasattr(obj, 'db_prevId') and obj.db_prevId is not None:
            columnMap['prev_id'] = \
                self.convertToDB(obj.db_prevId, 'long', 'int')
        if hasattr(obj, 'db_date') and obj.db_date is not None:
            columnMap['date'] = \
                self.convertToDB(obj.db_date, 'datetime', 'datetime')
        if hasattr(obj, 'db_session') and obj.db_session is not None:
            columnMap['session'] = \
                self.convertToDB(obj.db_session, 'long', 'int')
        if hasattr(obj, 'db_user') and obj.db_user is not None:
            columnMap['user'] = \
                self.convertToDB(obj.db_user, 'str', 'varchar(255)')
        if hasattr(obj, 'db_vistrail') and obj.db_vistrail is not None:
            columnMap['parent_id'] = \
                self.convertToDB(obj.db_vistrail, 'long', 'int')
        if hasattr(obj, 'db_entity_id') and obj.db_entity_id is not None:
            columnMap['entity_id'] = \
                self.convertToDB(obj.db_entity_id, 'long', 'int')
        if hasattr(obj, 'db_entity_type') and obj.db_entity_type is not None:
            columnMap['entity_type'] = \
                self.convertToDB(obj.db_entity_type, 'str', 'char(16)')
        columnMap.update(global_props)

        if obj.is_new or do_copy:
            dbCommand = self.createSQLInsert(table, columnMap)
        else:
            dbCommand = self.createSQLUpdate(table, columnMap, whereMap)
        lastId = self.executeSQL(db, dbCommand, False)
        
    def set_sql_command(self, db, obj, global_props, do_copy=True):
        if not do_copy and not obj.is_dirty:
            return None
        columns = ['id', 'prev_id', 'date', 'session', 'user', 'parent_id', 'entity_id', 'entity_type']
        table = 'action'
        whereMap = {}
        whereMap.update(global_props)
        if obj.db_id is not None:
            keyStr = self.convertToDB(obj.db_id, 'long', 'int')
            whereMap['id'] = keyStr
        columnMap = {}
        if hasattr(obj, 'db_id') and obj.db_id is not None:
            columnMap['id'] = \
                self.convertToDB(obj.db_id, 'long', 'int')
        if hasattr(obj, 'db_prevId') and obj.db_prevId is not None:
            columnMap['prev_id'] = \
                self.convertToDB(obj.db_prevId, 'long', 'int')
        if hasattr(obj, 'db_date') and obj.db_date is not None:
            columnMap['date'] = \
                self.convertToDB(obj.db_date, 'datetime', 'datetime')
        if hasattr(obj, 'db_session') and obj.db_session is not None:
            columnMap['session'] = \
                self.convertToDB(obj.db_session, 'long', 'int')
        if hasattr(obj, 'db_user') and obj.db_user is not None:
            columnMap['user'] = \
                self.convertToDB(obj.db_user, 'str', 'varchar(255)')
        if hasattr(obj, 'db_vistrail') and obj.db_vistrail is not None:
            columnMap['parent_id'] = \
                self.convertToDB(obj.db_vistrail, 'long', 'int')
        if hasattr(obj, 'db_entity_id') and obj.db_entity_id is not None:
            columnMap['entity_id'] = \
                self.convertToDB(obj.db_entity_id, 'long', 'int')
        if hasattr(obj, 'db_entity_type') and obj.db_entity_type is not None:
            columnMap['entity_type'] = \
                self.convertToDB(obj.db_entity_type, 'str', 'char(16)')
        columnMap.update(global_props)

        if obj.is_new or do_copy:
            dbCommand = self.createSQLInsert(table, columnMap)
        else:
            dbCommand = self.createSQLUpdate(table, columnMap, whereMap)
        return dbCommand

    def set_sql_process(self, obj, global_props, lastId):
        pass

    def to_sql_fast(self, obj, do_copy=True):
        for child in obj.db_annotations:
            child.db_parentType = obj.vtType
            child.db_parent = obj.db_id
        for child in obj.db_operations:
            child.db_action = obj.db_id
        
    def delete_sql_column(self, db, obj, global_props):
        table = 'action'
        whereMap = {}
        whereMap.update(global_props)
        if obj.db_id is not None:
            keyStr = self.convertToDB(obj.db_id, 'long', 'int')
            whereMap['id'] = keyStr
        dbCommand = self.createSQLDelete(table, whereMap)
        self.executeSQL(db, dbCommand, False)

class DBDeleteSQLDAOBase(SQLDAO):

    def __init__(self, daoList):
        self.daoList = daoList
        self.table = 'delete_tbl'

    def getDao(self, dao):
        return self.daoList[dao]

    def get_sql_columns(self, db, global_props,lock=False):
        columns = ['id', 'what', 'object_id', 'par_obj_id', 'par_obj_type', 'action_id', 'entity_id', 'entity_type']
        table = 'delete_tbl'
        whereMap = global_props
        orderBy = 'id'

        dbCommand = self.createSQLSelect(table, columns, whereMap, orderBy, lock)
        data = self.executeSQL(db, dbCommand, True)
        res = {}
        for row in data:
            id = self.convertFromDB(row[0], 'long', 'int')
            what = self.convertFromDB(row[1], 'str', 'varchar(255)')
            objectId = self.convertFromDB(row[2], 'long', 'int')
            parentObjId = self.convertFromDB(row[3], 'long', 'int')
            parentObjType = self.convertFromDB(row[4], 'str', 'char(16)')
            action = self.convertFromDB(row[5], 'long', 'int')
            entity_id = self.convertFromDB(row[6], 'long', 'int')
            entity_type = self.convertFromDB(row[7], 'str', 'char(16)')
            
            delete = DBDelete(what=what,
                              objectId=objectId,
                              parentObjId=parentObjId,
                              parentObjType=parentObjType,
                              id=id)
            delete.db_action = action
            delete.db_entity_id = entity_id
            delete.db_entity_type = entity_type
            delete.is_dirty = False
            res[('delete', id)] = delete
        return res

    def get_sql_select(self, db, global_props,lock=False):
        columns = ['id', 'what', 'object_id', 'par_obj_id', 'par_obj_type', 'action_id', 'entity_id', 'entity_type']
        table = 'delete_tbl'
        whereMap = global_props
        orderBy = 'id'
        return self.createSQLSelect(table, columns, whereMap, orderBy, lock)

    def process_sql_columns(self, data, global_props):
        res = {}
        for row in data:
            id = self.convertFromDB(row[0], 'long', 'int')
            what = self.convertFromDB(row[1], 'str', 'varchar(255)')
            objectId = self.convertFromDB(row[2], 'long', 'int')
            parentObjId = self.convertFromDB(row[3], 'long', 'int')
            parentObjType = self.convertFromDB(row[4], 'str', 'char(16)')
            action = self.convertFromDB(row[5], 'long', 'int')
            entity_id = self.convertFromDB(row[6], 'long', 'int')
            entity_type = self.convertFromDB(row[7], 'str', 'char(16)')
            
            delete = DBDelete(what=what,
                              objectId=objectId,
                              parentObjId=parentObjId,
                              parentObjType=parentObjType,
                              id=id)
            delete.db_action = action
            delete.db_entity_id = entity_id
            delete.db_entity_type = entity_type
            delete.is_dirty = False
            res[('delete', id)] = delete
        return res

    def from_sql_fast(self, obj, all_objects):
        if ('action', obj.db_action) in all_objects:
            p = all_objects[('action', obj.db_action)]
            p.db_add_operation(obj)
        
    def set_sql_columns(self, db, obj, global_props, do_copy=True):
        if not do_copy and not obj.is_dirty:
            return
        columns = ['id', 'what', 'object_id', 'par_obj_id', 'par_obj_type', 'action_id', 'entity_id', 'entity_type']
        table = 'delete_tbl'
        whereMap = {}
        whereMap.update(global_props)
        if obj.db_id is not None:
            keyStr = self.convertToDB(obj.db_id, 'long', 'int')
            whereMap['id'] = keyStr
        columnMap = {}
        if hasattr(obj, 'db_id') and obj.db_id is not None:
            columnMap['id'] = \
                self.convertToDB(obj.db_id, 'long', 'int')
        if hasattr(obj, 'db_what') and obj.db_what is not None:
            columnMap['what'] = \
                self.convertToDB(obj.db_what, 'str', 'varchar(255)')
        if hasattr(obj, 'db_objectId') and obj.db_objectId is not None:
            columnMap['object_id'] = \
                self.convertToDB(obj.db_objectId, 'long', 'int')
        if hasattr(obj, 'db_parentObjId') and obj.db_parentObjId is not None:
            columnMap['par_obj_id'] = \
                self.convertToDB(obj.db_parentObjId, 'long', 'int')
        if hasattr(obj, 'db_parentObjType') and obj.db_parentObjType is not None:
            columnMap['par_obj_type'] = \
                self.convertToDB(obj.db_parentObjType, 'str', 'char(16)')
        if hasattr(obj, 'db_action') and obj.db_action is not None:
            columnMap['action_id'] = \
                self.convertToDB(obj.db_action, 'long', 'int')
        if hasattr(obj, 'db_entity_id') and obj.db_entity_id is not None:
            columnMap['entity_id'] = \
                self.convertToDB(obj.db_entity_id, 'long', 'int')
        if hasattr(obj, 'db_entity_type') and obj.db_entity_type is not None:
            columnMap['entity_type'] = \
                self.convertToDB(obj.db_entity_type, 'str', 'char(16)')
        columnMap.update(global_props)

        if obj.is_new or do_copy:
            dbCommand = self.createSQLInsert(table, columnMap)
        else:
            dbCommand = self.createSQLUpdate(table, columnMap, whereMap)
        lastId = self.executeSQL(db, dbCommand, False)
        
    def set_sql_command(self, db, obj, global_props, do_copy=True):
        if not do_copy and not obj.is_dirty:
            return None
        columns = ['id', 'what', 'object_id', 'par_obj_id', 'par_obj_type', 'action_id', 'entity_id', 'entity_type']
        table = 'delete_tbl'
        whereMap = {}
        whereMap.update(global_props)
        if obj.db_id is not None:
            keyStr = self.convertToDB(obj.db_id, 'long', 'int')
            whereMap['id'] = keyStr
        columnMap = {}
        if hasattr(obj, 'db_id') and obj.db_id is not None:
            columnMap['id'] = \
                self.convertToDB(obj.db_id, 'long', 'int')
        if hasattr(obj, 'db_what') and obj.db_what is not None:
            columnMap['what'] = \
                self.convertToDB(obj.db_what, 'str', 'varchar(255)')
        if hasattr(obj, 'db_objectId') and obj.db_objectId is not None:
            columnMap['object_id'] = \
                self.convertToDB(obj.db_objectId, 'long', 'int')
        if hasattr(obj, 'db_parentObjId') and obj.db_parentObjId is not None:
            columnMap['par_obj_id'] = \
                self.convertToDB(obj.db_parentObjId, 'long', 'int')
        if hasattr(obj, 'db_parentObjType') and obj.db_parentObjType is not None:
            columnMap['par_obj_type'] = \
                self.convertToDB(obj.db_parentObjType, 'str', 'char(16)')
        if hasattr(obj, 'db_action') and obj.db_action is not None:
            columnMap['action_id'] = \
                self.convertToDB(obj.db_action, 'long', 'int')
        if hasattr(obj, 'db_entity_id') and obj.db_entity_id is not None:
            columnMap['entity_id'] = \
                self.convertToDB(obj.db_entity_id, 'long', 'int')
        if hasattr(obj, 'db_entity_type') and obj.db_entity_type is not None:
            columnMap['entity_type'] = \
                self.convertToDB(obj.db_entity_type, 'str', 'char(16)')
        columnMap.update(global_props)

        if obj.is_new or do_copy:
            dbCommand = self.createSQLInsert(table, columnMap)
        else:
            dbCommand = self.createSQLUpdate(table, columnMap, whereMap)
        return dbCommand

    def set_sql_process(self, obj, global_props, lastId):
        pass

    def to_sql_fast(self, obj, do_copy=True):
        pass
    
    def delete_sql_column(self, db, obj, global_props):
        table = 'delete_tbl'
        whereMap = {}
        whereMap.update(global_props)
        if obj.db_id is not None:
            keyStr = self.convertToDB(obj.db_id, 'long', 'int')
            whereMap['id'] = keyStr
        dbCommand = self.createSQLDelete(table, whereMap)
        self.executeSQL(db, dbCommand, False)

class DBVistrailSQLDAOBase(SQLDAO):

    def __init__(self, daoList):
        self.daoList = daoList
        self.table = 'vistrail'

    def getDao(self, dao):
        return self.daoList[dao]

    def get_sql_columns(self, db, global_props,lock=False):
        columns = ['id', 'entity_type', 'version', 'name', 'last_modified']
        table = 'vistrail'
        whereMap = global_props
        orderBy = 'id'

        dbCommand = self.createSQLSelect(table, columns, whereMap, orderBy, lock)
        data = self.executeSQL(db, dbCommand, True)
        res = {}
        for row in data:
            id = self.convertFromDB(row[0], 'long', 'int')
            global_props['entity_id'] = self.convertToDB(id, 'long', 'int')
            entity_type = self.convertFromDB(row[1], 'str', 'char(16)')
            global_props['entity_type'] = self.convertToDB(entity_type, 'str', 'char(16)')
            version = self.convertFromDB(row[2], 'str', 'char(16)')
            name = self.convertFromDB(row[3], 'str', 'varchar(255)')
            last_modified = self.convertFromDB(row[4], 'datetime', 'datetime')
            
            vistrail = DBVistrail(entity_type=entity_type,
                                  version=version,
                                  name=name,
                                  last_modified=last_modified,
                                  id=id)
            vistrail.is_dirty = False
            res[('vistrail', id)] = vistrail
        return res

    def get_sql_select(self, db, global_props,lock=False):
        columns = ['id', 'entity_type', 'version', 'name', 'last_modified']
        table = 'vistrail'
        whereMap = global_props
        orderBy = 'id'
        return self.createSQLSelect(table, columns, whereMap, orderBy, lock)

    def process_sql_columns(self, data, global_props):
        res = {}
        for row in data:
            id = self.convertFromDB(row[0], 'long', 'int')
            global_props['entity_id'] = self.convertToDB(id, 'long', 'int')
            entity_type = self.convertFromDB(row[1], 'str', 'char(16)')
            global_props['entity_type'] = self.convertToDB(entity_type, 'str', 'char(16)')
            version = self.convertFromDB(row[2], 'str', 'char(16)')
            name = self.convertFromDB(row[3], 'str', 'varchar(255)')
            last_modified = self.convertFromDB(row[4], 'datetime', 'datetime')
            
            vistrail = DBVistrail(entity_type=entity_type,
                                  version=version,
                                  name=name,
                                  last_modified=last_modified,
                                  id=id)
            vistrail.is_dirty = False
            res[('vistrail', id)] = vistrail
        return res

    def from_sql_fast(self, obj, all_objects):
        pass
    
    def set_sql_columns(self, db, obj, global_props, do_copy=True):
        if not do_copy and not obj.is_dirty:
            return
        columns = ['id', 'entity_type', 'version', 'name', 'last_modified']
        table = 'vistrail'
        whereMap = {}
        whereMap.update(global_props)
        if obj.db_id is not None:
            keyStr = self.convertToDB(obj.db_id, 'long', 'int')
            whereMap['id'] = keyStr
        columnMap = {}
        if hasattr(obj, 'db_id') and obj.db_id is not None:
            columnMap['id'] = \
                self.convertToDB(obj.db_id, 'long', 'int')
        if hasattr(obj, 'db_entity_type') and obj.db_entity_type is not None:
            columnMap['entity_type'] = \
                self.convertToDB(obj.db_entity_type, 'str', 'char(16)')
        if hasattr(obj, 'db_version') and obj.db_version is not None:
            columnMap['version'] = \
                self.convertToDB(obj.db_version, 'str', 'char(16)')
        if hasattr(obj, 'db_name') and obj.db_name is not None:
            columnMap['name'] = \
                self.convertToDB(obj.db_name, 'str', 'varchar(255)')
        if hasattr(obj, 'db_last_modified') and obj.db_last_modified is not None:
            columnMap['last_modified'] = \
                self.convertToDB(obj.db_last_modified, 'datetime', 'datetime')
        columnMap.update(global_props)

        if obj.is_new or do_copy:
            dbCommand = self.createSQLInsert(table, columnMap)
        else:
            dbCommand = self.createSQLUpdate(table, columnMap, whereMap)
        lastId = self.executeSQL(db, dbCommand, False)
        if obj.db_id is None:
            obj.db_id = lastId
            keyStr = self.convertToDB(obj.db_id, 'long', 'int')
        if hasattr(obj, 'db_entity_type') and obj.db_entity_type is not None:
            global_props['entity_type'] = self.convertToDB(obj.db_entity_type, 'str', 'char(16)')
        if hasattr(obj, 'db_id') and obj.db_id is not None:
            global_props['entity_id'] = self.convertToDB(obj.db_id, 'long', 'int')
        
    def set_sql_command(self, db, obj, global_props, do_copy=True):
        if not do_copy and not obj.is_dirty:
            return None
        columns = ['id', 'entity_type', 'version', 'name', 'last_modified']
        table = 'vistrail'
        whereMap = {}
        whereMap.update(global_props)
        if obj.db_id is not None:
            keyStr = self.convertToDB(obj.db_id, 'long', 'int')
            whereMap['id'] = keyStr
        columnMap = {}
        if hasattr(obj, 'db_id') and obj.db_id is not None:
            columnMap['id'] = \
                self.convertToDB(obj.db_id, 'long', 'int')
        if hasattr(obj, 'db_entity_type') and obj.db_entity_type is not None:
            columnMap['entity_type'] = \
                self.convertToDB(obj.db_entity_type, 'str', 'char(16)')
        if hasattr(obj, 'db_version') and obj.db_version is not None:
            columnMap['version'] = \
                self.convertToDB(obj.db_version, 'str', 'char(16)')
        if hasattr(obj, 'db_name') and obj.db_name is not None:
            columnMap['name'] = \
                self.convertToDB(obj.db_name, 'str', 'varchar(255)')
        if hasattr(obj, 'db_last_modified') and obj.db_last_modified is not None:
            columnMap['last_modified'] = \
                self.convertToDB(obj.db_last_modified, 'datetime', 'datetime')
        columnMap.update(global_props)

        if obj.is_new or do_copy:
            dbCommand = self.createSQLInsert(table, columnMap)
        else:
            dbCommand = self.createSQLUpdate(table, columnMap, whereMap)
        return dbCommand

    def set_sql_process(self, obj, global_props, lastId):
        if obj.db_id is None:
            obj.db_id = lastId
            keyStr = self.convertToDB(obj.db_id, 'long', 'int')
        if hasattr(obj, 'db_entity_type') and obj.db_entity_type is not None:
            global_props['entity_type'] = self.convertToDB(obj.db_entity_type, 'str', 'char(16)')
        if hasattr(obj, 'db_id') and obj.db_id is not None:
            global_props['entity_id'] = self.convertToDB(obj.db_id, 'long', 'int')
        pass

    def to_sql_fast(self, obj, do_copy=True):
        for child in obj.db_actions:
            child.db_vistrail = obj.db_id
        for child in obj.db_tags:
            child.db_vistrail = obj.db_id
        for child in obj.db_annotations:
            child.db_parentType = obj.vtType
            child.db_parent = obj.db_id
        for child in obj.db_vistrailVariables:
            child.db_vistrail = obj.db_id
        for child in obj.db_parameter_explorations:
            child.db_vistrail = obj.db_id
        for child in obj.db_actionAnnotations:
            child.db_vistrail = obj.db_id
        
    def delete_sql_column(self, db, obj, global_props):
        table = 'vistrail'
        whereMap = {}
        whereMap.update(global_props)
        if obj.db_id is not None:
            keyStr = self.convertToDB(obj.db_id, 'long', 'int')
            whereMap['id'] = keyStr
        dbCommand = self.createSQLDelete(table, whereMap)
        self.executeSQL(db, dbCommand, False)

class DBModuleExecSQLDAOBase(SQLDAO):

    def __init__(self, daoList):
        self.daoList = daoList
        self.table = 'module_exec'

    def getDao(self, dao):
        return self.daoList[dao]

    def get_sql_columns(self, db, global_props,lock=False):
        columns = ['id', 'ts_start', 'ts_end', 'cached', 'module_id', 'module_name', 'completed', 'error', 'machine_id', 'parent_type', 'entity_id', 'entity_type', 'parent_id']
        table = 'module_exec'
        whereMap = global_props
        orderBy = 'id'

        dbCommand = self.createSQLSelect(table, columns, whereMap, orderBy, lock)
        data = self.executeSQL(db, dbCommand, True)
        res = {}
        for row in data:
            id = self.convertFromDB(row[0], 'long', 'int')
            ts_start = self.convertFromDB(row[1], 'datetime', 'datetime')
            ts_end = self.convertFromDB(row[2], 'datetime', 'datetime')
            cached = self.convertFromDB(row[3], 'int', 'int')
            module_id = self.convertFromDB(row[4], 'long', 'int')
            module_name = self.convertFromDB(row[5], 'str', 'varchar(255)')
            completed = self.convertFromDB(row[6], 'int', 'int')
            error = self.convertFromDB(row[7], 'str', 'varchar(1023)')
            machine_id = self.convertFromDB(row[8], 'long', 'int')
            parentType = self.convertFromDB(row[9], 'str', 'char(32)')
            entity_id = self.convertFromDB(row[10], 'long', 'int')
            entity_type = self.convertFromDB(row[11], 'str', 'char(16)')
            parent = self.convertFromDB(row[12], 'long', 'long')
            
            module_exec = DBModuleExec(ts_start=ts_start,
                                       ts_end=ts_end,
                                       cached=cached,
                                       module_id=module_id,
                                       module_name=module_name,
                                       completed=completed,
                                       error=error,
                                       machine_id=machine_id,
                                       id=id)
            module_exec.db_parentType = parentType
            module_exec.db_entity_id = entity_id
            module_exec.db_entity_type = entity_type
            module_exec.db_parent = parent
            module_exec.is_dirty = False
            res[('module_exec', id)] = module_exec
        return res

    def get_sql_select(self, db, global_props,lock=False):
        columns = ['id', 'ts_start', 'ts_end', 'cached', 'module_id', 'module_name', 'completed', 'error', 'machine_id', 'parent_type', 'entity_id', 'entity_type', 'parent_id']
        table = 'module_exec'
        whereMap = global_props
        orderBy = 'id'
        return self.createSQLSelect(table, columns, whereMap, orderBy, lock)

    def process_sql_columns(self, data, global_props):
        res = {}
        for row in data:
            id = self.convertFromDB(row[0], 'long', 'int')
            ts_start = self.convertFromDB(row[1], 'datetime', 'datetime')
            ts_end = self.convertFromDB(row[2], 'datetime', 'datetime')
            cached = self.convertFromDB(row[3], 'int', 'int')
            module_id = self.convertFromDB(row[4], 'long', 'int')
            module_name = self.convertFromDB(row[5], 'str', 'varchar(255)')
            completed = self.convertFromDB(row[6], 'int', 'int')
            error = self.convertFromDB(row[7], 'str', 'varchar(1023)')
            machine_id = self.convertFromDB(row[8], 'long', 'int')
            parentType = self.convertFromDB(row[9], 'str', 'char(32)')
            entity_id = self.convertFromDB(row[10], 'long', 'int')
            entity_type = self.convertFromDB(row[11], 'str', 'char(16)')
            parent = self.convertFromDB(row[12], 'long', 'long')
            
            module_exec = DBModuleExec(ts_start=ts_start,
                                       ts_end=ts_end,
                                       cached=cached,
                                       module_id=module_id,
                                       module_name=module_name,
                                       completed=completed,
                                       error=error,
                                       machine_id=machine_id,
                                       id=id)
            module_exec.db_parentType = parentType
            module_exec.db_entity_id = entity_id
            module_exec.db_entity_type = entity_type
            module_exec.db_parent = parent
            module_exec.is_dirty = False
            res[('module_exec', id)] = module_exec
        return res

    def from_sql_fast(self, obj, all_objects):
        if obj.db_parentType == 'workflow_exec':
            p = all_objects[('workflow_exec', obj.db_parent)]
            p.db_add_item_exec(obj)
        elif obj.db_parentType == 'group_exec':
            p = all_objects[('group_exec', obj.db_parent)]
            p.db_add_item_exec(obj)
        elif obj.db_parentType == 'loop_iteration':
            p = all_objects[('loop_iteration', obj.db_parent)]
            p.db_add_item_exec(obj)
        elif obj.db_parentType == 'remote_execution':
            p = all_objects[('remote_execution', obj.db_parent)]
            p.db_add_module_exec(obj)
        
    def set_sql_columns(self, db, obj, global_props, do_copy=True):
        if not do_copy and not obj.is_dirty:
            return
        columns = ['id', 'ts_start', 'ts_end', 'cached', 'module_id', 'module_name', 'completed', 'error', 'machine_id', 'parent_type', 'entity_id', 'entity_type', 'parent_id']
        table = 'module_exec'
        whereMap = {}
        whereMap.update(global_props)
        if obj.db_id is not None:
            keyStr = self.convertToDB(obj.db_id, 'long', 'int')
            whereMap['id'] = keyStr
        columnMap = {}
        if hasattr(obj, 'db_id') and obj.db_id is not None:
            columnMap['id'] = \
                self.convertToDB(obj.db_id, 'long', 'int')
        if hasattr(obj, 'db_ts_start') and obj.db_ts_start is not None:
            columnMap['ts_start'] = \
                self.convertToDB(obj.db_ts_start, 'datetime', 'datetime')
        if hasattr(obj, 'db_ts_end') and obj.db_ts_end is not None:
            columnMap['ts_end'] = \
                self.convertToDB(obj.db_ts_end, 'datetime', 'datetime')
        if hasattr(obj, 'db_cached') and obj.db_cached is not None:
            columnMap['cached'] = \
                self.convertToDB(obj.db_cached, 'int', 'int')
        if hasattr(obj, 'db_module_id') and obj.db_module_id is not None:
            columnMap['module_id'] = \
                self.convertToDB(obj.db_module_id, 'long', 'int')
        if hasattr(obj, 'db_module_name') and obj.db_module_name is not None:
            columnMap['module_name'] = \
                self.convertToDB(obj.db_module_name, 'str', 'varchar(255)')
        if hasattr(obj, 'db_completed') and obj.db_completed is not None:
            columnMap['completed'] = \
                self.convertToDB(obj.db_completed, 'int', 'int')
        if hasattr(obj, 'db_error') and obj.db_error is not None:
            columnMap['error'] = \
                self.convertToDB(obj.db_error, 'str', 'varchar(1023)')
        if hasattr(obj, 'db_machine_id') and obj.db_machine_id is not None:
            columnMap['machine_id'] = \
                self.convertToDB(obj.db_machine_id, 'long', 'int')
        if hasattr(obj, 'db_parentType') and obj.db_parentType is not None:
            columnMap['parent_type'] = \
                self.convertToDB(obj.db_parentType, 'str', 'char(32)')
        if hasattr(obj, 'db_entity_id') and obj.db_entity_id is not None:
            columnMap['entity_id'] = \
                self.convertToDB(obj.db_entity_id, 'long', 'int')
        if hasattr(obj, 'db_entity_type') and obj.db_entity_type is not None:
            columnMap['entity_type'] = \
                self.convertToDB(obj.db_entity_type, 'str', 'char(16)')
        if hasattr(obj, 'db_parent') and obj.db_parent is not None:
            columnMap['parent_id'] = \
                self.convertToDB(obj.db_parent, 'long', 'long')
        columnMap.update(global_props)

        if obj.is_new or do_copy:
            dbCommand = self.createSQLInsert(table, columnMap)
        else:
            dbCommand = self.createSQLUpdate(table, columnMap, whereMap)
        lastId = self.executeSQL(db, dbCommand, False)
        
    def set_sql_command(self, db, obj, global_props, do_copy=True):
        if not do_copy and not obj.is_dirty:
            return None
        columns = ['id', 'ts_start', 'ts_end', 'cached', 'module_id', 'module_name', 'completed', 'error', 'machine_id', 'parent_type', 'entity_id', 'entity_type', 'parent_id']
        table = 'module_exec'
        whereMap = {}
        whereMap.update(global_props)
        if obj.db_id is not None:
            keyStr = self.convertToDB(obj.db_id, 'long', 'int')
            whereMap['id'] = keyStr
        columnMap = {}
        if hasattr(obj, 'db_id') and obj.db_id is not None:
            columnMap['id'] = \
                self.convertToDB(obj.db_id, 'long', 'int')
        if hasattr(obj, 'db_ts_start') and obj.db_ts_start is not None:
            columnMap['ts_start'] = \
                self.convertToDB(obj.db_ts_start, 'datetime', 'datetime')
        if hasattr(obj, 'db_ts_end') and obj.db_ts_end is not None:
            columnMap['ts_end'] = \
                self.convertToDB(obj.db_ts_end, 'datetime', 'datetime')
        if hasattr(obj, 'db_cached') and obj.db_cached is not None:
            columnMap['cached'] = \
                self.convertToDB(obj.db_cached, 'int', 'int')
        if hasattr(obj, 'db_module_id') and obj.db_module_id is not None:
            columnMap['module_id'] = \
                self.convertToDB(obj.db_module_id, 'long', 'int')
        if hasattr(obj, 'db_module_name') and obj.db_module_name is not None:
            columnMap['module_name'] = \
                self.convertToDB(obj.db_module_name, 'str', 'varchar(255)')
        if hasattr(obj, 'db_completed') and obj.db_completed is not None:
            columnMap['completed'] = \
                self.convertToDB(obj.db_completed, 'int', 'int')
        if hasattr(obj, 'db_error') and obj.db_error is not None:
            columnMap['error'] = \
                self.convertToDB(obj.db_error, 'str', 'varchar(1023)')
        if hasattr(obj, 'db_machine_id') and obj.db_machine_id is not None:
            columnMap['machine_id'] = \
                self.convertToDB(obj.db_machine_id, 'long', 'int')
        if hasattr(obj, 'db_parentType') and obj.db_parentType is not None:
            columnMap['parent_type'] = \
                self.convertToDB(obj.db_parentType, 'str', 'char(32)')
        if hasattr(obj, 'db_entity_id') and obj.db_entity_id is not None:
            columnMap['entity_id'] = \
                self.convertToDB(obj.db_entity_id, 'long', 'int')
        if hasattr(obj, 'db_entity_type') and obj.db_entity_type is not None:
            columnMap['entity_type'] = \
                self.convertToDB(obj.db_entity_type, 'str', 'char(16)')
        if hasattr(obj, 'db_parent') and obj.db_parent is not None:
            columnMap['parent_id'] = \
                self.convertToDB(obj.db_parent, 'long', 'long')
        columnMap.update(global_props)

        if obj.is_new or do_copy:
            dbCommand = self.createSQLInsert(table, columnMap)
        else:
            dbCommand = self.createSQLUpdate(table, columnMap, whereMap)
        return dbCommand

    def set_sql_process(self, obj, global_props, lastId):
        pass

    def to_sql_fast(self, obj, do_copy=True):
        for child in obj.db_annotations:
            child.db_parentType = obj.vtType
            child.db_parent = obj.db_id
        for child in obj.db_loop_execs:
            child.db_parentType = obj.vtType
            child.db_parent = obj.db_id
        for child in obj.db_remote_executions:
            child.db_parent_exec = obj.db_id
        
    def delete_sql_column(self, db, obj, global_props):
        table = 'module_exec'
        whereMap = {}
        whereMap.update(global_props)
        if obj.db_id is not None:
            keyStr = self.convertToDB(obj.db_id, 'long', 'int')
            whereMap['id'] = keyStr
        dbCommand = self.createSQLDelete(table, whereMap)
        self.executeSQL(db, dbCommand, False)

"""generated automatically by auto_dao.py"""

class SQLDAOListBase(dict):

    def __init__(self, daos=None):
        if daos is not None:
            dict.update(self, daos)

        if 'vistrailVariable' not in self:
            self['vistrailVariable'] = DBVistrailVariableSQLDAOBase(self)
        if 'portSpec' not in self:
            self['portSpec'] = DBPortSpecSQLDAOBase(self)
        if 'module' not in self:
            self['module'] = DBModuleSQLDAOBase(self)
        if 'module_descriptor' not in self:
            self['module_descriptor'] = DBModuleDescriptorSQLDAOBase(self)
        if 'tag' not in self:
            self['tag'] = DBTagSQLDAOBase(self)
        if 'port' not in self:
            self['port'] = DBPortSQLDAOBase(self)
        if 'group' not in self:
            self['group'] = DBGroupSQLDAOBase(self)
        if 'log' not in self:
            self['log'] = DBLogSQLDAOBase(self)
<<<<<<< HEAD
        if 'mashup_alias' not in self:
            self['mashup_alias'] = DBMashupAliasSQLDAOBase(self)
        if 'remote_execution' not in self:
            self['remote_execution'] = DBRemoteExecutionSQLDAOBase(self)
=======
        if 'loop_iteration' not in self:
            self['loop_iteration'] = DBLoopIterationSQLDAOBase(self)
>>>>>>> 62001e16
        if 'mashup' not in self:
            self['mashup'] = DBMashupSQLDAOBase(self)
        if 'portSpecItem' not in self:
            self['portSpecItem'] = DBPortSpecItemSQLDAOBase(self)
        if 'machine' not in self:
            self['machine'] = DBMachineSQLDAOBase(self)
        if 'add' not in self:
            self['add'] = DBAddSQLDAOBase(self)
        if 'other' not in self:
            self['other'] = DBOtherSQLDAOBase(self)
        if 'location' not in self:
            self['location'] = DBLocationSQLDAOBase(self)
        if 'pe_parameter' not in self:
            self['pe_parameter'] = DBPEParameterSQLDAOBase(self)
        if 'parameter' not in self:
            self['parameter'] = DBParameterSQLDAOBase(self)
        if 'plugin_data' not in self:
            self['plugin_data'] = DBPluginDataSQLDAOBase(self)
        if 'function' not in self:
            self['function'] = DBFunctionSQLDAOBase(self)
        if 'actionAnnotation' not in self:
            self['actionAnnotation'] = DBActionAnnotationSQLDAOBase(self)
        if 'abstraction' not in self:
            self['abstraction'] = DBAbstractionSQLDAOBase(self)
        if 'mashup_alias' not in self:
            self['mashup_alias'] = DBMashupAliasSQLDAOBase(self)
        if 'workflow' not in self:
            self['workflow'] = DBWorkflowSQLDAOBase(self)
        if 'mashup_action' not in self:
            self['mashup_action'] = DBMashupActionSQLDAOBase(self)
        if 'mashuptrail' not in self:
            self['mashuptrail'] = DBMashuptrailSQLDAOBase(self)
        if 'registry' not in self:
            self['registry'] = DBRegistrySQLDAOBase(self)
        if 'mashup_component' not in self:
            self['mashup_component'] = DBMashupComponentSQLDAOBase(self)
        if 'annotation' not in self:
            self['annotation'] = DBAnnotationSQLDAOBase(self)
        if 'change' not in self:
            self['change'] = DBChangeSQLDAOBase(self)
        if 'group_exec' not in self:
            self['group_exec'] = DBGroupExecSQLDAOBase(self)
        if 'package' not in self:
            self['package'] = DBPackageSQLDAOBase(self)
        if 'workflow_exec' not in self:
            self['workflow_exec'] = DBWorkflowExecSQLDAOBase(self)
        if 'parameter_exploration' not in self:
            self['parameter_exploration'] = DBParameterExplorationSQLDAOBase(self)
        if 'loop_exec' not in self:
            self['loop_exec'] = DBLoopExecSQLDAOBase(self)
        if 'mashup_actionAnnotation' not in self:
            self['mashup_actionAnnotation'] = DBMashupActionAnnotationSQLDAOBase(self)
        if 'connection' not in self:
            self['connection'] = DBConnectionSQLDAOBase(self)
        if 'remote_task' not in self:
            self['remote_task'] = DBRemoteTaskSQLDAOBase(self)
        if 'pe_function' not in self:
            self['pe_function'] = DBPEFunctionSQLDAOBase(self)
        if 'action' not in self:
            self['action'] = DBActionSQLDAOBase(self)
        if 'delete' not in self:
            self['delete'] = DBDeleteSQLDAOBase(self)
        if 'vistrail' not in self:
            self['vistrail'] = DBVistrailSQLDAOBase(self)
        if 'module_exec' not in self:
            self['module_exec'] = DBModuleExecSQLDAOBase(self)<|MERGE_RESOLUTION|>--- conflicted
+++ resolved
@@ -8392,15 +8392,10 @@
             self['group'] = DBGroupSQLDAOBase(self)
         if 'log' not in self:
             self['log'] = DBLogSQLDAOBase(self)
-<<<<<<< HEAD
-        if 'mashup_alias' not in self:
-            self['mashup_alias'] = DBMashupAliasSQLDAOBase(self)
+        if 'loop_iteration' not in self:
+            self['loop_iteration'] = DBLoopIterationSQLDAOBase(self)
         if 'remote_execution' not in self:
             self['remote_execution'] = DBRemoteExecutionSQLDAOBase(self)
-=======
-        if 'loop_iteration' not in self:
-            self['loop_iteration'] = DBLoopIterationSQLDAOBase(self)
->>>>>>> 62001e16
         if 'mashup' not in self:
             self['mashup'] = DBMashupSQLDAOBase(self)
         if 'portSpecItem' not in self:
