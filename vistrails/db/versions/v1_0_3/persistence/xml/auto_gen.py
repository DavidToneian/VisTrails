###############################################################################
##
## Copyright (C) 2011-2013, NYU-Poly.
## Copyright (C) 2006-2011, University of Utah. 
## All rights reserved.
## Contact: contact@vistrails.org
##
## This file is part of VisTrails.
##
## "Redistribution and use in source and binary forms, with or without 
## modification, are permitted provided that the following conditions are met:
##
##  - Redistributions of source code must retain the above copyright notice, 
##    this list of conditions and the following disclaimer.
##  - Redistributions in binary form must reproduce the above copyright 
##    notice, this list of conditions and the following disclaimer in the 
##    documentation and/or other materials provided with the distribution.
##  - Neither the name of the University of Utah nor the names of its 
##    contributors may be used to endorse or promote products derived from 
##    this software without specific prior written permission.
##
## THIS SOFTWARE IS PROVIDED BY THE COPYRIGHT HOLDERS AND CONTRIBUTORS "AS IS" 
## AND ANY EXPRESS OR IMPLIED WARRANTIES, INCLUDING, BUT NOT LIMITED TO, 
## THE IMPLIED WARRANTIES OF MERCHANTABILITY AND FITNESS FOR A PARTICULAR 
## PURPOSE ARE DISCLAIMED. IN NO EVENT SHALL THE COPYRIGHT HOLDER OR 
## CONTRIBUTORS BE LIABLE FOR ANY DIRECT, INDIRECT, INCIDENTAL, SPECIAL, 
## EXEMPLARY, OR CONSEQUENTIAL DAMAGES (INCLUDING, BUT NOT LIMITED TO, 
## PROCUREMENT OF SUBSTITUTE GOODS OR SERVICES; LOSS OF USE, DATA, OR PROFITS; 
## OR BUSINESS INTERRUPTION) HOWEVER CAUSED AND ON ANY THEORY OF LIABILITY, 
## WHETHER IN CONTRACT, STRICT LIABILITY, OR TORT (INCLUDING NEGLIGENCE OR 
## OTHERWISE) ARISING IN ANY WAY OUT OF THE USE OF THIS SOFTWARE, EVEN IF 
## ADVISED OF THE POSSIBILITY OF SUCH DAMAGE."
##
###############################################################################

"""generated automatically by auto_dao.py"""

from vistrails.core.system import get_elementtree_library
ElementTree = get_elementtree_library()

from xml_dao import XMLDAO
from vistrails.db.versions.v1_0_3.domain import *

class DBOpmProcessIdEffectXMLDAOBase(XMLDAO):

    def __init__(self, daoList):
        self.daoList = daoList

    def getDao(self, dao):
        return self.daoList[dao]

    def fromXML(self, node):
        if node.tag[0] == "{":
            node_tag = node.tag.split("}")[1]
        else:
            node_tag = node.tag
        if node_tag != 'effect':
            return None
        
        # read attributes
        data = node.get('id', None)
        id = self.convertFromStr(data, 'str')
        
        obj = DBOpmProcessIdEffect(id=id)
        obj.is_dirty = False
        return obj
    
    def toXML(self, opm_process_id_effect, node=None):
        if node is None:
            node = ElementTree.Element('effect')
        
        # set attributes
        node.set('id',self.convertToStr(opm_process_id_effect.db_id, 'str'))
        
        return node

class DBVistrailVariableXMLDAOBase(XMLDAO):

    def __init__(self, daoList):
        self.daoList = daoList

    def getDao(self, dao):
        return self.daoList[dao]

    def fromXML(self, node):
        if node.tag[0] == "{":
            node_tag = node.tag.split("}")[1]
        else:
            node_tag = node.tag
        if node_tag != 'vistrailVariable':
            return None
        
        # read attributes
        data = node.get('name', None)
        name = self.convertFromStr(data, 'str')
        data = node.get('uuid', None)
        uuid = self.convertFromStr(data, 'str')
        data = node.get('package', None)
        package = self.convertFromStr(data, 'str')
        data = node.get('module', None)
        module = self.convertFromStr(data, 'str')
        data = node.get('namespace', None)
        namespace = self.convertFromStr(data, 'str')
        data = node.get('value', None)
        value = self.convertFromStr(data, 'str')
        
        obj = DBVistrailVariable(name=name,
                                 uuid=uuid,
                                 package=package,
                                 module=module,
                                 namespace=namespace,
                                 value=value)
        obj.is_dirty = False
        return obj
    
    def toXML(self, vistrailVariable, node=None):
        if node is None:
            node = ElementTree.Element('vistrailVariable')
        
        # set attributes
        node.set('name',self.convertToStr(vistrailVariable.db_name, 'str'))
        node.set('uuid',self.convertToStr(vistrailVariable.db_uuid, 'str'))
        node.set('package',self.convertToStr(vistrailVariable.db_package, 'str'))
        node.set('module',self.convertToStr(vistrailVariable.db_module, 'str'))
        node.set('namespace',self.convertToStr(vistrailVariable.db_namespace, 'str'))
        node.set('value',self.convertToStr(vistrailVariable.db_value, 'str'))
        
        return node

class DBProvDocumentXMLDAOBase(XMLDAO):

    def __init__(self, daoList):
        self.daoList = daoList

    def getDao(self, dao):
        return self.daoList[dao]

    def fromXML(self, node):
        if node.tag[0] == "{":
            node_tag = node.tag.split("}")[1]
        else:
            node_tag = node.tag
        if node_tag != 'prov:document':
            return None
        
        prov_entitys = []
        prov_activitys = []
        prov_agents = []
        vt_connections = []
        prov_usages = []
        prov_generations = []
        prov_associations = []
        
        # read children
        for child in node.getchildren():
            if child.tag[0] == "{":
                child_tag = child.tag.split("}")[1]
            else:
                child_tag = child.tag
            if child_tag == 'prov:entity':
                _data = self.getDao('prov_entity').fromXML(child)
                prov_entitys.append(_data)
            elif child_tag == 'prov:activity':
                _data = self.getDao('prov_activity').fromXML(child)
                prov_activitys.append(_data)
            elif child_tag == 'prov:agent':
                _data = self.getDao('prov_agent').fromXML(child)
                prov_agents.append(_data)
            elif child_tag == 'vt:connection':
                _data = self.getDao('vt_connection').fromXML(child)
                vt_connections.append(_data)
            elif child_tag == 'prov:used':
                _data = self.getDao('prov_usage').fromXML(child)
                prov_usages.append(_data)
            elif child_tag == 'prov:wasGeneratedBy':
                _data = self.getDao('prov_generation').fromXML(child)
                prov_generations.append(_data)
            elif child_tag == 'prov:wasAssociatedWith':
                _data = self.getDao('prov_association').fromXML(child)
                prov_associations.append(_data)
            elif child.text is None or child.text.strip() == '':
                pass
            else:
                print '*** ERROR *** tag = %s' % child.tag
        
        obj = DBProvDocument(prov_entitys=prov_entitys,
                             prov_activitys=prov_activitys,
                             prov_agents=prov_agents,
                             vt_connections=vt_connections,
                             prov_usages=prov_usages,
                             prov_generations=prov_generations,
                             prov_associations=prov_associations)
        obj.is_dirty = False
        return obj
    
    def toXML(self, prov_document, node=None):
        if node is None:
            node = ElementTree.Element('prov:document')
        
        # set elements
        prov_entitys = prov_document.db_prov_entitys
        for prov_entity in prov_entitys:
            if (prov_entitys is not None) and (prov_entitys != ""):
                childNode = ElementTree.SubElement(node, 'prov:entity')
                self.getDao('prov_entity').toXML(prov_entity, childNode)
        prov_activitys = prov_document.db_prov_activitys
        for prov_activity in prov_activitys:
            if (prov_activitys is not None) and (prov_activitys != ""):
                childNode = ElementTree.SubElement(node, 'prov:activity')
                self.getDao('prov_activity').toXML(prov_activity, childNode)
        prov_agents = prov_document.db_prov_agents
        for prov_agent in prov_agents:
            if (prov_agents is not None) and (prov_agents != ""):
                childNode = ElementTree.SubElement(node, 'prov:agent')
                self.getDao('prov_agent').toXML(prov_agent, childNode)
        vt_connections = prov_document.db_vt_connections
        for vt_connection in vt_connections:
            if (vt_connections is not None) and (vt_connections != ""):
                childNode = ElementTree.SubElement(node, 'vt:connection')
                self.getDao('vt_connection').toXML(vt_connection, childNode)
        prov_usages = prov_document.db_prov_usages
        for prov_usage in prov_usages:
            if (prov_usages is not None) and (prov_usages != ""):
                childNode = ElementTree.SubElement(node, 'prov:used')
                self.getDao('prov_usage').toXML(prov_usage, childNode)
        prov_generations = prov_document.db_prov_generations
        for prov_generation in prov_generations:
            if (prov_generations is not None) and (prov_generations != ""):
                childNode = ElementTree.SubElement(node, 'prov:wasGeneratedBy')
                self.getDao('prov_generation').toXML(prov_generation, childNode)
        prov_associations = prov_document.db_prov_associations
        for prov_association in prov_associations:
            if (prov_associations is not None) and (prov_associations != ""):
                childNode = ElementTree.SubElement(node, 'prov:wasAssociatedWith')
                self.getDao('prov_association').toXML(prov_association, childNode)
        
        return node

class DBOpmWasGeneratedByXMLDAOBase(XMLDAO):

    def __init__(self, daoList):
        self.daoList = daoList

    def getDao(self, dao):
        return self.daoList[dao]

    def fromXML(self, node):
        if node.tag[0] == "{":
            node_tag = node.tag.split("}")[1]
        else:
            node_tag = node.tag
        if node_tag != 'wasGeneratedBy':
            return None
        
        effect = None
        role = None
        cause = None
        accounts = []
        opm_times = []
        
        # read children
        for child in node.getchildren():
            if child.tag[0] == "{":
                child_tag = child.tag.split("}")[1]
            else:
                child_tag = child.tag
            if child_tag == 'effect':
                _data = self.getDao('opm_artifact_id_effect').fromXML(child)
                effect = _data
            elif child_tag == 'role':
                _data = self.getDao('opm_role').fromXML(child)
                role = _data
            elif child_tag == 'cause':
                _data = self.getDao('opm_process_id_cause').fromXML(child)
                cause = _data
            elif child_tag == 'account':
                _data = self.getDao('opm_account_id').fromXML(child)
                accounts.append(_data)
            elif child_tag == 'time':
                _data = self.getDao('opm_time').fromXML(child)
                opm_times.append(_data)
            elif child.text is None or child.text.strip() == '':
                pass
            else:
                print '*** ERROR *** tag = %s' % child.tag
        
        obj = DBOpmWasGeneratedBy(effect=effect,
                                  role=role,
                                  cause=cause,
                                  accounts=accounts,
                                  opm_times=opm_times)
        obj.is_dirty = False
        return obj
    
    def toXML(self, opm_was_generated_by, node=None):
        if node is None:
            node = ElementTree.Element('wasGeneratedBy')
        
        # set elements
        effect = opm_was_generated_by.db_effect
        if effect is not None:
            if (effect is not None) and (effect != ""):
                childNode = ElementTree.SubElement(node, 'effect')
                self.getDao('opm_artifact_id_effect').toXML(effect, childNode)
        role = opm_was_generated_by.db_role
        if role is not None:
            if (role is not None) and (role != ""):
                childNode = ElementTree.SubElement(node, 'role')
                self.getDao('opm_role').toXML(role, childNode)
        cause = opm_was_generated_by.db_cause
        if cause is not None:
            if (cause is not None) and (cause != ""):
                childNode = ElementTree.SubElement(node, 'cause')
                self.getDao('opm_process_id_cause').toXML(cause, childNode)
        accounts = opm_was_generated_by.db_accounts
        for account in accounts:
            if (accounts is not None) and (accounts != ""):
                childNode = ElementTree.SubElement(node, 'account')
                self.getDao('opm_account_id').toXML(account, childNode)
        opm_times = opm_was_generated_by.db_opm_times
        for opm_time in opm_times:
            if (opm_times is not None) and (opm_times != ""):
                childNode = ElementTree.SubElement(node, 'time')
                self.getDao('opm_time').toXML(opm_time, childNode)
        
        return node

class DBOpmAccountsXMLDAOBase(XMLDAO):

    def __init__(self, daoList):
        self.daoList = daoList

    def getDao(self, dao):
        return self.daoList[dao]

    def fromXML(self, node):
        if node.tag[0] == "{":
            node_tag = node.tag.split("}")[1]
        else:
            node_tag = node.tag
        if node_tag != 'accounts':
            return None
        
        accounts = []
        opm_overlapss = []
        
        # read children
        for child in node.getchildren():
            if child.tag[0] == "{":
                child_tag = child.tag.split("}")[1]
            else:
                child_tag = child.tag
            if child_tag == 'account':
                _data = self.getDao('opm_account').fromXML(child)
                accounts.append(_data)
            elif child_tag == 'overlaps':
                _data = self.getDao('opm_overlaps').fromXML(child)
                opm_overlapss.append(_data)
            elif child.text is None or child.text.strip() == '':
                pass
            else:
                print '*** ERROR *** tag = %s' % child.tag
        
        obj = DBOpmAccounts(accounts=accounts,
                            opm_overlapss=opm_overlapss)
        obj.is_dirty = False
        return obj
    
    def toXML(self, opm_accounts, node=None):
        if node is None:
            node = ElementTree.Element('accounts')
        
        # set elements
        accounts = opm_accounts.db_accounts
        for account in accounts:
            if (accounts is not None) and (accounts != ""):
                childNode = ElementTree.SubElement(node, 'account')
                self.getDao('opm_account').toXML(account, childNode)
        opm_overlapss = opm_accounts.db_opm_overlapss
        for opm_overlaps in opm_overlapss:
            if (opm_overlapss is not None) and (opm_overlapss != ""):
                childNode = ElementTree.SubElement(node, 'overlaps')
                self.getDao('opm_overlaps').toXML(opm_overlaps, childNode)
        
        return node

class DBRefProvAgentXMLDAOBase(XMLDAO):

    def __init__(self, daoList):
        self.daoList = daoList

    def getDao(self, dao):
        return self.daoList[dao]

    def fromXML(self, node):
        if node.tag[0] == "{":
            node_tag = node.tag.split("}")[1]
        else:
            node_tag = node.tag
        if node_tag != 'prov:agent':
            return None
        
        # read attributes
        data = node.get('prov:ref', None)
        prov_ref = self.convertFromStr(data, 'str')
        
        obj = DBRefProvAgent(prov_ref=prov_ref)
        obj.is_dirty = False
        return obj
    
    def toXML(self, ref_prov_agent, node=None):
        if node is None:
            node = ElementTree.Element('prov:agent')
        
        # set attributes
        node.set('prov:ref',self.convertToStr(ref_prov_agent.db_prov_ref, 'str'))
        
        return node

class DBPortSpecXMLDAOBase(XMLDAO):

    def __init__(self, daoList):
        self.daoList = daoList

    def getDao(self, dao):
        return self.daoList[dao]

    def fromXML(self, node):
        if node.tag[0] == "{":
            node_tag = node.tag.split("}")[1]
        else:
            node_tag = node.tag
        if node_tag != 'portSpec':
            return None
        
        # read attributes
        data = node.get('id', None)
        id = self.convertFromStr(data, 'long')
        data = node.get('name', None)
        name = self.convertFromStr(data, 'str')
        data = node.get('type', None)
        type = self.convertFromStr(data, 'str')
        data = node.get('optional', None)
        optional = self.convertFromStr(data, 'int')
        data = node.get('sortKey', None)
        sort_key = self.convertFromStr(data, 'int')
        data = node.get('minConns', None)
        min_conns = self.convertFromStr(data, 'int')
        data = node.get('maxConns', None)
        max_conns = self.convertFromStr(data, 'int')
        
        portSpecItems = []
        
        # read children
        for child in node.getchildren():
            if child.tag[0] == "{":
                child_tag = child.tag.split("}")[1]
            else:
                child_tag = child.tag
            if child_tag == 'portSpecItem':
                _data = self.getDao('portSpecItem').fromXML(child)
                portSpecItems.append(_data)
            elif child.text is None or child.text.strip() == '':
                pass
            else:
                print '*** ERROR *** tag = %s' % child.tag
        
        obj = DBPortSpec(id=id,
                         name=name,
                         type=type,
                         optional=optional,
                         sort_key=sort_key,
                         portSpecItems=portSpecItems,
                         min_conns=min_conns,
                         max_conns=max_conns)
        obj.is_dirty = False
        return obj
    
    def toXML(self, portSpec, node=None):
        if node is None:
            node = ElementTree.Element('portSpec')
        
        # set attributes
        node.set('id',self.convertToStr(portSpec.db_id, 'long'))
        node.set('name',self.convertToStr(portSpec.db_name, 'str'))
        node.set('type',self.convertToStr(portSpec.db_type, 'str'))
        node.set('optional',self.convertToStr(portSpec.db_optional, 'int'))
        node.set('sortKey',self.convertToStr(portSpec.db_sort_key, 'int'))
        node.set('minConns',self.convertToStr(portSpec.db_min_conns, 'int'))
        node.set('maxConns',self.convertToStr(portSpec.db_max_conns, 'int'))
        
        # set elements
        portSpecItems = portSpec.db_portSpecItems
        for portSpecItem in portSpecItems:
            if (portSpecItems is not None) and (portSpecItems != ""):
                childNode = ElementTree.SubElement(node, 'portSpecItem')
                self.getDao('portSpecItem').toXML(portSpecItem, childNode)
        
        return node

class DBModuleXMLDAOBase(XMLDAO):

    def __init__(self, daoList):
        self.daoList = daoList

    def getDao(self, dao):
        return self.daoList[dao]

    def fromXML(self, node):
        if node.tag[0] == "{":
            node_tag = node.tag.split("}")[1]
        else:
            node_tag = node.tag
        if node_tag != 'module':
            return None
        
        # read attributes
        data = node.get('id', None)
        id = self.convertFromStr(data, 'long')
        data = node.get('cache', None)
        cache = self.convertFromStr(data, 'int')
        data = node.get('name', None)
        name = self.convertFromStr(data, 'str')
        data = node.get('namespace', None)
        namespace = self.convertFromStr(data, 'str')
        data = node.get('package', None)
        package = self.convertFromStr(data, 'str')
        data = node.get('version', None)
        version = self.convertFromStr(data, 'str')
        
        location = None
        functions = []
        annotations = []
        portSpecs = []
        
        # read children
        for child in node.getchildren():
            if child.tag[0] == "{":
                child_tag = child.tag.split("}")[1]
            else:
                child_tag = child.tag
            if child_tag == 'location':
                _data = self.getDao('location').fromXML(child)
                location = _data
            elif child_tag == 'function':
                _data = self.getDao('function').fromXML(child)
                functions.append(_data)
            elif child_tag == 'annotation':
                _data = self.getDao('annotation').fromXML(child)
                annotations.append(_data)
            elif child_tag == 'portSpec':
                _data = self.getDao('portSpec').fromXML(child)
                portSpecs.append(_data)
            elif child.text is None or child.text.strip() == '':
                pass
            else:
                print '*** ERROR *** tag = %s' % child.tag
        
        obj = DBModule(id=id,
                       cache=cache,
                       name=name,
                       namespace=namespace,
                       package=package,
                       version=version,
                       location=location,
                       functions=functions,
                       annotations=annotations,
                       portSpecs=portSpecs)
        obj.is_dirty = False
        return obj
    
    def toXML(self, module, node=None):
        if node is None:
            node = ElementTree.Element('module')
        
        # set attributes
        node.set('id',self.convertToStr(module.db_id, 'long'))
        node.set('cache',self.convertToStr(module.db_cache, 'int'))
        node.set('name',self.convertToStr(module.db_name, 'str'))
        node.set('namespace',self.convertToStr(module.db_namespace, 'str'))
        node.set('package',self.convertToStr(module.db_package, 'str'))
        node.set('version',self.convertToStr(module.db_version, 'str'))
        
        # set elements
        location = module.db_location
        if location is not None:
            if (location is not None) and (location != ""):
                childNode = ElementTree.SubElement(node, 'location')
                self.getDao('location').toXML(location, childNode)
        functions = module.db_functions
        for function in functions:
            if (functions is not None) and (functions != ""):
                childNode = ElementTree.SubElement(node, 'function')
                self.getDao('function').toXML(function, childNode)
        annotations = module.db_annotations
        for annotation in annotations:
            if (annotations is not None) and (annotations != ""):
                childNode = ElementTree.SubElement(node, 'annotation')
                self.getDao('annotation').toXML(annotation, childNode)
        portSpecs = module.db_portSpecs
        for portSpec in portSpecs:
            if (portSpecs is not None) and (portSpecs != ""):
                childNode = ElementTree.SubElement(node, 'portSpec')
                self.getDao('portSpec').toXML(portSpec, childNode)
        
        return node

class DBModuleDescriptorXMLDAOBase(XMLDAO):

    def __init__(self, daoList):
        self.daoList = daoList

    def getDao(self, dao):
        return self.daoList[dao]

    def fromXML(self, node):
        if node.tag[0] == "{":
            node_tag = node.tag.split("}")[1]
        else:
            node_tag = node.tag
        if node_tag != 'moduleDescriptor':
            return None
        
        # read attributes
        data = node.get('id', None)
        id = self.convertFromStr(data, 'long')
        data = node.get('name', None)
        name = self.convertFromStr(data, 'str')
        data = node.get('package', None)
        package = self.convertFromStr(data, 'str')
        data = node.get('namespace', None)
        namespace = self.convertFromStr(data, 'str')
        data = node.get('packageVersion', None)
        package_version = self.convertFromStr(data, 'str')
        data = node.get('version', None)
        version = self.convertFromStr(data, 'str')
        data = node.get('baseDescriptorId', None)
        base_descriptor_id = self.convertFromStr(data, 'long')
        
        portSpecs = []
        
        # read children
        for child in node.getchildren():
            if child.tag[0] == "{":
                child_tag = child.tag.split("}")[1]
            else:
                child_tag = child.tag
            if child_tag == 'portSpec':
                _data = self.getDao('portSpec').fromXML(child)
                portSpecs.append(_data)
            elif child.text is None or child.text.strip() == '':
                pass
            else:
                print '*** ERROR *** tag = %s' % child.tag
        
        obj = DBModuleDescriptor(id=id,
                                 name=name,
                                 package=package,
                                 namespace=namespace,
                                 package_version=package_version,
                                 version=version,
                                 base_descriptor_id=base_descriptor_id,
                                 portSpecs=portSpecs)
        obj.is_dirty = False
        return obj
    
    def toXML(self, module_descriptor, node=None):
        if node is None:
            node = ElementTree.Element('moduleDescriptor')
        
        # set attributes
        node.set('id',self.convertToStr(module_descriptor.db_id, 'long'))
        node.set('name',self.convertToStr(module_descriptor.db_name, 'str'))
        node.set('package',self.convertToStr(module_descriptor.db_package, 'str'))
        node.set('namespace',self.convertToStr(module_descriptor.db_namespace, 'str'))
        node.set('packageVersion',self.convertToStr(module_descriptor.db_package_version, 'str'))
        node.set('version',self.convertToStr(module_descriptor.db_version, 'str'))
        node.set('baseDescriptorId',self.convertToStr(module_descriptor.db_base_descriptor_id, 'long'))
        
        # set elements
        portSpecs = module_descriptor.db_portSpecs
        for portSpec in portSpecs:
            if (portSpecs is not None) and (portSpecs != ""):
                childNode = ElementTree.SubElement(node, 'portSpec')
                self.getDao('portSpec').toXML(portSpec, childNode)
        
        return node

class DBTagXMLDAOBase(XMLDAO):

    def __init__(self, daoList):
        self.daoList = daoList

    def getDao(self, dao):
        return self.daoList[dao]

    def fromXML(self, node):
        if node.tag[0] == "{":
            node_tag = node.tag.split("}")[1]
        else:
            node_tag = node.tag
        if node_tag != 'tag':
            return None
        
        # read attributes
        data = node.get('id', None)
        id = self.convertFromStr(data, 'long')
        data = node.get('name', None)
        name = self.convertFromStr(data, 'str')
        
        obj = DBTag(id=id,
                    name=name)
        obj.is_dirty = False
        return obj
    
    def toXML(self, tag, node=None):
        if node is None:
            node = ElementTree.Element('tag')
        
        # set attributes
        node.set('id',self.convertToStr(tag.db_id, 'long'))
        node.set('name',self.convertToStr(tag.db_name, 'str'))
        
        return node

class DBOpmRoleXMLDAOBase(XMLDAO):

    def __init__(self, daoList):
        self.daoList = daoList

    def getDao(self, dao):
        return self.daoList[dao]

    def fromXML(self, node):
        if node.tag[0] == "{":
            node_tag = node.tag.split("}")[1]
        else:
            node_tag = node.tag
        if node_tag != 'role':
            return None
        
        # read attributes
        data = node.get('value', None)
        value = self.convertFromStr(data, 'str')
        
        obj = DBOpmRole(value=value)
        obj.is_dirty = False
        return obj
    
    def toXML(self, opm_role, node=None):
        if node is None:
            node = ElementTree.Element('role')
        
        # set attributes
        node.set('value',self.convertToStr(opm_role.db_value, 'str'))
        
        return node

class DBExecutionConfigurationXMLDAOBase(XMLDAO):

    def __init__(self, daoList):
        self.daoList = daoList

    def getDao(self, dao):
        return self.daoList[dao]

    def fromXML(self, node):
        if node.tag[0] == "{":
            node_tag = node.tag.split("}")[1]
        else:
            node_tag = node.tag
        if node_tag != 'executionConfiguration':
            return None
        
        # read attributes
        data = node.get('vtVersion', None)
        vt_version = self.convertFromStr(data, 'str')
        
        execution_targets = []
        module_execution_preferences = []
        
        # read children
        for child in node.getchildren():
            if child.tag[0] == "{":
                child_tag = child.tag.split("}")[1]
            else:
                child_tag = child.tag
            if child_tag == 'executionTarget':
                _data = self.getDao('execution_target').fromXML(child)
                execution_targets.append(_data)
            elif child_tag == 'moduleExecutionPreference':
                _data = self.getDao('module_execution_preference').fromXML(child)
                module_execution_preferences.append(_data)
            elif child.text is None or child.text.strip() == '':
                pass
            else:
                print '*** ERROR *** tag = %s' % child.tag
        
        obj = DBExecutionConfiguration(vt_version=vt_version,
                                       execution_targets=execution_targets,
                                       module_execution_preferences=module_execution_preferences)
        obj.is_dirty = False
        return obj
    
    def toXML(self, execution_configuration, node=None):
        if node is None:
            node = ElementTree.Element('executionConfiguration')
        
        # set attributes
        node.set('vtVersion',self.convertToStr(execution_configuration.db_vt_version, 'str'))
        
        # set elements
        execution_targets = execution_configuration.db_execution_targets
        for execution_target in execution_targets:
            if (execution_targets is not None) and (execution_targets != ""):
                childNode = ElementTree.SubElement(node, 'executionTarget')
                self.getDao('execution_target').toXML(execution_target, childNode)
        module_execution_preferences = execution_configuration.db_module_execution_preferences
        for module_execution_preference in module_execution_preferences:
            if (module_execution_preferences is not None) and (module_execution_preferences != ""):
                childNode = ElementTree.SubElement(node, 'moduleExecutionPreference')
                self.getDao('module_execution_preference').toXML(module_execution_preference, childNode)
        
        return node

class DBOpmAccountXMLDAOBase(XMLDAO):

    def __init__(self, daoList):
        self.daoList = daoList

    def getDao(self, dao):
        return self.daoList[dao]

    def fromXML(self, node):
        if node.tag[0] == "{":
            node_tag = node.tag.split("}")[1]
        else:
            node_tag = node.tag
        if node_tag != 'account':
            return None
        
        # read attributes
        data = node.get('id', None)
        id = self.convertFromStr(data, 'str')
        
        value = None
        
        # read children
        for child in node.getchildren():
            if child.tag[0] == "{":
                child_tag = child.tag.split("}")[1]
            else:
                child_tag = child.tag
            if child_tag == 'value':
                _data = self.convertFromStr(child.text,'str')
                value = _data
            elif child.text is None or child.text.strip() == '':
                pass
            else:
                print '*** ERROR *** tag = %s' % child.tag
        
        obj = DBOpmAccount(id=id,
                           value=value)
        obj.is_dirty = False
        return obj
    
    def toXML(self, opm_account, node=None):
        if node is None:
            node = ElementTree.Element('account')
        
        # set attributes
        node.set('id',self.convertToStr(opm_account.db_id, 'str'))
        
        # set elements
        value = opm_account.db_value
        if (value is not None) and (value != ""):
            childNode = ElementTree.SubElement(node, 'value')
            childNode.text = self.convertToStr(value, 'str')
        
        return node

class DBOpmProcessesXMLDAOBase(XMLDAO):

    def __init__(self, daoList):
        self.daoList = daoList

    def getDao(self, dao):
        return self.daoList[dao]

    def fromXML(self, node):
        if node.tag[0] == "{":
            node_tag = node.tag.split("}")[1]
        else:
            node_tag = node.tag
        if node_tag != 'processes':
            return None
        
        processs = []
        
        # read children
        for child in node.getchildren():
            if child.tag[0] == "{":
                child_tag = child.tag.split("}")[1]
            else:
                child_tag = child.tag
            if child_tag == 'process':
                _data = self.getDao('opm_process').fromXML(child)
                processs.append(_data)
            elif child.text is None or child.text.strip() == '':
                pass
            else:
                print '*** ERROR *** tag = %s' % child.tag
        
        obj = DBOpmProcesses(processs=processs)
        obj.is_dirty = False
        return obj
    
    def toXML(self, opm_processes, node=None):
        if node is None:
            node = ElementTree.Element('processes')
        
        # set elements
        processs = opm_processes.db_processs
        for process in processs:
            if (processs is not None) and (processs != ""):
                childNode = ElementTree.SubElement(node, 'process')
                self.getDao('opm_process').toXML(process, childNode)
        
        return node

class DBOpmAccountIdXMLDAOBase(XMLDAO):

    def __init__(self, daoList):
        self.daoList = daoList

    def getDao(self, dao):
        return self.daoList[dao]

    def fromXML(self, node):
        if node.tag[0] == "{":
            node_tag = node.tag.split("}")[1]
        else:
            node_tag = node.tag
        if node_tag != 'account':
            return None
        
        # read attributes
        data = node.get('id', None)
        id = self.convertFromStr(data, 'str')
        
        obj = DBOpmAccountId(id=id)
        obj.is_dirty = False
        return obj
    
    def toXML(self, opm_account_id, node=None):
        if node is None:
            node = ElementTree.Element('account')
        
        # set attributes
        node.set('id',self.convertToStr(opm_account_id.db_id, 'str'))
        
        return node

class DBPortXMLDAOBase(XMLDAO):

    def __init__(self, daoList):
        self.daoList = daoList

    def getDao(self, dao):
        return self.daoList[dao]

    def fromXML(self, node):
        if node.tag[0] == "{":
            node_tag = node.tag.split("}")[1]
        else:
            node_tag = node.tag
        if node_tag != 'port':
            return None
        
        # read attributes
        data = node.get('id', None)
        id = self.convertFromStr(data, 'long')
        data = node.get('type', None)
        type = self.convertFromStr(data, 'str')
        data = node.get('moduleId', None)
        moduleId = self.convertFromStr(data, 'long')
        data = node.get('moduleName', None)
        moduleName = self.convertFromStr(data, 'str')
        data = node.get('name', None)
        name = self.convertFromStr(data, 'str')
        data = node.get('signature', None)
        signature = self.convertFromStr(data, 'str')
        
        obj = DBPort(id=id,
                     type=type,
                     moduleId=moduleId,
                     moduleName=moduleName,
                     name=name,
                     signature=signature)
        obj.is_dirty = False
        return obj
    
    def toXML(self, port, node=None):
        if node is None:
            node = ElementTree.Element('port')
        
        # set attributes
        node.set('id',self.convertToStr(port.db_id, 'long'))
        node.set('type',self.convertToStr(port.db_type, 'str'))
        node.set('moduleId',self.convertToStr(port.db_moduleId, 'long'))
        node.set('moduleName',self.convertToStr(port.db_moduleName, 'str'))
        node.set('name',self.convertToStr(port.db_name, 'str'))
        node.set('signature',self.convertToStr(port.db_signature, 'str'))
        
        return node

class DBModuleExecutionPreferenceXMLDAOBase(XMLDAO):

    def __init__(self, daoList):
        self.daoList = daoList

    def getDao(self, dao):
        return self.daoList[dao]

    def fromXML(self, node):
        if node.tag[0] == "{":
            node_tag = node.tag.split("}")[1]
        else:
            node_tag = node.tag
        if node_tag != 'moduleExecutionPreference':
            return None
        
        # read attributes
        data = node.get('module_id', None)
        module_id = self.convertFromStr(data, 'str')
        data = node.get('target', None)
        target = self.convertFromStr(data, 'long')
        
        obj = DBModuleExecutionPreference(module_id=module_id,
                                          target=target)
        obj.is_dirty = False
        return obj
    
    def toXML(self, module_execution_preference, node=None):
        if node is None:
            node = ElementTree.Element('moduleExecutionPreference')
        
        # set attributes
        node.set('module_id',self.convertToStr(module_execution_preference.db_module_id, 'str'))
        node.set('target',self.convertToStr(module_execution_preference.db_target, 'long'))
        
        return node

class DBRefProvPlanXMLDAOBase(XMLDAO):

    def __init__(self, daoList):
        self.daoList = daoList

    def getDao(self, dao):
        return self.daoList[dao]

    def fromXML(self, node):
        if node.tag[0] == "{":
            node_tag = node.tag.split("}")[1]
        else:
            node_tag = node.tag
        if node_tag != 'prov:plan':
            return None
        
        # read attributes
        data = node.get('prov:ref', None)
        prov_ref = self.convertFromStr(data, 'str')
        
        obj = DBRefProvPlan(prov_ref=prov_ref)
        obj.is_dirty = False
        return obj
    
    def toXML(self, ref_prov_plan, node=None):
        if node is None:
            node = ElementTree.Element('prov:plan')
        
        # set attributes
        node.set('prov:ref',self.convertToStr(ref_prov_plan.db_prov_ref, 'str'))
        
        return node

class DBOpmArtifactXMLDAOBase(XMLDAO):

    def __init__(self, daoList):
        self.daoList = daoList

    def getDao(self, dao):
        return self.daoList[dao]

    def fromXML(self, node):
        if node.tag[0] == "{":
            node_tag = node.tag.split("}")[1]
        else:
            node_tag = node.tag
        if node_tag != 'artifact':
            return None
        
        # read attributes
        data = node.get('id', None)
        id = self.convertFromStr(data, 'str')
        
        value = None
        accounts = []
        
        # read children
        for child in node.getchildren():
            if child.tag[0] == "{":
                child_tag = child.tag.split("}")[1]
            else:
                child_tag = child.tag
            if child_tag == 'value':
                _data = self.getDao('opm_artifact_value').fromXML(child)
                value = _data
            elif child_tag == 'account':
                _data = self.getDao('opm_account_id').fromXML(child)
                accounts.append(_data)
            elif child.text is None or child.text.strip() == '':
                pass
            else:
                print '*** ERROR *** tag = %s' % child.tag
        
        obj = DBOpmArtifact(id=id,
                            value=value,
                            accounts=accounts)
        obj.is_dirty = False
        return obj
    
    def toXML(self, opm_artifact, node=None):
        if node is None:
            node = ElementTree.Element('artifact')
        
        # set attributes
        node.set('id',self.convertToStr(opm_artifact.db_id, 'str'))
        
        # set elements
        value = opm_artifact.db_value
        if value is not None:
            if (value is not None) and (value != ""):
                childNode = ElementTree.SubElement(node, 'value')
                self.getDao('opm_artifact_value').toXML(value, childNode)
        accounts = opm_artifact.db_accounts
        for account in accounts:
            if (accounts is not None) and (accounts != ""):
                childNode = ElementTree.SubElement(node, 'account')
                self.getDao('opm_account_id').toXML(account, childNode)
        
        return node

class DBGroupXMLDAOBase(XMLDAO):

    def __init__(self, daoList):
        self.daoList = daoList

    def getDao(self, dao):
        return self.daoList[dao]

    def fromXML(self, node):
        if node.tag[0] == "{":
            node_tag = node.tag.split("}")[1]
        else:
            node_tag = node.tag
        if node_tag != 'group':
            return None
        
        # read attributes
        data = node.get('id', None)
        id = self.convertFromStr(data, 'long')
        data = node.get('cache', None)
        cache = self.convertFromStr(data, 'int')
        data = node.get('name', None)
        name = self.convertFromStr(data, 'str')
        data = node.get('namespace', None)
        namespace = self.convertFromStr(data, 'str')
        data = node.get('package', None)
        package = self.convertFromStr(data, 'str')
        data = node.get('version', None)
        version = self.convertFromStr(data, 'str')
        
        workflow = None
        location = None
        functions = []
        annotations = []
        
        # read children
        for child in node.getchildren():
            if child.tag[0] == "{":
                child_tag = child.tag.split("}")[1]
            else:
                child_tag = child.tag
            if child_tag == 'workflow':
                _data = self.getDao('workflow').fromXML(child)
                workflow = _data
            elif child_tag == 'location':
                _data = self.getDao('location').fromXML(child)
                location = _data
            elif child_tag == 'function':
                _data = self.getDao('function').fromXML(child)
                functions.append(_data)
            elif child_tag == 'annotation':
                _data = self.getDao('annotation').fromXML(child)
                annotations.append(_data)
            elif child.text is None or child.text.strip() == '':
                pass
            else:
                print '*** ERROR *** tag = %s' % child.tag
        
        obj = DBGroup(id=id,
                      workflow=workflow,
                      cache=cache,
                      name=name,
                      namespace=namespace,
                      package=package,
                      version=version,
                      location=location,
                      functions=functions,
                      annotations=annotations)
        obj.is_dirty = False
        return obj
    
    def toXML(self, group, node=None):
        if node is None:
            node = ElementTree.Element('group')
        
        # set attributes
        node.set('id',self.convertToStr(group.db_id, 'long'))
        node.set('cache',self.convertToStr(group.db_cache, 'int'))
        node.set('name',self.convertToStr(group.db_name, 'str'))
        node.set('namespace',self.convertToStr(group.db_namespace, 'str'))
        node.set('package',self.convertToStr(group.db_package, 'str'))
        node.set('version',self.convertToStr(group.db_version, 'str'))
        
        # set elements
        workflow = group.db_workflow
        if workflow is not None:
            if (workflow is not None) and (workflow != ""):
                childNode = ElementTree.SubElement(node, 'workflow')
                self.getDao('workflow').toXML(workflow, childNode)
        location = group.db_location
        if location is not None:
            if (location is not None) and (location != ""):
                childNode = ElementTree.SubElement(node, 'location')
                self.getDao('location').toXML(location, childNode)
        functions = group.db_functions
        for function in functions:
            if (functions is not None) and (functions != ""):
                childNode = ElementTree.SubElement(node, 'function')
                self.getDao('function').toXML(function, childNode)
        annotations = group.db_annotations
        for annotation in annotations:
            if (annotations is not None) and (annotations != ""):
                childNode = ElementTree.SubElement(node, 'annotation')
                self.getDao('annotation').toXML(annotation, childNode)
        
        return node

class DBLogXMLDAOBase(XMLDAO):

    def __init__(self, daoList):
        self.daoList = daoList

    def getDao(self, dao):
        return self.daoList[dao]

    def fromXML(self, node):
        if node.tag[0] == "{":
            node_tag = node.tag.split("}")[1]
        else:
            node_tag = node.tag
        if node_tag != 'log':
            return None
        
        # read attributes
        data = node.get('id', None)
        id = self.convertFromStr(data, 'long')
        data = node.get('version', None)
        version = self.convertFromStr(data, 'str')
        data = node.get('name', None)
        name = self.convertFromStr(data, 'str')
        data = node.get('vistrail_id', None)
        vistrail_id = self.convertFromStr(data, 'long')
        
        workflow_execs = []
        
        # read children
        for child in node.getchildren():
            if child.tag[0] == "{":
                child_tag = child.tag.split("}")[1]
            else:
                child_tag = child.tag
            if child_tag == 'workflowExec':
                _data = self.getDao('workflow_exec').fromXML(child)
                workflow_execs.append(_data)
            elif child.text is None or child.text.strip() == '':
                pass
            else:
                print '*** ERROR *** tag = %s' % child.tag
        
        obj = DBLog(id=id,
                    version=version,
                    name=name,
                    workflow_execs=workflow_execs,
                    vistrail_id=vistrail_id)
        obj.is_dirty = False
        return obj
    
    def toXML(self, log, node=None):
        if node is None:
            node = ElementTree.Element('log')
        
        # set attributes
        node.set('id',self.convertToStr(log.db_id, 'long'))
        node.set('version',self.convertToStr(log.db_version, 'str'))
        node.set('name',self.convertToStr(log.db_name, 'str'))
        node.set('vistrail_id',self.convertToStr(log.db_vistrail_id, 'long'))
        
        # set elements
        workflow_execs = log.db_workflow_execs
        for workflow_exec in workflow_execs:
            if (workflow_execs is not None) and (workflow_execs != ""):
                childNode = ElementTree.SubElement(node, 'workflowExec')
                self.getDao('workflow_exec').toXML(workflow_exec, childNode)
        
        return node

class DBOpmDependenciesXMLDAOBase(XMLDAO):

    def __init__(self, daoList):
        self.daoList = daoList

    def getDao(self, dao):
        return self.daoList[dao]

    def fromXML(self, node):
        if node.tag[0] == "{":
            node_tag = node.tag.split("}")[1]
        else:
            node_tag = node.tag
        if node_tag != 'causalDependencies':
            return None
        
        dependencys = []
        
        # read children
        for child in node.getchildren():
            if child.tag[0] == "{":
                child_tag = child.tag.split("}")[1]
            else:
                child_tag = child.tag
            if child_tag == 'used':
                _data = self.getDao('opm_used').fromXML(child)
                dependencys.append(_data)
            elif child_tag == 'wasGeneratedBy':
                _data = self.getDao('opm_was_generated_by').fromXML(child)
                dependencys.append(_data)
            elif child_tag == 'wasTriggeredBy':
                _data = self.getDao('opm_was_triggered_by').fromXML(child)
                dependencys.append(_data)
            elif child_tag == 'wasDerivedFrom':
                _data = self.getDao('opm_was_derived_from').fromXML(child)
                dependencys.append(_data)
            elif child_tag == 'wasControlledBy':
                _data = self.getDao('opm_was_controlled_by').fromXML(child)
                dependencys.append(_data)
            elif child.text is None or child.text.strip() == '':
                pass
            else:
                print '*** ERROR *** tag = %s' % child.tag
        
        obj = DBOpmDependencies(dependencys=dependencys)
        obj.is_dirty = False
        return obj
    
    def toXML(self, opm_dependencies, node=None):
        if node is None:
            node = ElementTree.Element('causalDependencies')
        
        # set elements
        dependencys = opm_dependencies.db_dependencys
        for dependency in dependencys:
            if dependency.vtType == 'opm_used':
                childNode = ElementTree.SubElement(node, 'used')
                self.getDao('opm_used').toXML(dependency, childNode)
            elif dependency.vtType == 'opm_was_generated_by':
                childNode = ElementTree.SubElement(node, 'wasGeneratedBy')
                self.getDao('opm_was_generated_by').toXML(dependency, childNode)
            elif dependency.vtType == 'opm_was_triggered_by':
                childNode = ElementTree.SubElement(node, 'wasTriggeredBy')
                self.getDao('opm_was_triggered_by').toXML(dependency, childNode)
            elif dependency.vtType == 'opm_was_derived_from':
                childNode = ElementTree.SubElement(node, 'wasDerivedFrom')
                self.getDao('opm_was_derived_from').toXML(dependency, childNode)
            elif dependency.vtType == 'opm_was_controlled_by':
                childNode = ElementTree.SubElement(node, 'wasControlledBy')
                self.getDao('opm_was_controlled_by').toXML(dependency, childNode)
        
        return node

class DBLoopIterationXMLDAOBase(XMLDAO):

    def __init__(self, daoList):
        self.daoList = daoList

    def getDao(self, dao):
        return self.daoList[dao]

    def fromXML(self, node):
        if node.tag[0] == "{":
            node_tag = node.tag.split("}")[1]
        else:
            node_tag = node.tag
        if node_tag != 'loopIteration':
            return None
        
        # read attributes
        data = node.get('id', None)
        id = self.convertFromStr(data, 'long')
        data = node.get('tsStart', None)
        ts_start = self.convertFromStr(data, 'datetime')
        data = node.get('tsEnd', None)
        ts_end = self.convertFromStr(data, 'datetime')
        data = node.get('iteration', None)
        iteration = self.convertFromStr(data, 'int')
        data = node.get('completed', None)
        completed = self.convertFromStr(data, 'int')
        data = node.get('error', None)
        error = self.convertFromStr(data, 'str')
        
        item_execs = []
        
        # read children
        for child in node.getchildren():
            if child.tag[0] == "{":
                child_tag = child.tag.split("}")[1]
            else:
                child_tag = child.tag
            if child_tag == 'moduleExec':
                _data = self.getDao('module_exec').fromXML(child)
                item_execs.append(_data)
            elif child_tag == 'groupExec':
                _data = self.getDao('group_exec').fromXML(child)
                item_execs.append(_data)
            elif child_tag == 'loopExec':
                _data = self.getDao('loop_exec').fromXML(child)
                item_execs.append(_data)
            elif child.text is None or child.text.strip() == '':
                pass
            else:
                print '*** ERROR *** tag = %s' % child.tag
        
        obj = DBLoopIteration(item_execs=item_execs,
                              id=id,
                              ts_start=ts_start,
                              ts_end=ts_end,
                              iteration=iteration,
                              completed=completed,
                              error=error)
        obj.is_dirty = False
        return obj
    
    def toXML(self, loop_iteration, node=None):
        if node is None:
            node = ElementTree.Element('loopIteration')
        
        # set attributes
        node.set('id',self.convertToStr(loop_iteration.db_id, 'long'))
        node.set('tsStart',self.convertToStr(loop_iteration.db_ts_start, 'datetime'))
        node.set('tsEnd',self.convertToStr(loop_iteration.db_ts_end, 'datetime'))
        node.set('iteration',self.convertToStr(loop_iteration.db_iteration, 'int'))
        node.set('completed',self.convertToStr(loop_iteration.db_completed, 'int'))
        node.set('error',self.convertToStr(loop_iteration.db_error, 'str'))
        
        # set elements
        item_execs = loop_iteration.db_item_execs
        for item_exec in item_execs:
            if item_exec.vtType == 'module_exec':
                childNode = ElementTree.SubElement(node, 'moduleExec')
                self.getDao('module_exec').toXML(item_exec, childNode)
            elif item_exec.vtType == 'group_exec':
                childNode = ElementTree.SubElement(node, 'groupExec')
                self.getDao('group_exec').toXML(item_exec, childNode)
            elif item_exec.vtType == 'loop_exec':
                childNode = ElementTree.SubElement(node, 'loopExec')
                self.getDao('loop_exec').toXML(item_exec, childNode)
        
        return node

class DBRemoteExecutionXMLDAOBase(XMLDAO):

    def __init__(self, daoList):
        self.daoList = daoList

    def getDao(self, dao):
        return self.daoList[dao]

    def fromXML(self, node):
        if node.tag[0] == "{":
            node_tag = node.tag.split("}")[1]
        else:
            node_tag = node.tag
        if node_tag != 'remoteExecution':
            return None
        
        # read attributes
        data = node.get('id', None)
        id = self.convertFromStr(data, 'long')
        data = node.get('scheme', None)
        scheme = self.convertFromStr(data, 'str')
        
        annotations = []
        remote_tasks = []
        module_execs = []
        
        # read children
        for child in node.getchildren():
            if child.tag[0] == "{":
                child_tag = child.tag.split("}")[1]
            else:
                child_tag = child.tag
            if child_tag == 'annotation':
                _data = self.getDao('annotation').fromXML(child)
                annotations.append(_data)
            elif child_tag == 'remoteTask':
                _data = self.getDao('remote_task').fromXML(child)
                remote_tasks.append(_data)
            elif child_tag == 'moduleExec':
                _data = self.getDao('module_exec').fromXML(child)
                module_execs.append(_data)
            elif child.text is None or child.text.strip() == '':
                pass
            else:
                print '*** ERROR *** tag = %s' % child.tag
        
        obj = DBRemoteExecution(id=id,
                                scheme=scheme,
                                annotations=annotations,
                                remote_tasks=remote_tasks,
                                module_execs=module_execs)
        obj.is_dirty = False
        return obj
    
    def toXML(self, remote_execution, node=None):
        if node is None:
            node = ElementTree.Element('remoteExecution')
        
        # set attributes
        node.set('id',self.convertToStr(remote_execution.db_id, 'long'))
        node.set('scheme',self.convertToStr(remote_execution.db_scheme, 'str'))
        
        # set elements
        annotations = remote_execution.db_annotations
        for annotation in annotations:
            if (annotations is not None) and (annotations != ""):
                childNode = ElementTree.SubElement(node, 'annotation')
                self.getDao('annotation').toXML(annotation, childNode)
        remote_tasks = remote_execution.db_remote_tasks
        for remote_task in remote_tasks:
            if (remote_tasks is not None) and (remote_tasks != ""):
                childNode = ElementTree.SubElement(node, 'remoteTask')
                self.getDao('remote_task').toXML(remote_task, childNode)
        module_execs = remote_execution.db_module_execs
        for module_exec in module_execs:
            if (module_execs is not None) and (module_execs != ""):
                childNode = ElementTree.SubElement(node, 'moduleExec')
                self.getDao('module_exec').toXML(module_exec, childNode)
        
        return node

class DBMashupXMLDAOBase(XMLDAO):

    def __init__(self, daoList):
        self.daoList = daoList

    def getDao(self, dao):
        return self.daoList[dao]

    def fromXML(self, node):
        if node.tag[0] == "{":
            node_tag = node.tag.split("}")[1]
        else:
            node_tag = node.tag
        if node_tag != 'mashup':
            return None
        
        # read attributes
        data = node.get('id', None)
        id = self.convertFromStr(data, 'long')
        data = node.get('name', None)
        name = self.convertFromStr(data, 'str')
        data = node.get('version', None)
        version = self.convertFromStr(data, 'long')
        data = node.get('type', None)
        type = self.convertFromStr(data, 'str')
        data = node.get('vtid', None)
        vtid = self.convertFromStr(data, 'long')
        data = node.get('has_seq', None)
        has_seq = self.convertFromStr(data, 'int')
        
        aliases = []
        layout = None
        geometry = None
        
        # read children
        for child in node.getchildren():
            if child.tag[0] == "{":
                child_tag = child.tag.split("}")[1]
            else:
                child_tag = child.tag
            if child_tag == 'alias':
                _data = self.getDao('mashup_alias').fromXML(child)
                aliases.append(_data)
            elif child_tag == 'layout':
                _data = self.convertFromStr(child.text,'str')
                layout = _data
            elif child_tag == 'geometry':
                _data = self.convertFromStr(child.text,'str')
                geometry = _data
            elif child.text is None or child.text.strip() == '':
                pass
            else:
                print '*** ERROR *** tag = %s' % child.tag
        
        obj = DBMashup(id=id,
                       name=name,
                       version=version,
                       aliases=aliases,
                       type=type,
                       vtid=vtid,
                       layout=layout,
                       geometry=geometry,
                       has_seq=has_seq)
        obj.is_dirty = False
        return obj
    
    def toXML(self, mashup, node=None):
        if node is None:
            node = ElementTree.Element('mashup')
        
        # set attributes
        node.set('id',self.convertToStr(mashup.db_id, 'long'))
        node.set('name',self.convertToStr(mashup.db_name, 'str'))
        node.set('version',self.convertToStr(mashup.db_version, 'long'))
        node.set('type',self.convertToStr(mashup.db_type, 'str'))
        node.set('vtid',self.convertToStr(mashup.db_vtid, 'long'))
        node.set('has_seq',self.convertToStr(mashup.db_has_seq, 'int'))
        
        # set elements
        aliases = mashup.db_aliases
        for alias in aliases:
            if (aliases is not None) and (aliases != ""):
                childNode = ElementTree.SubElement(node, 'alias')
                self.getDao('mashup_alias').toXML(alias, childNode)
        layout = mashup.db_layout
        if (layout is not None) and (layout != ""):
            childNode = ElementTree.SubElement(node, 'layout')
            childNode.text = self.convertToStr(layout, 'str')
        geometry = mashup.db_geometry
        if (geometry is not None) and (geometry != ""):
            childNode = ElementTree.SubElement(node, 'geometry')
            childNode.text = self.convertToStr(geometry, 'str')
        
        return node

class DBOpmProcessIdCauseXMLDAOBase(XMLDAO):

    def __init__(self, daoList):
        self.daoList = daoList

    def getDao(self, dao):
        return self.daoList[dao]

    def fromXML(self, node):
        if node.tag[0] == "{":
            node_tag = node.tag.split("}")[1]
        else:
            node_tag = node.tag
        if node_tag != 'cause':
            return None
        
        # read attributes
        data = node.get('id', None)
        id = self.convertFromStr(data, 'str')
        
        obj = DBOpmProcessIdCause(id=id)
        obj.is_dirty = False
        return obj
    
    def toXML(self, opm_process_id_cause, node=None):
        if node is None:
            node = ElementTree.Element('cause')
        
        # set attributes
        node.set('id',self.convertToStr(opm_process_id_cause.db_id, 'str'))
        
        return node

class DBProvGenerationXMLDAOBase(XMLDAO):

    def __init__(self, daoList):
        self.daoList = daoList

    def getDao(self, dao):
        return self.daoList[dao]

    def fromXML(self, node):
        if node.tag[0] == "{":
            node_tag = node.tag.split("}")[1]
        else:
            node_tag = node.tag
        if node_tag != 'prov:wasGeneratedBy':
            return None
        
        prov_entity = None
        prov_activity = None
        prov_role = None
        
        # read children
        for child in node.getchildren():
            if child.tag[0] == "{":
                child_tag = child.tag.split("}")[1]
            else:
                child_tag = child.tag
            if child_tag == 'prov:entity':
                _data = self.getDao('ref_prov_entity').fromXML(child)
                prov_entity = _data
            elif child_tag == 'prov:activity':
                _data = self.getDao('ref_prov_activity').fromXML(child)
                prov_activity = _data
            elif child_tag == 'prov:role':
                _data = self.convertFromStr(child.text,'str')
                prov_role = _data
            elif child.text is None or child.text.strip() == '':
                pass
            else:
                print '*** ERROR *** tag = %s' % child.tag
        
        obj = DBProvGeneration(prov_entity=prov_entity,
                               prov_activity=prov_activity,
                               prov_role=prov_role)
        obj.is_dirty = False
        return obj
    
    def toXML(self, prov_generation, node=None):
        if node is None:
            node = ElementTree.Element('prov:wasGeneratedBy')
        
        # set elements
        prov_entity = prov_generation.db_prov_entity
        if prov_entity is not None:
            if (prov_entity is not None) and (prov_entity != ""):
                childNode = ElementTree.SubElement(node, 'prov:entity')
                self.getDao('ref_prov_entity').toXML(prov_entity, childNode)
        prov_activity = prov_generation.db_prov_activity
        if prov_activity is not None:
            if (prov_activity is not None) and (prov_activity != ""):
                childNode = ElementTree.SubElement(node, 'prov:activity')
                self.getDao('ref_prov_activity').toXML(prov_activity, childNode)
        prov_role = prov_generation.db_prov_role
        if (prov_role is not None) and (prov_role != ""):
            childNode = ElementTree.SubElement(node, 'prov:role')
            childNode.text = self.convertToStr(prov_role, 'str')
        
        return node

class DBPortSpecItemXMLDAOBase(XMLDAO):

    def __init__(self, daoList):
        self.daoList = daoList

    def getDao(self, dao):
        return self.daoList[dao]

    def fromXML(self, node):
        if node.tag[0] == "{":
            node_tag = node.tag.split("}")[1]
        else:
            node_tag = node.tag
        if node_tag != 'portSpecItem':
            return None
        
        # read attributes
        data = node.get('id', None)
        id = self.convertFromStr(data, 'long')
        data = node.get('pos', None)
        pos = self.convertFromStr(data, 'long')
        data = node.get('module', None)
        module = self.convertFromStr(data, 'str')
        data = node.get('package', None)
        package = self.convertFromStr(data, 'str')
        data = node.get('namespace', None)
        namespace = self.convertFromStr(data, 'str')
        data = node.get('label', None)
        label = self.convertFromStr(data, 'str')
        data = node.get('default', None)
        default = self.convertFromStr(data, 'str')
        data = node.get('values', None)
        values = self.convertFromStr(data, 'str')
        data = node.get('entryType', None)
        entry_type = self.convertFromStr(data, 'str')
        
        obj = DBPortSpecItem(id=id,
                             pos=pos,
                             module=module,
                             package=package,
                             namespace=namespace,
                             label=label,
                             default=default,
                             values=values,
                             entry_type=entry_type)
        obj.is_dirty = False
        return obj
    
    def toXML(self, portSpecItem, node=None):
        if node is None:
            node = ElementTree.Element('portSpecItem')
        
        # set attributes
        node.set('id',self.convertToStr(portSpecItem.db_id, 'long'))
        node.set('pos',self.convertToStr(portSpecItem.db_pos, 'long'))
        node.set('module',self.convertToStr(portSpecItem.db_module, 'str'))
        node.set('package',self.convertToStr(portSpecItem.db_package, 'str'))
        node.set('namespace',self.convertToStr(portSpecItem.db_namespace, 'str'))
        node.set('label',self.convertToStr(portSpecItem.db_label, 'str'))
        node.set('default',self.convertToStr(portSpecItem.db_default, 'str'))
        node.set('values',self.convertToStr(portSpecItem.db_values, 'str'))
        node.set('entryType',self.convertToStr(portSpecItem.db_entry_type, 'str'))
        
        return node

class DBMachineXMLDAOBase(XMLDAO):

    def __init__(self, daoList):
        self.daoList = daoList

    def getDao(self, dao):
        return self.daoList[dao]

    def fromXML(self, node):
        if node.tag[0] == "{":
            node_tag = node.tag.split("}")[1]
        else:
            node_tag = node.tag
        if node_tag != 'machine':
            return None
        
        # read attributes
        data = node.get('id', None)
        id = self.convertFromStr(data, 'long')
        data = node.get('name', None)
        name = self.convertFromStr(data, 'str')
        data = node.get('os', None)
        os = self.convertFromStr(data, 'str')
        data = node.get('architecture', None)
        architecture = self.convertFromStr(data, 'str')
        data = node.get('processor', None)
        processor = self.convertFromStr(data, 'str')
        data = node.get('ram', None)
        ram = self.convertFromStr(data, 'int')
        
        obj = DBMachine(id=id,
                        name=name,
                        os=os,
                        architecture=architecture,
                        processor=processor,
                        ram=ram)
        obj.is_dirty = False
        return obj
    
    def toXML(self, machine, node=None):
        if node is None:
            node = ElementTree.Element('machine')
        
        # set attributes
        node.set('id',self.convertToStr(machine.db_id, 'long'))
        node.set('name',self.convertToStr(machine.db_name, 'str'))
        node.set('os',self.convertToStr(machine.db_os, 'str'))
        node.set('architecture',self.convertToStr(machine.db_architecture, 'str'))
        node.set('processor',self.convertToStr(machine.db_processor, 'str'))
        node.set('ram',self.convertToStr(machine.db_ram, 'int'))
        
        return node

class DBAddXMLDAOBase(XMLDAO):

    def __init__(self, daoList):
        self.daoList = daoList

    def getDao(self, dao):
        return self.daoList[dao]

    def fromXML(self, node):
        if node.tag[0] == "{":
            node_tag = node.tag.split("}")[1]
        else:
            node_tag = node.tag
        if node_tag != 'add':
            return None
        
        # read attributes
        data = node.get('id', None)
        id = self.convertFromStr(data, 'long')
        data = node.get('what', None)
        what = self.convertFromStr(data, 'str')
        data = node.get('objectId', None)
        objectId = self.convertFromStr(data, 'long')
        data = node.get('parentObjId', None)
        parentObjId = self.convertFromStr(data, 'long')
        data = node.get('parentObjType', None)
        parentObjType = self.convertFromStr(data, 'str')
        
        data = None
        
        # read children
        for child in node.getchildren():
            if child.tag[0] == "{":
                child_tag = child.tag.split("}")[1]
            else:
                child_tag = child.tag
            if child_tag == 'module':
                _data = self.getDao('module').fromXML(child)
                data = _data
            elif child_tag == 'location':
                _data = self.getDao('location').fromXML(child)
                data = _data
            elif child_tag == 'annotation':
                _data = self.getDao('annotation').fromXML(child)
                data = _data
            elif child_tag == 'function':
                _data = self.getDao('function').fromXML(child)
                data = _data
            elif child_tag == 'connection':
                _data = self.getDao('connection').fromXML(child)
                data = _data
            elif child_tag == 'port':
                _data = self.getDao('port').fromXML(child)
                data = _data
            elif child_tag == 'parameter':
                _data = self.getDao('parameter').fromXML(child)
                data = _data
            elif child_tag == 'portSpec':
                _data = self.getDao('portSpec').fromXML(child)
                data = _data
            elif child_tag == 'abstraction':
                _data = self.getDao('abstraction').fromXML(child)
                data = _data
            elif child_tag == 'group':
                _data = self.getDao('group').fromXML(child)
                data = _data
            elif child_tag == 'other':
                _data = self.getDao('other').fromXML(child)
                data = _data
            elif child_tag == 'plugin_data':
                _data = self.getDao('plugin_data').fromXML(child)
                data = _data
            elif child.text is None or child.text.strip() == '':
                pass
            else:
                print '*** ERROR *** tag = %s' % child.tag
        
        obj = DBAdd(data=data,
                    id=id,
                    what=what,
                    objectId=objectId,
                    parentObjId=parentObjId,
                    parentObjType=parentObjType)
        obj.is_dirty = False
        return obj
    
    def toXML(self, add, node=None):
        if node is None:
            node = ElementTree.Element('add')
        
        # set attributes
        node.set('id',self.convertToStr(add.db_id, 'long'))
        node.set('what',self.convertToStr(add.db_what, 'str'))
        node.set('objectId',self.convertToStr(add.db_objectId, 'long'))
        node.set('parentObjId',self.convertToStr(add.db_parentObjId, 'long'))
        node.set('parentObjType',self.convertToStr(add.db_parentObjType, 'str'))
        
        # set elements
        data = add.db_data
        if data is not None:
            if data.vtType == 'module':
                childNode = ElementTree.SubElement(node, 'module')
                self.getDao('module').toXML(data, childNode)
            elif data.vtType == 'location':
                childNode = ElementTree.SubElement(node, 'location')
                self.getDao('location').toXML(data, childNode)
            elif data.vtType == 'annotation':
                childNode = ElementTree.SubElement(node, 'annotation')
                self.getDao('annotation').toXML(data, childNode)
            elif data.vtType == 'function':
                childNode = ElementTree.SubElement(node, 'function')
                self.getDao('function').toXML(data, childNode)
            elif data.vtType == 'connection':
                childNode = ElementTree.SubElement(node, 'connection')
                self.getDao('connection').toXML(data, childNode)
            elif data.vtType == 'port':
                childNode = ElementTree.SubElement(node, 'port')
                self.getDao('port').toXML(data, childNode)
            elif data.vtType == 'parameter':
                childNode = ElementTree.SubElement(node, 'parameter')
                self.getDao('parameter').toXML(data, childNode)
            elif data.vtType == 'portSpec':
                childNode = ElementTree.SubElement(node, 'portSpec')
                self.getDao('portSpec').toXML(data, childNode)
            elif data.vtType == 'abstraction':
                childNode = ElementTree.SubElement(node, 'abstraction')
                self.getDao('abstraction').toXML(data, childNode)
            elif data.vtType == 'group':
                childNode = ElementTree.SubElement(node, 'group')
                self.getDao('group').toXML(data, childNode)
            elif data.vtType == 'other':
                childNode = ElementTree.SubElement(node, 'other')
                self.getDao('other').toXML(data, childNode)
            elif data.vtType == 'plugin_data':
                childNode = ElementTree.SubElement(node, 'plugin_data')
                self.getDao('plugin_data').toXML(data, childNode)
        
        return node

class DBOtherXMLDAOBase(XMLDAO):

    def __init__(self, daoList):
        self.daoList = daoList

    def getDao(self, dao):
        return self.daoList[dao]

    def fromXML(self, node):
        if node.tag[0] == "{":
            node_tag = node.tag.split("}")[1]
        else:
            node_tag = node.tag
        if node_tag != 'other':
            return None
        
        # read attributes
        data = node.get('id', None)
        id = self.convertFromStr(data, 'long')
        data = node.get('key', None)
        key = self.convertFromStr(data, 'str')
        
        value = None
        
        # read children
        for child in node.getchildren():
            if child.tag[0] == "{":
                child_tag = child.tag.split("}")[1]
            else:
                child_tag = child.tag
            if child_tag == 'value':
                _data = self.convertFromStr(child.text,'str')
                value = _data
            elif child.text is None or child.text.strip() == '':
                pass
            else:
                print '*** ERROR *** tag = %s' % child.tag
        
        obj = DBOther(id=id,
                      key=key,
                      value=value)
        obj.is_dirty = False
        return obj
    
    def toXML(self, other, node=None):
        if node is None:
            node = ElementTree.Element('other')
        
        # set attributes
        node.set('id',self.convertToStr(other.db_id, 'long'))
        node.set('key',self.convertToStr(other.db_key, 'str'))
        
        # set elements
        value = other.db_value
        if (value is not None) and (value != ""):
            childNode = ElementTree.SubElement(node, 'value')
            childNode.text = self.convertToStr(value, 'str')
        
        return node

class DBLocationXMLDAOBase(XMLDAO):

    def __init__(self, daoList):
        self.daoList = daoList

    def getDao(self, dao):
        return self.daoList[dao]

    def fromXML(self, node):
        if node.tag[0] == "{":
            node_tag = node.tag.split("}")[1]
        else:
            node_tag = node.tag
        if node_tag != 'location':
            return None
        
        # read attributes
        data = node.get('id', None)
        id = self.convertFromStr(data, 'long')
        data = node.get('x', None)
        x = self.convertFromStr(data, 'float')
        data = node.get('y', None)
        y = self.convertFromStr(data, 'float')
        
        obj = DBLocation(id=id,
                         x=x,
                         y=y)
        obj.is_dirty = False
        return obj
    
    def toXML(self, location, node=None):
        if node is None:
            node = ElementTree.Element('location')
        
        # set attributes
        node.set('id',self.convertToStr(location.db_id, 'long'))
        node.set('x',self.convertToStr(location.db_x, 'float'))
        node.set('y',self.convertToStr(location.db_y, 'float'))
        
        return node

class DBOpmOverlapsXMLDAOBase(XMLDAO):

    def __init__(self, daoList):
        self.daoList = daoList

    def getDao(self, dao):
        return self.daoList[dao]

    def fromXML(self, node):
        if node.tag[0] == "{":
            node_tag = node.tag.split("}")[1]
        else:
            node_tag = node.tag
        if node_tag != 'overlaps':
            return None
        
        opm_account_ids = []
        
        # read children
        for child in node.getchildren():
            if child.tag[0] == "{":
                child_tag = child.tag.split("}")[1]
            else:
                child_tag = child.tag
            if child_tag == 'account':
                _data = self.getDao('opm_account_id').fromXML(child)
                opm_account_ids.append(_data)
            elif child.text is None or child.text.strip() == '':
                pass
            else:
                print '*** ERROR *** tag = %s' % child.tag
        
        obj = DBOpmOverlaps(opm_account_ids=opm_account_ids)
        obj.is_dirty = False
        return obj
    
    def toXML(self, opm_overlaps, node=None):
        if node is None:
            node = ElementTree.Element('overlaps')
        
        # set elements
        opm_account_ids = opm_overlaps.db_opm_account_ids
        for opm_account_id in opm_account_ids:
            if (opm_account_ids is not None) and (opm_account_ids != ""):
                childNode = ElementTree.SubElement(node, 'account')
                self.getDao('opm_account_id').toXML(opm_account_id, childNode)
        
        return node

class DBPEParameterXMLDAOBase(XMLDAO):

    def __init__(self, daoList):
        self.daoList = daoList

    def getDao(self, dao):
        return self.daoList[dao]

    def fromXML(self, node):
        if node.tag[0] == "{":
            node_tag = node.tag.split("}")[1]
        else:
            node_tag = node.tag
        if node_tag != 'peParameter':
            return None
        
        # read attributes
        data = node.get('id', None)
        id = self.convertFromStr(data, 'long')
        data = node.get('pos', None)
        pos = self.convertFromStr(data, 'long')
        data = node.get('interpolator', None)
        interpolator = self.convertFromStr(data, 'str')
        data = node.get('value', None)
        value = self.convertFromStr(data, 'str')
        data = node.get('dimension', None)
        dimension = self.convertFromStr(data, 'long')
        
        obj = DBPEParameter(id=id,
                            pos=pos,
                            interpolator=interpolator,
                            value=value,
                            dimension=dimension)
        obj.is_dirty = False
        return obj
    
    def toXML(self, pe_parameter, node=None):
        if node is None:
            node = ElementTree.Element('peParameter')
        
        # set attributes
        node.set('id',self.convertToStr(pe_parameter.db_id, 'long'))
        node.set('pos',self.convertToStr(pe_parameter.db_pos, 'long'))
        node.set('interpolator',self.convertToStr(pe_parameter.db_interpolator, 'str'))
        node.set('value',self.convertToStr(pe_parameter.db_value, 'str'))
        node.set('dimension',self.convertToStr(pe_parameter.db_dimension, 'long'))
        
        return node

class DBExecutionTargetXMLDAOBase(XMLDAO):

    def __init__(self, daoList):
        self.daoList = daoList

    def getDao(self, dao):
        return self.daoList[dao]

    def fromXML(self, node):
        if node.tag[0] == "{":
            node_tag = node.tag.split("}")[1]
        else:
            node_tag = node.tag
        if node_tag != 'executionTarget':
            return None
        
        # read attributes
        data = node.get('id', None)
        id = self.convertFromStr(data, 'long')
        data = node.get('scheme', None)
        scheme = self.convertFromStr(data, 'str')
        
        annotations = []
        
        # read children
        for child in node.getchildren():
            if child.tag[0] == "{":
                child_tag = child.tag.split("}")[1]
            else:
                child_tag = child.tag
            if child_tag == 'annotation':
                _data = self.getDao('annotation').fromXML(child)
                annotations.append(_data)
            elif child.text is None or child.text.strip() == '':
                pass
            else:
                print '*** ERROR *** tag = %s' % child.tag
        
        obj = DBExecutionTarget(id=id,
                                scheme=scheme,
                                annotations=annotations)
        obj.is_dirty = False
        return obj
    
    def toXML(self, execution_target, node=None):
        if node is None:
            node = ElementTree.Element('executionTarget')
        
        # set attributes
        node.set('id',self.convertToStr(execution_target.db_id, 'long'))
        node.set('scheme',self.convertToStr(execution_target.db_scheme, 'str'))
        
        # set elements
        annotations = execution_target.db_annotations
        for annotation in annotations:
            if (annotations is not None) and (annotations != ""):
                childNode = ElementTree.SubElement(node, 'annotation')
                self.getDao('annotation').toXML(annotation, childNode)
        
        return node

class DBOpmWasDerivedFromXMLDAOBase(XMLDAO):

    def __init__(self, daoList):
        self.daoList = daoList

    def getDao(self, dao):
        return self.daoList[dao]

    def fromXML(self, node):
        if node.tag[0] == "{":
            node_tag = node.tag.split("}")[1]
        else:
            node_tag = node.tag
        if node_tag != 'wasDerivedFrom':
            return None
        
        effect = None
        role = None
        cause = None
        accounts = []
        opm_times = []
        
        # read children
        for child in node.getchildren():
            if child.tag[0] == "{":
                child_tag = child.tag.split("}")[1]
            else:
                child_tag = child.tag
            if child_tag == 'effect':
                _data = self.getDao('opm_artifact_id_effect').fromXML(child)
                effect = _data
            elif child_tag == 'role':
                _data = self.getDao('opm_role').fromXML(child)
                role = _data
            elif child_tag == 'cause':
                _data = self.getDao('opm_artifact_id_cause').fromXML(child)
                cause = _data
            elif child_tag == 'account':
                _data = self.getDao('opm_account_id').fromXML(child)
                accounts.append(_data)
            elif child_tag == 'time':
                _data = self.getDao('opm_time').fromXML(child)
                opm_times.append(_data)
            elif child.text is None or child.text.strip() == '':
                pass
            else:
                print '*** ERROR *** tag = %s' % child.tag
        
        obj = DBOpmWasDerivedFrom(effect=effect,
                                  role=role,
                                  cause=cause,
                                  accounts=accounts,
                                  opm_times=opm_times)
        obj.is_dirty = False
        return obj
    
    def toXML(self, opm_was_derived_from, node=None):
        if node is None:
            node = ElementTree.Element('wasDerivedFrom')
        
        # set elements
        effect = opm_was_derived_from.db_effect
        if effect is not None:
            if (effect is not None) and (effect != ""):
                childNode = ElementTree.SubElement(node, 'effect')
                self.getDao('opm_artifact_id_effect').toXML(effect, childNode)
        role = opm_was_derived_from.db_role
        if role is not None:
            if (role is not None) and (role != ""):
                childNode = ElementTree.SubElement(node, 'role')
                self.getDao('opm_role').toXML(role, childNode)
        cause = opm_was_derived_from.db_cause
        if cause is not None:
            if (cause is not None) and (cause != ""):
                childNode = ElementTree.SubElement(node, 'cause')
                self.getDao('opm_artifact_id_cause').toXML(cause, childNode)
        accounts = opm_was_derived_from.db_accounts
        for account in accounts:
            if (accounts is not None) and (accounts != ""):
                childNode = ElementTree.SubElement(node, 'account')
                self.getDao('opm_account_id').toXML(account, childNode)
        opm_times = opm_was_derived_from.db_opm_times
        for opm_time in opm_times:
            if (opm_times is not None) and (opm_times != ""):
                childNode = ElementTree.SubElement(node, 'time')
                self.getDao('opm_time').toXML(opm_time, childNode)
        
        return node

class DBParameterXMLDAOBase(XMLDAO):

    def __init__(self, daoList):
        self.daoList = daoList

    def getDao(self, dao):
        return self.daoList[dao]

    def fromXML(self, node):
        if node.tag[0] == "{":
            node_tag = node.tag.split("}")[1]
        else:
            node_tag = node.tag
        if node_tag != 'parameter':
            return None
        
        # read attributes
        data = node.get('id', None)
        id = self.convertFromStr(data, 'long')
        data = node.get('pos', None)
        pos = self.convertFromStr(data, 'long')
        data = node.get('name', None)
        name = self.convertFromStr(data, 'str')
        data = node.get('type', None)
        type = self.convertFromStr(data, 'str')
        data = node.get('val', None)
        val = self.convertFromStr(data, 'str')
        data = node.get('alias', None)
        alias = self.convertFromStr(data, 'str')
        
        obj = DBParameter(id=id,
                          pos=pos,
                          name=name,
                          type=type,
                          val=val,
                          alias=alias)
        obj.is_dirty = False
        return obj
    
    def toXML(self, parameter, node=None):
        if node is None:
            node = ElementTree.Element('parameter')
        
        # set attributes
        node.set('id',self.convertToStr(parameter.db_id, 'long'))
        node.set('pos',self.convertToStr(parameter.db_pos, 'long'))
        node.set('name',self.convertToStr(parameter.db_name, 'str'))
        node.set('type',self.convertToStr(parameter.db_type, 'str'))
        node.set('val',self.convertToStr(parameter.db_val, 'str'))
        node.set('alias',self.convertToStr(parameter.db_alias, 'str'))
        
        return node

class DBOpmUsedXMLDAOBase(XMLDAO):

    def __init__(self, daoList):
        self.daoList = daoList

    def getDao(self, dao):
        return self.daoList[dao]

    def fromXML(self, node):
        if node.tag[0] == "{":
            node_tag = node.tag.split("}")[1]
        else:
            node_tag = node.tag
        if node_tag != 'used':
            return None
        
        effect = None
        role = None
        cause = None
        accounts = []
        opm_times = []
        
        # read children
        for child in node.getchildren():
            if child.tag[0] == "{":
                child_tag = child.tag.split("}")[1]
            else:
                child_tag = child.tag
            if child_tag == 'effect':
                _data = self.getDao('opm_process_id_effect').fromXML(child)
                effect = _data
            elif child_tag == 'role':
                _data = self.getDao('opm_role').fromXML(child)
                role = _data
            elif child_tag == 'cause':
                _data = self.getDao('opm_artifact_id_cause').fromXML(child)
                cause = _data
            elif child_tag == 'account':
                _data = self.getDao('opm_account_id').fromXML(child)
                accounts.append(_data)
            elif child_tag == 'time':
                _data = self.getDao('opm_time').fromXML(child)
                opm_times.append(_data)
            elif child.text is None or child.text.strip() == '':
                pass
            else:
                print '*** ERROR *** tag = %s' % child.tag
        
        obj = DBOpmUsed(effect=effect,
                        role=role,
                        cause=cause,
                        accounts=accounts,
                        opm_times=opm_times)
        obj.is_dirty = False
        return obj
    
    def toXML(self, opm_used, node=None):
        if node is None:
            node = ElementTree.Element('used')
        
        # set elements
        effect = opm_used.db_effect
        if effect is not None:
            if (effect is not None) and (effect != ""):
                childNode = ElementTree.SubElement(node, 'effect')
                self.getDao('opm_process_id_effect').toXML(effect, childNode)
        role = opm_used.db_role
        if role is not None:
            if (role is not None) and (role != ""):
                childNode = ElementTree.SubElement(node, 'role')
                self.getDao('opm_role').toXML(role, childNode)
        cause = opm_used.db_cause
        if cause is not None:
            if (cause is not None) and (cause != ""):
                childNode = ElementTree.SubElement(node, 'cause')
                self.getDao('opm_artifact_id_cause').toXML(cause, childNode)
        accounts = opm_used.db_accounts
        for account in accounts:
            if (accounts is not None) and (accounts != ""):
                childNode = ElementTree.SubElement(node, 'account')
                self.getDao('opm_account_id').toXML(account, childNode)
        opm_times = opm_used.db_opm_times
        for opm_time in opm_times:
            if (opm_times is not None) and (opm_times != ""):
                childNode = ElementTree.SubElement(node, 'time')
                self.getDao('opm_time').toXML(opm_time, childNode)
        
        return node

class DBPluginDataXMLDAOBase(XMLDAO):

    def __init__(self, daoList):
        self.daoList = daoList

    def getDao(self, dao):
        return self.daoList[dao]

    def fromXML(self, node):
        if node.tag[0] == "{":
            node_tag = node.tag.split("}")[1]
        else:
            node_tag = node.tag
        if node_tag != 'plugin_data':
            return None
        
        # read attributes
        data = node.get('id', None)
        id = self.convertFromStr(data, 'long')
        data = node.get('data', None)
        data = self.convertFromStr(data, 'str')
        
        obj = DBPluginData(id=id,
                           data=data)
        obj.is_dirty = False
        return obj
    
    def toXML(self, plugin_data, node=None):
        if node is None:
            node = ElementTree.Element('plugin_data')
        
        # set attributes
        node.set('id',self.convertToStr(plugin_data.db_id, 'long'))
        node.set('data',self.convertToStr(plugin_data.db_data, 'str'))
        
        return node

class DBFunctionXMLDAOBase(XMLDAO):

    def __init__(self, daoList):
        self.daoList = daoList

    def getDao(self, dao):
        return self.daoList[dao]

    def fromXML(self, node):
        if node.tag[0] == "{":
            node_tag = node.tag.split("}")[1]
        else:
            node_tag = node.tag
        if node_tag != 'function':
            return None
        
        # read attributes
        data = node.get('id', None)
        id = self.convertFromStr(data, 'long')
        data = node.get('pos', None)
        pos = self.convertFromStr(data, 'long')
        data = node.get('name', None)
        name = self.convertFromStr(data, 'str')
        
        parameters = []
        
        # read children
        for child in node.getchildren():
            if child.tag[0] == "{":
                child_tag = child.tag.split("}")[1]
            else:
                child_tag = child.tag
            if child_tag == 'parameter':
                _data = self.getDao('parameter').fromXML(child)
                parameters.append(_data)
            elif child.text is None or child.text.strip() == '':
                pass
            else:
                print '*** ERROR *** tag = %s' % child.tag
        
        obj = DBFunction(id=id,
                         pos=pos,
                         name=name,
                         parameters=parameters)
        obj.is_dirty = False
        return obj
    
    def toXML(self, function, node=None):
        if node is None:
            node = ElementTree.Element('function')
        
        # set attributes
        node.set('id',self.convertToStr(function.db_id, 'long'))
        node.set('pos',self.convertToStr(function.db_pos, 'long'))
        node.set('name',self.convertToStr(function.db_name, 'str'))
        
        # set elements
        parameters = function.db_parameters
        for parameter in parameters:
            if (parameters is not None) and (parameters != ""):
                childNode = ElementTree.SubElement(node, 'parameter')
                self.getDao('parameter').toXML(parameter, childNode)
        
        return node

class DBActionAnnotationXMLDAOBase(XMLDAO):

    def __init__(self, daoList):
        self.daoList = daoList

    def getDao(self, dao):
        return self.daoList[dao]

    def fromXML(self, node):
        if node.tag[0] == "{":
            node_tag = node.tag.split("}")[1]
        else:
            node_tag = node.tag
        if node_tag != 'actionAnnotation':
            return None
        
        # read attributes
        data = node.get('id', None)
        id = self.convertFromStr(data, 'long')
        data = node.get('key', None)
        key = self.convertFromStr(data, 'str')
        data = node.get('value', None)
        value = self.convertFromStr(data, 'str')
        data = node.get('actionId', None)
        action_id = self.convertFromStr(data, 'long')
        data = node.get('date', None)
        date = self.convertFromStr(data, 'datetime')
        data = node.get('user', None)
        user = self.convertFromStr(data, 'str')
        
        obj = DBActionAnnotation(id=id,
                                 key=key,
                                 value=value,
                                 action_id=action_id,
                                 date=date,
                                 user=user)
        obj.is_dirty = False
        return obj
    
    def toXML(self, actionAnnotation, node=None):
        if node is None:
            node = ElementTree.Element('actionAnnotation')
        
        # set attributes
        node.set('id',self.convertToStr(actionAnnotation.db_id, 'long'))
        node.set('key',self.convertToStr(actionAnnotation.db_key, 'str'))
        node.set('value',self.convertToStr(actionAnnotation.db_value, 'str'))
        node.set('actionId',self.convertToStr(actionAnnotation.db_action_id, 'long'))
        node.set('date',self.convertToStr(actionAnnotation.db_date, 'datetime'))
        node.set('user',self.convertToStr(actionAnnotation.db_user, 'str'))
        
        return node

class DBAbstractionXMLDAOBase(XMLDAO):

    def __init__(self, daoList):
        self.daoList = daoList

    def getDao(self, dao):
        return self.daoList[dao]

    def fromXML(self, node):
        if node.tag[0] == "{":
            node_tag = node.tag.split("}")[1]
        else:
            node_tag = node.tag
        if node_tag != 'abstraction':
            return None
        
        # read attributes
        data = node.get('id', None)
        id = self.convertFromStr(data, 'long')
        data = node.get('cache', None)
        cache = self.convertFromStr(data, 'int')
        data = node.get('name', None)
        name = self.convertFromStr(data, 'str')
        data = node.get('namespace', None)
        namespace = self.convertFromStr(data, 'str')
        data = node.get('package', None)
        package = self.convertFromStr(data, 'str')
        data = node.get('version', None)
        version = self.convertFromStr(data, 'str')
        data = node.get('internalVersion', None)
        internal_version = self.convertFromStr(data, 'str')
        
        location = None
        functions = []
        annotations = []
        
        # read children
        for child in node.getchildren():
            if child.tag[0] == "{":
                child_tag = child.tag.split("}")[1]
            else:
                child_tag = child.tag
            if child_tag == 'location':
                _data = self.getDao('location').fromXML(child)
                location = _data
            elif child_tag == 'function':
                _data = self.getDao('function').fromXML(child)
                functions.append(_data)
            elif child_tag == 'annotation':
                _data = self.getDao('annotation').fromXML(child)
                annotations.append(_data)
            elif child.text is None or child.text.strip() == '':
                pass
            else:
                print '*** ERROR *** tag = %s' % child.tag
        
        obj = DBAbstraction(id=id,
                            cache=cache,
                            name=name,
                            namespace=namespace,
                            package=package,
                            version=version,
                            internal_version=internal_version,
                            location=location,
                            functions=functions,
                            annotations=annotations)
        obj.is_dirty = False
        return obj
    
    def toXML(self, abstraction, node=None):
        if node is None:
            node = ElementTree.Element('abstraction')
        
        # set attributes
        node.set('id',self.convertToStr(abstraction.db_id, 'long'))
        node.set('cache',self.convertToStr(abstraction.db_cache, 'int'))
        node.set('name',self.convertToStr(abstraction.db_name, 'str'))
        node.set('namespace',self.convertToStr(abstraction.db_namespace, 'str'))
        node.set('package',self.convertToStr(abstraction.db_package, 'str'))
        node.set('version',self.convertToStr(abstraction.db_version, 'str'))
        node.set('internalVersion',self.convertToStr(abstraction.db_internal_version, 'str'))
        
        # set elements
        location = abstraction.db_location
        if location is not None:
            if (location is not None) and (location != ""):
                childNode = ElementTree.SubElement(node, 'location')
                self.getDao('location').toXML(location, childNode)
        functions = abstraction.db_functions
        for function in functions:
            if (functions is not None) and (functions != ""):
                childNode = ElementTree.SubElement(node, 'function')
                self.getDao('function').toXML(function, childNode)
        annotations = abstraction.db_annotations
        for annotation in annotations:
            if (annotations is not None) and (annotations != ""):
                childNode = ElementTree.SubElement(node, 'annotation')
                self.getDao('annotation').toXML(annotation, childNode)
        
        return node

class DBMashupAliasXMLDAOBase(XMLDAO):

    def __init__(self, daoList):
        self.daoList = daoList

    def getDao(self, dao):
        return self.daoList[dao]

    def fromXML(self, node):
        if node.tag[0] == "{":
            node_tag = node.tag.split("}")[1]
        else:
            node_tag = node.tag
        if node_tag != 'alias':
            return None
        
        # read attributes
        data = node.get('id', None)
        id = self.convertFromStr(data, 'long')
        data = node.get('name', None)
        name = self.convertFromStr(data, 'str')
        
        component = None
        
        # read children
        for child in node.getchildren():
            if child.tag[0] == "{":
                child_tag = child.tag.split("}")[1]
            else:
                child_tag = child.tag
            if child_tag == 'component':
                _data = self.getDao('mashup_component').fromXML(child)
                component = _data
            elif child.text is None or child.text.strip() == '':
                pass
            else:
                print '*** ERROR *** tag = %s' % child.tag
        
        obj = DBMashupAlias(id=id,
                            name=name,
                            component=component)
        obj.is_dirty = False
        return obj
    
    def toXML(self, mashup_alias, node=None):
        if node is None:
            node = ElementTree.Element('alias')
        
        # set attributes
        node.set('id',self.convertToStr(mashup_alias.db_id, 'long'))
        node.set('name',self.convertToStr(mashup_alias.db_name, 'str'))
        
        # set elements
        component = mashup_alias.db_component
        if component is not None:
            if (component is not None) and (component != ""):
                childNode = ElementTree.SubElement(node, 'component')
                self.getDao('mashup_component').toXML(component, childNode)
        
        return node

class DBWorkflowXMLDAOBase(XMLDAO):

    def __init__(self, daoList):
        self.daoList = daoList

    def getDao(self, dao):
        return self.daoList[dao]

    def fromXML(self, node):
        if node.tag[0] == "{":
            node_tag = node.tag.split("}")[1]
        else:
            node_tag = node.tag
        if node_tag != 'workflow':
            return None
        
        # read attributes
        data = node.get('id', None)
        id = self.convertFromStr(data, 'long')
        data = node.get('name', None)
        name = self.convertFromStr(data, 'str')
        data = node.get('version', None)
        version = self.convertFromStr(data, 'str')
        data = node.get('vistrail_id', None)
        vistrail_id = self.convertFromStr(data, 'long')
        
        connections = []
        annotations = []
        plugin_datas = []
        others = []
        modules = []
        
        # read children
        for child in node.getchildren():
            if child.tag[0] == "{":
                child_tag = child.tag.split("}")[1]
            else:
                child_tag = child.tag
            if child_tag == 'connection':
                _data = self.getDao('connection').fromXML(child)
                connections.append(_data)
            elif child_tag == 'annotation':
                _data = self.getDao('annotation').fromXML(child)
                annotations.append(_data)
            elif child_tag == 'plugin_data':
                _data = self.getDao('plugin_data').fromXML(child)
                plugin_datas.append(_data)
            elif child_tag == 'other':
                _data = self.getDao('other').fromXML(child)
                others.append(_data)
            elif child_tag == 'module':
                _data = self.getDao('module').fromXML(child)
                modules.append(_data)
            elif child_tag == 'abstraction':
                _data = self.getDao('abstraction').fromXML(child)
                modules.append(_data)
            elif child_tag == 'group':
                _data = self.getDao('group').fromXML(child)
                modules.append(_data)
            elif child.text is None or child.text.strip() == '':
                pass
            else:
                print '*** ERROR *** tag = %s' % child.tag
        
        obj = DBWorkflow(modules=modules,
                         id=id,
                         name=name,
                         version=version,
                         connections=connections,
                         annotations=annotations,
                         plugin_datas=plugin_datas,
                         others=others,
                         vistrail_id=vistrail_id)
        obj.is_dirty = False
        return obj
    
    def toXML(self, workflow, node=None):
        if node is None:
            node = ElementTree.Element('workflow')
        
        # set attributes
        node.set('id',self.convertToStr(workflow.db_id, 'long'))
        node.set('name',self.convertToStr(workflow.db_name, 'str'))
        node.set('version',self.convertToStr(workflow.db_version, 'str'))
        node.set('vistrail_id',self.convertToStr(workflow.db_vistrail_id, 'long'))
        
        # set elements
        connections = workflow.db_connections
        for connection in connections:
            if (connections is not None) and (connections != ""):
                childNode = ElementTree.SubElement(node, 'connection')
                self.getDao('connection').toXML(connection, childNode)
        annotations = workflow.db_annotations
        for annotation in annotations:
            if (annotations is not None) and (annotations != ""):
                childNode = ElementTree.SubElement(node, 'annotation')
                self.getDao('annotation').toXML(annotation, childNode)
        plugin_datas = workflow.db_plugin_datas
        for plugin_data in plugin_datas:
            if (plugin_datas is not None) and (plugin_datas != ""):
                childNode = ElementTree.SubElement(node, 'plugin_data')
                self.getDao('plugin_data').toXML(plugin_data, childNode)
        others = workflow.db_others
        for other in others:
            if (others is not None) and (others != ""):
                childNode = ElementTree.SubElement(node, 'other')
                self.getDao('other').toXML(other, childNode)
        modules = workflow.db_modules
        for module in modules:
            if module.vtType == 'module':
                childNode = ElementTree.SubElement(node, 'module')
                self.getDao('module').toXML(module, childNode)
            elif module.vtType == 'abstraction':
                childNode = ElementTree.SubElement(node, 'abstraction')
                self.getDao('abstraction').toXML(module, childNode)
            elif module.vtType == 'group':
                childNode = ElementTree.SubElement(node, 'group')
                self.getDao('group').toXML(module, childNode)
        
        return node

class DBOpmArtifactIdCauseXMLDAOBase(XMLDAO):

    def __init__(self, daoList):
        self.daoList = daoList

    def getDao(self, dao):
        return self.daoList[dao]

    def fromXML(self, node):
        if node.tag[0] == "{":
            node_tag = node.tag.split("}")[1]
        else:
            node_tag = node.tag
        if node_tag != 'cause':
            return None
        
        # read attributes
        data = node.get('id', None)
        id = self.convertFromStr(data, 'str')
        
        obj = DBOpmArtifactIdCause(id=id)
        obj.is_dirty = False
        return obj
    
    def toXML(self, opm_artifact_id_cause, node=None):
        if node is None:
            node = ElementTree.Element('cause')
        
        # set attributes
        node.set('id',self.convertToStr(opm_artifact_id_cause.db_id, 'str'))
        
        return node

class DBRefProvEntityXMLDAOBase(XMLDAO):

    def __init__(self, daoList):
        self.daoList = daoList

    def getDao(self, dao):
        return self.daoList[dao]

    def fromXML(self, node):
        if node.tag[0] == "{":
            node_tag = node.tag.split("}")[1]
        else:
            node_tag = node.tag
        if node_tag != 'prov:entity':
            return None
        
        # read attributes
        data = node.get('prov:ref', None)
        prov_ref = self.convertFromStr(data, 'str')
        
        obj = DBRefProvEntity(prov_ref=prov_ref)
        obj.is_dirty = False
        return obj
    
    def toXML(self, ref_prov_entity, node=None):
        if node is None:
            node = ElementTree.Element('prov:entity')
        
        # set attributes
        node.set('prov:ref',self.convertToStr(ref_prov_entity.db_prov_ref, 'str'))
        
        return node

class DBProvActivityXMLDAOBase(XMLDAO):

    def __init__(self, daoList):
        self.daoList = daoList

    def getDao(self, dao):
        return self.daoList[dao]

    def fromXML(self, node):
        if node.tag[0] == "{":
            node_tag = node.tag.split("}")[1]
        else:
            node_tag = node.tag
        if node_tag != 'prov:activity':
            return None
        
        # read attributes
        data = node.get('prov:id', None)
        id = self.convertFromStr(data, 'str')
        
        startTime = None
        endTime = None
        vt_id = None
        vt_type = None
        vt_cached = None
        vt_completed = None
        vt_machine_id = None
        vt_error = None
        is_part_of = None
        
        # read children
        for child in node.getchildren():
            if child.tag[0] == "{":
                child_tag = child.tag.split("}")[1]
            else:
                child_tag = child.tag
            if child_tag == 'prov:startTime':
                _data = self.convertFromStr(child.text,'str')
                startTime = _data
            elif child_tag == 'prov:endTime':
                _data = self.convertFromStr(child.text,'str')
                endTime = _data
            elif child_tag == 'vt:id':
                _data = self.convertFromStr(child.text,'str')
                vt_id = _data
            elif child_tag == 'vt:type':
                _data = self.convertFromStr(child.text,'str')
                vt_type = _data
            elif child_tag == 'vt:cached':
                _data = self.convertFromStr(child.text,'str')
                vt_cached = _data
            elif child_tag == 'vt:completed':
                _data = self.convertFromStr(child.text,'str')
                vt_completed = _data
            elif child_tag == 'vt:machine_id':
                _data = self.convertFromStr(child.text,'str')
                vt_machine_id = _data
            elif child_tag == 'vt:error':
                _data = self.convertFromStr(child.text,'str')
                vt_error = _data
            elif child_tag == 'dcterms:isPartOf':
                _data = self.getDao('is_part_of').fromXML(child)
                is_part_of = _data
            elif child.text is None or child.text.strip() == '':
                pass
            else:
                print '*** ERROR *** tag = %s' % child.tag
        
        obj = DBProvActivity(id=id,
                             startTime=startTime,
                             endTime=endTime,
                             vt_id=vt_id,
                             vt_type=vt_type,
                             vt_cached=vt_cached,
                             vt_completed=vt_completed,
                             vt_machine_id=vt_machine_id,
                             vt_error=vt_error,
                             is_part_of=is_part_of)
        obj.is_dirty = False
        return obj
    
    def toXML(self, prov_activity, node=None):
        if node is None:
            node = ElementTree.Element('prov:activity')
        
        # set attributes
        node.set('prov:id',self.convertToStr(prov_activity.db_id, 'str'))
        
        # set elements
        startTime = prov_activity.db_startTime
        if (startTime is not None) and (startTime != ""):
            childNode = ElementTree.SubElement(node, 'prov:startTime')
            childNode.text = self.convertToStr(startTime, 'str')
        endTime = prov_activity.db_endTime
        if (endTime is not None) and (endTime != ""):
            childNode = ElementTree.SubElement(node, 'prov:endTime')
            childNode.text = self.convertToStr(endTime, 'str')
        vt_id = prov_activity.db_vt_id
        if (vt_id is not None) and (vt_id != ""):
            childNode = ElementTree.SubElement(node, 'vt:id')
            childNode.text = self.convertToStr(vt_id, 'str')
        vt_type = prov_activity.db_vt_type
        if (vt_type is not None) and (vt_type != ""):
            childNode = ElementTree.SubElement(node, 'vt:type')
            childNode.text = self.convertToStr(vt_type, 'str')
        vt_cached = prov_activity.db_vt_cached
        if (vt_cached is not None) and (vt_cached != ""):
            childNode = ElementTree.SubElement(node, 'vt:cached')
            childNode.text = self.convertToStr(vt_cached, 'str')
        vt_completed = prov_activity.db_vt_completed
        if (vt_completed is not None) and (vt_completed != ""):
            childNode = ElementTree.SubElement(node, 'vt:completed')
            childNode.text = self.convertToStr(vt_completed, 'str')
        vt_machine_id = prov_activity.db_vt_machine_id
        if (vt_machine_id is not None) and (vt_machine_id != ""):
            childNode = ElementTree.SubElement(node, 'vt:machine_id')
            childNode.text = self.convertToStr(vt_machine_id, 'str')
        vt_error = prov_activity.db_vt_error
        if (vt_error is not None) and (vt_error != ""):
            childNode = ElementTree.SubElement(node, 'vt:error')
            childNode.text = self.convertToStr(vt_error, 'str')
        is_part_of = prov_activity.db_is_part_of
        if is_part_of is not None:
            if (is_part_of is not None) and (is_part_of != ""):
                childNode = ElementTree.SubElement(node, 'dcterms:isPartOf')
                self.getDao('is_part_of').toXML(is_part_of, childNode)
        
        return node

class DBMashupActionXMLDAOBase(XMLDAO):

    def __init__(self, daoList):
        self.daoList = daoList

    def getDao(self, dao):
        return self.daoList[dao]

    def fromXML(self, node):
        if node.tag[0] == "{":
            node_tag = node.tag.split("}")[1]
        else:
            node_tag = node.tag
        if node_tag != 'action':
            return None
        
        # read attributes
        data = node.get('id', None)
        id = self.convertFromStr(data, 'long')
        data = node.get('prevId', None)
        prevId = self.convertFromStr(data, 'long')
        data = node.get('date', None)
        date = self.convertFromStr(data, 'datetime')
        data = node.get('user', None)
        user = self.convertFromStr(data, 'str')
        
        mashup = None
        
        # read children
        for child in node.getchildren():
            if child.tag[0] == "{":
                child_tag = child.tag.split("}")[1]
            else:
                child_tag = child.tag
            if child_tag == 'mashup':
                _data = self.getDao('mashup').fromXML(child)
                mashup = _data
            elif child.text is None or child.text.strip() == '':
                pass
            else:
                print '*** ERROR *** tag = %s' % child.tag
        
        obj = DBMashupAction(id=id,
                             prevId=prevId,
                             date=date,
                             user=user,
                             mashup=mashup)
        obj.is_dirty = False
        return obj
    
    def toXML(self, mashup_action, node=None):
        if node is None:
            node = ElementTree.Element('action')
        
        # set attributes
        node.set('id',self.convertToStr(mashup_action.db_id, 'long'))
        node.set('prevId',self.convertToStr(mashup_action.db_prevId, 'long'))
        node.set('date',self.convertToStr(mashup_action.db_date, 'datetime'))
        node.set('user',self.convertToStr(mashup_action.db_user, 'str'))
        
        # set elements
        mashup = mashup_action.db_mashup
        if mashup is not None:
            if (mashup is not None) and (mashup != ""):
                childNode = ElementTree.SubElement(node, 'mashup')
                self.getDao('mashup').toXML(mashup, childNode)
        
        return node

class DBProvUsageXMLDAOBase(XMLDAO):

    def __init__(self, daoList):
        self.daoList = daoList

    def getDao(self, dao):
        return self.daoList[dao]

    def fromXML(self, node):
        if node.tag[0] == "{":
            node_tag = node.tag.split("}")[1]
        else:
            node_tag = node.tag
        if node_tag != 'prov:used':
            return None
        
        prov_activity = None
        prov_entity = None
        prov_role = None
        
        # read children
        for child in node.getchildren():
            if child.tag[0] == "{":
                child_tag = child.tag.split("}")[1]
            else:
                child_tag = child.tag
            if child_tag == 'prov:activity':
                _data = self.getDao('ref_prov_activity').fromXML(child)
                prov_activity = _data
            elif child_tag == 'prov:entity':
                _data = self.getDao('ref_prov_entity').fromXML(child)
                prov_entity = _data
            elif child_tag == 'prov:role':
                _data = self.convertFromStr(child.text,'str')
                prov_role = _data
            elif child.text is None or child.text.strip() == '':
                pass
            else:
                print '*** ERROR *** tag = %s' % child.tag
        
        obj = DBProvUsage(prov_activity=prov_activity,
                          prov_entity=prov_entity,
                          prov_role=prov_role)
        obj.is_dirty = False
        return obj
    
    def toXML(self, prov_usage, node=None):
        if node is None:
            node = ElementTree.Element('prov:used')
        
        # set elements
        prov_activity = prov_usage.db_prov_activity
        if prov_activity is not None:
            if (prov_activity is not None) and (prov_activity != ""):
                childNode = ElementTree.SubElement(node, 'prov:activity')
                self.getDao('ref_prov_activity').toXML(prov_activity, childNode)
        prov_entity = prov_usage.db_prov_entity
        if prov_entity is not None:
            if (prov_entity is not None) and (prov_entity != ""):
                childNode = ElementTree.SubElement(node, 'prov:entity')
                self.getDao('ref_prov_entity').toXML(prov_entity, childNode)
        prov_role = prov_usage.db_prov_role
        if (prov_role is not None) and (prov_role != ""):
            childNode = ElementTree.SubElement(node, 'prov:role')
            childNode.text = self.convertToStr(prov_role, 'str')
        
        return node

class DBOpmArtifactValueXMLDAOBase(XMLDAO):

    def __init__(self, daoList):
        self.daoList = daoList

    def getDao(self, dao):
        return self.daoList[dao]

    def fromXML(self, node):
        if node.tag[0] == "{":
            node_tag = node.tag.split("}")[1]
        else:
            node_tag = node.tag
        if node_tag != 'value':
            return None
        
        value = None
        
        # read children
        for child in node.getchildren():
            if child.tag[0] == "{":
                child_tag = child.tag.split("}")[1]
            else:
                child_tag = child.tag
            if child_tag == 'portSpec':
                _data = self.getDao('portSpec').fromXML(child)
                value = _data
            elif child_tag == 'function':
                _data = self.getDao('function').fromXML(child)
                value = _data
            elif child.text is None or child.text.strip() == '':
                pass
            else:
                print '*** ERROR *** tag = %s' % child.tag
        
        obj = DBOpmArtifactValue(value=value)
        obj.is_dirty = False
        return obj
    
    def toXML(self, opm_artifact_value, node=None):
        if node is None:
            node = ElementTree.Element('value')
        
        # set elements
        value = opm_artifact_value.db_value
        if value is not None:
            if value.vtType == 'portSpec':
                childNode = ElementTree.SubElement(node, 'portSpec')
                self.getDao('portSpec').toXML(value, childNode)
            elif value.vtType == 'function':
                childNode = ElementTree.SubElement(node, 'function')
                self.getDao('function').toXML(value, childNode)
        
        return node

class DBOpmArtifactIdEffectXMLDAOBase(XMLDAO):

    def __init__(self, daoList):
        self.daoList = daoList

    def getDao(self, dao):
        return self.daoList[dao]

    def fromXML(self, node):
        if node.tag[0] == "{":
            node_tag = node.tag.split("}")[1]
        else:
            node_tag = node.tag
        if node_tag != 'effect':
            return None
        
        # read attributes
        data = node.get('id', None)
        id = self.convertFromStr(data, 'str')
        
        obj = DBOpmArtifactIdEffect(id=id)
        obj.is_dirty = False
        return obj
    
    def toXML(self, opm_artifact_id_effect, node=None):
        if node is None:
            node = ElementTree.Element('effect')
        
        # set attributes
        node.set('id',self.convertToStr(opm_artifact_id_effect.db_id, 'str'))
        
        return node

class DBOpmGraphXMLDAOBase(XMLDAO):

    def __init__(self, daoList):
        self.daoList = daoList

    def getDao(self, dao):
        return self.daoList[dao]

    def fromXML(self, node):
        if node.tag[0] == "{":
            node_tag = node.tag.split("}")[1]
        else:
            node_tag = node.tag
        if node_tag != 'opmGraph':
            return None
        
        accounts = None
        processes = None
        artifacts = None
        agents = None
        dependencies = None
        
        # read children
        for child in node.getchildren():
            if child.tag[0] == "{":
                child_tag = child.tag.split("}")[1]
            else:
                child_tag = child.tag
            if child_tag == 'accounts':
                _data = self.getDao('opm_accounts').fromXML(child)
                accounts = _data
            elif child_tag == 'processes':
                _data = self.getDao('opm_processes').fromXML(child)
                processes = _data
            elif child_tag == 'artifacts':
                _data = self.getDao('opm_artifacts').fromXML(child)
                artifacts = _data
            elif child_tag == 'agents':
                _data = self.getDao('opm_agents').fromXML(child)
                agents = _data
            elif child_tag == 'causalDependencies':
                _data = self.getDao('opm_dependencies').fromXML(child)
                dependencies = _data
            elif child.text is None or child.text.strip() == '':
                pass
            else:
                print '*** ERROR *** tag = %s' % child.tag
        
        obj = DBOpmGraph(accounts=accounts,
                         processes=processes,
                         artifacts=artifacts,
                         agents=agents,
                         dependencies=dependencies)
        obj.is_dirty = False
        return obj
    
    def toXML(self, opm_graph, node=None):
        if node is None:
            node = ElementTree.Element('opmGraph')
        
        # set elements
        accounts = opm_graph.db_accounts
        if accounts is not None:
            if (accounts is not None) and (accounts != ""):
                childNode = ElementTree.SubElement(node, 'accounts')
                self.getDao('opm_accounts').toXML(accounts, childNode)
        processes = opm_graph.db_processes
        if processes is not None:
            if (processes is not None) and (processes != ""):
                childNode = ElementTree.SubElement(node, 'processes')
                self.getDao('opm_processes').toXML(processes, childNode)
        artifacts = opm_graph.db_artifacts
        if artifacts is not None:
            if (artifacts is not None) and (artifacts != ""):
                childNode = ElementTree.SubElement(node, 'artifacts')
                self.getDao('opm_artifacts').toXML(artifacts, childNode)
        agents = opm_graph.db_agents
        if agents is not None:
            if (agents is not None) and (agents != ""):
                childNode = ElementTree.SubElement(node, 'agents')
                self.getDao('opm_agents').toXML(agents, childNode)
        dependencies = opm_graph.db_dependencies
        if dependencies is not None:
            if (dependencies is not None) and (dependencies != ""):
                childNode = ElementTree.SubElement(node, 'causalDependencies')
                self.getDao('opm_dependencies').toXML(dependencies, childNode)
        
        return node

class DBMashuptrailXMLDAOBase(XMLDAO):

    def __init__(self, daoList):
        self.daoList = daoList

    def getDao(self, dao):
        return self.daoList[dao]

    def fromXML(self, node):
        if node.tag[0] == "{":
            node_tag = node.tag.split("}")[1]
        else:
            node_tag = node.tag
        if node_tag != 'mashuptrail':
            return None
        
        # read attributes
        data = node.get('id', None)
        name = self.convertFromStr(data, 'str')
        data = node.get('version', None)
        version = self.convertFromStr(data, 'str')
        data = node.get('vtVersion', None)
        vtVersion = self.convertFromStr(data, 'long')
        
        actions = []
        annotations = []
        actionAnnotations = []
        
        # read children
        for child in node.getchildren():
            if child.tag[0] == "{":
                child_tag = child.tag.split("}")[1]
            else:
                child_tag = child.tag
            if child_tag == 'action':
                _data = self.getDao('mashup_action').fromXML(child)
                actions.append(_data)
            elif child_tag == 'annotation':
                _data = self.getDao('annotation').fromXML(child)
                annotations.append(_data)
            elif child_tag == 'actionAnnotation':
                _data = self.getDao('mashup_actionAnnotation').fromXML(child)
                actionAnnotations.append(_data)
            elif child.text is None or child.text.strip() == '':
                pass
            else:
                print '*** ERROR *** tag = %s' % child.tag
        
        obj = DBMashuptrail(name=name,
                            version=version,
                            vtVersion=vtVersion,
                            actions=actions,
                            annotations=annotations,
                            actionAnnotations=actionAnnotations)
        obj.is_dirty = False
        return obj
    
    def toXML(self, mashuptrail, node=None):
        if node is None:
            node = ElementTree.Element('mashuptrail')
        
        # set attributes
        node.set('id',self.convertToStr(mashuptrail.db_name, 'str'))
        node.set('version',self.convertToStr(mashuptrail.db_version, 'str'))
        node.set('vtVersion',self.convertToStr(mashuptrail.db_vtVersion, 'long'))
        
        # set elements
        actions = mashuptrail.db_actions
        for action in actions:
            if (actions is not None) and (actions != ""):
                childNode = ElementTree.SubElement(node, 'action')
                self.getDao('mashup_action').toXML(action, childNode)
        annotations = mashuptrail.db_annotations
        for annotation in annotations:
            if (annotations is not None) and (annotations != ""):
                childNode = ElementTree.SubElement(node, 'annotation')
                self.getDao('annotation').toXML(annotation, childNode)
        actionAnnotations = mashuptrail.db_actionAnnotations
        for actionAnnotation in actionAnnotations:
            if (actionAnnotations is not None) and (actionAnnotations != ""):
                childNode = ElementTree.SubElement(node, 'actionAnnotation')
                self.getDao('mashup_actionAnnotation').toXML(actionAnnotation, childNode)
        
        return node

class DBRegistryXMLDAOBase(XMLDAO):

    def __init__(self, daoList):
        self.daoList = daoList

    def getDao(self, dao):
        return self.daoList[dao]

    def fromXML(self, node):
        if node.tag[0] == "{":
            node_tag = node.tag.split("}")[1]
        else:
            node_tag = node.tag
        if node_tag != 'registry':
            return None
        
        # read attributes
        data = node.get('id', None)
        id = self.convertFromStr(data, 'long')
        data = node.get('version', None)
        version = self.convertFromStr(data, 'str')
        data = node.get('rootDescriptorId', None)
        root_descriptor_id = self.convertFromStr(data, 'long')
        
        packages = []
        
        # read children
        for child in node.getchildren():
            if child.tag[0] == "{":
                child_tag = child.tag.split("}")[1]
            else:
                child_tag = child.tag
            if child_tag == 'package':
                _data = self.getDao('package').fromXML(child)
                packages.append(_data)
            elif child.text is None or child.text.strip() == '':
                pass
            else:
                print '*** ERROR *** tag = %s' % child.tag
        
        obj = DBRegistry(id=id,
                         version=version,
                         root_descriptor_id=root_descriptor_id,
                         packages=packages)
        obj.is_dirty = False
        return obj
    
    def toXML(self, registry, node=None):
        if node is None:
            node = ElementTree.Element('registry')
        
        # set attributes
        node.set('id',self.convertToStr(registry.db_id, 'long'))
        node.set('version',self.convertToStr(registry.db_version, 'str'))
        node.set('rootDescriptorId',self.convertToStr(registry.db_root_descriptor_id, 'long'))
        
        # set elements
        packages = registry.db_packages
        for package in packages:
            if (packages is not None) and (packages != ""):
                childNode = ElementTree.SubElement(node, 'package')
                self.getDao('package').toXML(package, childNode)
        
        return node

class DBVtConnectionXMLDAOBase(XMLDAO):

    def __init__(self, daoList):
        self.daoList = daoList

    def getDao(self, dao):
        return self.daoList[dao]

    def fromXML(self, node):
        if node.tag[0] == "{":
            node_tag = node.tag.split("}")[1]
        else:
            node_tag = node.tag
        if node_tag != 'vt:connection':
            return None
        
        # read attributes
        data = node.get('id', None)
        id = self.convertFromStr(data, 'str')
        
        vt_source = None
        vt_dest = None
        vt_source_port = None
        vt_dest_port = None
        vt_source_signature = None
        vt_dest_signature = None
        
        # read children
        for child in node.getchildren():
            if child.tag[0] == "{":
                child_tag = child.tag.split("}")[1]
            else:
                child_tag = child.tag
            if child_tag == 'vt:source':
                _data = self.convertFromStr(child.text,'str')
                vt_source = _data
            elif child_tag == 'vt:dest':
                _data = self.convertFromStr(child.text,'str')
                vt_dest = _data
            elif child_tag == 'vt:source_port':
                _data = self.convertFromStr(child.text,'str')
                vt_source_port = _data
            elif child_tag == 'vt:dest_port':
                _data = self.convertFromStr(child.text,'str')
                vt_dest_port = _data
            elif child_tag == 'vt:source_signature':
                _data = self.convertFromStr(child.text,'str')
                vt_source_signature = _data
            elif child_tag == 'vt:dest_signature':
                _data = self.convertFromStr(child.text,'str')
                vt_dest_signature = _data
            elif child.text is None or child.text.strip() == '':
                pass
            else:
                print '*** ERROR *** tag = %s' % child.tag
        
        obj = DBVtConnection(id=id,
                             vt_source=vt_source,
                             vt_dest=vt_dest,
                             vt_source_port=vt_source_port,
                             vt_dest_port=vt_dest_port,
                             vt_source_signature=vt_source_signature,
                             vt_dest_signature=vt_dest_signature)
        obj.is_dirty = False
        return obj
    
    def toXML(self, vt_connection, node=None):
        if node is None:
            node = ElementTree.Element('vt:connection')
        
        # set attributes
        node.set('id',self.convertToStr(vt_connection.db_id, 'str'))
        
        # set elements
        vt_source = vt_connection.db_vt_source
        if (vt_source is not None) and (vt_source != ""):
            childNode = ElementTree.SubElement(node, 'vt:source')
            childNode.text = self.convertToStr(vt_source, 'str')
        vt_dest = vt_connection.db_vt_dest
        if (vt_dest is not None) and (vt_dest != ""):
            childNode = ElementTree.SubElement(node, 'vt:dest')
            childNode.text = self.convertToStr(vt_dest, 'str')
        vt_source_port = vt_connection.db_vt_source_port
        if (vt_source_port is not None) and (vt_source_port != ""):
            childNode = ElementTree.SubElement(node, 'vt:source_port')
            childNode.text = self.convertToStr(vt_source_port, 'str')
        vt_dest_port = vt_connection.db_vt_dest_port
        if (vt_dest_port is not None) and (vt_dest_port != ""):
            childNode = ElementTree.SubElement(node, 'vt:dest_port')
            childNode.text = self.convertToStr(vt_dest_port, 'str')
        vt_source_signature = vt_connection.db_vt_source_signature
        if (vt_source_signature is not None) and (vt_source_signature != ""):
            childNode = ElementTree.SubElement(node, 'vt:source_signature')
            childNode.text = self.convertToStr(vt_source_signature, 'str')
        vt_dest_signature = vt_connection.db_vt_dest_signature
        if (vt_dest_signature is not None) and (vt_dest_signature != ""):
            childNode = ElementTree.SubElement(node, 'vt:dest_signature')
            childNode.text = self.convertToStr(vt_dest_signature, 'str')
        
        return node

class DBMashupComponentXMLDAOBase(XMLDAO):

    def __init__(self, daoList):
        self.daoList = daoList

    def getDao(self, dao):
        return self.daoList[dao]

    def fromXML(self, node):
        if node.tag[0] == "{":
            node_tag = node.tag.split("}")[1]
        else:
            node_tag = node.tag
        if node_tag != 'component':
            return None
        
        # read attributes
        data = node.get('id', None)
        id = self.convertFromStr(data, 'long')
        data = node.get('vtid', None)
        vtid = self.convertFromStr(data, 'long')
        data = node.get('vttype', None)
        vttype = self.convertFromStr(data, 'str')
        data = node.get('vtparent_type', None)
        vtparent_type = self.convertFromStr(data, 'str')
        data = node.get('vtparent_id', None)
        vtparent_id = self.convertFromStr(data, 'long')
        data = node.get('vtpos', None)
        vtpos = self.convertFromStr(data, 'long')
        data = node.get('vtmid', None)
        vtmid = self.convertFromStr(data, 'long')
        data = node.get('pos', None)
        pos = self.convertFromStr(data, 'long')
        data = node.get('type', None)
        type = self.convertFromStr(data, 'str')
        data = node.get('val', None)
        val = self.convertFromStr(data, 'str')
        data = node.get('minVal', None)
        minVal = self.convertFromStr(data, 'str')
        data = node.get('maxVal', None)
        maxVal = self.convertFromStr(data, 'str')
        data = node.get('stepSize', None)
        stepSize = self.convertFromStr(data, 'str')
        data = node.get('valueList', None)
        strvaluelist = self.convertFromStr(data, 'str')
        data = node.get('widget', None)
        widget = self.convertFromStr(data, 'str')
        data = node.get('seq', None)
        seq = self.convertFromStr(data, 'int')
        data = node.get('parent', None)
        parent = self.convertFromStr(data, 'str')
        
        obj = DBMashupComponent(id=id,
                                vtid=vtid,
                                vttype=vttype,
                                vtparent_type=vtparent_type,
                                vtparent_id=vtparent_id,
                                vtpos=vtpos,
                                vtmid=vtmid,
                                pos=pos,
                                type=type,
                                val=val,
                                minVal=minVal,
                                maxVal=maxVal,
                                stepSize=stepSize,
                                strvaluelist=strvaluelist,
                                widget=widget,
                                seq=seq,
                                parent=parent)
        obj.is_dirty = False
        return obj
    
    def toXML(self, mashup_component, node=None):
        if node is None:
            node = ElementTree.Element('component')
        
        # set attributes
        node.set('id',self.convertToStr(mashup_component.db_id, 'long'))
        node.set('vtid',self.convertToStr(mashup_component.db_vtid, 'long'))
        node.set('vttype',self.convertToStr(mashup_component.db_vttype, 'str'))
        node.set('vtparent_type',self.convertToStr(mashup_component.db_vtparent_type, 'str'))
        node.set('vtparent_id',self.convertToStr(mashup_component.db_vtparent_id, 'long'))
        node.set('vtpos',self.convertToStr(mashup_component.db_vtpos, 'long'))
        node.set('vtmid',self.convertToStr(mashup_component.db_vtmid, 'long'))
        node.set('pos',self.convertToStr(mashup_component.db_pos, 'long'))
        node.set('type',self.convertToStr(mashup_component.db_type, 'str'))
        node.set('val',self.convertToStr(mashup_component.db_val, 'str'))
        node.set('minVal',self.convertToStr(mashup_component.db_minVal, 'str'))
        node.set('maxVal',self.convertToStr(mashup_component.db_maxVal, 'str'))
        node.set('stepSize',self.convertToStr(mashup_component.db_stepSize, 'str'))
        node.set('valueList',self.convertToStr(mashup_component.db_strvaluelist, 'str'))
        node.set('widget',self.convertToStr(mashup_component.db_widget, 'str'))
        node.set('seq',self.convertToStr(mashup_component.db_seq, 'int'))
        node.set('parent',self.convertToStr(mashup_component.db_parent, 'str'))
        
        return node

class DBProvEntityXMLDAOBase(XMLDAO):

    def __init__(self, daoList):
        self.daoList = daoList

    def getDao(self, dao):
        return self.daoList[dao]

    def fromXML(self, node):
        if node.tag[0] == "{":
            node_tag = node.tag.split("}")[1]
        else:
            node_tag = node.tag
        if node_tag != 'prov:entity':
            return None
        
        # read attributes
        data = node.get('prov:id', None)
        id = self.convertFromStr(data, 'str')
        
        prov_type = None
        prov_label = None
        prov_value = None
        vt_id = None
        vt_type = None
        vt_desc = None
        vt_package = None
        vt_version = None
        vt_cache = None
        vt_location_x = None
        vt_location_y = None
        is_part_of = None
        
        # read children
        for child in node.getchildren():
            if child.tag[0] == "{":
                child_tag = child.tag.split("}")[1]
            else:
                child_tag = child.tag
            if child_tag == 'prov:type':
                _data = self.convertFromStr(child.text,'str')
                prov_type = _data
            elif child_tag == 'prov:label':
                _data = self.convertFromStr(child.text,'str')
                prov_label = _data
            elif child_tag == 'prov:value':
                _data = self.convertFromStr(child.text,'str')
                prov_value = _data
            elif child_tag == 'vt:id':
                _data = self.convertFromStr(child.text,'str')
                vt_id = _data
            elif child_tag == 'vt:type':
                _data = self.convertFromStr(child.text,'str')
                vt_type = _data
            elif child_tag == 'vt:desc':
                _data = self.convertFromStr(child.text,'str')
                vt_desc = _data
            elif child_tag == 'vt:package':
                _data = self.convertFromStr(child.text,'str')
                vt_package = _data
            elif child_tag == 'vt:version':
                _data = self.convertFromStr(child.text,'str')
                vt_version = _data
            elif child_tag == 'vt:cache':
                _data = self.convertFromStr(child.text,'str')
                vt_cache = _data
            elif child_tag == 'vt:location_x':
                _data = self.convertFromStr(child.text,'str')
                vt_location_x = _data
            elif child_tag == 'vt:location_y':
                _data = self.convertFromStr(child.text,'str')
                vt_location_y = _data
            elif child_tag == 'dcterms:isPartOf':
                _data = self.getDao('is_part_of').fromXML(child)
                is_part_of = _data
            elif child.text is None or child.text.strip() == '':
                pass
            else:
                print '*** ERROR *** tag = %s' % child.tag
        
        obj = DBProvEntity(id=id,
                           prov_type=prov_type,
                           prov_label=prov_label,
                           prov_value=prov_value,
                           vt_id=vt_id,
                           vt_type=vt_type,
                           vt_desc=vt_desc,
                           vt_package=vt_package,
                           vt_version=vt_version,
                           vt_cache=vt_cache,
                           vt_location_x=vt_location_x,
                           vt_location_y=vt_location_y,
                           is_part_of=is_part_of)
        obj.is_dirty = False
        return obj
    
    def toXML(self, prov_entity, node=None):
        if node is None:
            node = ElementTree.Element('prov:entity')
        
        # set attributes
        node.set('prov:id',self.convertToStr(prov_entity.db_id, 'str'))
        
        # set elements
        prov_type = prov_entity.db_prov_type
        if (prov_type is not None) and (prov_type != ""):
            childNode = ElementTree.SubElement(node, 'prov:type')
            childNode.text = self.convertToStr(prov_type, 'str')
        prov_label = prov_entity.db_prov_label
        if (prov_label is not None) and (prov_label != ""):
            childNode = ElementTree.SubElement(node, 'prov:label')
            childNode.text = self.convertToStr(prov_label, 'str')
        prov_value = prov_entity.db_prov_value
        if (prov_value is not None) and (prov_value != ""):
            childNode = ElementTree.SubElement(node, 'prov:value')
            childNode.text = self.convertToStr(prov_value, 'str')
        vt_id = prov_entity.db_vt_id
        if (vt_id is not None) and (vt_id != ""):
            childNode = ElementTree.SubElement(node, 'vt:id')
            childNode.text = self.convertToStr(vt_id, 'str')
        vt_type = prov_entity.db_vt_type
        if (vt_type is not None) and (vt_type != ""):
            childNode = ElementTree.SubElement(node, 'vt:type')
            childNode.text = self.convertToStr(vt_type, 'str')
        vt_desc = prov_entity.db_vt_desc
        if (vt_desc is not None) and (vt_desc != ""):
            childNode = ElementTree.SubElement(node, 'vt:desc')
            childNode.text = self.convertToStr(vt_desc, 'str')
        vt_package = prov_entity.db_vt_package
        if (vt_package is not None) and (vt_package != ""):
            childNode = ElementTree.SubElement(node, 'vt:package')
            childNode.text = self.convertToStr(vt_package, 'str')
        vt_version = prov_entity.db_vt_version
        if (vt_version is not None) and (vt_version != ""):
            childNode = ElementTree.SubElement(node, 'vt:version')
            childNode.text = self.convertToStr(vt_version, 'str')
        vt_cache = prov_entity.db_vt_cache
        if (vt_cache is not None) and (vt_cache != ""):
            childNode = ElementTree.SubElement(node, 'vt:cache')
            childNode.text = self.convertToStr(vt_cache, 'str')
        vt_location_x = prov_entity.db_vt_location_x
        if (vt_location_x is not None) and (vt_location_x != ""):
            childNode = ElementTree.SubElement(node, 'vt:location_x')
            childNode.text = self.convertToStr(vt_location_x, 'str')
        vt_location_y = prov_entity.db_vt_location_y
        if (vt_location_y is not None) and (vt_location_y != ""):
            childNode = ElementTree.SubElement(node, 'vt:location_y')
            childNode.text = self.convertToStr(vt_location_y, 'str')
        is_part_of = prov_entity.db_is_part_of
        if is_part_of is not None:
            if (is_part_of is not None) and (is_part_of != ""):
                childNode = ElementTree.SubElement(node, 'dcterms:isPartOf')
                self.getDao('is_part_of').toXML(is_part_of, childNode)
        
        return node

class DBAnnotationXMLDAOBase(XMLDAO):

    def __init__(self, daoList):
        self.daoList = daoList

    def getDao(self, dao):
        return self.daoList[dao]

    def fromXML(self, node):
        if node.tag[0] == "{":
            node_tag = node.tag.split("}")[1]
        else:
            node_tag = node.tag
        if node_tag != 'annotation':
            return None
        
        # read attributes
        data = node.get('id', None)
        id = self.convertFromStr(data, 'long')
        data = node.get('key', None)
        key = self.convertFromStr(data, 'str')
        data = node.get('value', None)
        value = self.convertFromStr(data, 'str')
        
        obj = DBAnnotation(id=id,
                           key=key,
                           value=value)
        obj.is_dirty = False
        return obj
    
    def toXML(self, annotation, node=None):
        if node is None:
            node = ElementTree.Element('annotation')
        
        # set attributes
        node.set('id',self.convertToStr(annotation.db_id, 'long'))
        node.set('key',self.convertToStr(annotation.db_key, 'str'))
        node.set('value',self.convertToStr(annotation.db_value, 'str'))
        
        return node

class DBChangeXMLDAOBase(XMLDAO):

    def __init__(self, daoList):
        self.daoList = daoList

    def getDao(self, dao):
        return self.daoList[dao]

    def fromXML(self, node):
        if node.tag[0] == "{":
            node_tag = node.tag.split("}")[1]
        else:
            node_tag = node.tag
        if node_tag != 'change':
            return None
        
        # read attributes
        data = node.get('id', None)
        id = self.convertFromStr(data, 'long')
        data = node.get('what', None)
        what = self.convertFromStr(data, 'str')
        data = node.get('oldObjId', None)
        oldObjId = self.convertFromStr(data, 'long')
        data = node.get('newObjId', None)
        newObjId = self.convertFromStr(data, 'long')
        data = node.get('parentObjId', None)
        parentObjId = self.convertFromStr(data, 'long')
        data = node.get('parentObjType', None)
        parentObjType = self.convertFromStr(data, 'str')
        
        data = None
        
        # read children
        for child in node.getchildren():
            if child.tag[0] == "{":
                child_tag = child.tag.split("}")[1]
            else:
                child_tag = child.tag
            if child_tag == 'module':
                _data = self.getDao('module').fromXML(child)
                data = _data
            elif child_tag == 'location':
                _data = self.getDao('location').fromXML(child)
                data = _data
            elif child_tag == 'annotation':
                _data = self.getDao('annotation').fromXML(child)
                data = _data
            elif child_tag == 'function':
                _data = self.getDao('function').fromXML(child)
                data = _data
            elif child_tag == 'connection':
                _data = self.getDao('connection').fromXML(child)
                data = _data
            elif child_tag == 'port':
                _data = self.getDao('port').fromXML(child)
                data = _data
            elif child_tag == 'parameter':
                _data = self.getDao('parameter').fromXML(child)
                data = _data
            elif child_tag == 'portSpec':
                _data = self.getDao('portSpec').fromXML(child)
                data = _data
            elif child_tag == 'abstraction':
                _data = self.getDao('abstraction').fromXML(child)
                data = _data
            elif child_tag == 'group':
                _data = self.getDao('group').fromXML(child)
                data = _data
            elif child_tag == 'other':
                _data = self.getDao('other').fromXML(child)
                data = _data
            elif child_tag == 'plugin_data':
                _data = self.getDao('plugin_data').fromXML(child)
                data = _data
            elif child.text is None or child.text.strip() == '':
                pass
            else:
                print '*** ERROR *** tag = %s' % child.tag
        
        obj = DBChange(data=data,
                       id=id,
                       what=what,
                       oldObjId=oldObjId,
                       newObjId=newObjId,
                       parentObjId=parentObjId,
                       parentObjType=parentObjType)
        obj.is_dirty = False
        return obj
    
    def toXML(self, change, node=None):
        if node is None:
            node = ElementTree.Element('change')
        
        # set attributes
        node.set('id',self.convertToStr(change.db_id, 'long'))
        node.set('what',self.convertToStr(change.db_what, 'str'))
        node.set('oldObjId',self.convertToStr(change.db_oldObjId, 'long'))
        node.set('newObjId',self.convertToStr(change.db_newObjId, 'long'))
        node.set('parentObjId',self.convertToStr(change.db_parentObjId, 'long'))
        node.set('parentObjType',self.convertToStr(change.db_parentObjType, 'str'))
        
        # set elements
        data = change.db_data
        if data is not None:
            if data.vtType == 'module':
                childNode = ElementTree.SubElement(node, 'module')
                self.getDao('module').toXML(data, childNode)
            elif data.vtType == 'location':
                childNode = ElementTree.SubElement(node, 'location')
                self.getDao('location').toXML(data, childNode)
            elif data.vtType == 'annotation':
                childNode = ElementTree.SubElement(node, 'annotation')
                self.getDao('annotation').toXML(data, childNode)
            elif data.vtType == 'function':
                childNode = ElementTree.SubElement(node, 'function')
                self.getDao('function').toXML(data, childNode)
            elif data.vtType == 'connection':
                childNode = ElementTree.SubElement(node, 'connection')
                self.getDao('connection').toXML(data, childNode)
            elif data.vtType == 'port':
                childNode = ElementTree.SubElement(node, 'port')
                self.getDao('port').toXML(data, childNode)
            elif data.vtType == 'parameter':
                childNode = ElementTree.SubElement(node, 'parameter')
                self.getDao('parameter').toXML(data, childNode)
            elif data.vtType == 'portSpec':
                childNode = ElementTree.SubElement(node, 'portSpec')
                self.getDao('portSpec').toXML(data, childNode)
            elif data.vtType == 'abstraction':
                childNode = ElementTree.SubElement(node, 'abstraction')
                self.getDao('abstraction').toXML(data, childNode)
            elif data.vtType == 'group':
                childNode = ElementTree.SubElement(node, 'group')
                self.getDao('group').toXML(data, childNode)
            elif data.vtType == 'other':
                childNode = ElementTree.SubElement(node, 'other')
                self.getDao('other').toXML(data, childNode)
            elif data.vtType == 'plugin_data':
                childNode = ElementTree.SubElement(node, 'plugin_data')
                self.getDao('plugin_data').toXML(data, childNode)
        
        return node

class DBOpmAgentsXMLDAOBase(XMLDAO):

    def __init__(self, daoList):
        self.daoList = daoList

    def getDao(self, dao):
        return self.daoList[dao]

    def fromXML(self, node):
        if node.tag[0] == "{":
            node_tag = node.tag.split("}")[1]
        else:
            node_tag = node.tag
        if node_tag != 'agents':
            return None
        
        agents = []
        
        # read children
        for child in node.getchildren():
            if child.tag[0] == "{":
                child_tag = child.tag.split("}")[1]
            else:
                child_tag = child.tag
            if child_tag == 'agent':
                _data = self.getDao('opm_agent').fromXML(child)
                agents.append(_data)
            elif child.text is None or child.text.strip() == '':
                pass
            else:
                print '*** ERROR *** tag = %s' % child.tag
        
        obj = DBOpmAgents(agents=agents)
        obj.is_dirty = False
        return obj
    
    def toXML(self, opm_agents, node=None):
        if node is None:
            node = ElementTree.Element('agents')
        
        # set elements
        agents = opm_agents.db_agents
        for agent in agents:
            if (agents is not None) and (agents != ""):
                childNode = ElementTree.SubElement(node, 'agent')
                self.getDao('opm_agent').toXML(agent, childNode)
        
        return node

class DBOpmArtifactsXMLDAOBase(XMLDAO):

    def __init__(self, daoList):
        self.daoList = daoList

    def getDao(self, dao):
        return self.daoList[dao]

    def fromXML(self, node):
        if node.tag[0] == "{":
            node_tag = node.tag.split("}")[1]
        else:
            node_tag = node.tag
        if node_tag != 'artifacts':
            return None
        
        artifacts = []
        
        # read children
        for child in node.getchildren():
            if child.tag[0] == "{":
                child_tag = child.tag.split("}")[1]
            else:
                child_tag = child.tag
            if child_tag == 'artifact':
                _data = self.getDao('opm_artifact').fromXML(child)
                artifacts.append(_data)
            elif child.text is None or child.text.strip() == '':
                pass
            else:
                print '*** ERROR *** tag = %s' % child.tag
        
        obj = DBOpmArtifacts(artifacts=artifacts)
        obj.is_dirty = False
        return obj
    
    def toXML(self, opm_artifacts, node=None):
        if node is None:
            node = ElementTree.Element('artifacts')
        
        # set elements
        artifacts = opm_artifacts.db_artifacts
        for artifact in artifacts:
            if (artifacts is not None) and (artifacts != ""):
                childNode = ElementTree.SubElement(node, 'artifact')
                self.getDao('opm_artifact').toXML(artifact, childNode)
        
        return node

class DBOpmWasControlledByXMLDAOBase(XMLDAO):

    def __init__(self, daoList):
        self.daoList = daoList

    def getDao(self, dao):
        return self.daoList[dao]

    def fromXML(self, node):
        if node.tag[0] == "{":
            node_tag = node.tag.split("}")[1]
        else:
            node_tag = node.tag
        if node_tag != 'wasControlledBy':
            return None
        
        effect = None
        role = None
        cause = None
        accounts = []
        starts = []
        ends = []
        
        # read children
        for child in node.getchildren():
            if child.tag[0] == "{":
                child_tag = child.tag.split("}")[1]
            else:
                child_tag = child.tag
            if child_tag == 'effect':
                _data = self.getDao('opm_process_id_effect').fromXML(child)
                effect = _data
            elif child_tag == 'role':
                _data = self.getDao('opm_role').fromXML(child)
                role = _data
            elif child_tag == 'agent':
                _data = self.getDao('opm_agent_id').fromXML(child)
                cause = _data
            elif child_tag == 'account':
                _data = self.getDao('opm_account_id').fromXML(child)
                accounts.append(_data)
            elif child_tag == 'time':
                _data = self.getDao('opm_time').fromXML(child)
                starts.append(_data)
            elif child_tag == 'time':
                _data = self.getDao('opm_time').fromXML(child)
                ends.append(_data)
            elif child.text is None or child.text.strip() == '':
                pass
            else:
                print '*** ERROR *** tag = %s' % child.tag
        
        obj = DBOpmWasControlledBy(effect=effect,
                                   role=role,
                                   cause=cause,
                                   accounts=accounts,
                                   starts=starts,
                                   ends=ends)
        obj.is_dirty = False
        return obj
    
    def toXML(self, opm_was_controlled_by, node=None):
        if node is None:
            node = ElementTree.Element('wasControlledBy')
        
        # set elements
        effect = opm_was_controlled_by.db_effect
        if effect is not None:
            if (effect is not None) and (effect != ""):
                childNode = ElementTree.SubElement(node, 'effect')
                self.getDao('opm_process_id_effect').toXML(effect, childNode)
        role = opm_was_controlled_by.db_role
        if role is not None:
            if (role is not None) and (role != ""):
                childNode = ElementTree.SubElement(node, 'role')
                self.getDao('opm_role').toXML(role, childNode)
        cause = opm_was_controlled_by.db_cause
        if cause is not None:
            if (cause is not None) and (cause != ""):
                childNode = ElementTree.SubElement(node, 'agent')
                self.getDao('opm_agent_id').toXML(cause, childNode)
        accounts = opm_was_controlled_by.db_accounts
        for account in accounts:
            if (accounts is not None) and (accounts != ""):
                childNode = ElementTree.SubElement(node, 'account')
                self.getDao('opm_account_id').toXML(account, childNode)
        starts = opm_was_controlled_by.db_starts
        for start in starts:
            if (starts is not None) and (starts != ""):
                childNode = ElementTree.SubElement(node, 'time')
                self.getDao('opm_time').toXML(start, childNode)
        ends = opm_was_controlled_by.db_ends
        for end in ends:
            if (ends is not None) and (ends != ""):
                childNode = ElementTree.SubElement(node, 'time')
                self.getDao('opm_time').toXML(end, childNode)
        
        return node

class DBOpmAgentIdXMLDAOBase(XMLDAO):

    def __init__(self, daoList):
        self.daoList = daoList

    def getDao(self, dao):
        return self.daoList[dao]

    def fromXML(self, node):
        if node.tag[0] == "{":
            node_tag = node.tag.split("}")[1]
        else:
            node_tag = node.tag
        if node_tag != 'agent':
            return None
        
        # read attributes
        data = node.get('id', None)
        id = self.convertFromStr(data, 'str')
        
        obj = DBOpmAgentId(id=id)
        obj.is_dirty = False
        return obj
    
    def toXML(self, opm_agent_id, node=None):
        if node is None:
            node = ElementTree.Element('agent')
        
        # set attributes
        node.set('id',self.convertToStr(opm_agent_id.db_id, 'str'))
        
        return node

class DBGroupExecXMLDAOBase(XMLDAO):

    def __init__(self, daoList):
        self.daoList = daoList

    def getDao(self, dao):
        return self.daoList[dao]

    def fromXML(self, node):
        if node.tag[0] == "{":
            node_tag = node.tag.split("}")[1]
        else:
            node_tag = node.tag
        if node_tag != 'groupExec':
            return None
        
        # read attributes
        data = node.get('id', None)
        id = self.convertFromStr(data, 'long')
        data = node.get('tsStart', None)
        ts_start = self.convertFromStr(data, 'datetime')
        data = node.get('tsEnd', None)
        ts_end = self.convertFromStr(data, 'datetime')
        data = node.get('cached', None)
        cached = self.convertFromStr(data, 'int')
        data = node.get('moduleId', None)
        module_id = self.convertFromStr(data, 'long')
        data = node.get('groupName', None)
        group_name = self.convertFromStr(data, 'str')
        data = node.get('groupType', None)
        group_type = self.convertFromStr(data, 'str')
        data = node.get('completed', None)
        completed = self.convertFromStr(data, 'int')
        data = node.get('error', None)
        error = self.convertFromStr(data, 'str')
        data = node.get('machine_id', None)
        machine_id = self.convertFromStr(data, 'long')
        
        annotations = []
        item_execs = []
        
        # read children
        for child in node.getchildren():
            if child.tag[0] == "{":
                child_tag = child.tag.split("}")[1]
            else:
                child_tag = child.tag
            if child_tag == 'annotation':
                _data = self.getDao('annotation').fromXML(child)
                annotations.append(_data)
            elif child_tag == 'moduleExec':
                _data = self.getDao('module_exec').fromXML(child)
                item_execs.append(_data)
            elif child_tag == 'groupExec':
                _data = self.getDao('group_exec').fromXML(child)
                item_execs.append(_data)
            elif child_tag == 'loopExec':
                _data = self.getDao('loop_exec').fromXML(child)
                item_execs.append(_data)
            elif child.text is None or child.text.strip() == '':
                pass
            else:
                print '*** ERROR *** tag = %s' % child.tag
        
        obj = DBGroupExec(item_execs=item_execs,
                          id=id,
                          ts_start=ts_start,
                          ts_end=ts_end,
                          cached=cached,
                          module_id=module_id,
                          group_name=group_name,
                          group_type=group_type,
                          completed=completed,
                          error=error,
                          machine_id=machine_id,
                          annotations=annotations)
        obj.is_dirty = False
        return obj
    
    def toXML(self, group_exec, node=None):
        if node is None:
            node = ElementTree.Element('groupExec')
        
        # set attributes
        node.set('id',self.convertToStr(group_exec.db_id, 'long'))
        node.set('tsStart',self.convertToStr(group_exec.db_ts_start, 'datetime'))
        node.set('tsEnd',self.convertToStr(group_exec.db_ts_end, 'datetime'))
        node.set('cached',self.convertToStr(group_exec.db_cached, 'int'))
        node.set('moduleId',self.convertToStr(group_exec.db_module_id, 'long'))
        node.set('groupName',self.convertToStr(group_exec.db_group_name, 'str'))
        node.set('groupType',self.convertToStr(group_exec.db_group_type, 'str'))
        node.set('completed',self.convertToStr(group_exec.db_completed, 'int'))
        node.set('error',self.convertToStr(group_exec.db_error, 'str'))
        node.set('machine_id',self.convertToStr(group_exec.db_machine_id, 'long'))
        
        # set elements
        annotations = group_exec.db_annotations
        for annotation in annotations:
            if (annotations is not None) and (annotations != ""):
                childNode = ElementTree.SubElement(node, 'annotation')
                self.getDao('annotation').toXML(annotation, childNode)
        item_execs = group_exec.db_item_execs
        for item_exec in item_execs:
            if item_exec.vtType == 'module_exec':
                childNode = ElementTree.SubElement(node, 'moduleExec')
                self.getDao('module_exec').toXML(item_exec, childNode)
            elif item_exec.vtType == 'group_exec':
                childNode = ElementTree.SubElement(node, 'groupExec')
                self.getDao('group_exec').toXML(item_exec, childNode)
            elif item_exec.vtType == 'loop_exec':
                childNode = ElementTree.SubElement(node, 'loopExec')
                self.getDao('loop_exec').toXML(item_exec, childNode)
        
        return node

class DBOpmTimeXMLDAOBase(XMLDAO):

    def __init__(self, daoList):
        self.daoList = daoList

    def getDao(self, dao):
        return self.daoList[dao]

    def fromXML(self, node):
        if node.tag[0] == "{":
            node_tag = node.tag.split("}")[1]
        else:
            node_tag = node.tag
        if node_tag != 'time':
            return None
        
        # read attributes
        data = node.get('noLaterThan', None)
        no_later_than = self.convertFromStr(data, 'datetime')
        data = node.get('noEarlierThan', None)
        no_earlier_than = self.convertFromStr(data, 'datetime')
        data = node.get('clockId', None)
        clock_id = self.convertFromStr(data, 'str')
        
        obj = DBOpmTime(no_later_than=no_later_than,
                        no_earlier_than=no_earlier_than,
                        clock_id=clock_id)
        obj.is_dirty = False
        return obj
    
    def toXML(self, opm_time, node=None):
        if node is None:
            node = ElementTree.Element('time')
        
        # set attributes
        node.set('noLaterThan',self.convertToStr(opm_time.db_no_later_than, 'datetime'))
        node.set('noEarlierThan',self.convertToStr(opm_time.db_no_earlier_than, 'datetime'))
        node.set('clockId',self.convertToStr(opm_time.db_clock_id, 'str'))
        
        return node

class DBPackageXMLDAOBase(XMLDAO):

    def __init__(self, daoList):
        self.daoList = daoList

    def getDao(self, dao):
        return self.daoList[dao]

    def fromXML(self, node):
        if node.tag[0] == "{":
            node_tag = node.tag.split("}")[1]
        else:
            node_tag = node.tag
        if node_tag != 'package':
            return None
        
        # read attributes
        data = node.get('id', None)
        id = self.convertFromStr(data, 'long')
        data = node.get('name', None)
        name = self.convertFromStr(data, 'str')
        data = node.get('identifier', None)
        identifier = self.convertFromStr(data, 'str')
        data = node.get('codepath', None)
        codepath = self.convertFromStr(data, 'str')
        data = node.get('loadConfiguration', None)
        load_configuration = self.convertFromStr(data, 'int')
        data = node.get('version', None)
        version = self.convertFromStr(data, 'str')
        data = node.get('description', None)
        description = self.convertFromStr(data, 'str')
        
        module_descriptors = []
        
        # read children
        for child in node.getchildren():
            if child.tag[0] == "{":
                child_tag = child.tag.split("}")[1]
            else:
                child_tag = child.tag
            if child_tag == 'moduleDescriptor':
                _data = self.getDao('module_descriptor').fromXML(child)
                module_descriptors.append(_data)
            elif child.text is None or child.text.strip() == '':
                pass
            else:
                print '*** ERROR *** tag = %s' % child.tag
        
        obj = DBPackage(id=id,
                        name=name,
                        identifier=identifier,
                        codepath=codepath,
                        load_configuration=load_configuration,
                        version=version,
                        description=description,
                        module_descriptors=module_descriptors)
        obj.is_dirty = False
        return obj
    
    def toXML(self, package, node=None):
        if node is None:
            node = ElementTree.Element('package')
        
        # set attributes
        node.set('id',self.convertToStr(package.db_id, 'long'))
        node.set('name',self.convertToStr(package.db_name, 'str'))
        node.set('identifier',self.convertToStr(package.db_identifier, 'str'))
        node.set('codepath',self.convertToStr(package.db_codepath, 'str'))
        node.set('loadConfiguration',self.convertToStr(package.db_load_configuration, 'int'))
        node.set('version',self.convertToStr(package.db_version, 'str'))
        node.set('description',self.convertToStr(package.db_description, 'str'))
        
        # set elements
        module_descriptors = package.db_module_descriptors
        for module_descriptor in module_descriptors:
            if (module_descriptors is not None) and (module_descriptors != ""):
                childNode = ElementTree.SubElement(node, 'moduleDescriptor')
                self.getDao('module_descriptor').toXML(module_descriptor, childNode)
        
        return node

class DBWorkflowExecXMLDAOBase(XMLDAO):

    def __init__(self, daoList):
        self.daoList = daoList

    def getDao(self, dao):
        return self.daoList[dao]

    def fromXML(self, node):
        if node.tag[0] == "{":
            node_tag = node.tag.split("}")[1]
        else:
            node_tag = node.tag
        if node_tag != 'workflowExec':
            return None
        
        # read attributes
        data = node.get('id', None)
        id = self.convertFromStr(data, 'long')
        data = node.get('user', None)
        user = self.convertFromStr(data, 'str')
        data = node.get('reason', None)
        reason = self.convertFromStr(data, 'str')
        data = node.get('session', None)
        session = self.convertFromStr(data, 'long')
        data = node.get('vtVersion', None)
        vt_version = self.convertFromStr(data, 'str')
        data = node.get('tsStart', None)
        ts_start = self.convertFromStr(data, 'datetime')
        data = node.get('tsEnd', None)
        ts_end = self.convertFromStr(data, 'datetime')
        data = node.get('parentId', None)
        parent_id = self.convertFromStr(data, 'long')
        data = node.get('parentType', None)
        parent_type = self.convertFromStr(data, 'str')
        data = node.get('parentVersion', None)
        parent_version = self.convertFromStr(data, 'long')
        data = node.get('completed', None)
        completed = self.convertFromStr(data, 'int')
        data = node.get('name', None)
        name = self.convertFromStr(data, 'str')
        
        annotations = []
        machines = []
        item_execs = []
        
        # read children
        for child in node.getchildren():
            if child.tag[0] == "{":
                child_tag = child.tag.split("}")[1]
            else:
                child_tag = child.tag
            if child_tag == 'annotation':
                _data = self.getDao('annotation').fromXML(child)
                annotations.append(_data)
            elif child_tag == 'machine':
                _data = self.getDao('machine').fromXML(child)
                machines.append(_data)
            elif child_tag == 'moduleExec':
                _data = self.getDao('module_exec').fromXML(child)
                item_execs.append(_data)
            elif child_tag == 'groupExec':
                _data = self.getDao('group_exec').fromXML(child)
                item_execs.append(_data)
            elif child_tag == 'loopExec':
                _data = self.getDao('loop_exec').fromXML(child)
                item_execs.append(_data)
            elif child.text is None or child.text.strip() == '':
                pass
            else:
                print '*** ERROR *** tag = %s' % child.tag
        
        obj = DBWorkflowExec(item_execs=item_execs,
                             id=id,
                             user=user,
                             reason=reason,
                             session=session,
                             vt_version=vt_version,
                             ts_start=ts_start,
                             ts_end=ts_end,
                             parent_id=parent_id,
                             parent_type=parent_type,
                             parent_version=parent_version,
                             completed=completed,
                             name=name,
                             annotations=annotations,
                             machines=machines)
        obj.is_dirty = False
        return obj
    
    def toXML(self, workflow_exec, node=None):
        if node is None:
            node = ElementTree.Element('workflowExec')
        
        # set attributes
        node.set('id',self.convertToStr(workflow_exec.db_id, 'long'))
        node.set('user',self.convertToStr(workflow_exec.db_user, 'str'))
        node.set('reason',self.convertToStr(workflow_exec.db_reason, 'str'))
        node.set('session',self.convertToStr(workflow_exec.db_session, 'long'))
        node.set('vtVersion',self.convertToStr(workflow_exec.db_vt_version, 'str'))
        node.set('tsStart',self.convertToStr(workflow_exec.db_ts_start, 'datetime'))
        node.set('tsEnd',self.convertToStr(workflow_exec.db_ts_end, 'datetime'))
        node.set('parentId',self.convertToStr(workflow_exec.db_parent_id, 'long'))
        node.set('parentType',self.convertToStr(workflow_exec.db_parent_type, 'str'))
        node.set('parentVersion',self.convertToStr(workflow_exec.db_parent_version, 'long'))
        node.set('completed',self.convertToStr(workflow_exec.db_completed, 'int'))
        node.set('name',self.convertToStr(workflow_exec.db_name, 'str'))
        
        # set elements
        annotations = workflow_exec.db_annotations
        for annotation in annotations:
            if (annotations is not None) and (annotations != ""):
                childNode = ElementTree.SubElement(node, 'annotation')
                self.getDao('annotation').toXML(annotation, childNode)
        machines = workflow_exec.db_machines
        for machine in machines:
            if (machines is not None) and (machines != ""):
                childNode = ElementTree.SubElement(node, 'machine')
                self.getDao('machine').toXML(machine, childNode)
        item_execs = workflow_exec.db_item_execs
        for item_exec in item_execs:
            if item_exec.vtType == 'module_exec':
                childNode = ElementTree.SubElement(node, 'moduleExec')
                self.getDao('module_exec').toXML(item_exec, childNode)
            elif item_exec.vtType == 'group_exec':
                childNode = ElementTree.SubElement(node, 'groupExec')
                self.getDao('group_exec').toXML(item_exec, childNode)
            elif item_exec.vtType == 'loop_exec':
                childNode = ElementTree.SubElement(node, 'loopExec')
                self.getDao('loop_exec').toXML(item_exec, childNode)
        
        return node

class DBParameterExplorationXMLDAOBase(XMLDAO):

    def __init__(self, daoList):
        self.daoList = daoList

    def getDao(self, dao):
        return self.daoList[dao]

    def fromXML(self, node):
        if node.tag[0] == "{":
            node_tag = node.tag.split("}")[1]
        else:
            node_tag = node.tag
        if node_tag != 'parameterExploration':
            return None
        
        # read attributes
        data = node.get('id', None)
        id = self.convertFromStr(data, 'long')
        data = node.get('actionId', None)
        action_id = self.convertFromStr(data, 'long')
        data = node.get('name', None)
        name = self.convertFromStr(data, 'str')
        data = node.get('user', None)
        user = self.convertFromStr(data, 'str')
        data = node.get('dims', None)
        dims = self.convertFromStr(data, 'str')
        data = node.get('layout', None)
        layout = self.convertFromStr(data, 'str')
        
        functions = []
        
        # read children
        for child in node.getchildren():
            if child.tag[0] == "{":
                child_tag = child.tag.split("}")[1]
            else:
                child_tag = child.tag
            if child_tag == 'peFunction':
                _data = self.getDao('pe_function').fromXML(child)
                functions.append(_data)
            elif child.text is None or child.text.strip() == '':
                pass
            else:
                print '*** ERROR *** tag = %s' % child.tag
        
        obj = DBParameterExploration(id=id,
                                     action_id=action_id,
                                     name=name,
                                     user=user,
                                     dims=dims,
                                     layout=layout,
                                     functions=functions)
        obj.is_dirty = False
        return obj
    
    def toXML(self, parameter_exploration, node=None):
        if node is None:
            node = ElementTree.Element('parameterExploration')
        
        # set attributes
        node.set('id',self.convertToStr(parameter_exploration.db_id, 'long'))
        node.set('actionId',self.convertToStr(parameter_exploration.db_action_id, 'long'))
        node.set('name',self.convertToStr(parameter_exploration.db_name, 'str'))
        node.set('user',self.convertToStr(parameter_exploration.db_user, 'str'))
        node.set('dims',self.convertToStr(parameter_exploration.db_dims, 'str'))
        node.set('layout',self.convertToStr(parameter_exploration.db_layout, 'str'))
        
        # set elements
        functions = parameter_exploration.db_functions
        for function in functions:
            if (functions is not None) and (functions != ""):
                childNode = ElementTree.SubElement(node, 'peFunction')
                self.getDao('pe_function').toXML(function, childNode)
        
        return node

class DBLoopExecXMLDAOBase(XMLDAO):

    def __init__(self, daoList):
        self.daoList = daoList

    def getDao(self, dao):
        return self.daoList[dao]

    def fromXML(self, node):
        if node.tag[0] == "{":
            node_tag = node.tag.split("}")[1]
        else:
            node_tag = node.tag
        if node_tag != 'loopExec':
            return None
        
        # read attributes
        data = node.get('id', None)
        id = self.convertFromStr(data, 'long')
        data = node.get('tsStart', None)
        ts_start = self.convertFromStr(data, 'datetime')
        data = node.get('tsEnd', None)
        ts_end = self.convertFromStr(data, 'datetime')
        
        loop_iterations = []
        
        # read children
        for child in node.getchildren():
            if child.tag[0] == "{":
                child_tag = child.tag.split("}")[1]
            else:
                child_tag = child.tag
            if child_tag == 'loopIteration':
                _data = self.getDao('loop_iteration').fromXML(child)
                loop_iterations.append(_data)
            elif child.text is None or child.text.strip() == '':
                pass
            else:
                print '*** ERROR *** tag = %s' % child.tag
        
        obj = DBLoopExec(id=id,
                         ts_start=ts_start,
                         ts_end=ts_end,
                         loop_iterations=loop_iterations)
        obj.is_dirty = False
        return obj
    
    def toXML(self, loop_exec, node=None):
        if node is None:
            node = ElementTree.Element('loopExec')
        
        # set attributes
        node.set('id',self.convertToStr(loop_exec.db_id, 'long'))
        node.set('tsStart',self.convertToStr(loop_exec.db_ts_start, 'datetime'))
        node.set('tsEnd',self.convertToStr(loop_exec.db_ts_end, 'datetime'))
        
        # set elements
        loop_iterations = loop_exec.db_loop_iterations
        for loop_iteration in loop_iterations:
            if (loop_iterations is not None) and (loop_iterations != ""):
                childNode = ElementTree.SubElement(node, 'loopIteration')
                self.getDao('loop_iteration').toXML(loop_iteration, childNode)
        
        return node

class DBOpmWasTriggeredByXMLDAOBase(XMLDAO):

    def __init__(self, daoList):
        self.daoList = daoList

    def getDao(self, dao):
        return self.daoList[dao]

    def fromXML(self, node):
        if node.tag[0] == "{":
            node_tag = node.tag.split("}")[1]
        else:
            node_tag = node.tag
        if node_tag != 'wasTriggeredBy':
            return None
        
        effect = None
        role = None
        cause = None
        accounts = []
        opm_times = []
        
        # read children
        for child in node.getchildren():
            if child.tag[0] == "{":
                child_tag = child.tag.split("}")[1]
            else:
                child_tag = child.tag
            if child_tag == 'effect':
                _data = self.getDao('opm_process_id_effect').fromXML(child)
                effect = _data
            elif child_tag == 'role':
                _data = self.getDao('opm_role').fromXML(child)
                role = _data
            elif child_tag == 'cause':
                _data = self.getDao('opm_process_id_cause').fromXML(child)
                cause = _data
            elif child_tag == 'account':
                _data = self.getDao('opm_account_id').fromXML(child)
                accounts.append(_data)
            elif child_tag == 'time':
                _data = self.getDao('opm_time').fromXML(child)
                opm_times.append(_data)
            elif child.text is None or child.text.strip() == '':
                pass
            else:
                print '*** ERROR *** tag = %s' % child.tag
        
        obj = DBOpmWasTriggeredBy(effect=effect,
                                  role=role,
                                  cause=cause,
                                  accounts=accounts,
                                  opm_times=opm_times)
        obj.is_dirty = False
        return obj
    
    def toXML(self, opm_was_triggered_by, node=None):
        if node is None:
            node = ElementTree.Element('wasTriggeredBy')
        
        # set elements
        effect = opm_was_triggered_by.db_effect
        if effect is not None:
            if (effect is not None) and (effect != ""):
                childNode = ElementTree.SubElement(node, 'effect')
                self.getDao('opm_process_id_effect').toXML(effect, childNode)
        role = opm_was_triggered_by.db_role
        if role is not None:
            if (role is not None) and (role != ""):
                childNode = ElementTree.SubElement(node, 'role')
                self.getDao('opm_role').toXML(role, childNode)
        cause = opm_was_triggered_by.db_cause
        if cause is not None:
            if (cause is not None) and (cause != ""):
                childNode = ElementTree.SubElement(node, 'cause')
                self.getDao('opm_process_id_cause').toXML(cause, childNode)
        accounts = opm_was_triggered_by.db_accounts
        for account in accounts:
            if (accounts is not None) and (accounts != ""):
                childNode = ElementTree.SubElement(node, 'account')
                self.getDao('opm_account_id').toXML(account, childNode)
        opm_times = opm_was_triggered_by.db_opm_times
        for opm_time in opm_times:
            if (opm_times is not None) and (opm_times != ""):
                childNode = ElementTree.SubElement(node, 'time')
                self.getDao('opm_time').toXML(opm_time, childNode)
        
        return node

class DBProvAgentXMLDAOBase(XMLDAO):

    def __init__(self, daoList):
        self.daoList = daoList

    def getDao(self, dao):
        return self.daoList[dao]

    def fromXML(self, node):
        if node.tag[0] == "{":
            node_tag = node.tag.split("}")[1]
        else:
            node_tag = node.tag
        if node_tag != 'prov:agent':
            return None
        
        # read attributes
        data = node.get('prov:id', None)
        id = self.convertFromStr(data, 'str')
        
        vt_id = None
        prov_type = None
        prov_label = None
        vt_machine_os = None
        vt_machine_architecture = None
        vt_machine_processor = None
        vt_machine_ram = None
        
        # read children
        for child in node.getchildren():
            if child.tag[0] == "{":
                child_tag = child.tag.split("}")[1]
            else:
                child_tag = child.tag
            if child_tag == 'vt:id':
                _data = self.convertFromStr(child.text,'str')
                vt_id = _data
            elif child_tag == 'prov:type':
                _data = self.convertFromStr(child.text,'str')
                prov_type = _data
            elif child_tag == 'prov:label':
                _data = self.convertFromStr(child.text,'str')
                prov_label = _data
            elif child_tag == 'vt:machine_os':
                _data = self.convertFromStr(child.text,'str')
                vt_machine_os = _data
            elif child_tag == 'vt:machine_architecture':
                _data = self.convertFromStr(child.text,'str')
                vt_machine_architecture = _data
            elif child_tag == 'vt:machine_processor':
                _data = self.convertFromStr(child.text,'str')
                vt_machine_processor = _data
            elif child_tag == 'vt:machine_ram':
                _data = self.convertFromStr(child.text,'str')
                vt_machine_ram = _data
            elif child.text is None or child.text.strip() == '':
                pass
            else:
                print '*** ERROR *** tag = %s' % child.tag
        
        obj = DBProvAgent(id=id,
                          vt_id=vt_id,
                          prov_type=prov_type,
                          prov_label=prov_label,
                          vt_machine_os=vt_machine_os,
                          vt_machine_architecture=vt_machine_architecture,
                          vt_machine_processor=vt_machine_processor,
                          vt_machine_ram=vt_machine_ram)
        obj.is_dirty = False
        return obj
    
    def toXML(self, prov_agent, node=None):
        if node is None:
            node = ElementTree.Element('prov:agent')
        
        # set attributes
        node.set('prov:id',self.convertToStr(prov_agent.db_id, 'str'))
        
        # set elements
        vt_id = prov_agent.db_vt_id
        if (vt_id is not None) and (vt_id != ""):
            childNode = ElementTree.SubElement(node, 'vt:id')
            childNode.text = self.convertToStr(vt_id, 'str')
        prov_type = prov_agent.db_prov_type
        if (prov_type is not None) and (prov_type != ""):
            childNode = ElementTree.SubElement(node, 'prov:type')
            childNode.text = self.convertToStr(prov_type, 'str')
        prov_label = prov_agent.db_prov_label
        if (prov_label is not None) and (prov_label != ""):
            childNode = ElementTree.SubElement(node, 'prov:label')
            childNode.text = self.convertToStr(prov_label, 'str')
        vt_machine_os = prov_agent.db_vt_machine_os
        if (vt_machine_os is not None) and (vt_machine_os != ""):
            childNode = ElementTree.SubElement(node, 'vt:machine_os')
            childNode.text = self.convertToStr(vt_machine_os, 'str')
        vt_machine_architecture = prov_agent.db_vt_machine_architecture
        if (vt_machine_architecture is not None) and (vt_machine_architecture != ""):
            childNode = ElementTree.SubElement(node, 'vt:machine_architecture')
            childNode.text = self.convertToStr(vt_machine_architecture, 'str')
        vt_machine_processor = prov_agent.db_vt_machine_processor
        if (vt_machine_processor is not None) and (vt_machine_processor != ""):
            childNode = ElementTree.SubElement(node, 'vt:machine_processor')
            childNode.text = self.convertToStr(vt_machine_processor, 'str')
        vt_machine_ram = prov_agent.db_vt_machine_ram
        if (vt_machine_ram is not None) and (vt_machine_ram != ""):
            childNode = ElementTree.SubElement(node, 'vt:machine_ram')
            childNode.text = self.convertToStr(vt_machine_ram, 'str')
        
        return node

class DBMashupActionAnnotationXMLDAOBase(XMLDAO):

    def __init__(self, daoList):
        self.daoList = daoList

    def getDao(self, dao):
        return self.daoList[dao]

    def fromXML(self, node):
        if node.tag[0] == "{":
            node_tag = node.tag.split("}")[1]
        else:
            node_tag = node.tag
        if node_tag != 'actionAnnotation':
            return None
        
        # read attributes
        data = node.get('id', None)
        id = self.convertFromStr(data, 'long')
        data = node.get('key', None)
        key = self.convertFromStr(data, 'str')
        data = node.get('value', None)
        value = self.convertFromStr(data, 'str')
        data = node.get('action_id', None)
        action_id = self.convertFromStr(data, 'long')
        data = node.get('date', None)
        date = self.convertFromStr(data, 'datetime')
        data = node.get('user', None)
        user = self.convertFromStr(data, 'str')
        
        obj = DBMashupActionAnnotation(id=id,
                                       key=key,
                                       value=value,
                                       action_id=action_id,
                                       date=date,
                                       user=user)
        obj.is_dirty = False
        return obj
    
    def toXML(self, mashup_actionAnnotation, node=None):
        if node is None:
            node = ElementTree.Element('actionAnnotation')
        
        # set attributes
        node.set('id',self.convertToStr(mashup_actionAnnotation.db_id, 'long'))
        node.set('key',self.convertToStr(mashup_actionAnnotation.db_key, 'str'))
        node.set('value',self.convertToStr(mashup_actionAnnotation.db_value, 'str'))
        node.set('action_id',self.convertToStr(mashup_actionAnnotation.db_action_id, 'long'))
        node.set('date',self.convertToStr(mashup_actionAnnotation.db_date, 'datetime'))
        node.set('user',self.convertToStr(mashup_actionAnnotation.db_user, 'str'))
        
        return node

class DBConnectionXMLDAOBase(XMLDAO):

    def __init__(self, daoList):
        self.daoList = daoList

    def getDao(self, dao):
        return self.daoList[dao]

    def fromXML(self, node):
        if node.tag[0] == "{":
            node_tag = node.tag.split("}")[1]
        else:
            node_tag = node.tag
        if node_tag != 'connection':
            return None
        
        # read attributes
        data = node.get('id', None)
        id = self.convertFromStr(data, 'long')
        
        ports = []
        
        # read children
        for child in node.getchildren():
            if child.tag[0] == "{":
                child_tag = child.tag.split("}")[1]
            else:
                child_tag = child.tag
            if child_tag == 'port':
                _data = self.getDao('port').fromXML(child)
                ports.append(_data)
            elif child.text is None or child.text.strip() == '':
                pass
            else:
                print '*** ERROR *** tag = %s' % child.tag
        
        obj = DBConnection(id=id,
                           ports=ports)
        obj.is_dirty = False
        return obj
    
    def toXML(self, connection, node=None):
        if node is None:
            node = ElementTree.Element('connection')
        
        # set attributes
        node.set('id',self.convertToStr(connection.db_id, 'long'))
        
        # set elements
        ports = connection.db_ports
        for port in ports:
            if (ports is not None) and (ports != ""):
                childNode = ElementTree.SubElement(node, 'port')
                self.getDao('port').toXML(port, childNode)
        
        return node

class DBOpmProcessXMLDAOBase(XMLDAO):

    def __init__(self, daoList):
        self.daoList = daoList

    def getDao(self, dao):
        return self.daoList[dao]

    def fromXML(self, node):
        if node.tag[0] == "{":
            node_tag = node.tag.split("}")[1]
        else:
            node_tag = node.tag
        if node_tag != 'process':
            return None
        
        # read attributes
        data = node.get('id', None)
        id = self.convertFromStr(data, 'str')
        
        value = None
        accounts = []
        
        # read children
        for child in node.getchildren():
            if child.tag[0] == "{":
                child_tag = child.tag.split("}")[1]
            else:
                child_tag = child.tag
            if child_tag == 'value':
                _data = self.getDao('opm_process_value').fromXML(child)
                value = _data
            elif child_tag == 'account':
                _data = self.getDao('opm_account_id').fromXML(child)
                accounts.append(_data)
            elif child.text is None or child.text.strip() == '':
                pass
            else:
                print '*** ERROR *** tag = %s' % child.tag
        
        obj = DBOpmProcess(id=id,
                           value=value,
                           accounts=accounts)
        obj.is_dirty = False
        return obj
    
    def toXML(self, opm_process, node=None):
        if node is None:
            node = ElementTree.Element('process')
        
        # set attributes
        node.set('id',self.convertToStr(opm_process.db_id, 'str'))
        
        # set elements
        value = opm_process.db_value
        if value is not None:
            if (value is not None) and (value != ""):
                childNode = ElementTree.SubElement(node, 'value')
                self.getDao('opm_process_value').toXML(value, childNode)
        accounts = opm_process.db_accounts
        for account in accounts:
            if (accounts is not None) and (accounts != ""):
                childNode = ElementTree.SubElement(node, 'account')
                self.getDao('opm_account_id').toXML(account, childNode)
        
        return node

class DBIsPartOfXMLDAOBase(XMLDAO):

    def __init__(self, daoList):
        self.daoList = daoList

    def getDao(self, dao):
        return self.daoList[dao]

    def fromXML(self, node):
        if node.tag[0] == "{":
            node_tag = node.tag.split("}")[1]
        else:
            node_tag = node.tag
        if node_tag != 'dcterms:isPartOf':
            return None
        
        # read attributes
        data = node.get('prov:ref', None)
        prov_ref = self.convertFromStr(data, 'str')
        
        obj = DBIsPartOf(prov_ref=prov_ref)
        obj.is_dirty = False
        return obj
    
    def toXML(self, is_part_of, node=None):
        if node is None:
            node = ElementTree.Element('dcterms:isPartOf')
        
        # set attributes
        node.set('prov:ref',self.convertToStr(is_part_of.db_prov_ref, 'str'))
        
        return node

class DBRemoteTaskXMLDAOBase(XMLDAO):

    def __init__(self, daoList):
        self.daoList = daoList

    def getDao(self, dao):
        return self.daoList[dao]

    def fromXML(self, node):
        if node.tag[0] == "{":
            node_tag = node.tag.split("}")[1]
        else:
            node_tag = node.tag
        if node_tag != 'remoteTask':
            return None
        
        # read attributes
        data = node.get('id', None)
        id = self.convertFromStr(data, 'long')
        data = node.get('machine_id', None)
        machine_id = self.convertFromStr(data, 'long')
        data = node.get('function', None)
        function = self.convertFromStr(data, 'str')
        data = node.get('count', None)
        count = self.convertFromStr(data, 'long')
        data = node.get('description', None)
        description = self.convertFromStr(data, 'str')
        
        annotations = []
        
        # read children
        for child in node.getchildren():
            if child.tag[0] == "{":
                child_tag = child.tag.split("}")[1]
            else:
                child_tag = child.tag
            if child_tag == 'annotation':
                _data = self.getDao('annotation').fromXML(child)
                annotations.append(_data)
            elif child.text is None or child.text.strip() == '':
                pass
            else:
                print '*** ERROR *** tag = %s' % child.tag
        
        obj = DBRemoteTask(id=id,
                           machine_id=machine_id,
                           function=function,
                           count=count,
                           description=description,
                           annotations=annotations)
        obj.is_dirty = False
        return obj
    
    def toXML(self, remote_task, node=None):
        if node is None:
            node = ElementTree.Element('remoteTask')
        
        # set attributes
        node.set('id',self.convertToStr(remote_task.db_id, 'long'))
        node.set('machine_id',self.convertToStr(remote_task.db_machine_id, 'long'))
        node.set('function',self.convertToStr(remote_task.db_function, 'str'))
        node.set('count',self.convertToStr(remote_task.db_count, 'long'))
        node.set('description',self.convertToStr(remote_task.db_description, 'str'))
        
        # set elements
        annotations = remote_task.db_annotations
        for annotation in annotations:
            if (annotations is not None) and (annotations != ""):
                childNode = ElementTree.SubElement(node, 'annotation')
                self.getDao('annotation').toXML(annotation, childNode)
        
        return node

class DBPEFunctionXMLDAOBase(XMLDAO):

    def __init__(self, daoList):
        self.daoList = daoList

    def getDao(self, dao):
        return self.daoList[dao]

    def fromXML(self, node):
        if node.tag[0] == "{":
            node_tag = node.tag.split("}")[1]
        else:
            node_tag = node.tag
        if node_tag != 'peFunction':
            return None
        
        # read attributes
        data = node.get('id', None)
        id = self.convertFromStr(data, 'long')
        data = node.get('moduleId', None)
        module_id = self.convertFromStr(data, 'long')
        data = node.get('port_name', None)
        port_name = self.convertFromStr(data, 'str')
        data = node.get('is_alias', None)
        is_alias = self.convertFromStr(data, 'long')
        
        parameters = []
        
        # read children
        for child in node.getchildren():
            if child.tag[0] == "{":
                child_tag = child.tag.split("}")[1]
            else:
                child_tag = child.tag
            if child_tag == 'peParameter':
                _data = self.getDao('pe_parameter').fromXML(child)
                parameters.append(_data)
            elif child.text is None or child.text.strip() == '':
                pass
            else:
                print '*** ERROR *** tag = %s' % child.tag
        
        obj = DBPEFunction(id=id,
                           module_id=module_id,
                           port_name=port_name,
                           is_alias=is_alias,
                           parameters=parameters)
        obj.is_dirty = False
        return obj
    
    def toXML(self, pe_function, node=None):
        if node is None:
            node = ElementTree.Element('peFunction')
        
        # set attributes
        node.set('id',self.convertToStr(pe_function.db_id, 'long'))
        node.set('moduleId',self.convertToStr(pe_function.db_module_id, 'long'))
        node.set('port_name',self.convertToStr(pe_function.db_port_name, 'str'))
        node.set('is_alias',self.convertToStr(pe_function.db_is_alias, 'long'))
        
        # set elements
        parameters = pe_function.db_parameters
        for parameter in parameters:
            if (parameters is not None) and (parameters != ""):
                childNode = ElementTree.SubElement(node, 'peParameter')
                self.getDao('pe_parameter').toXML(parameter, childNode)
        
        return node

class DBOpmProcessValueXMLDAOBase(XMLDAO):

    def __init__(self, daoList):
        self.daoList = daoList

    def getDao(self, dao):
        return self.daoList[dao]

    def fromXML(self, node):
        if node.tag[0] == "{":
            node_tag = node.tag.split("}")[1]
        else:
            node_tag = node.tag
        if node_tag != 'value':
            return None
        
        value = None
        
        # read children
        for child in node.getchildren():
            if child.tag[0] == "{":
                child_tag = child.tag.split("}")[1]
            else:
                child_tag = child.tag
            if child_tag == 'moduleExec':
                _data = self.getDao('module_exec').fromXML(child)
                value = _data
            elif child_tag == 'groupExec':
                _data = self.getDao('group_exec').fromXML(child)
                value = _data
            elif child_tag == 'loopExec':
                _data = self.getDao('loop_exec').fromXML(child)
                value = _data
            elif child.text is None or child.text.strip() == '':
                pass
            else:
                print '*** ERROR *** tag = %s' % child.tag
        
        obj = DBOpmProcessValue(value=value)
        obj.is_dirty = False
        return obj
    
    def toXML(self, opm_process_value, node=None):
        if node is None:
            node = ElementTree.Element('value')
        
        # set elements
        value = opm_process_value.db_value
        if value is not None:
            if value.vtType == 'module_exec':
                childNode = ElementTree.SubElement(node, 'moduleExec')
                self.getDao('module_exec').toXML(value, childNode)
            elif value.vtType == 'group_exec':
                childNode = ElementTree.SubElement(node, 'groupExec')
                self.getDao('group_exec').toXML(value, childNode)
            elif value.vtType == 'loop_exec':
                childNode = ElementTree.SubElement(node, 'loopExec')
                self.getDao('loop_exec').toXML(value, childNode)
        
        return node

class DBActionXMLDAOBase(XMLDAO):

    def __init__(self, daoList):
        self.daoList = daoList

    def getDao(self, dao):
        return self.daoList[dao]

    def fromXML(self, node):
        if node.tag[0] == "{":
            node_tag = node.tag.split("}")[1]
        else:
            node_tag = node.tag
        if node_tag != 'action':
            return None
        
        # read attributes
        data = node.get('id', None)
        id = self.convertFromStr(data, 'long')
        data = node.get('prevId', None)
        prevId = self.convertFromStr(data, 'long')
        data = node.get('date', None)
        date = self.convertFromStr(data, 'datetime')
        data = node.get('session', None)
        session = self.convertFromStr(data, 'long')
        data = node.get('user', None)
        user = self.convertFromStr(data, 'str')
        
        annotations = []
        operations = []
        
        # read children
        for child in node.getchildren():
            if child.tag[0] == "{":
                child_tag = child.tag.split("}")[1]
            else:
                child_tag = child.tag
            if child_tag == 'annotation':
                _data = self.getDao('annotation').fromXML(child)
                annotations.append(_data)
            elif child_tag == 'add':
                _data = self.getDao('add').fromXML(child)
                operations.append(_data)
            elif child_tag == 'delete':
                _data = self.getDao('delete').fromXML(child)
                operations.append(_data)
            elif child_tag == 'change':
                _data = self.getDao('change').fromXML(child)
                operations.append(_data)
            elif child.text is None or child.text.strip() == '':
                pass
            else:
                print '*** ERROR *** tag = %s' % child.tag
        
        obj = DBAction(operations=operations,
                       id=id,
                       prevId=prevId,
                       date=date,
                       session=session,
                       user=user,
                       annotations=annotations)
        obj.is_dirty = False
        return obj
    
    def toXML(self, action, node=None):
        if node is None:
            node = ElementTree.Element('action')
        
        # set attributes
        node.set('id',self.convertToStr(action.db_id, 'long'))
        node.set('prevId',self.convertToStr(action.db_prevId, 'long'))
        node.set('date',self.convertToStr(action.db_date, 'datetime'))
        node.set('session',self.convertToStr(action.db_session, 'long'))
        node.set('user',self.convertToStr(action.db_user, 'str'))
        
        # set elements
        annotations = action.db_annotations
        for annotation in annotations:
            if (annotations is not None) and (annotations != ""):
                childNode = ElementTree.SubElement(node, 'annotation')
                self.getDao('annotation').toXML(annotation, childNode)
        operations = action.db_operations
        for operation in operations:
            if operation.vtType == 'add':
                childNode = ElementTree.SubElement(node, 'add')
                self.getDao('add').toXML(operation, childNode)
            elif operation.vtType == 'delete':
                childNode = ElementTree.SubElement(node, 'delete')
                self.getDao('delete').toXML(operation, childNode)
            elif operation.vtType == 'change':
                childNode = ElementTree.SubElement(node, 'change')
                self.getDao('change').toXML(operation, childNode)
        
        return node

class DBOpmAgentXMLDAOBase(XMLDAO):

    def __init__(self, daoList):
        self.daoList = daoList

    def getDao(self, dao):
        return self.daoList[dao]

    def fromXML(self, node):
        if node.tag[0] == "{":
            node_tag = node.tag.split("}")[1]
        else:
            node_tag = node.tag
        if node_tag != 'agent':
            return None
        
        # read attributes
        data = node.get('id', None)
        id = self.convertFromStr(data, 'str')
        
        value = None
        accounts = []
        
        # read children
        for child in node.getchildren():
            if child.tag[0] == "{":
                child_tag = child.tag.split("}")[1]
            else:
                child_tag = child.tag
            if child_tag == 'value':
                _data = self.convertFromStr(child.text,'str')
                value = _data
            elif child_tag == 'account':
                _data = self.getDao('opm_account_id').fromXML(child)
                accounts.append(_data)
            elif child.text is None or child.text.strip() == '':
                pass
            else:
                print '*** ERROR *** tag = %s' % child.tag
        
        obj = DBOpmAgent(id=id,
                         value=value,
                         accounts=accounts)
        obj.is_dirty = False
        return obj
    
    def toXML(self, opm_agent, node=None):
        if node is None:
            node = ElementTree.Element('agent')
        
        # set attributes
        node.set('id',self.convertToStr(opm_agent.db_id, 'str'))
        
        # set elements
        value = opm_agent.db_value
        if (value is not None) and (value != ""):
            childNode = ElementTree.SubElement(node, 'value')
            childNode.text = self.convertToStr(value, 'str')
        accounts = opm_agent.db_accounts
        for account in accounts:
            if (accounts is not None) and (accounts != ""):
                childNode = ElementTree.SubElement(node, 'account')
                self.getDao('opm_account_id').toXML(account, childNode)
        
        return node

class DBDeleteXMLDAOBase(XMLDAO):

    def __init__(self, daoList):
        self.daoList = daoList

    def getDao(self, dao):
        return self.daoList[dao]

    def fromXML(self, node):
        if node.tag[0] == "{":
            node_tag = node.tag.split("}")[1]
        else:
            node_tag = node.tag
        if node_tag != 'delete':
            return None
        
        # read attributes
        data = node.get('id', None)
        id = self.convertFromStr(data, 'long')
        data = node.get('what', None)
        what = self.convertFromStr(data, 'str')
        data = node.get('objectId', None)
        objectId = self.convertFromStr(data, 'long')
        data = node.get('parentObjId', None)
        parentObjId = self.convertFromStr(data, 'long')
        data = node.get('parentObjType', None)
        parentObjType = self.convertFromStr(data, 'str')
        
        obj = DBDelete(id=id,
                       what=what,
                       objectId=objectId,
                       parentObjId=parentObjId,
                       parentObjType=parentObjType)
        obj.is_dirty = False
        return obj
    
    def toXML(self, delete, node=None):
        if node is None:
            node = ElementTree.Element('delete')
        
        # set attributes
        node.set('id',self.convertToStr(delete.db_id, 'long'))
        node.set('what',self.convertToStr(delete.db_what, 'str'))
        node.set('objectId',self.convertToStr(delete.db_objectId, 'long'))
        node.set('parentObjId',self.convertToStr(delete.db_parentObjId, 'long'))
        node.set('parentObjType',self.convertToStr(delete.db_parentObjType, 'str'))
        
        return node

class DBRefProvActivityXMLDAOBase(XMLDAO):

    def __init__(self, daoList):
        self.daoList = daoList

    def getDao(self, dao):
        return self.daoList[dao]

    def fromXML(self, node):
        if node.tag[0] == "{":
            node_tag = node.tag.split("}")[1]
        else:
            node_tag = node.tag
        if node_tag != 'prov:activity':
            return None
        
        # read attributes
        data = node.get('prov:ref', None)
        prov_ref = self.convertFromStr(data, 'str')
        
        obj = DBRefProvActivity(prov_ref=prov_ref)
        obj.is_dirty = False
        return obj
    
    def toXML(self, ref_prov_activity, node=None):
        if node is None:
            node = ElementTree.Element('prov:activity')
        
        # set attributes
        node.set('prov:ref',self.convertToStr(ref_prov_activity.db_prov_ref, 'str'))
        
        return node

class DBProvAssociationXMLDAOBase(XMLDAO):

    def __init__(self, daoList):
        self.daoList = daoList

    def getDao(self, dao):
        return self.daoList[dao]

    def fromXML(self, node):
        if node.tag[0] == "{":
            node_tag = node.tag.split("}")[1]
        else:
            node_tag = node.tag
        if node_tag != 'prov:wasAssociatedWith':
            return None
        
        prov_activity = None
        prov_agent = None
        prov_plan = None
        prov_role = None
        
        # read children
        for child in node.getchildren():
            if child.tag[0] == "{":
                child_tag = child.tag.split("}")[1]
            else:
                child_tag = child.tag
            if child_tag == 'prov:activity':
                _data = self.getDao('ref_prov_activity').fromXML(child)
                prov_activity = _data
            elif child_tag == 'prov:agent':
                _data = self.getDao('ref_prov_agent').fromXML(child)
                prov_agent = _data
            elif child_tag == 'prov:plan':
                _data = self.getDao('ref_prov_plan').fromXML(child)
                prov_plan = _data
            elif child_tag == 'prov:role':
                _data = self.convertFromStr(child.text,'str')
                prov_role = _data
            elif child.text is None or child.text.strip() == '':
                pass
            else:
                print '*** ERROR *** tag = %s' % child.tag
        
        obj = DBProvAssociation(prov_activity=prov_activity,
                                prov_agent=prov_agent,
                                prov_plan=prov_plan,
                                prov_role=prov_role)
        obj.is_dirty = False
        return obj
    
    def toXML(self, prov_association, node=None):
        if node is None:
            node = ElementTree.Element('prov:wasAssociatedWith')
        
        # set elements
        prov_activity = prov_association.db_prov_activity
        if prov_activity is not None:
            if (prov_activity is not None) and (prov_activity != ""):
                childNode = ElementTree.SubElement(node, 'prov:activity')
                self.getDao('ref_prov_activity').toXML(prov_activity, childNode)
        prov_agent = prov_association.db_prov_agent
        if prov_agent is not None:
            if (prov_agent is not None) and (prov_agent != ""):
                childNode = ElementTree.SubElement(node, 'prov:agent')
                self.getDao('ref_prov_agent').toXML(prov_agent, childNode)
        prov_plan = prov_association.db_prov_plan
        if prov_plan is not None:
            if (prov_plan is not None) and (prov_plan != ""):
                childNode = ElementTree.SubElement(node, 'prov:plan')
                self.getDao('ref_prov_plan').toXML(prov_plan, childNode)
        prov_role = prov_association.db_prov_role
        if (prov_role is not None) and (prov_role != ""):
            childNode = ElementTree.SubElement(node, 'prov:role')
            childNode.text = self.convertToStr(prov_role, 'str')
        
        return node

class DBVistrailXMLDAOBase(XMLDAO):

    def __init__(self, daoList):
        self.daoList = daoList

    def getDao(self, dao):
        return self.daoList[dao]

    def fromXML(self, node):
        if node.tag[0] == "{":
            node_tag = node.tag.split("}")[1]
        else:
            node_tag = node.tag
        if node_tag != 'vistrail':
            return None
        
        # read attributes
        data = node.get('id', None)
        id = self.convertFromStr(data, 'long')
        data = node.get('version', None)
        version = self.convertFromStr(data, 'str')
        data = node.get('name', None)
        name = self.convertFromStr(data, 'str')
        
        actions = []
        tags = []
        annotations = []
        vistrailVariables = []
        parameter_explorations = []
        actionAnnotations = []
        
        # read children
        for child in node.getchildren():
            if child.tag[0] == "{":
                child_tag = child.tag.split("}")[1]
            else:
                child_tag = child.tag
            if child_tag == 'action':
                _data = self.getDao('action').fromXML(child)
                actions.append(_data)
            elif child_tag == 'tag':
                _data = self.getDao('tag').fromXML(child)
                tags.append(_data)
            elif child_tag == 'annotation':
                _data = self.getDao('annotation').fromXML(child)
                annotations.append(_data)
            elif child_tag == 'vistrailVariable':
                _data = self.getDao('vistrailVariable').fromXML(child)
                vistrailVariables.append(_data)
            elif child_tag == 'parameterExploration':
                _data = self.getDao('parameter_exploration').fromXML(child)
                parameter_explorations.append(_data)
            elif child_tag == 'actionAnnotation':
                _data = self.getDao('actionAnnotation').fromXML(child)
                actionAnnotations.append(_data)
            elif child.text is None or child.text.strip() == '':
                pass
            else:
                print '*** ERROR *** tag = %s' % child.tag
        
        obj = DBVistrail(id=id,
                         version=version,
                         name=name,
                         actions=actions,
                         tags=tags,
                         annotations=annotations,
                         vistrailVariables=vistrailVariables,
                         parameter_explorations=parameter_explorations,
                         actionAnnotations=actionAnnotations)
        obj.is_dirty = False
        return obj
    
    def toXML(self, vistrail, node=None):
        if node is None:
            node = ElementTree.Element('vistrail')
        
        # set attributes
        node.set('id',self.convertToStr(vistrail.db_id, 'long'))
        node.set('version',self.convertToStr(vistrail.db_version, 'str'))
        node.set('name',self.convertToStr(vistrail.db_name, 'str'))
        
        # set elements
        actions = vistrail.db_actions
        for action in actions:
            if (actions is not None) and (actions != ""):
                childNode = ElementTree.SubElement(node, 'action')
                self.getDao('action').toXML(action, childNode)
        tags = vistrail.db_tags
        for tag in tags:
            if (tags is not None) and (tags != ""):
                childNode = ElementTree.SubElement(node, 'tag')
                self.getDao('tag').toXML(tag, childNode)
        annotations = vistrail.db_annotations
        for annotation in annotations:
            if (annotations is not None) and (annotations != ""):
                childNode = ElementTree.SubElement(node, 'annotation')
                self.getDao('annotation').toXML(annotation, childNode)
        vistrailVariables = vistrail.db_vistrailVariables
        for vistrailVariable in vistrailVariables:
            if (vistrailVariables is not None) and (vistrailVariables != ""):
                childNode = ElementTree.SubElement(node, 'vistrailVariable')
                self.getDao('vistrailVariable').toXML(vistrailVariable, childNode)
        parameter_explorations = vistrail.db_parameter_explorations
        for parameter_exploration in parameter_explorations:
            if (parameter_explorations is not None) and (parameter_explorations != ""):
                childNode = ElementTree.SubElement(node, 'parameterExploration')
                self.getDao('parameter_exploration').toXML(parameter_exploration, childNode)
        actionAnnotations = vistrail.db_actionAnnotations
        for actionAnnotation in actionAnnotations:
            if (actionAnnotations is not None) and (actionAnnotations != ""):
                childNode = ElementTree.SubElement(node, 'actionAnnotation')
                self.getDao('actionAnnotation').toXML(actionAnnotation, childNode)
        
        return node

class DBModuleExecXMLDAOBase(XMLDAO):

    def __init__(self, daoList):
        self.daoList = daoList

    def getDao(self, dao):
        return self.daoList[dao]

    def fromXML(self, node):
        if node.tag[0] == "{":
            node_tag = node.tag.split("}")[1]
        else:
            node_tag = node.tag
        if node_tag != 'moduleExec':
            return None
        
        # read attributes
        data = node.get('id', None)
        id = self.convertFromStr(data, 'long')
        data = node.get('tsStart', None)
        ts_start = self.convertFromStr(data, 'datetime')
        data = node.get('tsEnd', None)
        ts_end = self.convertFromStr(data, 'datetime')
        data = node.get('cached', None)
        cached = self.convertFromStr(data, 'int')
        data = node.get('moduleId', None)
        module_id = self.convertFromStr(data, 'long')
        data = node.get('moduleName', None)
        module_name = self.convertFromStr(data, 'str')
        data = node.get('completed', None)
        completed = self.convertFromStr(data, 'int')
        data = node.get('error', None)
        error = self.convertFromStr(data, 'str')
        data = node.get('machine_id', None)
        machine_id = self.convertFromStr(data, 'long')
        
        annotations = []
        loop_execs = []
        remote_executions = []
        
        # read children
        for child in node.getchildren():
            if child.tag[0] == "{":
                child_tag = child.tag.split("}")[1]
            else:
                child_tag = child.tag
            if child_tag == 'annotation':
                _data = self.getDao('annotation').fromXML(child)
                annotations.append(_data)
            elif child_tag == 'loopExec':
                _data = self.getDao('loop_exec').fromXML(child)
                loop_execs.append(_data)
            elif child_tag == 'remoteExecution':
                _data = self.getDao('remote_execution').fromXML(child)
                remote_executions.append(_data)
            elif child.text is None or child.text.strip() == '':
                pass
            else:
                print '*** ERROR *** tag = %s' % child.tag
        
        obj = DBModuleExec(id=id,
                           ts_start=ts_start,
                           ts_end=ts_end,
                           cached=cached,
                           module_id=module_id,
                           module_name=module_name,
                           completed=completed,
                           error=error,
                           machine_id=machine_id,
                           annotations=annotations,
                           loop_execs=loop_execs,
                           remote_executions=remote_executions)
        obj.is_dirty = False
        return obj
    
    def toXML(self, module_exec, node=None):
        if node is None:
            node = ElementTree.Element('moduleExec')
        
        # set attributes
        node.set('id',self.convertToStr(module_exec.db_id, 'long'))
        node.set('tsStart',self.convertToStr(module_exec.db_ts_start, 'datetime'))
        node.set('tsEnd',self.convertToStr(module_exec.db_ts_end, 'datetime'))
        node.set('cached',self.convertToStr(module_exec.db_cached, 'int'))
        node.set('moduleId',self.convertToStr(module_exec.db_module_id, 'long'))
        node.set('moduleName',self.convertToStr(module_exec.db_module_name, 'str'))
        node.set('completed',self.convertToStr(module_exec.db_completed, 'int'))
        node.set('error',self.convertToStr(module_exec.db_error, 'str'))
        node.set('machine_id',self.convertToStr(module_exec.db_machine_id, 'long'))
        
        # set elements
        annotations = module_exec.db_annotations
        for annotation in annotations:
            if (annotations is not None) and (annotations != ""):
                childNode = ElementTree.SubElement(node, 'annotation')
                self.getDao('annotation').toXML(annotation, childNode)
        loop_execs = module_exec.db_loop_execs
        for loop_exec in loop_execs:
            if (loop_execs is not None) and (loop_execs != ""):
                childNode = ElementTree.SubElement(node, 'loopExec')
                self.getDao('loop_exec').toXML(loop_exec, childNode)
        remote_executions = module_exec.db_remote_executions
        for remote_execution in remote_executions:
            if (remote_executions is not None) and (remote_executions != ""):
                childNode = ElementTree.SubElement(node, 'remoteExecution')
                self.getDao('remote_execution').toXML(remote_execution, childNode)
        
        return node

"""generated automatically by auto_dao.py"""

class XMLDAOListBase(dict):

    def __init__(self, daos=None):
        if daos is not None:
            dict.update(self, daos)

        if 'opm_process_id_effect' not in self:
            self['opm_process_id_effect'] = DBOpmProcessIdEffectXMLDAOBase(self)
        if 'vistrailVariable' not in self:
            self['vistrailVariable'] = DBVistrailVariableXMLDAOBase(self)
        if 'prov_document' not in self:
            self['prov_document'] = DBProvDocumentXMLDAOBase(self)
        if 'opm_was_generated_by' not in self:
            self['opm_was_generated_by'] = DBOpmWasGeneratedByXMLDAOBase(self)
        if 'opm_accounts' not in self:
            self['opm_accounts'] = DBOpmAccountsXMLDAOBase(self)
        if 'ref_prov_agent' not in self:
            self['ref_prov_agent'] = DBRefProvAgentXMLDAOBase(self)
        if 'portSpec' not in self:
            self['portSpec'] = DBPortSpecXMLDAOBase(self)
        if 'module' not in self:
            self['module'] = DBModuleXMLDAOBase(self)
        if 'module_descriptor' not in self:
            self['module_descriptor'] = DBModuleDescriptorXMLDAOBase(self)
        if 'tag' not in self:
            self['tag'] = DBTagXMLDAOBase(self)
        if 'opm_role' not in self:
            self['opm_role'] = DBOpmRoleXMLDAOBase(self)
        if 'execution_configuration' not in self:
            self['execution_configuration'] = DBExecutionConfigurationXMLDAOBase(self)
        if 'opm_account' not in self:
            self['opm_account'] = DBOpmAccountXMLDAOBase(self)
        if 'opm_processes' not in self:
            self['opm_processes'] = DBOpmProcessesXMLDAOBase(self)
        if 'opm_account_id' not in self:
            self['opm_account_id'] = DBOpmAccountIdXMLDAOBase(self)
        if 'port' not in self:
            self['port'] = DBPortXMLDAOBase(self)
        if 'module_execution_preference' not in self:
            self['module_execution_preference'] = DBModuleExecutionPreferenceXMLDAOBase(self)
        if 'ref_prov_plan' not in self:
            self['ref_prov_plan'] = DBRefProvPlanXMLDAOBase(self)
        if 'opm_artifact' not in self:
            self['opm_artifact'] = DBOpmArtifactXMLDAOBase(self)
        if 'group' not in self:
            self['group'] = DBGroupXMLDAOBase(self)
        if 'log' not in self:
            self['log'] = DBLogXMLDAOBase(self)
<<<<<<< HEAD
        if 'opm_dependencies' not in self:
            self['opm_dependencies'] = DBOpmDependenciesXMLDAOBase(self)
        if 'mashup_alias' not in self:
            self['mashup_alias'] = DBMashupAliasXMLDAOBase(self)
        if 'remote_execution' not in self:
            self['remote_execution'] = DBRemoteExecutionXMLDAOBase(self)
=======
        if 'loop_iteration' not in self:
            self['loop_iteration'] = DBLoopIterationXMLDAOBase(self)
        if 'opm_agents' not in self:
            self['opm_agents'] = DBOpmAgentsXMLDAOBase(self)
>>>>>>> 62001e16
        if 'mashup' not in self:
            self['mashup'] = DBMashupXMLDAOBase(self)
        if 'opm_process_id_cause' not in self:
            self['opm_process_id_cause'] = DBOpmProcessIdCauseXMLDAOBase(self)
        if 'prov_generation' not in self:
            self['prov_generation'] = DBProvGenerationXMLDAOBase(self)
        if 'portSpecItem' not in self:
            self['portSpecItem'] = DBPortSpecItemXMLDAOBase(self)
        if 'machine' not in self:
            self['machine'] = DBMachineXMLDAOBase(self)
        if 'add' not in self:
            self['add'] = DBAddXMLDAOBase(self)
        if 'other' not in self:
            self['other'] = DBOtherXMLDAOBase(self)
        if 'location' not in self:
            self['location'] = DBLocationXMLDAOBase(self)
        if 'opm_overlaps' not in self:
            self['opm_overlaps'] = DBOpmOverlapsXMLDAOBase(self)
        if 'pe_parameter' not in self:
            self['pe_parameter'] = DBPEParameterXMLDAOBase(self)
        if 'execution_target' not in self:
            self['execution_target'] = DBExecutionTargetXMLDAOBase(self)
        if 'opm_was_derived_from' not in self:
            self['opm_was_derived_from'] = DBOpmWasDerivedFromXMLDAOBase(self)
        if 'parameter' not in self:
            self['parameter'] = DBParameterXMLDAOBase(self)
        if 'opm_used' not in self:
            self['opm_used'] = DBOpmUsedXMLDAOBase(self)
        if 'plugin_data' not in self:
            self['plugin_data'] = DBPluginDataXMLDAOBase(self)
        if 'function' not in self:
            self['function'] = DBFunctionXMLDAOBase(self)
        if 'actionAnnotation' not in self:
            self['actionAnnotation'] = DBActionAnnotationXMLDAOBase(self)
        if 'abstraction' not in self:
            self['abstraction'] = DBAbstractionXMLDAOBase(self)
        if 'mashup_alias' not in self:
            self['mashup_alias'] = DBMashupAliasXMLDAOBase(self)
        if 'workflow' not in self:
            self['workflow'] = DBWorkflowXMLDAOBase(self)
        if 'opm_artifact_id_cause' not in self:
            self['opm_artifact_id_cause'] = DBOpmArtifactIdCauseXMLDAOBase(self)
        if 'ref_prov_entity' not in self:
            self['ref_prov_entity'] = DBRefProvEntityXMLDAOBase(self)
        if 'prov_activity' not in self:
            self['prov_activity'] = DBProvActivityXMLDAOBase(self)
        if 'mashup_action' not in self:
            self['mashup_action'] = DBMashupActionXMLDAOBase(self)
        if 'prov_usage' not in self:
            self['prov_usage'] = DBProvUsageXMLDAOBase(self)
        if 'opm_artifact_value' not in self:
            self['opm_artifact_value'] = DBOpmArtifactValueXMLDAOBase(self)
        if 'opm_artifact_id_effect' not in self:
            self['opm_artifact_id_effect'] = DBOpmArtifactIdEffectXMLDAOBase(self)
        if 'opm_graph' not in self:
            self['opm_graph'] = DBOpmGraphXMLDAOBase(self)
        if 'mashuptrail' not in self:
            self['mashuptrail'] = DBMashuptrailXMLDAOBase(self)
        if 'registry' not in self:
            self['registry'] = DBRegistryXMLDAOBase(self)
        if 'vt_connection' not in self:
            self['vt_connection'] = DBVtConnectionXMLDAOBase(self)
        if 'mashup_component' not in self:
            self['mashup_component'] = DBMashupComponentXMLDAOBase(self)
        if 'prov_entity' not in self:
            self['prov_entity'] = DBProvEntityXMLDAOBase(self)
        if 'annotation' not in self:
            self['annotation'] = DBAnnotationXMLDAOBase(self)
        if 'change' not in self:
            self['change'] = DBChangeXMLDAOBase(self)
        if 'opm_agents' not in self:
            self['opm_agents'] = DBOpmAgentsXMLDAOBase(self)
        if 'opm_artifacts' not in self:
            self['opm_artifacts'] = DBOpmArtifactsXMLDAOBase(self)
        if 'opm_was_controlled_by' not in self:
            self['opm_was_controlled_by'] = DBOpmWasControlledByXMLDAOBase(self)
        if 'opm_agent_id' not in self:
            self['opm_agent_id'] = DBOpmAgentIdXMLDAOBase(self)
        if 'group_exec' not in self:
            self['group_exec'] = DBGroupExecXMLDAOBase(self)
        if 'opm_time' not in self:
            self['opm_time'] = DBOpmTimeXMLDAOBase(self)
        if 'package' not in self:
            self['package'] = DBPackageXMLDAOBase(self)
        if 'workflow_exec' not in self:
            self['workflow_exec'] = DBWorkflowExecXMLDAOBase(self)
        if 'parameter_exploration' not in self:
            self['parameter_exploration'] = DBParameterExplorationXMLDAOBase(self)
        if 'loop_exec' not in self:
            self['loop_exec'] = DBLoopExecXMLDAOBase(self)
        if 'opm_was_triggered_by' not in self:
            self['opm_was_triggered_by'] = DBOpmWasTriggeredByXMLDAOBase(self)
        if 'prov_agent' not in self:
            self['prov_agent'] = DBProvAgentXMLDAOBase(self)
        if 'mashup_actionAnnotation' not in self:
            self['mashup_actionAnnotation'] = DBMashupActionAnnotationXMLDAOBase(self)
        if 'connection' not in self:
            self['connection'] = DBConnectionXMLDAOBase(self)
        if 'opm_process' not in self:
            self['opm_process'] = DBOpmProcessXMLDAOBase(self)
        if 'is_part_of' not in self:
            self['is_part_of'] = DBIsPartOfXMLDAOBase(self)
        if 'remote_task' not in self:
            self['remote_task'] = DBRemoteTaskXMLDAOBase(self)
        if 'pe_function' not in self:
            self['pe_function'] = DBPEFunctionXMLDAOBase(self)
        if 'opm_process_value' not in self:
            self['opm_process_value'] = DBOpmProcessValueXMLDAOBase(self)
        if 'action' not in self:
            self['action'] = DBActionXMLDAOBase(self)
        if 'opm_agent' not in self:
            self['opm_agent'] = DBOpmAgentXMLDAOBase(self)
        if 'delete' not in self:
            self['delete'] = DBDeleteXMLDAOBase(self)
        if 'ref_prov_activity' not in self:
            self['ref_prov_activity'] = DBRefProvActivityXMLDAOBase(self)
        if 'prov_association' not in self:
            self['prov_association'] = DBProvAssociationXMLDAOBase(self)
        if 'vistrail' not in self:
            self['vistrail'] = DBVistrailXMLDAOBase(self)
        if 'module_exec' not in self:
            self['module_exec'] = DBModuleExecXMLDAOBase(self)<|MERGE_RESOLUTION|>--- conflicted
+++ resolved
@@ -6098,19 +6098,12 @@
             self['group'] = DBGroupXMLDAOBase(self)
         if 'log' not in self:
             self['log'] = DBLogXMLDAOBase(self)
-<<<<<<< HEAD
         if 'opm_dependencies' not in self:
             self['opm_dependencies'] = DBOpmDependenciesXMLDAOBase(self)
-        if 'mashup_alias' not in self:
-            self['mashup_alias'] = DBMashupAliasXMLDAOBase(self)
+        if 'loop_iteration' not in self:
+            self['loop_iteration'] = DBLoopIterationXMLDAOBase(self)
         if 'remote_execution' not in self:
             self['remote_execution'] = DBRemoteExecutionXMLDAOBase(self)
-=======
-        if 'loop_iteration' not in self:
-            self['loop_iteration'] = DBLoopIterationXMLDAOBase(self)
-        if 'opm_agents' not in self:
-            self['opm_agents'] = DBOpmAgentsXMLDAOBase(self)
->>>>>>> 62001e16
         if 'mashup' not in self:
             self['mashup'] = DBMashupXMLDAOBase(self)
         if 'opm_process_id_cause' not in self:
