--- conflicted
+++ resolved
@@ -884,7 +884,7 @@
             pos = self.convertFromDB(row[1], 'long', 'int')
             name = self.convertFromDB(row[2], 'str', 'varchar(255)')
             type = self.convertFromDB(row[3], 'str', 'varchar(255)')
-            val = self.convertFromDB(row[4], 'str', 'mediumtext')
+            val = self.convertFromDB(row[4], 'str', 'TEXT(2 ** 24)')
             alias = self.convertFromDB(row[5], 'str', 'varchar(255)')
             parentType = self.convertFromDB(row[6], 'str', 'char(32)')
             entity_id = self.convertFromDB(row[7], 'long', 'int')
@@ -920,7 +920,7 @@
             pos = self.convertFromDB(row[1], 'long', 'int')
             name = self.convertFromDB(row[2], 'str', 'varchar(255)')
             type = self.convertFromDB(row[3], 'str', 'varchar(255)')
-            val = self.convertFromDB(row[4], 'str', 'mediumtext')
+            val = self.convertFromDB(row[4], 'str', 'TEXT(2 ** 24)')
             alias = self.convertFromDB(row[5], 'str', 'varchar(255)')
             parentType = self.convertFromDB(row[6], 'str', 'char(32)')
             entity_id = self.convertFromDB(row[7], 'long', 'int')
@@ -978,7 +978,7 @@
                 self.convertToDB(obj.db_type, 'str', 'varchar(255)')
         if hasattr(obj, 'db_val') and obj.db_val is not None:
             columnMap['val'] = \
-                self.convertToDB(obj.db_val, 'str', 'mediumtext')
+                self.convertToDB(obj.db_val, 'str', 'TEXT(2 ** 24)')
         if hasattr(obj, 'db_alias') and obj.db_alias is not None:
             columnMap['alias'] = \
                 self.convertToDB(obj.db_alias, 'str', 'varchar(255)')
@@ -1028,7 +1028,7 @@
                 self.convertToDB(obj.db_type, 'str', 'varchar(255)')
         if hasattr(obj, 'db_val') and obj.db_val is not None:
             columnMap['val'] = \
-                self.convertToDB(obj.db_val, 'str', 'mediumtext')
+                self.convertToDB(obj.db_val, 'str', 'TEXT(2 ** 24)')
         if hasattr(obj, 'db_alias') and obj.db_alias is not None:
             columnMap['alias'] = \
                 self.convertToDB(obj.db_alias, 'str', 'varchar(255)')
@@ -3222,13 +3222,8 @@
         return self.daoList[dao]
 
     def get_sql_columns(self, db, global_props, lock=False):
-<<<<<<< HEAD
         columns = ['id', 'name', 'type', 'optional', 'depth', 'ps_union', 'sort_key',
                    'min_conns', 'max_conns', 'parent_type', 'entity_id', 'entity_type', 'parent_id']
-=======
-        columns = ['id', 'name', 'type', 'optional', 'depth', 'sort_key', 'min_conns',
-                   'max_conns', 'parent_type', 'entity_id', 'entity_type', 'parent_id']
->>>>>>> f340e5ac
         table = 'port_spec'
         whereMap = global_props
         orderBy = 'id'
@@ -3243,7 +3238,6 @@
             type = self.convertFromDB(row[2], 'str', 'varchar(255)')
             optional = self.convertFromDB(row[3], 'int', 'int')
             depth = self.convertFromDB(row[4], 'int', 'int')
-<<<<<<< HEAD
             union = self.convertFromDB(row[5], 'str', 'varchar(255)')
             sort_key = self.convertFromDB(row[6], 'int', 'int')
             min_conns = self.convertFromDB(row[7], 'int', 'int')
@@ -3252,15 +3246,6 @@
             entity_id = self.convertFromDB(row[10], 'long', 'int')
             entity_type = self.convertFromDB(row[11], 'str', 'char(16)')
             parent = self.convertFromDB(row[12], 'long', 'long')
-=======
-            sort_key = self.convertFromDB(row[5], 'int', 'int')
-            min_conns = self.convertFromDB(row[6], 'int', 'int')
-            max_conns = self.convertFromDB(row[7], 'int', 'int')
-            parentType = self.convertFromDB(row[8], 'str', 'char(32)')
-            entity_id = self.convertFromDB(row[9], 'long', 'int')
-            entity_type = self.convertFromDB(row[10], 'str', 'char(16)')
-            parent = self.convertFromDB(row[11], 'long', 'long')
->>>>>>> f340e5ac
 
             portSpec = DBPortSpec(name=name,
                                   type=type,
@@ -3280,13 +3265,8 @@
         return res
 
     def get_sql_select(self, db, global_props, lock=False):
-<<<<<<< HEAD
         columns = ['id', 'name', 'type', 'optional', 'depth', 'ps_union', 'sort_key',
                    'min_conns', 'max_conns', 'parent_type', 'entity_id', 'entity_type', 'parent_id']
-=======
-        columns = ['id', 'name', 'type', 'optional', 'depth', 'sort_key', 'min_conns',
-                   'max_conns', 'parent_type', 'entity_id', 'entity_type', 'parent_id']
->>>>>>> f340e5ac
         table = 'port_spec'
         whereMap = global_props
         orderBy = 'id'
@@ -3300,7 +3280,6 @@
             type = self.convertFromDB(row[2], 'str', 'varchar(255)')
             optional = self.convertFromDB(row[3], 'int', 'int')
             depth = self.convertFromDB(row[4], 'int', 'int')
-<<<<<<< HEAD
             union = self.convertFromDB(row[5], 'str', 'varchar(255)')
             sort_key = self.convertFromDB(row[6], 'int', 'int')
             min_conns = self.convertFromDB(row[7], 'int', 'int')
@@ -3309,15 +3288,6 @@
             entity_id = self.convertFromDB(row[10], 'long', 'int')
             entity_type = self.convertFromDB(row[11], 'str', 'char(16)')
             parent = self.convertFromDB(row[12], 'long', 'long')
-=======
-            sort_key = self.convertFromDB(row[5], 'int', 'int')
-            min_conns = self.convertFromDB(row[6], 'int', 'int')
-            max_conns = self.convertFromDB(row[7], 'int', 'int')
-            parentType = self.convertFromDB(row[8], 'str', 'char(32)')
-            entity_id = self.convertFromDB(row[9], 'long', 'int')
-            entity_type = self.convertFromDB(row[10], 'str', 'char(16)')
-            parent = self.convertFromDB(row[11], 'long', 'long')
->>>>>>> f340e5ac
 
             portSpec = DBPortSpec(name=name,
                                   type=type,
@@ -3353,13 +3323,8 @@
     def set_sql_columns(self, db, obj, global_props, do_copy=True):
         if not do_copy and not obj.is_dirty:
             return
-<<<<<<< HEAD
         columns = ['id', 'name', 'type', 'optional', 'depth', 'ps_union', 'sort_key',
                    'min_conns', 'max_conns', 'parent_type', 'entity_id', 'entity_type', 'parent_id']
-=======
-        columns = ['id', 'name', 'type', 'optional', 'depth', 'sort_key', 'min_conns',
-                   'max_conns', 'parent_type', 'entity_id', 'entity_type', 'parent_id']
->>>>>>> f340e5ac
         table = 'port_spec'
         whereMap = {}
         whereMap.update(global_props)
@@ -3417,13 +3382,8 @@
     def set_sql_command(self, db, obj, global_props, do_copy=True):
         if not do_copy and not obj.is_dirty:
             return None
-<<<<<<< HEAD
         columns = ['id', 'name', 'type', 'optional', 'depth', 'ps_union', 'sort_key',
                    'min_conns', 'max_conns', 'parent_type', 'entity_id', 'entity_type', 'parent_id']
-=======
-        columns = ['id', 'name', 'type', 'optional', 'depth', 'sort_key', 'min_conns',
-                   'max_conns', 'parent_type', 'entity_id', 'entity_type', 'parent_id']
->>>>>>> f340e5ac
         table = 'port_spec'
         whereMap = {}
         whereMap.update(global_props)
@@ -3903,7 +3863,7 @@
             id = self.convertFromDB(row[0], 'long', 'int')
             pos = self.convertFromDB(row[1], 'long', 'int')
             interpolator = self.convertFromDB(row[2], 'str', 'varchar(255)')
-            value = self.convertFromDB(row[3], 'str', 'mediumtext')
+            value = self.convertFromDB(row[3], 'str', 'TEXT(2 ** 24)')
             dimension = self.convertFromDB(row[4], 'long', 'int')
             parentType = self.convertFromDB(row[5], 'str', 'char(32)')
             pe_function = self.convertFromDB(row[6], 'long', 'int')
@@ -3937,7 +3897,7 @@
             id = self.convertFromDB(row[0], 'long', 'int')
             pos = self.convertFromDB(row[1], 'long', 'int')
             interpolator = self.convertFromDB(row[2], 'str', 'varchar(255)')
-            value = self.convertFromDB(row[3], 'str', 'mediumtext')
+            value = self.convertFromDB(row[3], 'str', 'TEXT(2 ** 24)')
             dimension = self.convertFromDB(row[4], 'long', 'int')
             parentType = self.convertFromDB(row[5], 'str', 'char(32)')
             pe_function = self.convertFromDB(row[6], 'long', 'int')
@@ -3985,7 +3945,7 @@
                 self.convertToDB(obj.db_interpolator, 'str', 'varchar(255)')
         if hasattr(obj, 'db_value') and obj.db_value is not None:
             columnMap['value'] = \
-                self.convertToDB(obj.db_value, 'str', 'mediumtext')
+                self.convertToDB(obj.db_value, 'str', 'TEXT(2 ** 24)')
         if hasattr(obj, 'db_dimension') and obj.db_dimension is not None:
             columnMap['dimension'] = \
                 self.convertToDB(obj.db_dimension, 'long', 'int')
@@ -4032,7 +3992,7 @@
                 self.convertToDB(obj.db_interpolator, 'str', 'varchar(255)')
         if hasattr(obj, 'db_value') and obj.db_value is not None:
             columnMap['value'] = \
-                self.convertToDB(obj.db_value, 'str', 'mediumtext')
+                self.convertToDB(obj.db_value, 'str', 'TEXT(2 ** 24)')
         if hasattr(obj, 'db_dimension') and obj.db_dimension is not None:
             columnMap['dimension'] = \
                 self.convertToDB(obj.db_dimension, 'long', 'int')
@@ -4925,7 +4885,7 @@
         for row in data:
             id = self.convertFromDB(row[0], 'long', 'int')
             name = self.convertFromDB(row[1], 'str', 'varchar(255)')
-            value = self.convertFromDB(row[2], 'str', 'mediumtext')
+            value = self.convertFromDB(row[2], 'str', 'TEXT(2 ** 24)')
             parentType = self.convertFromDB(row[3], 'str', 'char(32)')
             entity_id = self.convertFromDB(row[4], 'long', 'int')
             entity_type = self.convertFromDB(row[5], 'str', 'char(16)')
@@ -4955,7 +4915,7 @@
         for row in data:
             id = self.convertFromDB(row[0], 'long', 'int')
             name = self.convertFromDB(row[1], 'str', 'varchar(255)')
-            value = self.convertFromDB(row[2], 'str', 'mediumtext')
+            value = self.convertFromDB(row[2], 'str', 'TEXT(2 ** 24)')
             parentType = self.convertFromDB(row[3], 'str', 'char(32)')
             entity_id = self.convertFromDB(row[4], 'long', 'int')
             entity_type = self.convertFromDB(row[5], 'str', 'char(16)')
@@ -5012,7 +4972,7 @@
                 self.convertToDB(obj.db_name, 'str', 'varchar(255)')
         if hasattr(obj, 'db_value') and obj.db_value is not None:
             columnMap['value'] = \
-                self.convertToDB(obj.db_value, 'str', 'mediumtext')
+                self.convertToDB(obj.db_value, 'str', 'TEXT(2 ** 24)')
         if hasattr(obj, 'db_parentType') and obj.db_parentType is not None:
             columnMap['parent_type'] = \
                 self.convertToDB(obj.db_parentType, 'str', 'char(32)')
@@ -5053,7 +5013,7 @@
                 self.convertToDB(obj.db_name, 'str', 'varchar(255)')
         if hasattr(obj, 'db_value') and obj.db_value is not None:
             columnMap['value'] = \
-                self.convertToDB(obj.db_value, 'str', 'mediumtext')
+                self.convertToDB(obj.db_value, 'str', 'TEXT(2 ** 24)')
         if hasattr(obj, 'db_parentType') and obj.db_parentType is not None:
             columnMap['parent_type'] = \
                 self.convertToDB(obj.db_parentType, 'str', 'char(32)')
@@ -5476,11 +5436,7 @@
             entity_id = self.convertFromDB(row[7], 'long', 'int')
             entity_type = self.convertFromDB(row[8], 'str', 'char(16)')
 
-<<<<<<< HEAD
-            vistrailVariable = DBVistrailVariable(uuid=uuid,
-=======
             vistrailVariable = DBVistrailVariable(name=name,
->>>>>>> f340e5ac
                                                   package=package,
                                                   module=module,
                                                   namespace=namespace,
@@ -5514,11 +5470,7 @@
             entity_id = self.convertFromDB(row[7], 'long', 'int')
             entity_type = self.convertFromDB(row[8], 'str', 'char(16)')
 
-<<<<<<< HEAD
-            vistrailVariable = DBVistrailVariable(uuid=uuid,
-=======
             vistrailVariable = DBVistrailVariable(name=name,
->>>>>>> f340e5ac
                                                   package=package,
                                                   module=module,
                                                   namespace=namespace,
@@ -6031,7 +5983,7 @@
             namespace = self.convertFromDB(row[4], 'str', 'varchar(255)')
             label = self.convertFromDB(row[5], 'str', 'varchar(4095)')
             default = self.convertFromDB(row[6], 'str', 'varchar(4095)')
-            values = self.convertFromDB(row[7], 'str', 'mediumtext')
+            values = self.convertFromDB(row[7], 'str', 'TEXT(2 ** 24)')
             entry_type = self.convertFromDB(row[8], 'str', 'varchar(255)')
             portSpec = self.convertFromDB(row[9], 'long', 'int')
             entity_id = self.convertFromDB(row[10], 'long', 'int')
@@ -6071,7 +6023,7 @@
             namespace = self.convertFromDB(row[4], 'str', 'varchar(255)')
             label = self.convertFromDB(row[5], 'str', 'varchar(4095)')
             default = self.convertFromDB(row[6], 'str', 'varchar(4095)')
-            values = self.convertFromDB(row[7], 'str', 'mediumtext')
+            values = self.convertFromDB(row[7], 'str', 'TEXT(2 ** 24)')
             entry_type = self.convertFromDB(row[8], 'str', 'varchar(255)')
             portSpec = self.convertFromDB(row[9], 'long', 'int')
             entity_id = self.convertFromDB(row[10], 'long', 'int')
@@ -6133,7 +6085,7 @@
                 self.convertToDB(obj.db_default, 'str', 'varchar(4095)')
         if hasattr(obj, 'db_values') and obj.db_values is not None:
             columnMap['_values'] = \
-                self.convertToDB(obj.db_values, 'str', 'mediumtext')
+                self.convertToDB(obj.db_values, 'str', 'TEXT(2 ** 24)')
         if hasattr(obj, 'db_entry_type') and obj.db_entry_type is not None:
             columnMap['entry_type'] = \
                 self.convertToDB(obj.db_entry_type, 'str', 'varchar(255)')
@@ -6189,7 +6141,7 @@
                 self.convertToDB(obj.db_default, 'str', 'varchar(4095)')
         if hasattr(obj, 'db_values') and obj.db_values is not None:
             columnMap['_values'] = \
-                self.convertToDB(obj.db_values, 'str', 'mediumtext')
+                self.convertToDB(obj.db_values, 'str', 'TEXT(2 ** 24)')
         if hasattr(obj, 'db_entry_type') and obj.db_entry_type is not None:
             columnMap['entry_type'] = \
                 self.convertToDB(obj.db_entry_type, 'str', 'varchar(255)')
@@ -6257,11 +6209,11 @@
             vtmid = self.convertFromDB(row[6], 'long', 'int')
             pos = self.convertFromDB(row[7], 'long', 'int')
             type = self.convertFromDB(row[8], 'str', 'varchar(255)')
-            val = self.convertFromDB(row[9], 'str', 'mediumtext')
+            val = self.convertFromDB(row[9], 'str', 'TEXT(2 ** 24)')
             minVal = self.convertFromDB(row[10], 'str', 'varchar(255)')
             maxVal = self.convertFromDB(row[11], 'str', 'varchar(255)')
             stepSize = self.convertFromDB(row[12], 'str', 'varchar(255)')
-            strvaluelist = self.convertFromDB(row[13], 'str', 'mediumtext')
+            strvaluelist = self.convertFromDB(row[13], 'str', 'TEXT(2 ** 24)')
             widget = self.convertFromDB(row[14], 'str', 'varchar(255)')
             seq = self.convertFromDB(row[15], 'int', 'int')
             parent = self.convertFromDB(row[16], 'str', 'varchar(255)')
@@ -6313,11 +6265,11 @@
             vtmid = self.convertFromDB(row[6], 'long', 'int')
             pos = self.convertFromDB(row[7], 'long', 'int')
             type = self.convertFromDB(row[8], 'str', 'varchar(255)')
-            val = self.convertFromDB(row[9], 'str', 'mediumtext')
+            val = self.convertFromDB(row[9], 'str', 'TEXT(2 ** 24)')
             minVal = self.convertFromDB(row[10], 'str', 'varchar(255)')
             maxVal = self.convertFromDB(row[11], 'str', 'varchar(255)')
             stepSize = self.convertFromDB(row[12], 'str', 'varchar(255)')
-            strvaluelist = self.convertFromDB(row[13], 'str', 'mediumtext')
+            strvaluelist = self.convertFromDB(row[13], 'str', 'TEXT(2 ** 24)')
             widget = self.convertFromDB(row[14], 'str', 'varchar(255)')
             seq = self.convertFromDB(row[15], 'int', 'int')
             parent = self.convertFromDB(row[16], 'str', 'varchar(255)')
@@ -6395,7 +6347,7 @@
                 self.convertToDB(obj.db_type, 'str', 'varchar(255)')
         if hasattr(obj, 'db_val') and obj.db_val is not None:
             columnMap['val'] = \
-                self.convertToDB(obj.db_val, 'str', 'mediumtext')
+                self.convertToDB(obj.db_val, 'str', 'TEXT(2 ** 24)')
         if hasattr(obj, 'db_minVal') and obj.db_minVal is not None:
             columnMap['minVal'] = \
                 self.convertToDB(obj.db_minVal, 'str', 'varchar(255)')
@@ -6407,7 +6359,7 @@
                 self.convertToDB(obj.db_stepSize, 'str', 'varchar(255)')
         if hasattr(obj, 'db_strvaluelist') and obj.db_strvaluelist is not None:
             columnMap['strvaluelist'] = \
-                self.convertToDB(obj.db_strvaluelist, 'str', 'mediumtext')
+                self.convertToDB(obj.db_strvaluelist, 'str', 'TEXT(2 ** 24)')
         if hasattr(obj, 'db_widget') and obj.db_widget is not None:
             columnMap['widget'] = \
                 self.convertToDB(obj.db_widget, 'str', 'varchar(255)')
@@ -6475,7 +6427,7 @@
                 self.convertToDB(obj.db_type, 'str', 'varchar(255)')
         if hasattr(obj, 'db_val') and obj.db_val is not None:
             columnMap['val'] = \
-                self.convertToDB(obj.db_val, 'str', 'mediumtext')
+                self.convertToDB(obj.db_val, 'str', 'TEXT(2 ** 24)')
         if hasattr(obj, 'db_minVal') and obj.db_minVal is not None:
             columnMap['minVal'] = \
                 self.convertToDB(obj.db_minVal, 'str', 'varchar(255)')
@@ -6487,7 +6439,7 @@
                 self.convertToDB(obj.db_stepSize, 'str', 'varchar(255)')
         if hasattr(obj, 'db_strvaluelist') and obj.db_strvaluelist is not None:
             columnMap['strvaluelist'] = \
-                self.convertToDB(obj.db_strvaluelist, 'str', 'mediumtext')
+                self.convertToDB(obj.db_strvaluelist, 'str', 'TEXT(2 ** 24)')
         if hasattr(obj, 'db_widget') and obj.db_widget is not None:
             columnMap['widget'] = \
                 self.convertToDB(obj.db_widget, 'str', 'varchar(255)')
@@ -6557,8 +6509,8 @@
             version = self.convertFromDB(row[2], 'long', 'int')
             type = self.convertFromDB(row[3], 'str', 'varchar(255)')
             vtid = self.convertFromDB(row[4], 'long', 'int')
-            layout = self.convertFromDB(row[5], 'str', 'mediumtext')
-            geometry = self.convertFromDB(row[6], 'str', 'mediumtext')
+            layout = self.convertFromDB(row[5], 'str', 'TEXT(2 ** 24)')
+            geometry = self.convertFromDB(row[6], 'str', 'TEXT(2 ** 24)')
             has_seq = self.convertFromDB(row[7], 'int', 'int')
             parent = self.convertFromDB(row[8], 'long', 'int')
             entity_id = self.convertFromDB(row[9], 'long', 'int')
@@ -6595,8 +6547,8 @@
             version = self.convertFromDB(row[2], 'long', 'int')
             type = self.convertFromDB(row[3], 'str', 'varchar(255)')
             vtid = self.convertFromDB(row[4], 'long', 'int')
-            layout = self.convertFromDB(row[5], 'str', 'mediumtext')
-            geometry = self.convertFromDB(row[6], 'str', 'mediumtext')
+            layout = self.convertFromDB(row[5], 'str', 'TEXT(2 ** 24)')
+            geometry = self.convertFromDB(row[6], 'str', 'TEXT(2 ** 24)')
             has_seq = self.convertFromDB(row[7], 'int', 'int')
             parent = self.convertFromDB(row[8], 'long', 'int')
             entity_id = self.convertFromDB(row[9], 'long', 'int')
@@ -6651,10 +6603,10 @@
                 self.convertToDB(obj.db_vtid, 'long', 'int')
         if hasattr(obj, 'db_layout') and obj.db_layout is not None:
             columnMap['layout'] = \
-                self.convertToDB(obj.db_layout, 'str', 'mediumtext')
+                self.convertToDB(obj.db_layout, 'str', 'TEXT(2 ** 24)')
         if hasattr(obj, 'db_geometry') and obj.db_geometry is not None:
             columnMap['geometry'] = \
-                self.convertToDB(obj.db_geometry, 'str', 'mediumtext')
+                self.convertToDB(obj.db_geometry, 'str', 'TEXT(2 ** 24)')
         if hasattr(obj, 'db_has_seq') and obj.db_has_seq is not None:
             columnMap['has_seq'] = \
                 self.convertToDB(obj.db_has_seq, 'int', 'int')
@@ -6704,10 +6656,10 @@
                 self.convertToDB(obj.db_vtid, 'long', 'int')
         if hasattr(obj, 'db_layout') and obj.db_layout is not None:
             columnMap['layout'] = \
-                self.convertToDB(obj.db_layout, 'str', 'mediumtext')
+                self.convertToDB(obj.db_layout, 'str', 'TEXT(2 ** 24)')
         if hasattr(obj, 'db_geometry') and obj.db_geometry is not None:
             columnMap['geometry'] = \
-                self.convertToDB(obj.db_geometry, 'str', 'mediumtext')
+                self.convertToDB(obj.db_geometry, 'str', 'TEXT(2 ** 24)')
         if hasattr(obj, 'db_has_seq') and obj.db_has_seq is not None:
             columnMap['has_seq'] = \
                 self.convertToDB(obj.db_has_seq, 'int', 'int')
@@ -7758,7 +7710,7 @@
         for row in data:
             id = self.convertFromDB(row[0], 'long', 'int')
             key = self.convertFromDB(row[1], 'str', 'varchar(255)')
-            value = self.convertFromDB(row[2], 'str', 'mediumtext')
+            value = self.convertFromDB(row[2], 'str', 'TEXT(2 ** 24)')
             parentType = self.convertFromDB(row[3], 'str', 'char(32)')
             entity_id = self.convertFromDB(row[4], 'long', 'int')
             entity_type = self.convertFromDB(row[5], 'str', 'char(16)')
@@ -7788,7 +7740,7 @@
         for row in data:
             id = self.convertFromDB(row[0], 'long', 'int')
             key = self.convertFromDB(row[1], 'str', 'varchar(255)')
-            value = self.convertFromDB(row[2], 'str', 'mediumtext')
+            value = self.convertFromDB(row[2], 'str', 'TEXT(2 ** 24)')
             parentType = self.convertFromDB(row[3], 'str', 'char(32)')
             entity_id = self.convertFromDB(row[4], 'long', 'int')
             entity_type = self.convertFromDB(row[5], 'str', 'char(16)')
@@ -7863,7 +7815,7 @@
                 self.convertToDB(obj.db_key, 'str', 'varchar(255)')
         if hasattr(obj, 'db_value') and obj.db_value is not None:
             columnMap['value'] = \
-                self.convertToDB(obj.db_value, 'str', 'mediumtext')
+                self.convertToDB(obj.db_value, 'str', 'TEXT(2 ** 24)')
         if hasattr(obj, 'db_parentType') and obj.db_parentType is not None:
             columnMap['parent_type'] = \
                 self.convertToDB(obj.db_parentType, 'str', 'char(32)')
@@ -7904,7 +7856,7 @@
                 self.convertToDB(obj.db_key, 'str', 'varchar(255)')
         if hasattr(obj, 'db_value') and obj.db_value is not None:
             columnMap['value'] = \
-                self.convertToDB(obj.db_value, 'str', 'mediumtext')
+                self.convertToDB(obj.db_value, 'str', 'TEXT(2 ** 24)')
         if hasattr(obj, 'db_parentType') and obj.db_parentType is not None:
             columnMap['parent_type'] = \
                 self.convertToDB(obj.db_parentType, 'str', 'char(32)')
