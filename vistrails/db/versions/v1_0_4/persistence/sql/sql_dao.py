###############################################################################
##
## Copyright (C) 2014-2016, New York University.
## Copyright (C) 2011-2014, NYU-Poly.
## Copyright (C) 2006-2011, University of Utah.
## All rights reserved.
## Contact: contact@vistrails.org
##
## This file is part of VisTrails.
##
## "Redistribution and use in source and binary forms, with or without
## modification, are permitted provided that the following conditions are met:
##
##  - Redistributions of source code must retain the above copyright notice,
##    this list of conditions and the following disclaimer.
##  - Redistributions in binary form must reproduce the above copyright
##    notice, this list of conditions and the following disclaimer in the
##    documentation and/or other materials provided with the distribution.
##  - Neither the name of the New York University nor the names of its
##    contributors may be used to endorse or promote products derived from
##    this software without specific prior written permission.
##
## THIS SOFTWARE IS PROVIDED BY THE COPYRIGHT HOLDERS AND CONTRIBUTORS "AS IS"
## AND ANY EXPRESS OR IMPLIED WARRANTIES, INCLUDING, BUT NOT LIMITED TO,
## THE IMPLIED WARRANTIES OF MERCHANTABILITY AND FITNESS FOR A PARTICULAR
## PURPOSE ARE DISCLAIMED. IN NO EVENT SHALL THE COPYRIGHT HOLDER OR
## CONTRIBUTORS BE LIABLE FOR ANY DIRECT, INDIRECT, INCIDENTAL, SPECIAL,
## EXEMPLARY, OR CONSEQUENTIAL DAMAGES (INCLUDING, BUT NOT LIMITED TO,
## PROCUREMENT OF SUBSTITUTE GOODS OR SERVICES; LOSS OF USE, DATA, OR PROFITS;
## OR BUSINESS INTERRUPTION) HOWEVER CAUSED AND ON ANY THEORY OF LIABILITY,
## WHETHER IN CONTRACT, STRICT LIABILITY, OR TORT (INCLUDING NEGLIGENCE OR
## OTHERWISE) ARISING IN ANY WAY OUT OF THE USE OF THIS SOFTWARE, EVEN IF
## ADVISED OF THE POSSIBILITY OF SUCH DAMAGE."
##
###############################################################################

from __future__ import division

from datetime import date, datetime

from vistrails.core import debug
from vistrails.core.system import strftime, time_strptime
from vistrails.db import VistrailsDBException

class SQLDAO:
    def __init__(self):
        pass

    def convertFromDB(self, value, type, db_type):
        if value is not None:
            if type == 'str':
                return str(value)
            elif type == 'long':
                return long(value)
            elif type == 'float':
                return float(value)
            elif type == 'int':
                return int(value)
            elif type == 'date':
                if db_type == 'date':
                    return value
                else:
                    return date(*time_strptime(str(value), '%Y-%m-%d')[0:3])
            elif type == 'datetime':
                if db_type == 'datetime':
                    return value
                else:
                    return datetime(*time_strptime(str(value),
                                                   '%Y-%m-%d %H:%M:%S')[0:6])
        return None

    def convertWarning(self, before, after, _from, to):
        text = ["Value truncated when saving to database",
                "%s truncated to %s\nwhile converting '%s' to '%s'"]
        debug.warning(text[0], text[1] % (before, after, _from, to))

    def convertToDB(self, value, type, db_type):
        if value is not None:
            if type == 'str':
                value = str(value)
                if db_type.startswith('varchar'):
                    try:
                        length = int(db_type[8:-1])
                        if len(value) > length:
                            self.convertWarning(value, value[:length],
                                                type, db_type)
                            value = value[:length]
                    except Exception, e:
                        pass
                if db_type.startswith('char'):
                    try:
                        length = int(db_type[5:-1])
                        if len(value) > length:
                            self.convertWarning(value, value[:length],
                                                type, db_type)
                            value = value[:length]
                    except Exception, e:
                        pass
                # return "'" + str(value).replace("'", "''") + "'"
                return value
            elif type == 'long':
                return str(value)
            elif type == 'float':
                # necessary to avoid conversion warnings in MySQL
                if db_type.startswith('DECIMAL'):
                    try:
                        value="%%.%sf"%str(db_type[8:-1].split(',')[1])%value
                    except Exception, e:
                        pass
                return str(value)
            elif type == 'int':
                # note: on 64-bit machines int:s are 64-bit
                MIN_INT = -2147483648
                MAX_INT =  2147483647
                if db_type == 'int':
                    if int(value) < MIN_INT:
                        self.convertWarning(value, MIN_INT, type, db_type)
                        value = MIN_INT
                    if int(value) > MAX_INT:
                        self.convertWarning(value, MAX_INT, type, db_type)
                        value = MAX_INT
                return str(value)
            elif type == 'date':
                return value.isoformat()
            elif type == 'datetime':
                return strftime(value, '%Y-%m-%d %H:%M:%S')
            else:
                return str(value)

        return None

    def createSQLSelect(self, table, columns, whereMap, orderBy=None, 
                        forUpdate=False):
        columnStr = ', '.join(columns)
        whereStr = ''
        whereClause = ''
        values = []
        for column, value in whereMap.iteritems():
            whereStr += '%s%s = %%s' % \
                        (whereClause, column)
            values.append(value)
            whereClause = ' AND '
        dbCommand = """SELECT %s FROM %s WHERE %s""" % \
                    (columnStr, table, whereStr)
        if orderBy is not None:
            dbCommand += " ORDER BY " + orderBy
        if forUpdate:
            dbCommand += " FOR UPDATE"
        dbCommand += ";"
        return (dbCommand, tuple(values))

    def createSQLInsert(self, table, columnMap):
        columns = []
        values = []
        for column, value in columnMap.iteritems():
            if value is None:
                value = 'NULL'
            columns.append(column)
            values.append(value)
        columnStr = ', '.join(columns)
        # valueStr = '%s, '.join(values)
        valueStr = ''
        if len(values) > 1:
            valueStr = '%s,' * (len(values) - 1) + '%s'
        dbCommand = """INSERT INTO %s(%s) VALUES (%s);""" % \
                    (table, columnStr, valueStr)
        return (dbCommand, tuple(values))

    def createSQLUpdate(self, table, columnMap, whereMap):
        setStr = ''
        comma = ''
        values = []
        for column, value in columnMap.iteritems():
#            if value is None:
#                value = 'NULL'
            setStr += '%s%s = %%s' % (comma, column)
            comma = ', '
            values.append(value)
        whereStr = ''
        whereClause = ''
        for column, value in whereMap.iteritems():
            whereStr += '%s%s = %%s' % (whereClause, column)
            values.append(value)
            whereClause = ' AND '
        dbCommand = """UPDATE %s SET %s WHERE %s;""" % \
                    (table, setStr, whereStr)
        return (dbCommand, tuple(values))

    def createSQLDelete(self, table, whereMap):
        whereStr = ''
        whereClause = ''
        values = []
        for column, value in whereMap.iteritems():
            whereStr += '%s %s = %%s' % (whereClause, column)
            values.append(value)
            whereClause = ' AND '
        dbCommand = """DELETE FROM %s WHERE %s;""" % \
            (table, whereStr)
        return (dbCommand, tuple(values))

    def executeSQL(self, db, cmd_tuple, isFetch):
        dbCommand, values = cmd_tuple
        # print 'db: %s' % dbCommand
        # print 'values:', values
        data = None
        cursor = db.cursor()
        try:
            cursor.execute(dbCommand, values)
            if isFetch:
                data = cursor.fetchall()
            else:
                data = cursor.lastrowid
        except Exception, e:
            raise VistrailsDBException('Command "%s" with values "%s" '
                                       'failed: %s' % (dbCommand, values, e))
        finally:
            cursor.close()
        return data

    def executeSQLGroup(self, db, dbCommandList, isFetch):
        """ Executes a command consisting of multiple SELECT statements
            It returns a list of results from the SELECT statements
        """
        import MySQLdb
        data = []
        # break up into bundles
        BUNDLE_SIZE = 10000
        num_commands = len(dbCommandList)
        n = 0
        while n<num_commands:
            dbCommands = dbCommandList[n:(n+BUNDLE_SIZE)]
            commandString = ''
            for prepared, values in dbCommands:
                command = prepared % \
<<<<<<< HEAD
                          tuple(db.escape(v, MySQLdb.converters.conversions)
=======
                          tuple(db.escape(v, get_db_lib().converters.conversions)
>>>>>>> 61877d78
                           for v in values)
                commandString += command
            cur = db.cursor()
            try:
                result = cur.execute(commandString)
                while True:
                    r = cur.fetchall() if isFetch else cur.lastrowid
                    data.append(r)
                    next = cur.nextset()
                    if not next:
                        break
            except Exception, e:
                raise VistrailsDBException('Command failed: %s -- """ %s """' % 
                                           (e, commandString))
            finally:
                cur.close()
            
            n += BUNDLE_SIZE
        return data

    def start_transaction(self, db):
        db.begin()

    def commit_transaction(self, db, trans=None):
        db.commit()

    def rollback_transaction(self, db):
        db.rollback()<|MERGE_RESOLUTION|>--- conflicted
+++ resolved
@@ -232,11 +232,7 @@
             commandString = ''
             for prepared, values in dbCommands:
                 command = prepared % \
-<<<<<<< HEAD
                           tuple(db.escape(v, MySQLdb.converters.conversions)
-=======
-                          tuple(db.escape(v, get_db_lib().converters.conversions)
->>>>>>> 61877d78
                            for v in values)
                 commandString += command
             cur = db.cursor()
