###############################################################################
##
# Copyright (C) 2014-2016, New York University.
# Copyright (C) 2011-2014, NYU-Poly.
# Copyright (C) 2006-2011, University of Utah.
# All rights reserved.
# Contact: contact@vistrails.org
##
# This file is part of VisTrails.
##
# "Redistribution and use in source and binary forms, with or without
# modification, are permitted provided that the following conditions are met:
##
# - Redistributions of source code must retain the above copyright notice,
# this list of conditions and the following disclaimer.
# - Redistributions in binary form must reproduce the above copyright
# notice, this list of conditions and the following disclaimer in the
# documentation and/or other materials provided with the distribution.
# - Neither the name of the New York University nor the names of its
# contributors may be used to endorse or promote products derived from
# this software without specific prior written permission.
##
# THIS SOFTWARE IS PROVIDED BY THE COPYRIGHT HOLDERS AND CONTRIBUTORS "AS IS"
# AND ANY EXPRESS OR IMPLIED WARRANTIES, INCLUDING, BUT NOT LIMITED TO,
# THE IMPLIED WARRANTIES OF MERCHANTABILITY AND FITNESS FOR A PARTICULAR
# PURPOSE ARE DISCLAIMED. IN NO EVENT SHALL THE COPYRIGHT HOLDER OR
# CONTRIBUTORS BE LIABLE FOR ANY DIRECT, INDIRECT, INCIDENTAL, SPECIAL,
# EXEMPLARY, OR CONSEQUENTIAL DAMAGES (INCLUDING, BUT NOT LIMITED TO,
# PROCUREMENT OF SUBSTITUTE GOODS OR SERVICES; LOSS OF USE, DATA, OR PROFITS;
# OR BUSINESS INTERRUPTION) HOWEVER CAUSED AND ON ANY THEORY OF LIABILITY,
# WHETHER IN CONTRACT, STRICT LIABILITY, OR TORT (INCLUDING NEGLIGENCE OR
# OTHERWISE) ARISING IN ANY WAY OUT OF THE USE OF THIS SOFTWARE, EVEN IF
# ADVISED OF THE POSSIBILITY OF SUCH DAMAGE."
##
###############################################################################

"""generated automatically by auto_dao.py"""

from vistrails.core.system import get_elementtree_library
ElementTree = get_elementtree_library()

from xml_dao import XMLDAO
from vistrails.db.versions.v1_0_4.domain import *


class DBOpmWasGeneratedByXMLDAOBase(XMLDAO):

    def __init__(self, daoList):
        self.daoList = daoList

    def getDao(self, dao):
        return self.daoList[dao]

    def fromXML(self, node):
        if node.tag[0] == "{":
            node_tag = node.tag.split("}")[1]
        else:
            node_tag = node.tag
        if node_tag != 'wasGeneratedBy':
            return None

        effect = None
        role = None
        cause = None
        accounts = []
        opm_times = []

        # read children
        for child in node.getchildren():
            if child.tag[0] == "{":
                child_tag = child.tag.split("}")[1]
            else:
                child_tag = child.tag
            if child_tag == 'effect':
                _data = self.getDao('opm_artifact_id_effect').fromXML(child)
                effect = _data
            elif child_tag == 'role':
                _data = self.getDao('opm_role').fromXML(child)
                role = _data
            elif child_tag == 'cause':
                _data = self.getDao('opm_process_id_cause').fromXML(child)
                cause = _data
            elif child_tag == 'account':
                _data = self.getDao('opm_account_id').fromXML(child)
                accounts.append(_data)
            elif child_tag == 'time':
                _data = self.getDao('opm_time').fromXML(child)
                opm_times.append(_data)
            elif child.text is None or child.text.strip() == '':
                pass
            else:
                print '*** ERROR *** tag = %s' % child.tag

        obj = DBOpmWasGeneratedBy(effect=effect,
                                  role=role,
                                  cause=cause,
                                  accounts=accounts,
                                  opm_times=opm_times)
        obj.is_dirty = False
        return obj

    def toXML(self, opm_was_generated_by, node=None):
        if node is None:
            node = ElementTree.Element('wasGeneratedBy')

        # set elements
        effect = opm_was_generated_by.db_effect
        if effect is not None:
            if (effect is not None) and (effect != ""):
                childNode = ElementTree.SubElement(node, 'effect')
                self.getDao('opm_artifact_id_effect').toXML(effect, childNode)
        role = opm_was_generated_by.db_role
        if role is not None:
            if (role is not None) and (role != ""):
                childNode = ElementTree.SubElement(node, 'role')
                self.getDao('opm_role').toXML(role, childNode)
        cause = opm_was_generated_by.db_cause
        if cause is not None:
            if (cause is not None) and (cause != ""):
                childNode = ElementTree.SubElement(node, 'cause')
                self.getDao('opm_process_id_cause').toXML(cause, childNode)
        accounts = opm_was_generated_by.db_accounts
        for account in accounts:
            if (accounts is not None) and (accounts != ""):
                childNode = ElementTree.SubElement(node, 'account')
                self.getDao('opm_account_id').toXML(account, childNode)
        opm_times = opm_was_generated_by.db_opm_times
        for opm_time in opm_times:
            if (opm_times is not None) and (opm_times != ""):
                childNode = ElementTree.SubElement(node, 'time')
                self.getDao('opm_time').toXML(opm_time, childNode)

        return node


class DBConfigKeyXMLDAOBase(XMLDAO):

    def __init__(self, daoList):
        self.daoList = daoList

    def getDao(self, dao):
        return self.daoList[dao]

    def fromXML(self, node):
        if node.tag[0] == "{":
            node_tag = node.tag.split("}")[1]
        else:
            node_tag = node.tag
        if node_tag != 'key':
            return None

        # read attributes
        data = node.get('name', None)
        name = self.convertFromStr(data, 'str')

        value = None

        # read children
        for child in node.getchildren():
            if child.tag[0] == "{":
                child_tag = child.tag.split("}")[1]
            else:
                child_tag = child.tag
            if child_tag == 'str':
                _data = self.getDao('config_str').fromXML(child)
                value = _data
            elif child_tag == 'int':
                _data = self.getDao('config_int').fromXML(child)
                value = _data
            elif child_tag == 'float':
                _data = self.getDao('config_float').fromXML(child)
                value = _data
            elif child_tag == 'bool':
                _data = self.getDao('config_bool').fromXML(child)
                value = _data
            elif child_tag == 'configuration':
                _data = self.getDao('configuration').fromXML(child)
                value = _data
            elif child.text is None or child.text.strip() == '':
                pass
            else:
                print '*** ERROR *** tag = %s' % child.tag

<<<<<<< HEAD
        obj = DBConfigKey(value=value,
                          name=name)
=======
        obj = DBConfigKey(name=name,
                          value=value)
>>>>>>> f340e5ac
        obj.is_dirty = False
        return obj

    def toXML(self, config_key, node=None):
        if node is None:
            node = ElementTree.Element('key')

        # set attributes
        node.set('name', self.convertToStr(config_key.db_name, 'str'))

        # set elements
        value = config_key.db_value
        if value is not None:
            if value.vtType == 'config_str':
                childNode = ElementTree.SubElement(node, 'str')
                self.getDao('config_str').toXML(value, childNode)
            elif value.vtType == 'config_int':
                childNode = ElementTree.SubElement(node, 'int')
                self.getDao('config_int').toXML(value, childNode)
            elif value.vtType == 'config_float':
                childNode = ElementTree.SubElement(node, 'float')
                self.getDao('config_float').toXML(value, childNode)
            elif value.vtType == 'config_bool':
                childNode = ElementTree.SubElement(node, 'bool')
                self.getDao('config_bool').toXML(value, childNode)
            elif value.vtType == 'configuration':
                childNode = ElementTree.SubElement(node, 'configuration')
                self.getDao('configuration').toXML(value, childNode)

        return node


class DBMashupAliasXMLDAOBase(XMLDAO):

    def __init__(self, daoList):
        self.daoList = daoList

    def getDao(self, dao):
        return self.daoList[dao]

    def fromXML(self, node):
        if node.tag[0] == "{":
            node_tag = node.tag.split("}")[1]
        else:
            node_tag = node.tag
        if node_tag != 'alias':
            return None

        # read attributes
        data = node.get('id', None)
        id = self.convertFromStr(data, 'long')
        data = node.get('name', None)
        name = self.convertFromStr(data, 'str')

        component = None

        # read children
        for child in node.getchildren():
            if child.tag[0] == "{":
                child_tag = child.tag.split("}")[1]
            else:
                child_tag = child.tag
            if child_tag == 'component':
                _data = self.getDao('mashup_component').fromXML(child)
                component = _data
            elif child.text is None or child.text.strip() == '':
                pass
            else:
                print '*** ERROR *** tag = %s' % child.tag

        obj = DBMashupAlias(id=id,
                            name=name,
                            component=component)
        obj.is_dirty = False
        return obj

    def toXML(self, mashup_alias, node=None):
        if node is None:
            node = ElementTree.Element('alias')

        # set attributes
        node.set('id', self.convertToStr(mashup_alias.db_id, 'long'))
        node.set('name', self.convertToStr(mashup_alias.db_name, 'str'))

        # set elements
        component = mashup_alias.db_component
        if component is not None:
            if (component is not None) and (component != ""):
                childNode = ElementTree.SubElement(node, 'component')
                self.getDao('mashup_component').toXML(component, childNode)

        return node


class DBGroupXMLDAOBase(XMLDAO):

    def __init__(self, daoList):
        self.daoList = daoList

    def getDao(self, dao):
        return self.daoList[dao]

    def fromXML(self, node):
        if node.tag[0] == "{":
            node_tag = node.tag.split("}")[1]
        else:
            node_tag = node.tag
        if node_tag != 'group':
            return None

        # read attributes
        data = node.get('id', None)
        id = self.convertFromStr(data, 'long')
        data = node.get('cache', None)
        cache = self.convertFromStr(data, 'int')
        data = node.get('name', None)
        name = self.convertFromStr(data, 'str')
        data = node.get('namespace', None)
        namespace = self.convertFromStr(data, 'str')
        data = node.get('package', None)
        package = self.convertFromStr(data, 'str')
        data = node.get('version', None)
        version = self.convertFromStr(data, 'str')

        workflow = None
        location = None
        functions = []
        annotations = []
        controlParameters = []

        # read children
        for child in node.getchildren():
            if child.tag[0] == "{":
                child_tag = child.tag.split("}")[1]
            else:
                child_tag = child.tag
            if child_tag == 'workflow':
                _data = self.getDao('workflow').fromXML(child)
                workflow = _data
            elif child_tag == 'location':
                _data = self.getDao('location').fromXML(child)
                location = _data
            elif child_tag == 'function':
                _data = self.getDao('function').fromXML(child)
                functions.append(_data)
            elif child_tag == 'annotation':
                _data = self.getDao('annotation').fromXML(child)
                annotations.append(_data)
            elif child_tag == 'controlParameter':
                _data = self.getDao('controlParameter').fromXML(child)
                controlParameters.append(_data)
            elif child.text is None or child.text.strip() == '':
                pass
            else:
                print '*** ERROR *** tag = %s' % child.tag

        obj = DBGroup(id=id,
                      workflow=workflow,
                      cache=cache,
                      name=name,
                      namespace=namespace,
                      package=package,
                      version=version,
                      location=location,
                      functions=functions,
                      annotations=annotations,
                      controlParameters=controlParameters)
        obj.is_dirty = False
        return obj

    def toXML(self, group, node=None):
        if node is None:
            node = ElementTree.Element('group')

        # set attributes
        node.set('id', self.convertToStr(group.db_id, 'long'))
        node.set('cache', self.convertToStr(group.db_cache, 'int'))
        node.set('name', self.convertToStr(group.db_name, 'str'))
        node.set('namespace', self.convertToStr(group.db_namespace, 'str'))
        node.set('package', self.convertToStr(group.db_package, 'str'))
        node.set('version', self.convertToStr(group.db_version, 'str'))

        # set elements
        workflow = group.db_workflow
        if workflow is not None:
            if (workflow is not None) and (workflow != ""):
                childNode = ElementTree.SubElement(node, 'workflow')
                self.getDao('workflow').toXML(workflow, childNode)
        location = group.db_location
        if location is not None:
            if (location is not None) and (location != ""):
                childNode = ElementTree.SubElement(node, 'location')
                self.getDao('location').toXML(location, childNode)
        functions = group.db_functions
        for function in functions:
            if (functions is not None) and (functions != ""):
                childNode = ElementTree.SubElement(node, 'function')
                self.getDao('function').toXML(function, childNode)
        annotations = group.db_annotations
        for annotation in annotations:
            if (annotations is not None) and (annotations != ""):
                childNode = ElementTree.SubElement(node, 'annotation')
                self.getDao('annotation').toXML(annotation, childNode)
        controlParameters = group.db_controlParameters
        for controlParameter in controlParameters:
            if (controlParameters is not None) and (controlParameters != ""):
                childNode = ElementTree.SubElement(node, 'controlParameter')
                self.getDao('controlParameter').toXML(
                    controlParameter, childNode)

        return node


class DBOpmWasControlledByXMLDAOBase(XMLDAO):

    def __init__(self, daoList):
        self.daoList = daoList

    def getDao(self, dao):
        return self.daoList[dao]

    def fromXML(self, node):
        if node.tag[0] == "{":
            node_tag = node.tag.split("}")[1]
        else:
            node_tag = node.tag
        if node_tag != 'wasControlledBy':
            return None

        effect = None
        role = None
        cause = None
        accounts = []
        starts = []
        ends = []

        # read children
        for child in node.getchildren():
            if child.tag[0] == "{":
                child_tag = child.tag.split("}")[1]
            else:
                child_tag = child.tag
            if child_tag == 'effect':
                _data = self.getDao('opm_process_id_effect').fromXML(child)
                effect = _data
            elif child_tag == 'role':
                _data = self.getDao('opm_role').fromXML(child)
                role = _data
            elif child_tag == 'agent':
                _data = self.getDao('opm_agent_id').fromXML(child)
                cause = _data
            elif child_tag == 'account':
                _data = self.getDao('opm_account_id').fromXML(child)
                accounts.append(_data)
            elif child_tag == 'time':
                _data = self.getDao('opm_time').fromXML(child)
                starts.append(_data)
            elif child_tag == 'time':
                _data = self.getDao('opm_time').fromXML(child)
                ends.append(_data)
            elif child.text is None or child.text.strip() == '':
                pass
            else:
                print '*** ERROR *** tag = %s' % child.tag

        obj = DBOpmWasControlledBy(effect=effect,
                                   role=role,
                                   cause=cause,
                                   accounts=accounts,
                                   starts=starts,
                                   ends=ends)
        obj.is_dirty = False
        return obj

    def toXML(self, opm_was_controlled_by, node=None):
        if node is None:
            node = ElementTree.Element('wasControlledBy')

        # set elements
        effect = opm_was_controlled_by.db_effect
        if effect is not None:
            if (effect is not None) and (effect != ""):
                childNode = ElementTree.SubElement(node, 'effect')
                self.getDao('opm_process_id_effect').toXML(effect, childNode)
        role = opm_was_controlled_by.db_role
        if role is not None:
            if (role is not None) and (role != ""):
                childNode = ElementTree.SubElement(node, 'role')
                self.getDao('opm_role').toXML(role, childNode)
        cause = opm_was_controlled_by.db_cause
        if cause is not None:
            if (cause is not None) and (cause != ""):
                childNode = ElementTree.SubElement(node, 'agent')
                self.getDao('opm_agent_id').toXML(cause, childNode)
        accounts = opm_was_controlled_by.db_accounts
        for account in accounts:
            if (accounts is not None) and (accounts != ""):
                childNode = ElementTree.SubElement(node, 'account')
                self.getDao('opm_account_id').toXML(account, childNode)
        starts = opm_was_controlled_by.db_starts
        for start in starts:
            if (starts is not None) and (starts != ""):
                childNode = ElementTree.SubElement(node, 'time')
                self.getDao('opm_time').toXML(start, childNode)
        ends = opm_was_controlled_by.db_ends
        for end in ends:
            if (ends is not None) and (ends != ""):
                childNode = ElementTree.SubElement(node, 'time')
                self.getDao('opm_time').toXML(end, childNode)

        return node


class DBAddXMLDAOBase(XMLDAO):

    def __init__(self, daoList):
        self.daoList = daoList

    def getDao(self, dao):
        return self.daoList[dao]

    def fromXML(self, node):
        if node.tag[0] == "{":
            node_tag = node.tag.split("}")[1]
        else:
            node_tag = node.tag
        if node_tag != 'add':
            return None

        # read attributes
        data = node.get('id', None)
        id = self.convertFromStr(data, 'long')
        data = node.get('what', None)
        what = self.convertFromStr(data, 'str')
        data = node.get('objectId', None)
        objectId = self.convertFromStr(data, 'long')
        data = node.get('parentObjId', None)
        parentObjId = self.convertFromStr(data, 'long')
        data = node.get('parentObjType', None)
        parentObjType = self.convertFromStr(data, 'str')

        data = None

        # read children
        for child in node.getchildren():
            if child.tag[0] == "{":
                child_tag = child.tag.split("}")[1]
            else:
                child_tag = child.tag
            if child_tag == 'module':
                _data = self.getDao('module').fromXML(child)
                data = _data
            elif child_tag == 'location':
                _data = self.getDao('location').fromXML(child)
                data = _data
            elif child_tag == 'annotation':
                _data = self.getDao('annotation').fromXML(child)
                data = _data
            elif child_tag == 'controlParameter':
                _data = self.getDao('controlParameter').fromXML(child)
                data = _data
            elif child_tag == 'function':
                _data = self.getDao('function').fromXML(child)
                data = _data
            elif child_tag == 'connection':
                _data = self.getDao('connection').fromXML(child)
                data = _data
            elif child_tag == 'port':
                _data = self.getDao('port').fromXML(child)
                data = _data
            elif child_tag == 'parameter':
                _data = self.getDao('parameter').fromXML(child)
                data = _data
            elif child_tag == 'portSpec':
                _data = self.getDao('portSpec').fromXML(child)
                data = _data
            elif child_tag == 'abstraction':
                _data = self.getDao('abstraction').fromXML(child)
                data = _data
            elif child_tag == 'group':
                _data = self.getDao('group').fromXML(child)
                data = _data
            elif child_tag == 'other':
                _data = self.getDao('other').fromXML(child)
                data = _data
            elif child_tag == 'plugin_data':
                _data = self.getDao('plugin_data').fromXML(child)
                data = _data
            elif child.text is None or child.text.strip() == '':
                pass
            else:
                print '*** ERROR *** tag = %s' % child.tag

<<<<<<< HEAD
        obj = DBAdd(data=data,
                    id=id,
=======
        obj = DBAdd(id=id,
>>>>>>> f340e5ac
                    what=what,
                    objectId=objectId,
                    parentObjId=parentObjId,
                    parentObjType=parentObjType,
                    data=data)
        obj.is_dirty = False
        return obj

    def toXML(self, add, node=None):
        if node is None:
            node = ElementTree.Element('add')

        # set attributes
        node.set('id', self.convertToStr(add.db_id, 'long'))
        node.set('what', self.convertToStr(add.db_what, 'str'))
        node.set('objectId', self.convertToStr(add.db_objectId, 'long'))
        node.set('parentObjId', self.convertToStr(add.db_parentObjId, 'long'))
        node.set('parentObjType', self.convertToStr(
            add.db_parentObjType, 'str'))

        # set elements
        data = add.db_data
        if data is not None:
            if data.vtType == 'module':
                childNode = ElementTree.SubElement(node, 'module')
                self.getDao('module').toXML(data, childNode)
            elif data.vtType == 'location':
                childNode = ElementTree.SubElement(node, 'location')
                self.getDao('location').toXML(data, childNode)
            elif data.vtType == 'annotation':
                childNode = ElementTree.SubElement(node, 'annotation')
                self.getDao('annotation').toXML(data, childNode)
            elif data.vtType == 'controlParameter':
                childNode = ElementTree.SubElement(node, 'controlParameter')
                self.getDao('controlParameter').toXML(data, childNode)
            elif data.vtType == 'function':
                childNode = ElementTree.SubElement(node, 'function')
                self.getDao('function').toXML(data, childNode)
            elif data.vtType == 'connection':
                childNode = ElementTree.SubElement(node, 'connection')
                self.getDao('connection').toXML(data, childNode)
            elif data.vtType == 'port':
                childNode = ElementTree.SubElement(node, 'port')
                self.getDao('port').toXML(data, childNode)
            elif data.vtType == 'parameter':
                childNode = ElementTree.SubElement(node, 'parameter')
                self.getDao('parameter').toXML(data, childNode)
            elif data.vtType == 'portSpec':
                childNode = ElementTree.SubElement(node, 'portSpec')
                self.getDao('portSpec').toXML(data, childNode)
            elif data.vtType == 'abstraction':
                childNode = ElementTree.SubElement(node, 'abstraction')
                self.getDao('abstraction').toXML(data, childNode)
            elif data.vtType == 'group':
                childNode = ElementTree.SubElement(node, 'group')
                self.getDao('group').toXML(data, childNode)
            elif data.vtType == 'other':
                childNode = ElementTree.SubElement(node, 'other')
                self.getDao('other').toXML(data, childNode)
            elif data.vtType == 'plugin_data':
                childNode = ElementTree.SubElement(node, 'plugin_data')
                self.getDao('plugin_data').toXML(data, childNode)

        return node


class DBProvGenerationXMLDAOBase(XMLDAO):

    def __init__(self, daoList):
        self.daoList = daoList

    def getDao(self, dao):
        return self.daoList[dao]

    def fromXML(self, node):
        if node.tag[0] == "{":
            node_tag = node.tag.split("}")[1]
        else:
            node_tag = node.tag
        if node_tag != 'prov:wasGeneratedBy':
            return None

        prov_entity = None
        prov_activity = None
        prov_role = None

        # read children
        for child in node.getchildren():
            if child.tag[0] == "{":
                child_tag = child.tag.split("}")[1]
            else:
                child_tag = child.tag
            if child_tag == 'prov:entity':
                _data = self.getDao('ref_prov_entity').fromXML(child)
                prov_entity = _data
            elif child_tag == 'prov:activity':
                _data = self.getDao('ref_prov_activity').fromXML(child)
                prov_activity = _data
            elif child_tag == 'prov:role':
                _data = self.convertFromStr(child.text, 'str')
                prov_role = _data
            elif child.text is None or child.text.strip() == '':
                pass
            else:
                print '*** ERROR *** tag = %s' % child.tag

        obj = DBProvGeneration(prov_entity=prov_entity,
                               prov_activity=prov_activity,
                               prov_role=prov_role)
        obj.is_dirty = False
        return obj

    def toXML(self, prov_generation, node=None):
        if node is None:
            node = ElementTree.Element('prov:wasGeneratedBy')

        # set elements
        prov_entity = prov_generation.db_prov_entity
        if prov_entity is not None:
            if (prov_entity is not None) and (prov_entity != ""):
                childNode = ElementTree.SubElement(node, 'prov:entity')
                self.getDao('ref_prov_entity').toXML(prov_entity, childNode)
        prov_activity = prov_generation.db_prov_activity
        if prov_activity is not None:
            if (prov_activity is not None) and (prov_activity != ""):
                childNode = ElementTree.SubElement(node, 'prov:activity')
                self.getDao('ref_prov_activity').toXML(
                    prov_activity, childNode)
        prov_role = prov_generation.db_prov_role
        if (prov_role is not None) and (prov_role != ""):
            childNode = ElementTree.SubElement(node, 'prov:role')
            childNode.text = self.convertToStr(prov_role, 'str')

        return node


class DBOpmUsedXMLDAOBase(XMLDAO):

    def __init__(self, daoList):
        self.daoList = daoList

    def getDao(self, dao):
        return self.daoList[dao]

    def fromXML(self, node):
        if node.tag[0] == "{":
            node_tag = node.tag.split("}")[1]
        else:
            node_tag = node.tag
        if node_tag != 'used':
            return None

        effect = None
        role = None
        cause = None
        accounts = []
        opm_times = []

        # read children
        for child in node.getchildren():
            if child.tag[0] == "{":
                child_tag = child.tag.split("}")[1]
            else:
                child_tag = child.tag
            if child_tag == 'effect':
                _data = self.getDao('opm_process_id_effect').fromXML(child)
                effect = _data
            elif child_tag == 'role':
                _data = self.getDao('opm_role').fromXML(child)
                role = _data
            elif child_tag == 'cause':
                _data = self.getDao('opm_artifact_id_cause').fromXML(child)
                cause = _data
            elif child_tag == 'account':
                _data = self.getDao('opm_account_id').fromXML(child)
                accounts.append(_data)
            elif child_tag == 'time':
                _data = self.getDao('opm_time').fromXML(child)
                opm_times.append(_data)
            elif child.text is None or child.text.strip() == '':
                pass
            else:
                print '*** ERROR *** tag = %s' % child.tag

        obj = DBOpmUsed(effect=effect,
                        role=role,
                        cause=cause,
                        accounts=accounts,
                        opm_times=opm_times)
        obj.is_dirty = False
        return obj

    def toXML(self, opm_used, node=None):
        if node is None:
            node = ElementTree.Element('used')

        # set elements
        effect = opm_used.db_effect
        if effect is not None:
            if (effect is not None) and (effect != ""):
                childNode = ElementTree.SubElement(node, 'effect')
                self.getDao('opm_process_id_effect').toXML(effect, childNode)
        role = opm_used.db_role
        if role is not None:
            if (role is not None) and (role != ""):
                childNode = ElementTree.SubElement(node, 'role')
                self.getDao('opm_role').toXML(role, childNode)
        cause = opm_used.db_cause
        if cause is not None:
            if (cause is not None) and (cause != ""):
                childNode = ElementTree.SubElement(node, 'cause')
                self.getDao('opm_artifact_id_cause').toXML(cause, childNode)
        accounts = opm_used.db_accounts
        for account in accounts:
            if (accounts is not None) and (accounts != ""):
                childNode = ElementTree.SubElement(node, 'account')
                self.getDao('opm_account_id').toXML(account, childNode)
        opm_times = opm_used.db_opm_times
        for opm_time in opm_times:
            if (opm_times is not None) and (opm_times != ""):
                childNode = ElementTree.SubElement(node, 'time')
                self.getDao('opm_time').toXML(opm_time, childNode)

        return node


class DBOpmArtifactIdCauseXMLDAOBase(XMLDAO):

    def __init__(self, daoList):
        self.daoList = daoList

    def getDao(self, dao):
        return self.daoList[dao]

    def fromXML(self, node):
        if node.tag[0] == "{":
            node_tag = node.tag.split("}")[1]
        else:
            node_tag = node.tag
        if node_tag != 'cause':
            return None

        # read attributes
        data = node.get('id', None)
        id = self.convertFromStr(data, 'str')

        obj = DBOpmArtifactIdCause(id=id)
        obj.is_dirty = False
        return obj

    def toXML(self, opm_artifact_id_cause, node=None):
        if node is None:
            node = ElementTree.Element('cause')

        # set attributes
        node.set('id', self.convertToStr(opm_artifact_id_cause.db_id, 'str'))

        return node


class DBRefProvEntityXMLDAOBase(XMLDAO):

    def __init__(self, daoList):
        self.daoList = daoList

    def getDao(self, dao):
        return self.daoList[dao]

    def fromXML(self, node):
        if node.tag[0] == "{":
            node_tag = node.tag.split("}")[1]
        else:
            node_tag = node.tag
        if node_tag != 'prov:entity':
            return None

        # read attributes
        data = node.get('prov:ref', None)
        prov_ref = self.convertFromStr(data, 'str')

        obj = DBRefProvEntity(prov_ref=prov_ref)
        obj.is_dirty = False
        return obj

    def toXML(self, ref_prov_entity, node=None):
        if node is None:
            node = ElementTree.Element('prov:entity')

        # set attributes
        node.set('prov:ref', self.convertToStr(
            ref_prov_entity.db_prov_ref, 'str'))

        return node


class DBVtConnectionXMLDAOBase(XMLDAO):

    def __init__(self, daoList):
        self.daoList = daoList

    def getDao(self, dao):
        return self.daoList[dao]

    def fromXML(self, node):
        if node.tag[0] == "{":
            node_tag = node.tag.split("}")[1]
        else:
            node_tag = node.tag
        if node_tag != 'vt:connection':
            return None

        # read attributes
        data = node.get('id', None)
        id = self.convertFromStr(data, 'str')

        vt_source = None
        vt_dest = None
        vt_source_port = None
        vt_dest_port = None
        vt_source_signature = None
        vt_dest_signature = None

        # read children
        for child in node.getchildren():
            if child.tag[0] == "{":
                child_tag = child.tag.split("}")[1]
            else:
                child_tag = child.tag
            if child_tag == 'vt:source':
                _data = self.convertFromStr(child.text, 'str')
                vt_source = _data
            elif child_tag == 'vt:dest':
                _data = self.convertFromStr(child.text, 'str')
                vt_dest = _data
            elif child_tag == 'vt:source_port':
                _data = self.convertFromStr(child.text, 'str')
                vt_source_port = _data
            elif child_tag == 'vt:dest_port':
                _data = self.convertFromStr(child.text, 'str')
                vt_dest_port = _data
            elif child_tag == 'vt:source_signature':
                _data = self.convertFromStr(child.text, 'str')
                vt_source_signature = _data
            elif child_tag == 'vt:dest_signature':
                _data = self.convertFromStr(child.text, 'str')
                vt_dest_signature = _data
            elif child.text is None or child.text.strip() == '':
                pass
            else:
                print '*** ERROR *** tag = %s' % child.tag

        obj = DBVtConnection(id=id,
                             vt_source=vt_source,
                             vt_dest=vt_dest,
                             vt_source_port=vt_source_port,
                             vt_dest_port=vt_dest_port,
                             vt_source_signature=vt_source_signature,
                             vt_dest_signature=vt_dest_signature)
        obj.is_dirty = False
        return obj

    def toXML(self, vt_connection, node=None):
        if node is None:
            node = ElementTree.Element('vt:connection')

        # set attributes
        node.set('id', self.convertToStr(vt_connection.db_id, 'str'))

        # set elements
        vt_source = vt_connection.db_vt_source
        if (vt_source is not None) and (vt_source != ""):
            childNode = ElementTree.SubElement(node, 'vt:source')
            childNode.text = self.convertToStr(vt_source, 'str')
        vt_dest = vt_connection.db_vt_dest
        if (vt_dest is not None) and (vt_dest != ""):
            childNode = ElementTree.SubElement(node, 'vt:dest')
            childNode.text = self.convertToStr(vt_dest, 'str')
        vt_source_port = vt_connection.db_vt_source_port
        if (vt_source_port is not None) and (vt_source_port != ""):
            childNode = ElementTree.SubElement(node, 'vt:source_port')
            childNode.text = self.convertToStr(vt_source_port, 'str')
        vt_dest_port = vt_connection.db_vt_dest_port
        if (vt_dest_port is not None) and (vt_dest_port != ""):
            childNode = ElementTree.SubElement(node, 'vt:dest_port')
            childNode.text = self.convertToStr(vt_dest_port, 'str')
        vt_source_signature = vt_connection.db_vt_source_signature
        if (vt_source_signature is not None) and (vt_source_signature != ""):
            childNode = ElementTree.SubElement(node, 'vt:source_signature')
            childNode.text = self.convertToStr(vt_source_signature, 'str')
        vt_dest_signature = vt_connection.db_vt_dest_signature
        if (vt_dest_signature is not None) and (vt_dest_signature != ""):
            childNode = ElementTree.SubElement(node, 'vt:dest_signature')
            childNode.text = self.convertToStr(vt_dest_signature, 'str')

        return node


class DBOpmAccountXMLDAOBase(XMLDAO):

    def __init__(self, daoList):
        self.daoList = daoList

    def getDao(self, dao):
        return self.daoList[dao]

    def fromXML(self, node):
        if node.tag[0] == "{":
            node_tag = node.tag.split("}")[1]
        else:
            node_tag = node.tag
        if node_tag != 'account':
            return None

        # read attributes
        data = node.get('id', None)
        id = self.convertFromStr(data, 'str')

        value = None

        # read children
        for child in node.getchildren():
            if child.tag[0] == "{":
                child_tag = child.tag.split("}")[1]
            else:
                child_tag = child.tag
            if child_tag == 'value':
                _data = self.convertFromStr(child.text, 'str')
                value = _data
            elif child.text is None or child.text.strip() == '':
                pass
            else:
                print '*** ERROR *** tag = %s' % child.tag

        obj = DBOpmAccount(id=id,
                           value=value)
        obj.is_dirty = False
        return obj

    def toXML(self, opm_account, node=None):
        if node is None:
            node = ElementTree.Element('account')

        # set attributes
        node.set('id', self.convertToStr(opm_account.db_id, 'str'))

        # set elements
        value = opm_account.db_value
        if (value is not None) and (value != ""):
            childNode = ElementTree.SubElement(node, 'value')
            childNode.text = self.convertToStr(value, 'str')

        return node


class DBGroupExecXMLDAOBase(XMLDAO):

    def __init__(self, daoList):
        self.daoList = daoList

    def getDao(self, dao):
        return self.daoList[dao]

    def fromXML(self, node):
        if node.tag[0] == "{":
            node_tag = node.tag.split("}")[1]
        else:
            node_tag = node.tag
        if node_tag != 'groupExec':
            return None

        # read attributes
        data = node.get('id', None)
        id = self.convertFromStr(data, 'long')
        data = node.get('tsStart', None)
        ts_start = self.convertFromStr(data, 'datetime')
        data = node.get('tsEnd', None)
        ts_end = self.convertFromStr(data, 'datetime')
        data = node.get('cached', None)
        cached = self.convertFromStr(data, 'int')
        data = node.get('moduleId', None)
        module_id = self.convertFromStr(data, 'long')
        data = node.get('groupName', None)
        group_name = self.convertFromStr(data, 'str')
        data = node.get('groupType', None)
        group_type = self.convertFromStr(data, 'str')
        data = node.get('completed', None)
        completed = self.convertFromStr(data, 'int')
        data = node.get('error', None)
        error = self.convertFromStr(data, 'str')
        data = node.get('machine_id', None)
        machine_id = self.convertFromStr(data, 'long')

        annotations = []
        item_execs = []

        # read children
        for child in node.getchildren():
            if child.tag[0] == "{":
                child_tag = child.tag.split("}")[1]
            else:
                child_tag = child.tag
            if child_tag == 'annotation':
                _data = self.getDao('annotation').fromXML(child)
                annotations.append(_data)
            elif child_tag == 'moduleExec':
                _data = self.getDao('module_exec').fromXML(child)
                item_execs.append(_data)
            elif child_tag == 'groupExec':
                _data = self.getDao('group_exec').fromXML(child)
                item_execs.append(_data)
            elif child_tag == 'loopExec':
                _data = self.getDao('loop_exec').fromXML(child)
                item_execs.append(_data)
            elif child.text is None or child.text.strip() == '':
                pass
            else:
                print '*** ERROR *** tag = %s' % child.tag

<<<<<<< HEAD
        obj = DBGroupExec(item_execs=item_execs,
                          id=id,
=======
        obj = DBGroupExec(id=id,
>>>>>>> f340e5ac
                          ts_start=ts_start,
                          ts_end=ts_end,
                          cached=cached,
                          module_id=module_id,
                          group_name=group_name,
                          group_type=group_type,
                          completed=completed,
                          error=error,
                          machine_id=machine_id,
                          annotations=annotations,
                          item_execs=item_execs)
        obj.is_dirty = False
        return obj

    def toXML(self, group_exec, node=None):
        if node is None:
            node = ElementTree.Element('groupExec')

        # set attributes
        node.set('id', self.convertToStr(group_exec.db_id, 'long'))
        node.set('tsStart', self.convertToStr(
            group_exec.db_ts_start, 'datetime'))
        node.set('tsEnd', self.convertToStr(group_exec.db_ts_end, 'datetime'))
        node.set('cached', self.convertToStr(group_exec.db_cached, 'int'))
        node.set('moduleId', self.convertToStr(
            group_exec.db_module_id, 'long'))
        node.set('groupName', self.convertToStr(
            group_exec.db_group_name, 'str'))
        node.set('groupType', self.convertToStr(
            group_exec.db_group_type, 'str'))
        node.set('completed', self.convertToStr(
            group_exec.db_completed, 'int'))
        node.set('error', self.convertToStr(group_exec.db_error, 'str'))
        node.set('machine_id', self.convertToStr(
            group_exec.db_machine_id, 'long'))

        # set elements
        annotations = group_exec.db_annotations
        for annotation in annotations:
            if (annotations is not None) and (annotations != ""):
                childNode = ElementTree.SubElement(node, 'annotation')
                self.getDao('annotation').toXML(annotation, childNode)
        item_execs = group_exec.db_item_execs
        for item_exec in item_execs:
            if item_exec.vtType == 'module_exec':
                childNode = ElementTree.SubElement(node, 'moduleExec')
                self.getDao('module_exec').toXML(item_exec, childNode)
            elif item_exec.vtType == 'group_exec':
                childNode = ElementTree.SubElement(node, 'groupExec')
                self.getDao('group_exec').toXML(item_exec, childNode)
            elif item_exec.vtType == 'loop_exec':
                childNode = ElementTree.SubElement(node, 'loopExec')
                self.getDao('loop_exec').toXML(item_exec, childNode)

        return node


class DBOpmAgentIdXMLDAOBase(XMLDAO):

    def __init__(self, daoList):
        self.daoList = daoList

    def getDao(self, dao):
        return self.daoList[dao]

    def fromXML(self, node):
        if node.tag[0] == "{":
            node_tag = node.tag.split("}")[1]
        else:
            node_tag = node.tag
        if node_tag != 'agent':
            return None

        # read attributes
        data = node.get('id', None)
        id = self.convertFromStr(data, 'str')

        obj = DBOpmAgentId(id=id)
        obj.is_dirty = False
        return obj

    def toXML(self, opm_agent_id, node=None):
        if node is None:
            node = ElementTree.Element('agent')

        # set attributes
        node.set('id', self.convertToStr(opm_agent_id.db_id, 'str'))

        return node


class DBParameterXMLDAOBase(XMLDAO):

    def __init__(self, daoList):
        self.daoList = daoList

    def getDao(self, dao):
        return self.daoList[dao]

    def fromXML(self, node):
        if node.tag[0] == "{":
            node_tag = node.tag.split("}")[1]
        else:
            node_tag = node.tag
        if node_tag != 'parameter':
            return None

        # read attributes
        data = node.get('id', None)
        id = self.convertFromStr(data, 'long')
        data = node.get('pos', None)
        pos = self.convertFromStr(data, 'long')
        data = node.get('name', None)
        name = self.convertFromStr(data, 'str')
        data = node.get('type', None)
        type = self.convertFromStr(data, 'str')
        data = node.get('val', None)
        val = self.convertFromStr(data, 'str')
        data = node.get('alias', None)
        alias = self.convertFromStr(data, 'str')

        obj = DBParameter(id=id,
                          pos=pos,
                          name=name,
                          type=type,
                          val=val,
                          alias=alias)
        obj.is_dirty = False
        return obj

    def toXML(self, parameter, node=None):
        if node is None:
            node = ElementTree.Element('parameter')

        # set attributes
        node.set('id', self.convertToStr(parameter.db_id, 'long'))
        node.set('pos', self.convertToStr(parameter.db_pos, 'long'))
        node.set('name', self.convertToStr(parameter.db_name, 'str'))
        node.set('type', self.convertToStr(parameter.db_type, 'str'))
        node.set('val', self.convertToStr(parameter.db_val, 'str'))
        node.set('alias', self.convertToStr(parameter.db_alias, 'str'))

        return node


class DBVistrailXMLDAOBase(XMLDAO):

    def __init__(self, daoList):
        self.daoList = daoList

    def getDao(self, dao):
        return self.daoList[dao]

    def fromXML(self, node):
        if node.tag[0] == "{":
            node_tag = node.tag.split("}")[1]
        else:
            node_tag = node.tag
        if node_tag != 'vistrail':
            return None

        # read attributes
        data = node.get('id', None)
        id = self.convertFromStr(data, 'long')
        data = node.get('version', None)
        version = self.convertFromStr(data, 'str')
        data = node.get('name', None)
        name = self.convertFromStr(data, 'str')

        actions = []
        tags = []
        annotations = []
        controlParameters = []
        vistrailVariables = []
        parameter_explorations = []
        actionAnnotations = []

        # read children
        for child in node.getchildren():
            if child.tag[0] == "{":
                child_tag = child.tag.split("}")[1]
            else:
                child_tag = child.tag
            if child_tag == 'action':
                _data = self.getDao('action').fromXML(child)
                actions.append(_data)
            elif child_tag == 'tag':
                _data = self.getDao('tag').fromXML(child)
                tags.append(_data)
            elif child_tag == 'annotation':
                _data = self.getDao('annotation').fromXML(child)
                annotations.append(_data)
            elif child_tag == 'controlParameter':
                _data = self.getDao('controlParameter').fromXML(child)
                controlParameters.append(_data)
            elif child_tag == 'vistrailVariable':
                _data = self.getDao('vistrailVariable').fromXML(child)
                vistrailVariables.append(_data)
            elif child_tag == 'parameterExploration':
                _data = self.getDao('parameter_exploration').fromXML(child)
                parameter_explorations.append(_data)
            elif child_tag == 'actionAnnotation':
                _data = self.getDao('actionAnnotation').fromXML(child)
                actionAnnotations.append(_data)
            elif child.text is None or child.text.strip() == '':
                pass
            else:
                print '*** ERROR *** tag = %s' % child.tag

        obj = DBVistrail(id=id,
                         version=version,
                         name=name,
                         actions=actions,
                         tags=tags,
                         annotations=annotations,
                         controlParameters=controlParameters,
                         vistrailVariables=vistrailVariables,
                         parameter_explorations=parameter_explorations,
                         actionAnnotations=actionAnnotations)
        obj.is_dirty = False
        return obj

    def toXML(self, vistrail, node=None):
        if node is None:
            node = ElementTree.Element('vistrail')

        # set attributes
        node.set('id', self.convertToStr(vistrail.db_id, 'long'))
        node.set('version', self.convertToStr(vistrail.db_version, 'str'))
        node.set('name', self.convertToStr(vistrail.db_name, 'str'))

        # set elements
        actions = vistrail.db_actions
        for action in actions:
            if (actions is not None) and (actions != ""):
                childNode = ElementTree.SubElement(node, 'action')
                self.getDao('action').toXML(action, childNode)
        tags = vistrail.db_tags
        for tag in tags:
            if (tags is not None) and (tags != ""):
                childNode = ElementTree.SubElement(node, 'tag')
                self.getDao('tag').toXML(tag, childNode)
        annotations = vistrail.db_annotations
        for annotation in annotations:
            if (annotations is not None) and (annotations != ""):
                childNode = ElementTree.SubElement(node, 'annotation')
                self.getDao('annotation').toXML(annotation, childNode)
        controlParameters = vistrail.db_controlParameters
        for controlParameter in controlParameters:
            if (controlParameters is not None) and (controlParameters != ""):
                childNode = ElementTree.SubElement(node, 'controlParameter')
                self.getDao('controlParameter').toXML(
                    controlParameter, childNode)
        vistrailVariables = vistrail.db_vistrailVariables
        for vistrailVariable in vistrailVariables:
            if (vistrailVariables is not None) and (vistrailVariables != ""):
                childNode = ElementTree.SubElement(node, 'vistrailVariable')
                self.getDao('vistrailVariable').toXML(
                    vistrailVariable, childNode)
        parameter_explorations = vistrail.db_parameter_explorations
        for parameter_exploration in parameter_explorations:
            if (parameter_explorations is not None) and (parameter_explorations != ""):
                childNode = ElementTree.SubElement(
                    node, 'parameterExploration')
                self.getDao('parameter_exploration').toXML(
                    parameter_exploration, childNode)
        actionAnnotations = vistrail.db_actionAnnotations
        for actionAnnotation in actionAnnotations:
            if (actionAnnotations is not None) and (actionAnnotations != ""):
                childNode = ElementTree.SubElement(node, 'actionAnnotation')
                self.getDao('actionAnnotation').toXML(
                    actionAnnotation, childNode)

        return node


class DBOpmArtifactValueXMLDAOBase(XMLDAO):

    def __init__(self, daoList):
        self.daoList = daoList

    def getDao(self, dao):
        return self.daoList[dao]

    def fromXML(self, node):
        if node.tag[0] == "{":
            node_tag = node.tag.split("}")[1]
        else:
            node_tag = node.tag
        if node_tag != 'value':
            return None

        value = None

        # read children
        for child in node.getchildren():
            if child.tag[0] == "{":
                child_tag = child.tag.split("}")[1]
            else:
                child_tag = child.tag
            if child_tag == 'portSpec':
                _data = self.getDao('portSpec').fromXML(child)
                value = _data
            elif child_tag == 'function':
                _data = self.getDao('function').fromXML(child)
                value = _data
            elif child.text is None or child.text.strip() == '':
                pass
            else:
                print '*** ERROR *** tag = %s' % child.tag

        obj = DBOpmArtifactValue(value=value)
        obj.is_dirty = False
        return obj

    def toXML(self, opm_artifact_value, node=None):
        if node is None:
            node = ElementTree.Element('value')

        # set elements
        value = opm_artifact_value.db_value
        if value is not None:
            if value.vtType == 'portSpec':
                childNode = ElementTree.SubElement(node, 'portSpec')
                self.getDao('portSpec').toXML(value, childNode)
            elif value.vtType == 'function':
                childNode = ElementTree.SubElement(node, 'function')
                self.getDao('function').toXML(value, childNode)

        return node


class DBConfigStrXMLDAOBase(XMLDAO):

    def __init__(self, daoList):
        self.daoList = daoList

    def getDao(self, dao):
        return self.daoList[dao]

    def fromXML(self, node):
        if node.tag[0] == "{":
            node_tag = node.tag.split("}")[1]
        else:
            node_tag = node.tag
        if node_tag != 'str':
            return None

        # read attributes
        data = node.get('value', None)
        value = self.convertFromStr(data, 'str')

        obj = DBConfigStr(value=value)
        obj.is_dirty = False
        return obj

    def toXML(self, config_str, node=None):
        if node is None:
            node = ElementTree.Element('str')

        # set attributes
        node.set('value', self.convertToStr(config_str.db_value, 'str'))

        return node


class DBStartupXMLDAOBase(XMLDAO):

    def __init__(self, daoList):
        self.daoList = daoList

    def getDao(self, dao):
        return self.daoList[dao]

    def fromXML(self, node):
        if node.tag[0] == "{":
            node_tag = node.tag.split("}")[1]
        else:
            node_tag = node.tag
        if node_tag != 'startup':
            return None

        # read attributes
        data = node.get('version', None)
        version = self.convertFromStr(data, 'str')

        configuration = None
        enabled_packages = None
        disabled_packages = None

        # read children
        for child in node.getchildren():
            if child.tag[0] == "{":
                child_tag = child.tag.split("}")[1]
            else:
                child_tag = child.tag
            if child_tag == 'configuration':
                _data = self.getDao('configuration').fromXML(child)
                configuration = _data
            elif child_tag == 'packages':
                _data = self.getDao('enabled_packages').fromXML(child)
                enabled_packages = _data
            elif child_tag == 'disabledpackages':
                _data = self.getDao('disabled_packages').fromXML(child)
                disabled_packages = _data
            elif child.text is None or child.text.strip() == '':
                pass
            else:
                print '*** ERROR *** tag = %s' % child.tag

        obj = DBStartup(version=version,
                        configuration=configuration,
                        enabled_packages=enabled_packages,
                        disabled_packages=disabled_packages)
        obj.is_dirty = False
        return obj

    def toXML(self, startup, node=None):
        if node is None:
            node = ElementTree.Element('startup')

        # set attributes
        node.set('version', self.convertToStr(startup.db_version, 'str'))

        # set elements
        configuration = startup.db_configuration
        if configuration is not None:
            if (configuration is not None) and (configuration != ""):
                childNode = ElementTree.SubElement(node, 'configuration')
                self.getDao('configuration').toXML(configuration, childNode)
        enabled_packages = startup.db_enabled_packages
        if enabled_packages is not None:
            if (enabled_packages is not None) and (enabled_packages != ""):
                childNode = ElementTree.SubElement(node, 'packages')
                self.getDao('enabled_packages').toXML(
                    enabled_packages, childNode)
        disabled_packages = startup.db_disabled_packages
        if disabled_packages is not None:
            if (disabled_packages is not None) and (disabled_packages != ""):
                childNode = ElementTree.SubElement(node, 'disabledpackages')
                self.getDao('disabled_packages').toXML(
                    disabled_packages, childNode)

        return node


class DBModuleXMLDAOBase(XMLDAO):

    def __init__(self, daoList):
        self.daoList = daoList

    def getDao(self, dao):
        return self.daoList[dao]

    def fromXML(self, node):
        if node.tag[0] == "{":
            node_tag = node.tag.split("}")[1]
        else:
            node_tag = node.tag
        if node_tag != 'module':
            return None

        # read attributes
        data = node.get('id', None)
        id = self.convertFromStr(data, 'long')
        data = node.get('cache', None)
        cache = self.convertFromStr(data, 'int')
        data = node.get('name', None)
        name = self.convertFromStr(data, 'str')
        data = node.get('namespace', None)
        namespace = self.convertFromStr(data, 'str')
        data = node.get('package', None)
        package = self.convertFromStr(data, 'str')
        data = node.get('version', None)
        version = self.convertFromStr(data, 'str')

        location = None
        functions = []
        annotations = []
        controlParameters = []
        portSpecs = []

        # read children
        for child in node.getchildren():
            if child.tag[0] == "{":
                child_tag = child.tag.split("}")[1]
            else:
                child_tag = child.tag
            if child_tag == 'location':
                _data = self.getDao('location').fromXML(child)
                location = _data
            elif child_tag == 'function':
                _data = self.getDao('function').fromXML(child)
                functions.append(_data)
            elif child_tag == 'annotation':
                _data = self.getDao('annotation').fromXML(child)
                annotations.append(_data)
            elif child_tag == 'controlParameter':
                _data = self.getDao('controlParameter').fromXML(child)
                controlParameters.append(_data)
            elif child_tag == 'portSpec':
                _data = self.getDao('portSpec').fromXML(child)
                portSpecs.append(_data)
            elif child.text is None or child.text.strip() == '':
                pass
            else:
                print '*** ERROR *** tag = %s' % child.tag

        obj = DBModule(id=id,
                       cache=cache,
                       name=name,
                       namespace=namespace,
                       package=package,
                       version=version,
                       location=location,
                       functions=functions,
                       annotations=annotations,
                       controlParameters=controlParameters,
                       portSpecs=portSpecs)
        obj.is_dirty = False
        return obj

    def toXML(self, module, node=None):
        if node is None:
            node = ElementTree.Element('module')

        # set attributes
        node.set('id', self.convertToStr(module.db_id, 'long'))
        node.set('cache', self.convertToStr(module.db_cache, 'int'))
        node.set('name', self.convertToStr(module.db_name, 'str'))
        node.set('namespace', self.convertToStr(module.db_namespace, 'str'))
        node.set('package', self.convertToStr(module.db_package, 'str'))
        node.set('version', self.convertToStr(module.db_version, 'str'))

        # set elements
        location = module.db_location
        if location is not None:
            if (location is not None) and (location != ""):
                childNode = ElementTree.SubElement(node, 'location')
                self.getDao('location').toXML(location, childNode)
        functions = module.db_functions
        for function in functions:
            if (functions is not None) and (functions != ""):
                childNode = ElementTree.SubElement(node, 'function')
                self.getDao('function').toXML(function, childNode)
        annotations = module.db_annotations
        for annotation in annotations:
            if (annotations is not None) and (annotations != ""):
                childNode = ElementTree.SubElement(node, 'annotation')
                self.getDao('annotation').toXML(annotation, childNode)
        controlParameters = module.db_controlParameters
        for controlParameter in controlParameters:
            if (controlParameters is not None) and (controlParameters != ""):
                childNode = ElementTree.SubElement(node, 'controlParameter')
                self.getDao('controlParameter').toXML(
                    controlParameter, childNode)
        portSpecs = module.db_portSpecs
        for portSpec in portSpecs:
            if (portSpecs is not None) and (portSpecs != ""):
                childNode = ElementTree.SubElement(node, 'portSpec')
                self.getDao('portSpec').toXML(portSpec, childNode)

        return node


class DBPortXMLDAOBase(XMLDAO):

    def __init__(self, daoList):
        self.daoList = daoList

    def getDao(self, dao):
        return self.daoList[dao]

    def fromXML(self, node):
        if node.tag[0] == "{":
            node_tag = node.tag.split("}")[1]
        else:
            node_tag = node.tag
        if node_tag != 'port':
            return None

        # read attributes
        data = node.get('id', None)
        id = self.convertFromStr(data, 'long')
        data = node.get('type', None)
        type = self.convertFromStr(data, 'str')
        data = node.get('moduleId', None)
        moduleId = self.convertFromStr(data, 'long')
        data = node.get('moduleName', None)
        moduleName = self.convertFromStr(data, 'str')
        data = node.get('name', None)
        name = self.convertFromStr(data, 'str')
        data = node.get('signature', None)
        signature = self.convertFromStr(data, 'str')

        obj = DBPort(id=id,
                     type=type,
                     moduleId=moduleId,
                     moduleName=moduleName,
                     name=name,
                     signature=signature)
        obj.is_dirty = False
        return obj

    def toXML(self, port, node=None):
        if node is None:
            node = ElementTree.Element('port')

        # set attributes
        node.set('id', self.convertToStr(port.db_id, 'long'))
        node.set('type', self.convertToStr(port.db_type, 'str'))
        node.set('moduleId', self.convertToStr(port.db_moduleId, 'long'))
        node.set('moduleName', self.convertToStr(port.db_moduleName, 'str'))
        node.set('name', self.convertToStr(port.db_name, 'str'))
        node.set('signature', self.convertToStr(port.db_signature, 'str'))

        return node


class DBOpmAgentsXMLDAOBase(XMLDAO):

    def __init__(self, daoList):
        self.daoList = daoList

    def getDao(self, dao):
        return self.daoList[dao]

    def fromXML(self, node):
        if node.tag[0] == "{":
            node_tag = node.tag.split("}")[1]
        else:
            node_tag = node.tag
        if node_tag != 'agents':
            return None

        agents = []

        # read children
        for child in node.getchildren():
            if child.tag[0] == "{":
                child_tag = child.tag.split("}")[1]
            else:
                child_tag = child.tag
            if child_tag == 'agent':
                _data = self.getDao('opm_agent').fromXML(child)
                agents.append(_data)
            elif child.text is None or child.text.strip() == '':
                pass
            else:
                print '*** ERROR *** tag = %s' % child.tag

        obj = DBOpmAgents(agents=agents)
        obj.is_dirty = False
        return obj

    def toXML(self, opm_agents, node=None):
        if node is None:
            node = ElementTree.Element('agents')

        # set elements
        agents = opm_agents.db_agents
        for agent in agents:
            if (agents is not None) and (agents != ""):
                childNode = ElementTree.SubElement(node, 'agent')
                self.getDao('opm_agent').toXML(agent, childNode)

        return node


class DBOpmDependenciesXMLDAOBase(XMLDAO):

    def __init__(self, daoList):
        self.daoList = daoList

    def getDao(self, dao):
        return self.daoList[dao]

    def fromXML(self, node):
        if node.tag[0] == "{":
            node_tag = node.tag.split("}")[1]
        else:
            node_tag = node.tag
        if node_tag != 'causalDependencies':
            return None

        dependencys = []

        # read children
        for child in node.getchildren():
            if child.tag[0] == "{":
                child_tag = child.tag.split("}")[1]
            else:
                child_tag = child.tag
            if child_tag == 'used':
                _data = self.getDao('opm_used').fromXML(child)
                dependencys.append(_data)
            elif child_tag == 'wasGeneratedBy':
                _data = self.getDao('opm_was_generated_by').fromXML(child)
                dependencys.append(_data)
            elif child_tag == 'wasTriggeredBy':
                _data = self.getDao('opm_was_triggered_by').fromXML(child)
                dependencys.append(_data)
            elif child_tag == 'wasDerivedFrom':
                _data = self.getDao('opm_was_derived_from').fromXML(child)
                dependencys.append(_data)
            elif child_tag == 'wasControlledBy':
                _data = self.getDao('opm_was_controlled_by').fromXML(child)
                dependencys.append(_data)
            elif child.text is None or child.text.strip() == '':
                pass
            else:
                print '*** ERROR *** tag = %s' % child.tag

        obj = DBOpmDependencies(dependencys=dependencys)
        obj.is_dirty = False
        return obj

    def toXML(self, opm_dependencies, node=None):
        if node is None:
            node = ElementTree.Element('causalDependencies')

        # set elements
        dependencys = opm_dependencies.db_dependencys
        for dependency in dependencys:
            if dependency.vtType == 'opm_used':
                childNode = ElementTree.SubElement(node, 'used')
                self.getDao('opm_used').toXML(dependency, childNode)
            elif dependency.vtType == 'opm_was_generated_by':
                childNode = ElementTree.SubElement(node, 'wasGeneratedBy')
                self.getDao('opm_was_generated_by').toXML(
                    dependency, childNode)
            elif dependency.vtType == 'opm_was_triggered_by':
                childNode = ElementTree.SubElement(node, 'wasTriggeredBy')
                self.getDao('opm_was_triggered_by').toXML(
                    dependency, childNode)
            elif dependency.vtType == 'opm_was_derived_from':
                childNode = ElementTree.SubElement(node, 'wasDerivedFrom')
                self.getDao('opm_was_derived_from').toXML(
                    dependency, childNode)
            elif dependency.vtType == 'opm_was_controlled_by':
                childNode = ElementTree.SubElement(node, 'wasControlledBy')
                self.getDao('opm_was_controlled_by').toXML(
                    dependency, childNode)

        return node


class DBPEFunctionXMLDAOBase(XMLDAO):

    def __init__(self, daoList):
        self.daoList = daoList

    def getDao(self, dao):
        return self.daoList[dao]

    def fromXML(self, node):
        if node.tag[0] == "{":
            node_tag = node.tag.split("}")[1]
        else:
            node_tag = node.tag
        if node_tag != 'peFunction':
            return None

        # read attributes
        data = node.get('id', None)
        id = self.convertFromStr(data, 'long')
        data = node.get('moduleId', None)
        module_id = self.convertFromStr(data, 'long')
        data = node.get('port_name', None)
        port_name = self.convertFromStr(data, 'str')
        data = node.get('is_alias', None)
        is_alias = self.convertFromStr(data, 'long')

        parameters = []

        # read children
        for child in node.getchildren():
            if child.tag[0] == "{":
                child_tag = child.tag.split("}")[1]
            else:
                child_tag = child.tag
            if child_tag == 'peParameter':
                _data = self.getDao('pe_parameter').fromXML(child)
                parameters.append(_data)
            elif child.text is None or child.text.strip() == '':
                pass
            else:
                print '*** ERROR *** tag = %s' % child.tag

        obj = DBPEFunction(id=id,
                           module_id=module_id,
                           port_name=port_name,
                           is_alias=is_alias,
                           parameters=parameters)
        obj.is_dirty = False
        return obj

    def toXML(self, pe_function, node=None):
        if node is None:
            node = ElementTree.Element('peFunction')

        # set attributes
        node.set('id', self.convertToStr(pe_function.db_id, 'long'))
        node.set('moduleId', self.convertToStr(
            pe_function.db_module_id, 'long'))
        node.set('port_name', self.convertToStr(
            pe_function.db_port_name, 'str'))
        node.set('is_alias', self.convertToStr(
            pe_function.db_is_alias, 'long'))

        # set elements
        parameters = pe_function.db_parameters
        for parameter in parameters:
            if (parameters is not None) and (parameters != ""):
                childNode = ElementTree.SubElement(node, 'peParameter')
                self.getDao('pe_parameter').toXML(parameter, childNode)

        return node


class DBWorkflowXMLDAOBase(XMLDAO):

    def __init__(self, daoList):
        self.daoList = daoList

    def getDao(self, dao):
        return self.daoList[dao]

    def fromXML(self, node):
        if node.tag[0] == "{":
            node_tag = node.tag.split("}")[1]
        else:
            node_tag = node.tag
        if node_tag != 'workflow':
            return None

        # read attributes
        data = node.get('id', None)
        id = self.convertFromStr(data, 'long')
        data = node.get('name', None)
        name = self.convertFromStr(data, 'str')
        data = node.get('version', None)
        version = self.convertFromStr(data, 'str')
        data = node.get('vistrail_id', None)
        vistrail_id = self.convertFromStr(data, 'long')

        connections = []
        annotations = []
        plugin_datas = []
        others = []
        modules = []

        # read children
        for child in node.getchildren():
            if child.tag[0] == "{":
                child_tag = child.tag.split("}")[1]
            else:
                child_tag = child.tag
            if child_tag == 'connection':
                _data = self.getDao('connection').fromXML(child)
                connections.append(_data)
            elif child_tag == 'annotation':
                _data = self.getDao('annotation').fromXML(child)
                annotations.append(_data)
            elif child_tag == 'plugin_data':
                _data = self.getDao('plugin_data').fromXML(child)
                plugin_datas.append(_data)
            elif child_tag == 'other':
                _data = self.getDao('other').fromXML(child)
                others.append(_data)
            elif child_tag == 'module':
                _data = self.getDao('module').fromXML(child)
                modules.append(_data)
            elif child_tag == 'abstraction':
                _data = self.getDao('abstraction').fromXML(child)
                modules.append(_data)
            elif child_tag == 'group':
                _data = self.getDao('group').fromXML(child)
                modules.append(_data)
            elif child.text is None or child.text.strip() == '':
                pass
            else:
                print '*** ERROR *** tag = %s' % child.tag

<<<<<<< HEAD
        obj = DBWorkflow(modules=modules,
                         id=id,
=======
        obj = DBWorkflow(id=id,
>>>>>>> f340e5ac
                         name=name,
                         version=version,
                         modules=modules,
                         connections=connections,
                         annotations=annotations,
                         plugin_datas=plugin_datas,
                         others=others,
                         vistrail_id=vistrail_id)
        obj.is_dirty = False
        return obj

    def toXML(self, workflow, node=None):
        if node is None:
            node = ElementTree.Element('workflow')

        # set attributes
        node.set('id', self.convertToStr(workflow.db_id, 'long'))
        node.set('name', self.convertToStr(workflow.db_name, 'str'))
        node.set('version', self.convertToStr(workflow.db_version, 'str'))
        node.set('vistrail_id', self.convertToStr(
            workflow.db_vistrail_id, 'long'))

        # set elements
        connections = workflow.db_connections
        for connection in connections:
            if (connections is not None) and (connections != ""):
                childNode = ElementTree.SubElement(node, 'connection')
                self.getDao('connection').toXML(connection, childNode)
        annotations = workflow.db_annotations
        for annotation in annotations:
            if (annotations is not None) and (annotations != ""):
                childNode = ElementTree.SubElement(node, 'annotation')
                self.getDao('annotation').toXML(annotation, childNode)
        plugin_datas = workflow.db_plugin_datas
        for plugin_data in plugin_datas:
            if (plugin_datas is not None) and (plugin_datas != ""):
                childNode = ElementTree.SubElement(node, 'plugin_data')
                self.getDao('plugin_data').toXML(plugin_data, childNode)
        others = workflow.db_others
        for other in others:
            if (others is not None) and (others != ""):
                childNode = ElementTree.SubElement(node, 'other')
                self.getDao('other').toXML(other, childNode)
        modules = workflow.db_modules
        for module in modules:
            if module.vtType == 'module':
                childNode = ElementTree.SubElement(node, 'module')
                self.getDao('module').toXML(module, childNode)
            elif module.vtType == 'abstraction':
                childNode = ElementTree.SubElement(node, 'abstraction')
                self.getDao('abstraction').toXML(module, childNode)
            elif module.vtType == 'group':
                childNode = ElementTree.SubElement(node, 'group')
                self.getDao('group').toXML(module, childNode)

        return node


class DBMashupActionXMLDAOBase(XMLDAO):

    def __init__(self, daoList):
        self.daoList = daoList

    def getDao(self, dao):
        return self.daoList[dao]

    def fromXML(self, node):
        if node.tag[0] == "{":
            node_tag = node.tag.split("}")[1]
        else:
            node_tag = node.tag
        if node_tag != 'action':
            return None

        # read attributes
        data = node.get('id', None)
        id = self.convertFromStr(data, 'long')
        data = node.get('prevId', None)
        prevId = self.convertFromStr(data, 'long')
        data = node.get('date', None)
        date = self.convertFromStr(data, 'datetime')
        data = node.get('user', None)
        user = self.convertFromStr(data, 'str')

        mashup = None

        # read children
        for child in node.getchildren():
            if child.tag[0] == "{":
                child_tag = child.tag.split("}")[1]
            else:
                child_tag = child.tag
            if child_tag == 'mashup':
                _data = self.getDao('mashup').fromXML(child)
                mashup = _data
            elif child.text is None or child.text.strip() == '':
                pass
            else:
                print '*** ERROR *** tag = %s' % child.tag

        obj = DBMashupAction(id=id,
                             prevId=prevId,
                             date=date,
                             user=user,
                             mashup=mashup)
        obj.is_dirty = False
        return obj

    def toXML(self, mashup_action, node=None):
        if node is None:
            node = ElementTree.Element('action')

        # set attributes
        node.set('id', self.convertToStr(mashup_action.db_id, 'long'))
        node.set('prevId', self.convertToStr(mashup_action.db_prevId, 'long'))
        node.set('date', self.convertToStr(mashup_action.db_date, 'datetime'))
        node.set('user', self.convertToStr(mashup_action.db_user, 'str'))

        # set elements
        mashup = mashup_action.db_mashup
        if mashup is not None:
            if (mashup is not None) and (mashup != ""):
                childNode = ElementTree.SubElement(node, 'mashup')
                self.getDao('mashup').toXML(mashup, childNode)

        return node


class DBConfigurationXMLDAOBase(XMLDAO):

    def __init__(self, daoList):
        self.daoList = daoList

    def getDao(self, dao):
        return self.daoList[dao]

    def fromXML(self, node):
        if node.tag[0] == "{":
            node_tag = node.tag.split("}")[1]
        else:
            node_tag = node.tag
        if node_tag != 'configuration':
            return None

        config_keys = []

        # read children
        for child in node.getchildren():
            if child.tag[0] == "{":
                child_tag = child.tag.split("}")[1]
            else:
                child_tag = child.tag
            if child_tag == 'key':
                _data = self.getDao('config_key').fromXML(child)
                config_keys.append(_data)
            elif child.text is None or child.text.strip() == '':
                pass
            else:
                print '*** ERROR *** tag = %s' % child.tag

        obj = DBConfiguration(config_keys=config_keys)
        obj.is_dirty = False
        return obj

    def toXML(self, configuration, node=None):
        if node is None:
            node = ElementTree.Element('configuration')

        # set elements
        config_keys = configuration.db_config_keys
        for config_key in config_keys:
            if (config_keys is not None) and (config_keys != ""):
                childNode = ElementTree.SubElement(node, 'key')
                self.getDao('config_key').toXML(config_key, childNode)

        return node


class DBChangeXMLDAOBase(XMLDAO):

    def __init__(self, daoList):
        self.daoList = daoList

    def getDao(self, dao):
        return self.daoList[dao]

    def fromXML(self, node):
        if node.tag[0] == "{":
            node_tag = node.tag.split("}")[1]
        else:
            node_tag = node.tag
        if node_tag != 'change':
            return None

        # read attributes
        data = node.get('id', None)
        id = self.convertFromStr(data, 'long')
        data = node.get('what', None)
        what = self.convertFromStr(data, 'str')
        data = node.get('oldObjId', None)
        oldObjId = self.convertFromStr(data, 'long')
        data = node.get('newObjId', None)
        newObjId = self.convertFromStr(data, 'long')
        data = node.get('parentObjId', None)
        parentObjId = self.convertFromStr(data, 'long')
        data = node.get('parentObjType', None)
        parentObjType = self.convertFromStr(data, 'str')

        data = None

        # read children
        for child in node.getchildren():
            if child.tag[0] == "{":
                child_tag = child.tag.split("}")[1]
            else:
                child_tag = child.tag
            if child_tag == 'module':
                _data = self.getDao('module').fromXML(child)
                data = _data
            elif child_tag == 'location':
                _data = self.getDao('location').fromXML(child)
                data = _data
            elif child_tag == 'annotation':
                _data = self.getDao('annotation').fromXML(child)
                data = _data
            elif child_tag == 'controlParameter':
                _data = self.getDao('controlParameter').fromXML(child)
                data = _data
            elif child_tag == 'function':
                _data = self.getDao('function').fromXML(child)
                data = _data
            elif child_tag == 'connection':
                _data = self.getDao('connection').fromXML(child)
                data = _data
            elif child_tag == 'port':
                _data = self.getDao('port').fromXML(child)
                data = _data
            elif child_tag == 'parameter':
                _data = self.getDao('parameter').fromXML(child)
                data = _data
            elif child_tag == 'portSpec':
                _data = self.getDao('portSpec').fromXML(child)
                data = _data
            elif child_tag == 'abstraction':
                _data = self.getDao('abstraction').fromXML(child)
                data = _data
            elif child_tag == 'group':
                _data = self.getDao('group').fromXML(child)
                data = _data
            elif child_tag == 'other':
                _data = self.getDao('other').fromXML(child)
                data = _data
            elif child_tag == 'plugin_data':
                _data = self.getDao('plugin_data').fromXML(child)
                data = _data
            elif child.text is None or child.text.strip() == '':
                pass
            else:
                print '*** ERROR *** tag = %s' % child.tag

<<<<<<< HEAD
        obj = DBChange(data=data,
                       id=id,
=======
        obj = DBChange(id=id,
>>>>>>> f340e5ac
                       what=what,
                       oldObjId=oldObjId,
                       newObjId=newObjId,
                       parentObjId=parentObjId,
                       parentObjType=parentObjType,
                       data=data)
        obj.is_dirty = False
        return obj

    def toXML(self, change, node=None):
        if node is None:
            node = ElementTree.Element('change')

        # set attributes
        node.set('id', self.convertToStr(change.db_id, 'long'))
        node.set('what', self.convertToStr(change.db_what, 'str'))
        node.set('oldObjId', self.convertToStr(change.db_oldObjId, 'long'))
        node.set('newObjId', self.convertToStr(change.db_newObjId, 'long'))
        node.set('parentObjId', self.convertToStr(
            change.db_parentObjId, 'long'))
        node.set('parentObjType', self.convertToStr(
            change.db_parentObjType, 'str'))

        # set elements
        data = change.db_data
        if data is not None:
            if data.vtType == 'module':
                childNode = ElementTree.SubElement(node, 'module')
                self.getDao('module').toXML(data, childNode)
            elif data.vtType == 'location':
                childNode = ElementTree.SubElement(node, 'location')
                self.getDao('location').toXML(data, childNode)
            elif data.vtType == 'annotation':
                childNode = ElementTree.SubElement(node, 'annotation')
                self.getDao('annotation').toXML(data, childNode)
            elif data.vtType == 'controlParameter':
                childNode = ElementTree.SubElement(node, 'controlParameter')
                self.getDao('controlParameter').toXML(data, childNode)
            elif data.vtType == 'function':
                childNode = ElementTree.SubElement(node, 'function')
                self.getDao('function').toXML(data, childNode)
            elif data.vtType == 'connection':
                childNode = ElementTree.SubElement(node, 'connection')
                self.getDao('connection').toXML(data, childNode)
            elif data.vtType == 'port':
                childNode = ElementTree.SubElement(node, 'port')
                self.getDao('port').toXML(data, childNode)
            elif data.vtType == 'parameter':
                childNode = ElementTree.SubElement(node, 'parameter')
                self.getDao('parameter').toXML(data, childNode)
            elif data.vtType == 'portSpec':
                childNode = ElementTree.SubElement(node, 'portSpec')
                self.getDao('portSpec').toXML(data, childNode)
            elif data.vtType == 'abstraction':
                childNode = ElementTree.SubElement(node, 'abstraction')
                self.getDao('abstraction').toXML(data, childNode)
            elif data.vtType == 'group':
                childNode = ElementTree.SubElement(node, 'group')
                self.getDao('group').toXML(data, childNode)
            elif data.vtType == 'other':
                childNode = ElementTree.SubElement(node, 'other')
                self.getDao('other').toXML(data, childNode)
            elif data.vtType == 'plugin_data':
                childNode = ElementTree.SubElement(node, 'plugin_data')
                self.getDao('plugin_data').toXML(data, childNode)

        return node


class DBPackageXMLDAOBase(XMLDAO):

    def __init__(self, daoList):
        self.daoList = daoList

    def getDao(self, dao):
        return self.daoList[dao]

    def fromXML(self, node):
        if node.tag[0] == "{":
            node_tag = node.tag.split("}")[1]
        else:
            node_tag = node.tag
        if node_tag != 'package':
            return None

        # read attributes
        data = node.get('id', None)
        id = self.convertFromStr(data, 'long')
        data = node.get('name', None)
        name = self.convertFromStr(data, 'str')
        data = node.get('identifier', None)
        identifier = self.convertFromStr(data, 'str')
        data = node.get('codepath', None)
        codepath = self.convertFromStr(data, 'str')
        data = node.get('loadConfiguration', None)
        load_configuration = self.convertFromStr(data, 'int')
        data = node.get('version', None)
        version = self.convertFromStr(data, 'str')
        data = node.get('description', None)
        description = self.convertFromStr(data, 'str')

        module_descriptors = []

        # read children
        for child in node.getchildren():
            if child.tag[0] == "{":
                child_tag = child.tag.split("}")[1]
            else:
                child_tag = child.tag
            if child_tag == 'moduleDescriptor':
                _data = self.getDao('module_descriptor').fromXML(child)
                module_descriptors.append(_data)
            elif child.text is None or child.text.strip() == '':
                pass
            else:
                print '*** ERROR *** tag = %s' % child.tag

        obj = DBPackage(id=id,
                        name=name,
                        identifier=identifier,
                        codepath=codepath,
                        load_configuration=load_configuration,
                        version=version,
                        description=description,
                        module_descriptors=module_descriptors)
        obj.is_dirty = False
        return obj

    def toXML(self, package, node=None):
        if node is None:
            node = ElementTree.Element('package')

        # set attributes
        node.set('id', self.convertToStr(package.db_id, 'long'))
        node.set('name', self.convertToStr(package.db_name, 'str'))
        node.set('identifier', self.convertToStr(package.db_identifier, 'str'))
        node.set('codepath', self.convertToStr(package.db_codepath, 'str'))
        node.set('loadConfiguration', self.convertToStr(
            package.db_load_configuration, 'int'))
        node.set('version', self.convertToStr(package.db_version, 'str'))
        node.set('description', self.convertToStr(
            package.db_description, 'str'))

        # set elements
        module_descriptors = package.db_module_descriptors
        for module_descriptor in module_descriptors:
            if (module_descriptors is not None) and (module_descriptors != ""):
                childNode = ElementTree.SubElement(node, 'moduleDescriptor')
                self.getDao('module_descriptor').toXML(
                    module_descriptor, childNode)

        return node


class DBLoopExecXMLDAOBase(XMLDAO):

    def __init__(self, daoList):
        self.daoList = daoList

    def getDao(self, dao):
        return self.daoList[dao]

    def fromXML(self, node):
        if node.tag[0] == "{":
            node_tag = node.tag.split("}")[1]
        else:
            node_tag = node.tag
        if node_tag != 'loopExec':
            return None

        # read attributes
        data = node.get('id', None)
        id = self.convertFromStr(data, 'long')
        data = node.get('tsStart', None)
        ts_start = self.convertFromStr(data, 'datetime')
        data = node.get('tsEnd', None)
        ts_end = self.convertFromStr(data, 'datetime')

        loop_iterations = []

        # read children
        for child in node.getchildren():
            if child.tag[0] == "{":
                child_tag = child.tag.split("}")[1]
            else:
                child_tag = child.tag
            if child_tag == 'loopIteration':
                _data = self.getDao('loop_iteration').fromXML(child)
                loop_iterations.append(_data)
            elif child.text is None or child.text.strip() == '':
                pass
            else:
                print '*** ERROR *** tag = %s' % child.tag

        obj = DBLoopExec(id=id,
                         ts_start=ts_start,
                         ts_end=ts_end,
                         loop_iterations=loop_iterations)
        obj.is_dirty = False
        return obj

    def toXML(self, loop_exec, node=None):
        if node is None:
            node = ElementTree.Element('loopExec')

        # set attributes
        node.set('id', self.convertToStr(loop_exec.db_id, 'long'))
        node.set('tsStart', self.convertToStr(
            loop_exec.db_ts_start, 'datetime'))
        node.set('tsEnd', self.convertToStr(loop_exec.db_ts_end, 'datetime'))

        # set elements
        loop_iterations = loop_exec.db_loop_iterations
        for loop_iteration in loop_iterations:
            if (loop_iterations is not None) and (loop_iterations != ""):
                childNode = ElementTree.SubElement(node, 'loopIteration')
                self.getDao('loop_iteration').toXML(loop_iteration, childNode)

        return node


class DBConnectionXMLDAOBase(XMLDAO):

    def __init__(self, daoList):
        self.daoList = daoList

    def getDao(self, dao):
        return self.daoList[dao]

    def fromXML(self, node):
        if node.tag[0] == "{":
            node_tag = node.tag.split("}")[1]
        else:
            node_tag = node.tag
        if node_tag != 'connection':
            return None

        # read attributes
        data = node.get('id', None)
        id = self.convertFromStr(data, 'long')

        ports = []

        # read children
        for child in node.getchildren():
            if child.tag[0] == "{":
                child_tag = child.tag.split("}")[1]
            else:
                child_tag = child.tag
            if child_tag == 'port':
                _data = self.getDao('port').fromXML(child)
                ports.append(_data)
            elif child.text is None or child.text.strip() == '':
                pass
            else:
                print '*** ERROR *** tag = %s' % child.tag

        obj = DBConnection(id=id,
                           ports=ports)
        obj.is_dirty = False
        return obj

    def toXML(self, connection, node=None):
        if node is None:
            node = ElementTree.Element('connection')

        # set attributes
        node.set('id', self.convertToStr(connection.db_id, 'long'))

        # set elements
        ports = connection.db_ports
        for port in ports:
            if (ports is not None) and (ports != ""):
                childNode = ElementTree.SubElement(node, 'port')
                self.getDao('port').toXML(port, childNode)

        return node


class DBConfigBoolXMLDAOBase(XMLDAO):

    def __init__(self, daoList):
        self.daoList = daoList

    def getDao(self, dao):
        return self.daoList[dao]

    def fromXML(self, node):
        if node.tag[0] == "{":
            node_tag = node.tag.split("}")[1]
        else:
            node_tag = node.tag
        if node_tag != 'bool':
            return None

        # read attributes
        data = node.get('value', None)
        value = self.convertFromStr(data, 'str')

        obj = DBConfigBool(value=value)
        obj.is_dirty = False
        return obj

    def toXML(self, config_bool, node=None):
        if node is None:
            node = ElementTree.Element('bool')

        # set attributes
        node.set('value', self.convertToStr(config_bool.db_value, 'str'))

        return node


class DBActionXMLDAOBase(XMLDAO):

    def __init__(self, daoList):
        self.daoList = daoList

    def getDao(self, dao):
        return self.daoList[dao]

    def fromXML(self, node):
        if node.tag[0] == "{":
            node_tag = node.tag.split("}")[1]
        else:
            node_tag = node.tag
        if node_tag != 'action':
            return None

        # read attributes
        data = node.get('id', None)
        id = self.convertFromStr(data, 'long')
        data = node.get('prevId', None)
        prevId = self.convertFromStr(data, 'long')
        data = node.get('date', None)
        date = self.convertFromStr(data, 'datetime')
        data = node.get('session', None)
        session = self.convertFromStr(data, 'long')
        data = node.get('user', None)
        user = self.convertFromStr(data, 'str')

        annotations = []
        operations = []

        # read children
        for child in node.getchildren():
            if child.tag[0] == "{":
                child_tag = child.tag.split("}")[1]
            else:
                child_tag = child.tag
            if child_tag == 'annotation':
                _data = self.getDao('annotation').fromXML(child)
                annotations.append(_data)
            elif child_tag == 'add':
                _data = self.getDao('add').fromXML(child)
                operations.append(_data)
            elif child_tag == 'delete':
                _data = self.getDao('delete').fromXML(child)
                operations.append(_data)
            elif child_tag == 'change':
                _data = self.getDao('change').fromXML(child)
                operations.append(_data)
            elif child.text is None or child.text.strip() == '':
                pass
            else:
                print '*** ERROR *** tag = %s' % child.tag

<<<<<<< HEAD
        obj = DBAction(operations=operations,
                       id=id,
=======
        obj = DBAction(id=id,
>>>>>>> f340e5ac
                       prevId=prevId,
                       date=date,
                       session=session,
                       user=user,
                       annotations=annotations,
                       operations=operations)
        obj.is_dirty = False
        return obj

    def toXML(self, action, node=None):
        if node is None:
            node = ElementTree.Element('action')

        # set attributes
        node.set('id', self.convertToStr(action.db_id, 'long'))
        node.set('prevId', self.convertToStr(action.db_prevId, 'long'))
        node.set('date', self.convertToStr(action.db_date, 'datetime'))
        node.set('session', self.convertToStr(action.db_session, 'long'))
        node.set('user', self.convertToStr(action.db_user, 'str'))

        # set elements
        annotations = action.db_annotations
        for annotation in annotations:
            if (annotations is not None) and (annotations != ""):
                childNode = ElementTree.SubElement(node, 'annotation')
                self.getDao('annotation').toXML(annotation, childNode)
        operations = action.db_operations
        for operation in operations:
            if operation.vtType == 'add':
                childNode = ElementTree.SubElement(node, 'add')
                self.getDao('add').toXML(operation, childNode)
            elif operation.vtType == 'delete':
                childNode = ElementTree.SubElement(node, 'delete')
                self.getDao('delete').toXML(operation, childNode)
            elif operation.vtType == 'change':
                childNode = ElementTree.SubElement(node, 'change')
                self.getDao('change').toXML(operation, childNode)

        return node


class DBStartupPackageXMLDAOBase(XMLDAO):

    def __init__(self, daoList):
        self.daoList = daoList

    def getDao(self, dao):
        return self.daoList[dao]

    def fromXML(self, node):
        if node.tag[0] == "{":
            node_tag = node.tag.split("}")[1]
        else:
            node_tag = node.tag
        if node_tag != 'package':
            return None

        # read attributes
        data = node.get('name', None)
        name = self.convertFromStr(data, 'str')

        configuration = None

        # read children
        for child in node.getchildren():
            if child.tag[0] == "{":
                child_tag = child.tag.split("}")[1]
            else:
                child_tag = child.tag
            if child_tag == 'configuration':
                _data = self.getDao('configuration').fromXML(child)
                configuration = _data
            elif child.text is None or child.text.strip() == '':
                pass
            else:
                print '*** ERROR *** tag = %s' % child.tag

        obj = DBStartupPackage(name=name,
                               configuration=configuration)
        obj.is_dirty = False
        return obj

    def toXML(self, startup_package, node=None):
        if node is None:
            node = ElementTree.Element('package')

        # set attributes
        node.set('name', self.convertToStr(startup_package.db_name, 'str'))

        # set elements
        configuration = startup_package.db_configuration
        if configuration is not None:
            if (configuration is not None) and (configuration != ""):
                childNode = ElementTree.SubElement(node, 'configuration')
                self.getDao('configuration').toXML(configuration, childNode)

        return node


class DBConfigIntXMLDAOBase(XMLDAO):

    def __init__(self, daoList):
        self.daoList = daoList

    def getDao(self, dao):
        return self.daoList[dao]

    def fromXML(self, node):
        if node.tag[0] == "{":
            node_tag = node.tag.split("}")[1]
        else:
            node_tag = node.tag
        if node_tag != 'int':
            return None

        # read attributes
        data = node.get('value', None)
        value = self.convertFromStr(data, 'int')

        obj = DBConfigInt(value=value)
        obj.is_dirty = False
        return obj

    def toXML(self, config_int, node=None):
        if node is None:
            node = ElementTree.Element('int')

        # set attributes
        node.set('value', self.convertToStr(config_int.db_value, 'int'))

        return node


class DBOpmProcessIdEffectXMLDAOBase(XMLDAO):

    def __init__(self, daoList):
        self.daoList = daoList

    def getDao(self, dao):
        return self.daoList[dao]

    def fromXML(self, node):
        if node.tag[0] == "{":
            node_tag = node.tag.split("}")[1]
        else:
            node_tag = node.tag
        if node_tag != 'effect':
            return None

        # read attributes
        data = node.get('id', None)
        id = self.convertFromStr(data, 'str')

        obj = DBOpmProcessIdEffect(id=id)
        obj.is_dirty = False
        return obj

    def toXML(self, opm_process_id_effect, node=None):
        if node is None:
            node = ElementTree.Element('effect')

        # set attributes
        node.set('id', self.convertToStr(opm_process_id_effect.db_id, 'str'))

        return node


class DBRefProvPlanXMLDAOBase(XMLDAO):

    def __init__(self, daoList):
        self.daoList = daoList

    def getDao(self, dao):
        return self.daoList[dao]

    def fromXML(self, node):
        if node.tag[0] == "{":
            node_tag = node.tag.split("}")[1]
        else:
            node_tag = node.tag
        if node_tag != 'prov:plan':
            return None

        # read attributes
        data = node.get('prov:ref', None)
        prov_ref = self.convertFromStr(data, 'str')

        obj = DBRefProvPlan(prov_ref=prov_ref)
        obj.is_dirty = False
        return obj

    def toXML(self, ref_prov_plan, node=None):
        if node is None:
            node = ElementTree.Element('prov:plan')

        # set attributes
        node.set('prov:ref', self.convertToStr(
            ref_prov_plan.db_prov_ref, 'str'))

        return node


class DBOpmAccountsXMLDAOBase(XMLDAO):

    def __init__(self, daoList):
        self.daoList = daoList

    def getDao(self, dao):
        return self.daoList[dao]

    def fromXML(self, node):
        if node.tag[0] == "{":
            node_tag = node.tag.split("}")[1]
        else:
            node_tag = node.tag
        if node_tag != 'accounts':
            return None

        accounts = []
        opm_overlapss = []

        # read children
        for child in node.getchildren():
            if child.tag[0] == "{":
                child_tag = child.tag.split("}")[1]
            else:
                child_tag = child.tag
            if child_tag == 'account':
                _data = self.getDao('opm_account').fromXML(child)
                accounts.append(_data)
            elif child_tag == 'overlaps':
                _data = self.getDao('opm_overlaps').fromXML(child)
                opm_overlapss.append(_data)
            elif child.text is None or child.text.strip() == '':
                pass
            else:
                print '*** ERROR *** tag = %s' % child.tag

        obj = DBOpmAccounts(accounts=accounts,
                            opm_overlapss=opm_overlapss)
        obj.is_dirty = False
        return obj

    def toXML(self, opm_accounts, node=None):
        if node is None:
            node = ElementTree.Element('accounts')

        # set elements
        accounts = opm_accounts.db_accounts
        for account in accounts:
            if (accounts is not None) and (accounts != ""):
                childNode = ElementTree.SubElement(node, 'account')
                self.getDao('opm_account').toXML(account, childNode)
        opm_overlapss = opm_accounts.db_opm_overlapss
        for opm_overlaps in opm_overlapss:
            if (opm_overlapss is not None) and (opm_overlapss != ""):
                childNode = ElementTree.SubElement(node, 'overlaps')
                self.getDao('opm_overlaps').toXML(opm_overlaps, childNode)

        return node


class DBRefProvAgentXMLDAOBase(XMLDAO):

    def __init__(self, daoList):
        self.daoList = daoList

    def getDao(self, dao):
        return self.daoList[dao]

    def fromXML(self, node):
        if node.tag[0] == "{":
            node_tag = node.tag.split("}")[1]
        else:
            node_tag = node.tag
        if node_tag != 'prov:agent':
            return None

        # read attributes
        data = node.get('prov:ref', None)
        prov_ref = self.convertFromStr(data, 'str')

        obj = DBRefProvAgent(prov_ref=prov_ref)
        obj.is_dirty = False
        return obj

    def toXML(self, ref_prov_agent, node=None):
        if node is None:
            node = ElementTree.Element('prov:agent')

        # set attributes
        node.set('prov:ref', self.convertToStr(
            ref_prov_agent.db_prov_ref, 'str'))

        return node


class DBPortSpecXMLDAOBase(XMLDAO):

    def __init__(self, daoList):
        self.daoList = daoList

    def getDao(self, dao):
        return self.daoList[dao]

    def fromXML(self, node):
        if node.tag[0] == "{":
            node_tag = node.tag.split("}")[1]
        else:
            node_tag = node.tag
        if node_tag != 'portSpec':
            return None

        # read attributes
        data = node.get('id', None)
        id = self.convertFromStr(data, 'long')
        data = node.get('name', None)
        name = self.convertFromStr(data, 'str')
        data = node.get('type', None)
        type = self.convertFromStr(data, 'str')
        data = node.get('optional', None)
        optional = self.convertFromStr(data, 'int')
        data = node.get('depth', None)
        depth = self.convertFromStr(data, 'int')
        data = node.get('union', None)
        union = self.convertFromStr(data, 'str')
        data = node.get('sortKey', None)
        sort_key = self.convertFromStr(data, 'int')
        data = node.get('minConns', None)
        min_conns = self.convertFromStr(data, 'int')
        data = node.get('maxConns', None)
        max_conns = self.convertFromStr(data, 'int')

        portSpecItems = []

        # read children
        for child in node.getchildren():
            if child.tag[0] == "{":
                child_tag = child.tag.split("}")[1]
            else:
                child_tag = child.tag
            if child_tag == 'portSpecItem':
                _data = self.getDao('portSpecItem').fromXML(child)
                portSpecItems.append(_data)
            elif child.text is None or child.text.strip() == '':
                pass
            else:
                print '*** ERROR *** tag = %s' % child.tag

        obj = DBPortSpec(id=id,
                         name=name,
                         type=type,
                         optional=optional,
                         depth=depth,
                         union=union,
                         sort_key=sort_key,
                         portSpecItems=portSpecItems,
                         min_conns=min_conns,
                         max_conns=max_conns)
        obj.is_dirty = False
        return obj

    def toXML(self, portSpec, node=None):
        if node is None:
            node = ElementTree.Element('portSpec')

        # set attributes
        node.set('id', self.convertToStr(portSpec.db_id, 'long'))
        node.set('name', self.convertToStr(portSpec.db_name, 'str'))
        node.set('type', self.convertToStr(portSpec.db_type, 'str'))
        node.set('optional', self.convertToStr(portSpec.db_optional, 'int'))
        node.set('depth', self.convertToStr(portSpec.db_depth, 'int'))
<<<<<<< HEAD
        node.set('union', self.convertToStr(portSpec.db_union, 'str'))
=======
>>>>>>> f340e5ac
        node.set('sortKey', self.convertToStr(portSpec.db_sort_key, 'int'))
        node.set('minConns', self.convertToStr(portSpec.db_min_conns, 'int'))
        node.set('maxConns', self.convertToStr(portSpec.db_max_conns, 'int'))

        # set elements
        portSpecItems = portSpec.db_portSpecItems
        for portSpecItem in portSpecItems:
            if (portSpecItems is not None) and (portSpecItems != ""):
                childNode = ElementTree.SubElement(node, 'portSpecItem')
                self.getDao('portSpecItem').toXML(portSpecItem, childNode)

        return node


class DBEnabledPackagesXMLDAOBase(XMLDAO):

    def __init__(self, daoList):
        self.daoList = daoList

    def getDao(self, dao):
        return self.daoList[dao]

    def fromXML(self, node):
        if node.tag[0] == "{":
            node_tag = node.tag.split("}")[1]
        else:
            node_tag = node.tag
        if node_tag != 'packages':
            return None

        packages = []

        # read children
        for child in node.getchildren():
            if child.tag[0] == "{":
                child_tag = child.tag.split("}")[1]
            else:
                child_tag = child.tag
            if child_tag == 'package':
                _data = self.getDao('startup_package').fromXML(child)
                packages.append(_data)
            elif child.text is None or child.text.strip() == '':
                pass
            else:
                print '*** ERROR *** tag = %s' % child.tag

        obj = DBEnabledPackages(packages=packages)
        obj.is_dirty = False
        return obj

    def toXML(self, enabled_packages, node=None):
        if node is None:
            node = ElementTree.Element('packages')

        # set elements
        packages = enabled_packages.db_packages
        for package in packages:
            if (packages is not None) and (packages != ""):
                childNode = ElementTree.SubElement(node, 'package')
                self.getDao('startup_package').toXML(package, childNode)

        return node


class DBOpmArtifactXMLDAOBase(XMLDAO):

    def __init__(self, daoList):
        self.daoList = daoList

    def getDao(self, dao):
        return self.daoList[dao]

    def fromXML(self, node):
        if node.tag[0] == "{":
            node_tag = node.tag.split("}")[1]
        else:
            node_tag = node.tag
        if node_tag != 'artifact':
            return None

        # read attributes
        data = node.get('id', None)
        id = self.convertFromStr(data, 'str')

        value = None
        accounts = []

        # read children
        for child in node.getchildren():
            if child.tag[0] == "{":
                child_tag = child.tag.split("}")[1]
            else:
                child_tag = child.tag
            if child_tag == 'value':
                _data = self.getDao('opm_artifact_value').fromXML(child)
                value = _data
            elif child_tag == 'account':
                _data = self.getDao('opm_account_id').fromXML(child)
                accounts.append(_data)
            elif child.text is None or child.text.strip() == '':
                pass
            else:
                print '*** ERROR *** tag = %s' % child.tag

        obj = DBOpmArtifact(id=id,
                            value=value,
                            accounts=accounts)
        obj.is_dirty = False
        return obj

    def toXML(self, opm_artifact, node=None):
        if node is None:
            node = ElementTree.Element('artifact')

        # set attributes
        node.set('id', self.convertToStr(opm_artifact.db_id, 'str'))

        # set elements
        value = opm_artifact.db_value
        if value is not None:
            if (value is not None) and (value != ""):
                childNode = ElementTree.SubElement(node, 'value')
                self.getDao('opm_artifact_value').toXML(value, childNode)
        accounts = opm_artifact.db_accounts
        for account in accounts:
            if (accounts is not None) and (accounts != ""):
                childNode = ElementTree.SubElement(node, 'account')
                self.getDao('opm_account_id').toXML(account, childNode)

        return node


class DBLogXMLDAOBase(XMLDAO):

    def __init__(self, daoList):
        self.daoList = daoList

    def getDao(self, dao):
        return self.daoList[dao]

    def fromXML(self, node):
        if node.tag[0] == "{":
            node_tag = node.tag.split("}")[1]
        else:
            node_tag = node.tag
        if node_tag != 'log':
            return None

        # read attributes
        data = node.get('id', None)
        id = self.convertFromStr(data, 'long')
        data = node.get('version', None)
        version = self.convertFromStr(data, 'str')
        data = node.get('name', None)
        name = self.convertFromStr(data, 'str')
        data = node.get('vistrail_id', None)
        vistrail_id = self.convertFromStr(data, 'long')

        workflow_execs = []

        # read children
        for child in node.getchildren():
            if child.tag[0] == "{":
                child_tag = child.tag.split("}")[1]
            else:
                child_tag = child.tag
            if child_tag == 'workflowExec':
                _data = self.getDao('workflow_exec').fromXML(child)
                workflow_execs.append(_data)
            elif child.text is None or child.text.strip() == '':
                pass
            else:
                print '*** ERROR *** tag = %s' % child.tag

        obj = DBLog(id=id,
                    version=version,
                    name=name,
                    workflow_execs=workflow_execs,
                    vistrail_id=vistrail_id)
        obj.is_dirty = False
        return obj

    def toXML(self, log, node=None):
        if node is None:
            node = ElementTree.Element('log')

        # set attributes
        node.set('id', self.convertToStr(log.db_id, 'long'))
        node.set('version', self.convertToStr(log.db_version, 'str'))
        node.set('name', self.convertToStr(log.db_name, 'str'))
        node.set('vistrail_id', self.convertToStr(log.db_vistrail_id, 'long'))

        # set elements
        workflow_execs = log.db_workflow_execs
        for workflow_exec in workflow_execs:
            if (workflow_execs is not None) and (workflow_execs != ""):
                childNode = ElementTree.SubElement(node, 'workflowExec')
                self.getDao('workflow_exec').toXML(workflow_exec, childNode)

        return node


class DBLoopIterationXMLDAOBase(XMLDAO):

    def __init__(self, daoList):
        self.daoList = daoList

    def getDao(self, dao):
        return self.daoList[dao]

    def fromXML(self, node):
        if node.tag[0] == "{":
            node_tag = node.tag.split("}")[1]
        else:
            node_tag = node.tag
        if node_tag != 'loopIteration':
            return None

        # read attributes
        data = node.get('id', None)
        id = self.convertFromStr(data, 'long')
        data = node.get('tsStart', None)
        ts_start = self.convertFromStr(data, 'datetime')
        data = node.get('tsEnd', None)
        ts_end = self.convertFromStr(data, 'datetime')
        data = node.get('iteration', None)
        iteration = self.convertFromStr(data, 'int')
        data = node.get('completed', None)
        completed = self.convertFromStr(data, 'int')
        data = node.get('error', None)
        error = self.convertFromStr(data, 'str')

        item_execs = []

        # read children
        for child in node.getchildren():
            if child.tag[0] == "{":
                child_tag = child.tag.split("}")[1]
            else:
                child_tag = child.tag
            if child_tag == 'moduleExec':
                _data = self.getDao('module_exec').fromXML(child)
                item_execs.append(_data)
            elif child_tag == 'groupExec':
                _data = self.getDao('group_exec').fromXML(child)
                item_execs.append(_data)
            elif child_tag == 'loopExec':
                _data = self.getDao('loop_exec').fromXML(child)
                item_execs.append(_data)
            elif child.text is None or child.text.strip() == '':
                pass
            else:
                print '*** ERROR *** tag = %s' % child.tag

<<<<<<< HEAD
        obj = DBLoopIteration(item_execs=item_execs,
                              id=id,
=======
        obj = DBLoopIteration(id=id,
>>>>>>> f340e5ac
                              ts_start=ts_start,
                              ts_end=ts_end,
                              iteration=iteration,
                              completed=completed,
                              error=error,
                              item_execs=item_execs)
        obj.is_dirty = False
        return obj

    def toXML(self, loop_iteration, node=None):
        if node is None:
            node = ElementTree.Element('loopIteration')

        # set attributes
        node.set('id', self.convertToStr(loop_iteration.db_id, 'long'))
        node.set('tsStart', self.convertToStr(
            loop_iteration.db_ts_start, 'datetime'))
        node.set('tsEnd', self.convertToStr(
            loop_iteration.db_ts_end, 'datetime'))
        node.set('iteration', self.convertToStr(
            loop_iteration.db_iteration, 'int'))
        node.set('completed', self.convertToStr(
            loop_iteration.db_completed, 'int'))
        node.set('error', self.convertToStr(loop_iteration.db_error, 'str'))

        # set elements
        item_execs = loop_iteration.db_item_execs
        for item_exec in item_execs:
            if item_exec.vtType == 'module_exec':
                childNode = ElementTree.SubElement(node, 'moduleExec')
                self.getDao('module_exec').toXML(item_exec, childNode)
            elif item_exec.vtType == 'group_exec':
                childNode = ElementTree.SubElement(node, 'groupExec')
                self.getDao('group_exec').toXML(item_exec, childNode)
            elif item_exec.vtType == 'loop_exec':
                childNode = ElementTree.SubElement(node, 'loopExec')
                self.getDao('loop_exec').toXML(item_exec, childNode)

        return node


class DBOpmProcessIdCauseXMLDAOBase(XMLDAO):

    def __init__(self, daoList):
        self.daoList = daoList

    def getDao(self, dao):
        return self.daoList[dao]

    def fromXML(self, node):
        if node.tag[0] == "{":
            node_tag = node.tag.split("}")[1]
        else:
            node_tag = node.tag
        if node_tag != 'cause':
            return None

        # read attributes
        data = node.get('id', None)
        id = self.convertFromStr(data, 'str')

        obj = DBOpmProcessIdCause(id=id)
        obj.is_dirty = False
        return obj

    def toXML(self, opm_process_id_cause, node=None):
        if node is None:
            node = ElementTree.Element('cause')

        # set attributes
        node.set('id', self.convertToStr(opm_process_id_cause.db_id, 'str'))

        return node


class DBOpmArtifactsXMLDAOBase(XMLDAO):

    def __init__(self, daoList):
        self.daoList = daoList

    def getDao(self, dao):
        return self.daoList[dao]

    def fromXML(self, node):
        if node.tag[0] == "{":
            node_tag = node.tag.split("}")[1]
        else:
            node_tag = node.tag
        if node_tag != 'artifacts':
            return None

        artifacts = []

        # read children
        for child in node.getchildren():
            if child.tag[0] == "{":
                child_tag = child.tag.split("}")[1]
            else:
                child_tag = child.tag
            if child_tag == 'artifact':
                _data = self.getDao('opm_artifact').fromXML(child)
                artifacts.append(_data)
            elif child.text is None or child.text.strip() == '':
                pass
            else:
                print '*** ERROR *** tag = %s' % child.tag

        obj = DBOpmArtifacts(artifacts=artifacts)
        obj.is_dirty = False
        return obj

    def toXML(self, opm_artifacts, node=None):
        if node is None:
            node = ElementTree.Element('artifacts')

        # set elements
        artifacts = opm_artifacts.db_artifacts
        for artifact in artifacts:
            if (artifacts is not None) and (artifacts != ""):
                childNode = ElementTree.SubElement(node, 'artifact')
                self.getDao('opm_artifact').toXML(artifact, childNode)

        return node


class DBPEParameterXMLDAOBase(XMLDAO):

    def __init__(self, daoList):
        self.daoList = daoList

    def getDao(self, dao):
        return self.daoList[dao]

    def fromXML(self, node):
        if node.tag[0] == "{":
            node_tag = node.tag.split("}")[1]
        else:
            node_tag = node.tag
        if node_tag != 'peParameter':
            return None

        # read attributes
        data = node.get('id', None)
        id = self.convertFromStr(data, 'long')
        data = node.get('pos', None)
        pos = self.convertFromStr(data, 'long')
        data = node.get('interpolator', None)
        interpolator = self.convertFromStr(data, 'str')
        data = node.get('value', None)
        value = self.convertFromStr(data, 'str')
        data = node.get('dimension', None)
        dimension = self.convertFromStr(data, 'long')

        obj = DBPEParameter(id=id,
                            pos=pos,
                            interpolator=interpolator,
                            value=value,
                            dimension=dimension)
        obj.is_dirty = False
        return obj

    def toXML(self, pe_parameter, node=None):
        if node is None:
            node = ElementTree.Element('peParameter')

        # set attributes
        node.set('id', self.convertToStr(pe_parameter.db_id, 'long'))
        node.set('pos', self.convertToStr(pe_parameter.db_pos, 'long'))
        node.set('interpolator', self.convertToStr(
            pe_parameter.db_interpolator, 'str'))
        node.set('value', self.convertToStr(pe_parameter.db_value, 'str'))
        node.set('dimension', self.convertToStr(
            pe_parameter.db_dimension, 'long'))

        return node


class DBWorkflowExecXMLDAOBase(XMLDAO):

    def __init__(self, daoList):
        self.daoList = daoList

    def getDao(self, dao):
        return self.daoList[dao]

    def fromXML(self, node):
        if node.tag[0] == "{":
            node_tag = node.tag.split("}")[1]
        else:
            node_tag = node.tag
        if node_tag != 'workflowExec':
            return None

        # read attributes
        data = node.get('id', None)
        id = self.convertFromStr(data, 'long')
        data = node.get('user', None)
        user = self.convertFromStr(data, 'str')
        data = node.get('ip', None)
        ip = self.convertFromStr(data, 'str')
        data = node.get('session', None)
        session = self.convertFromStr(data, 'long')
        data = node.get('vtVersion', None)
        vt_version = self.convertFromStr(data, 'str')
        data = node.get('tsStart', None)
        ts_start = self.convertFromStr(data, 'datetime')
        data = node.get('tsEnd', None)
        ts_end = self.convertFromStr(data, 'datetime')
        data = node.get('parentId', None)
        parent_id = self.convertFromStr(data, 'long')
        data = node.get('parentType', None)
        parent_type = self.convertFromStr(data, 'str')
        data = node.get('parentVersion', None)
        parent_version = self.convertFromStr(data, 'long')
        data = node.get('completed', None)
        completed = self.convertFromStr(data, 'int')
        data = node.get('name', None)
        name = self.convertFromStr(data, 'str')

        annotations = []
        machines = []
        item_execs = []

        # read children
        for child in node.getchildren():
            if child.tag[0] == "{":
                child_tag = child.tag.split("}")[1]
            else:
                child_tag = child.tag
            if child_tag == 'annotation':
                _data = self.getDao('annotation').fromXML(child)
                annotations.append(_data)
            elif child_tag == 'machine':
                _data = self.getDao('machine').fromXML(child)
                machines.append(_data)
            elif child_tag == 'moduleExec':
                _data = self.getDao('module_exec').fromXML(child)
                item_execs.append(_data)
            elif child_tag == 'groupExec':
                _data = self.getDao('group_exec').fromXML(child)
                item_execs.append(_data)
            elif child_tag == 'loopExec':
                _data = self.getDao('loop_exec').fromXML(child)
                item_execs.append(_data)
            elif child.text is None or child.text.strip() == '':
                pass
            else:
                print '*** ERROR *** tag = %s' % child.tag

<<<<<<< HEAD
        obj = DBWorkflowExec(item_execs=item_execs,
                             id=id,
=======
        obj = DBWorkflowExec(id=id,
>>>>>>> f340e5ac
                             user=user,
                             ip=ip,
                             session=session,
                             vt_version=vt_version,
                             ts_start=ts_start,
                             ts_end=ts_end,
                             parent_id=parent_id,
                             parent_type=parent_type,
                             parent_version=parent_version,
                             completed=completed,
                             name=name,
                             annotations=annotations,
                             machines=machines,
                             item_execs=item_execs)
        obj.is_dirty = False
        return obj

    def toXML(self, workflow_exec, node=None):
        if node is None:
            node = ElementTree.Element('workflowExec')

        # set attributes
        node.set('id', self.convertToStr(workflow_exec.db_id, 'long'))
        node.set('user', self.convertToStr(workflow_exec.db_user, 'str'))
        node.set('ip', self.convertToStr(workflow_exec.db_ip, 'str'))
        node.set('session', self.convertToStr(
            workflow_exec.db_session, 'long'))
        node.set('vtVersion', self.convertToStr(
            workflow_exec.db_vt_version, 'str'))
        node.set('tsStart', self.convertToStr(
            workflow_exec.db_ts_start, 'datetime'))
        node.set('tsEnd', self.convertToStr(
            workflow_exec.db_ts_end, 'datetime'))
        node.set('parentId', self.convertToStr(
            workflow_exec.db_parent_id, 'long'))
        node.set('parentType', self.convertToStr(
            workflow_exec.db_parent_type, 'str'))
        node.set('parentVersion', self.convertToStr(
            workflow_exec.db_parent_version, 'long'))
        node.set('completed', self.convertToStr(
            workflow_exec.db_completed, 'int'))
        node.set('name', self.convertToStr(workflow_exec.db_name, 'str'))

        # set elements
        annotations = workflow_exec.db_annotations
        for annotation in annotations:
            if (annotations is not None) and (annotations != ""):
                childNode = ElementTree.SubElement(node, 'annotation')
                self.getDao('annotation').toXML(annotation, childNode)
        machines = workflow_exec.db_machines
        for machine in machines:
            if (machines is not None) and (machines != ""):
                childNode = ElementTree.SubElement(node, 'machine')
                self.getDao('machine').toXML(machine, childNode)
        item_execs = workflow_exec.db_item_execs
        for item_exec in item_execs:
            if item_exec.vtType == 'module_exec':
                childNode = ElementTree.SubElement(node, 'moduleExec')
                self.getDao('module_exec').toXML(item_exec, childNode)
            elif item_exec.vtType == 'group_exec':
                childNode = ElementTree.SubElement(node, 'groupExec')
                self.getDao('group_exec').toXML(item_exec, childNode)
            elif item_exec.vtType == 'loop_exec':
                childNode = ElementTree.SubElement(node, 'loopExec')
                self.getDao('loop_exec').toXML(item_exec, childNode)

        return node


class DBLocationXMLDAOBase(XMLDAO):

    def __init__(self, daoList):
        self.daoList = daoList

    def getDao(self, dao):
        return self.daoList[dao]

    def fromXML(self, node):
        if node.tag[0] == "{":
            node_tag = node.tag.split("}")[1]
        else:
            node_tag = node.tag
        if node_tag != 'location':
            return None

        # read attributes
        data = node.get('id', None)
        id = self.convertFromStr(data, 'long')
        data = node.get('x', None)
        x = self.convertFromStr(data, 'float')
        data = node.get('y', None)
        y = self.convertFromStr(data, 'float')

        obj = DBLocation(id=id,
                         x=x,
                         y=y)
        obj.is_dirty = False
        return obj

    def toXML(self, location, node=None):
        if node is None:
            node = ElementTree.Element('location')

        # set attributes
        node.set('id', self.convertToStr(location.db_id, 'long'))
        node.set('x', self.convertToStr(location.db_x, 'float'))
        node.set('y', self.convertToStr(location.db_y, 'float'))

        return node


class DBFunctionXMLDAOBase(XMLDAO):

    def __init__(self, daoList):
        self.daoList = daoList

    def getDao(self, dao):
        return self.daoList[dao]

    def fromXML(self, node):
        if node.tag[0] == "{":
            node_tag = node.tag.split("}")[1]
        else:
            node_tag = node.tag
        if node_tag != 'function':
            return None

        # read attributes
        data = node.get('id', None)
        id = self.convertFromStr(data, 'long')
        data = node.get('pos', None)
        pos = self.convertFromStr(data, 'long')
        data = node.get('name', None)
        name = self.convertFromStr(data, 'str')

        parameters = []

        # read children
        for child in node.getchildren():
            if child.tag[0] == "{":
                child_tag = child.tag.split("}")[1]
            else:
                child_tag = child.tag
            if child_tag == 'parameter':
                _data = self.getDao('parameter').fromXML(child)
                parameters.append(_data)
            elif child.text is None or child.text.strip() == '':
                pass
            else:
                print '*** ERROR *** tag = %s' % child.tag

        obj = DBFunction(id=id,
                         pos=pos,
                         name=name,
                         parameters=parameters)
        obj.is_dirty = False
        return obj

    def toXML(self, function, node=None):
        if node is None:
            node = ElementTree.Element('function')

        # set attributes
        node.set('id', self.convertToStr(function.db_id, 'long'))
        node.set('pos', self.convertToStr(function.db_pos, 'long'))
        node.set('name', self.convertToStr(function.db_name, 'str'))

        # set elements
        parameters = function.db_parameters
        for parameter in parameters:
            if (parameters is not None) and (parameters != ""):
                childNode = ElementTree.SubElement(node, 'parameter')
                self.getDao('parameter').toXML(parameter, childNode)

        return node


class DBActionAnnotationXMLDAOBase(XMLDAO):

    def __init__(self, daoList):
        self.daoList = daoList

    def getDao(self, dao):
        return self.daoList[dao]

    def fromXML(self, node):
        if node.tag[0] == "{":
            node_tag = node.tag.split("}")[1]
        else:
            node_tag = node.tag
        if node_tag != 'actionAnnotation':
            return None

        # read attributes
        data = node.get('id', None)
        id = self.convertFromStr(data, 'long')
        data = node.get('key', None)
        key = self.convertFromStr(data, 'str')
        data = node.get('value', None)
        value = self.convertFromStr(data, 'str')
        data = node.get('actionId', None)
        action_id = self.convertFromStr(data, 'long')
        data = node.get('date', None)
        date = self.convertFromStr(data, 'datetime')
        data = node.get('user', None)
        user = self.convertFromStr(data, 'str')

        obj = DBActionAnnotation(id=id,
                                 key=key,
                                 value=value,
                                 action_id=action_id,
                                 date=date,
                                 user=user)
        obj.is_dirty = False
        return obj

    def toXML(self, actionAnnotation, node=None):
        if node is None:
            node = ElementTree.Element('actionAnnotation')

        # set attributes
        node.set('id', self.convertToStr(actionAnnotation.db_id, 'long'))
        node.set('key', self.convertToStr(actionAnnotation.db_key, 'str'))
        node.set('value', self.convertToStr(actionAnnotation.db_value, 'str'))
        node.set('actionId', self.convertToStr(
            actionAnnotation.db_action_id, 'long'))
        node.set('date', self.convertToStr(
            actionAnnotation.db_date, 'datetime'))
        node.set('user', self.convertToStr(actionAnnotation.db_user, 'str'))

        return node


class DBProvActivityXMLDAOBase(XMLDAO):

    def __init__(self, daoList):
        self.daoList = daoList

    def getDao(self, dao):
        return self.daoList[dao]

    def fromXML(self, node):
        if node.tag[0] == "{":
            node_tag = node.tag.split("}")[1]
        else:
            node_tag = node.tag
        if node_tag != 'prov:activity':
            return None

        # read attributes
        data = node.get('prov:id', None)
        id = self.convertFromStr(data, 'str')

        startTime = None
        endTime = None
        vt_id = None
        vt_type = None
        vt_cached = None
        vt_completed = None
        vt_machine_id = None
        vt_error = None
        is_part_of = None

        # read children
        for child in node.getchildren():
            if child.tag[0] == "{":
                child_tag = child.tag.split("}")[1]
            else:
                child_tag = child.tag
            if child_tag == 'prov:startTime':
                _data = self.convertFromStr(child.text, 'str')
                startTime = _data
            elif child_tag == 'prov:endTime':
                _data = self.convertFromStr(child.text, 'str')
                endTime = _data
            elif child_tag == 'vt:id':
                _data = self.convertFromStr(child.text, 'str')
                vt_id = _data
            elif child_tag == 'vt:type':
                _data = self.convertFromStr(child.text, 'str')
                vt_type = _data
            elif child_tag == 'vt:cached':
                _data = self.convertFromStr(child.text, 'str')
                vt_cached = _data
            elif child_tag == 'vt:completed':
                _data = self.convertFromStr(child.text, 'str')
                vt_completed = _data
            elif child_tag == 'vt:machine_id':
                _data = self.convertFromStr(child.text, 'str')
                vt_machine_id = _data
            elif child_tag == 'vt:error':
                _data = self.convertFromStr(child.text, 'str')
                vt_error = _data
            elif child_tag == 'dcterms:isPartOf':
                _data = self.getDao('is_part_of').fromXML(child)
                is_part_of = _data
            elif child.text is None or child.text.strip() == '':
                pass
            else:
                print '*** ERROR *** tag = %s' % child.tag

        obj = DBProvActivity(id=id,
                             startTime=startTime,
                             endTime=endTime,
                             vt_id=vt_id,
                             vt_type=vt_type,
                             vt_cached=vt_cached,
                             vt_completed=vt_completed,
                             vt_machine_id=vt_machine_id,
                             vt_error=vt_error,
                             is_part_of=is_part_of)
        obj.is_dirty = False
        return obj

    def toXML(self, prov_activity, node=None):
        if node is None:
            node = ElementTree.Element('prov:activity')

        # set attributes
        node.set('prov:id', self.convertToStr(prov_activity.db_id, 'str'))

        # set elements
        startTime = prov_activity.db_startTime
        if (startTime is not None) and (startTime != ""):
            childNode = ElementTree.SubElement(node, 'prov:startTime')
            childNode.text = self.convertToStr(startTime, 'str')
        endTime = prov_activity.db_endTime
        if (endTime is not None) and (endTime != ""):
            childNode = ElementTree.SubElement(node, 'prov:endTime')
            childNode.text = self.convertToStr(endTime, 'str')
        vt_id = prov_activity.db_vt_id
        if (vt_id is not None) and (vt_id != ""):
            childNode = ElementTree.SubElement(node, 'vt:id')
            childNode.text = self.convertToStr(vt_id, 'str')
        vt_type = prov_activity.db_vt_type
        if (vt_type is not None) and (vt_type != ""):
            childNode = ElementTree.SubElement(node, 'vt:type')
            childNode.text = self.convertToStr(vt_type, 'str')
        vt_cached = prov_activity.db_vt_cached
        if (vt_cached is not None) and (vt_cached != ""):
            childNode = ElementTree.SubElement(node, 'vt:cached')
            childNode.text = self.convertToStr(vt_cached, 'str')
        vt_completed = prov_activity.db_vt_completed
        if (vt_completed is not None) and (vt_completed != ""):
            childNode = ElementTree.SubElement(node, 'vt:completed')
            childNode.text = self.convertToStr(vt_completed, 'str')
        vt_machine_id = prov_activity.db_vt_machine_id
        if (vt_machine_id is not None) and (vt_machine_id != ""):
            childNode = ElementTree.SubElement(node, 'vt:machine_id')
            childNode.text = self.convertToStr(vt_machine_id, 'str')
        vt_error = prov_activity.db_vt_error
        if (vt_error is not None) and (vt_error != ""):
            childNode = ElementTree.SubElement(node, 'vt:error')
            childNode.text = self.convertToStr(vt_error, 'str')
        is_part_of = prov_activity.db_is_part_of
        if is_part_of is not None:
            if (is_part_of is not None) and (is_part_of != ""):
                childNode = ElementTree.SubElement(node, 'dcterms:isPartOf')
                self.getDao('is_part_of').toXML(is_part_of, childNode)

        return node


class DBProvUsageXMLDAOBase(XMLDAO):

    def __init__(self, daoList):
        self.daoList = daoList

    def getDao(self, dao):
        return self.daoList[dao]

    def fromXML(self, node):
        if node.tag[0] == "{":
            node_tag = node.tag.split("}")[1]
        else:
            node_tag = node.tag
        if node_tag != 'prov:used':
            return None

        prov_activity = None
        prov_entity = None
        prov_role = None

        # read children
        for child in node.getchildren():
            if child.tag[0] == "{":
                child_tag = child.tag.split("}")[1]
            else:
                child_tag = child.tag
            if child_tag == 'prov:activity':
                _data = self.getDao('ref_prov_activity').fromXML(child)
                prov_activity = _data
            elif child_tag == 'prov:entity':
                _data = self.getDao('ref_prov_entity').fromXML(child)
                prov_entity = _data
            elif child_tag == 'prov:role':
                _data = self.convertFromStr(child.text, 'str')
                prov_role = _data
            elif child.text is None or child.text.strip() == '':
                pass
            else:
                print '*** ERROR *** tag = %s' % child.tag

        obj = DBProvUsage(prov_activity=prov_activity,
                          prov_entity=prov_entity,
                          prov_role=prov_role)
        obj.is_dirty = False
        return obj

    def toXML(self, prov_usage, node=None):
        if node is None:
            node = ElementTree.Element('prov:used')

        # set elements
        prov_activity = prov_usage.db_prov_activity
        if prov_activity is not None:
            if (prov_activity is not None) and (prov_activity != ""):
                childNode = ElementTree.SubElement(node, 'prov:activity')
                self.getDao('ref_prov_activity').toXML(
                    prov_activity, childNode)
        prov_entity = prov_usage.db_prov_entity
        if prov_entity is not None:
            if (prov_entity is not None) and (prov_entity != ""):
                childNode = ElementTree.SubElement(node, 'prov:entity')
                self.getDao('ref_prov_entity').toXML(prov_entity, childNode)
        prov_role = prov_usage.db_prov_role
        if (prov_role is not None) and (prov_role != ""):
            childNode = ElementTree.SubElement(node, 'prov:role')
            childNode.text = self.convertToStr(prov_role, 'str')

        return node


class DBOpmArtifactIdEffectXMLDAOBase(XMLDAO):

    def __init__(self, daoList):
        self.daoList = daoList

    def getDao(self, dao):
        return self.daoList[dao]

    def fromXML(self, node):
        if node.tag[0] == "{":
            node_tag = node.tag.split("}")[1]
        else:
            node_tag = node.tag
        if node_tag != 'effect':
            return None

        # read attributes
        data = node.get('id', None)
        id = self.convertFromStr(data, 'str')

        obj = DBOpmArtifactIdEffect(id=id)
        obj.is_dirty = False
        return obj

    def toXML(self, opm_artifact_id_effect, node=None):
        if node is None:
            node = ElementTree.Element('effect')

        # set attributes
        node.set('id', self.convertToStr(opm_artifact_id_effect.db_id, 'str'))

        return node


class DBOpmGraphXMLDAOBase(XMLDAO):

    def __init__(self, daoList):
        self.daoList = daoList

    def getDao(self, dao):
        return self.daoList[dao]

    def fromXML(self, node):
        if node.tag[0] == "{":
            node_tag = node.tag.split("}")[1]
        else:
            node_tag = node.tag
        if node_tag != 'opmGraph':
            return None

        accounts = None
        processes = None
        artifacts = None
        agents = None
        dependencies = None

        # read children
        for child in node.getchildren():
            if child.tag[0] == "{":
                child_tag = child.tag.split("}")[1]
            else:
                child_tag = child.tag
            if child_tag == 'accounts':
                _data = self.getDao('opm_accounts').fromXML(child)
                accounts = _data
            elif child_tag == 'processes':
                _data = self.getDao('opm_processes').fromXML(child)
                processes = _data
            elif child_tag == 'artifacts':
                _data = self.getDao('opm_artifacts').fromXML(child)
                artifacts = _data
            elif child_tag == 'agents':
                _data = self.getDao('opm_agents').fromXML(child)
                agents = _data
            elif child_tag == 'causalDependencies':
                _data = self.getDao('opm_dependencies').fromXML(child)
                dependencies = _data
            elif child.text is None or child.text.strip() == '':
                pass
            else:
                print '*** ERROR *** tag = %s' % child.tag

        obj = DBOpmGraph(accounts=accounts,
                         processes=processes,
                         artifacts=artifacts,
                         agents=agents,
                         dependencies=dependencies)
        obj.is_dirty = False
        return obj

    def toXML(self, opm_graph, node=None):
        if node is None:
            node = ElementTree.Element('opmGraph')

        # set elements
        accounts = opm_graph.db_accounts
        if accounts is not None:
            if (accounts is not None) and (accounts != ""):
                childNode = ElementTree.SubElement(node, 'accounts')
                self.getDao('opm_accounts').toXML(accounts, childNode)
        processes = opm_graph.db_processes
        if processes is not None:
            if (processes is not None) and (processes != ""):
                childNode = ElementTree.SubElement(node, 'processes')
                self.getDao('opm_processes').toXML(processes, childNode)
        artifacts = opm_graph.db_artifacts
        if artifacts is not None:
            if (artifacts is not None) and (artifacts != ""):
                childNode = ElementTree.SubElement(node, 'artifacts')
                self.getDao('opm_artifacts').toXML(artifacts, childNode)
        agents = opm_graph.db_agents
        if agents is not None:
            if (agents is not None) and (agents != ""):
                childNode = ElementTree.SubElement(node, 'agents')
                self.getDao('opm_agents').toXML(agents, childNode)
        dependencies = opm_graph.db_dependencies
        if dependencies is not None:
            if (dependencies is not None) and (dependencies != ""):
                childNode = ElementTree.SubElement(node, 'causalDependencies')
                self.getDao('opm_dependencies').toXML(dependencies, childNode)

        return node


class DBIsPartOfXMLDAOBase(XMLDAO):

    def __init__(self, daoList):
        self.daoList = daoList

    def getDao(self, dao):
        return self.daoList[dao]

    def fromXML(self, node):
        if node.tag[0] == "{":
            node_tag = node.tag.split("}")[1]
        else:
            node_tag = node.tag
        if node_tag != 'dcterms:isPartOf':
            return None

        # read attributes
        data = node.get('prov:ref', None)
        prov_ref = self.convertFromStr(data, 'str')

        obj = DBIsPartOf(prov_ref=prov_ref)
        obj.is_dirty = False
        return obj

    def toXML(self, is_part_of, node=None):
        if node is None:
            node = ElementTree.Element('dcterms:isPartOf')

        # set attributes
        node.set('prov:ref', self.convertToStr(is_part_of.db_prov_ref, 'str'))

        return node


class DBOpmWasDerivedFromXMLDAOBase(XMLDAO):

    def __init__(self, daoList):
        self.daoList = daoList

    def getDao(self, dao):
        return self.daoList[dao]

    def fromXML(self, node):
        if node.tag[0] == "{":
            node_tag = node.tag.split("}")[1]
        else:
            node_tag = node.tag
        if node_tag != 'wasDerivedFrom':
            return None

        effect = None
        role = None
        cause = None
        accounts = []
        opm_times = []

        # read children
        for child in node.getchildren():
            if child.tag[0] == "{":
                child_tag = child.tag.split("}")[1]
            else:
                child_tag = child.tag
            if child_tag == 'effect':
                _data = self.getDao('opm_artifact_id_effect').fromXML(child)
                effect = _data
            elif child_tag == 'role':
                _data = self.getDao('opm_role').fromXML(child)
                role = _data
            elif child_tag == 'cause':
                _data = self.getDao('opm_artifact_id_cause').fromXML(child)
                cause = _data
            elif child_tag == 'account':
                _data = self.getDao('opm_account_id').fromXML(child)
                accounts.append(_data)
            elif child_tag == 'time':
                _data = self.getDao('opm_time').fromXML(child)
                opm_times.append(_data)
            elif child.text is None or child.text.strip() == '':
                pass
            else:
                print '*** ERROR *** tag = %s' % child.tag

        obj = DBOpmWasDerivedFrom(effect=effect,
                                  role=role,
                                  cause=cause,
                                  accounts=accounts,
                                  opm_times=opm_times)
        obj.is_dirty = False
        return obj

    def toXML(self, opm_was_derived_from, node=None):
        if node is None:
            node = ElementTree.Element('wasDerivedFrom')

        # set elements
        effect = opm_was_derived_from.db_effect
        if effect is not None:
            if (effect is not None) and (effect != ""):
                childNode = ElementTree.SubElement(node, 'effect')
                self.getDao('opm_artifact_id_effect').toXML(effect, childNode)
        role = opm_was_derived_from.db_role
        if role is not None:
            if (role is not None) and (role != ""):
                childNode = ElementTree.SubElement(node, 'role')
                self.getDao('opm_role').toXML(role, childNode)
        cause = opm_was_derived_from.db_cause
        if cause is not None:
            if (cause is not None) and (cause != ""):
                childNode = ElementTree.SubElement(node, 'cause')
                self.getDao('opm_artifact_id_cause').toXML(cause, childNode)
        accounts = opm_was_derived_from.db_accounts
        for account in accounts:
            if (accounts is not None) and (accounts != ""):
                childNode = ElementTree.SubElement(node, 'account')
                self.getDao('opm_account_id').toXML(account, childNode)
        opm_times = opm_was_derived_from.db_opm_times
        for opm_time in opm_times:
            if (opm_times is not None) and (opm_times != ""):
                childNode = ElementTree.SubElement(node, 'time')
                self.getDao('opm_time').toXML(opm_time, childNode)

        return node


class DBControlParameterXMLDAOBase(XMLDAO):

    def __init__(self, daoList):
        self.daoList = daoList

    def getDao(self, dao):
        return self.daoList[dao]

    def fromXML(self, node):
        if node.tag[0] == "{":
            node_tag = node.tag.split("}")[1]
        else:
            node_tag = node.tag
        if node_tag != 'controlParameter':
            return None

        # read attributes
        data = node.get('id', None)
        id = self.convertFromStr(data, 'long')
        data = node.get('name', None)
        name = self.convertFromStr(data, 'str')
        data = node.get('value', None)
        value = self.convertFromStr(data, 'str')

        obj = DBControlParameter(id=id,
                                 name=name,
                                 value=value)
        obj.is_dirty = False
        return obj

    def toXML(self, controlParameter, node=None):
        if node is None:
            node = ElementTree.Element('controlParameter')

        # set attributes
        node.set('id', self.convertToStr(controlParameter.db_id, 'long'))
        node.set('name', self.convertToStr(controlParameter.db_name, 'str'))
        node.set('value', self.convertToStr(controlParameter.db_value, 'str'))

        return node


class DBPluginDataXMLDAOBase(XMLDAO):

    def __init__(self, daoList):
        self.daoList = daoList

    def getDao(self, dao):
        return self.daoList[dao]

    def fromXML(self, node):
        if node.tag[0] == "{":
            node_tag = node.tag.split("}")[1]
        else:
            node_tag = node.tag
        if node_tag != 'plugin_data':
            return None

        # read attributes
        data = node.get('id', None)
        id = self.convertFromStr(data, 'long')
        data = node.get('data', None)
        data = self.convertFromStr(data, 'str')

        obj = DBPluginData(id=id,
                           data=data)
        obj.is_dirty = False
        return obj

    def toXML(self, plugin_data, node=None):
        if node is None:
            node = ElementTree.Element('plugin_data')

        # set attributes
        node.set('id', self.convertToStr(plugin_data.db_id, 'long'))
        node.set('data', self.convertToStr(plugin_data.db_data, 'str'))

        return node


class DBDeleteXMLDAOBase(XMLDAO):

    def __init__(self, daoList):
        self.daoList = daoList

    def getDao(self, dao):
        return self.daoList[dao]

    def fromXML(self, node):
        if node.tag[0] == "{":
            node_tag = node.tag.split("}")[1]
        else:
            node_tag = node.tag
        if node_tag != 'delete':
            return None

        # read attributes
        data = node.get('id', None)
        id = self.convertFromStr(data, 'long')
        data = node.get('what', None)
        what = self.convertFromStr(data, 'str')
        data = node.get('objectId', None)
        objectId = self.convertFromStr(data, 'long')
        data = node.get('parentObjId', None)
        parentObjId = self.convertFromStr(data, 'long')
        data = node.get('parentObjType', None)
        parentObjType = self.convertFromStr(data, 'str')

        obj = DBDelete(id=id,
                       what=what,
                       objectId=objectId,
                       parentObjId=parentObjId,
                       parentObjType=parentObjType)
        obj.is_dirty = False
        return obj

    def toXML(self, delete, node=None):
        if node is None:
            node = ElementTree.Element('delete')

        # set attributes
        node.set('id', self.convertToStr(delete.db_id, 'long'))
        node.set('what', self.convertToStr(delete.db_what, 'str'))
        node.set('objectId', self.convertToStr(delete.db_objectId, 'long'))
        node.set('parentObjId', self.convertToStr(
            delete.db_parentObjId, 'long'))
        node.set('parentObjType', self.convertToStr(
            delete.db_parentObjType, 'str'))

        return node


class DBVistrailVariableXMLDAOBase(XMLDAO):

    def __init__(self, daoList):
        self.daoList = daoList

    def getDao(self, dao):
        return self.daoList[dao]

    def fromXML(self, node):
        if node.tag[0] == "{":
            node_tag = node.tag.split("}")[1]
        else:
            node_tag = node.tag
        if node_tag != 'vistrailVariable':
            return None

        # read attributes
        data = node.get('name', None)
        name = self.convertFromStr(data, 'str')
        data = node.get('uuid', None)
        uuid = self.convertFromStr(data, 'str')
        data = node.get('package', None)
        package = self.convertFromStr(data, 'str')
        data = node.get('module', None)
        module = self.convertFromStr(data, 'str')
        data = node.get('namespace', None)
        namespace = self.convertFromStr(data, 'str')
        data = node.get('value', None)
        value = self.convertFromStr(data, 'str')

        obj = DBVistrailVariable(name=name,
                                 uuid=uuid,
                                 package=package,
                                 module=module,
                                 namespace=namespace,
                                 value=value)
        obj.is_dirty = False
        return obj

    def toXML(self, vistrailVariable, node=None):
        if node is None:
            node = ElementTree.Element('vistrailVariable')

        # set attributes
        node.set('name', self.convertToStr(vistrailVariable.db_name, 'str'))
        node.set('uuid', self.convertToStr(vistrailVariable.db_uuid, 'str'))
        node.set('package', self.convertToStr(
            vistrailVariable.db_package, 'str'))
        node.set('module', self.convertToStr(
            vistrailVariable.db_module, 'str'))
        node.set('namespace', self.convertToStr(
            vistrailVariable.db_namespace, 'str'))
        node.set('value', self.convertToStr(vistrailVariable.db_value, 'str'))

        return node


class DBOpmOverlapsXMLDAOBase(XMLDAO):

    def __init__(self, daoList):
        self.daoList = daoList

    def getDao(self, dao):
        return self.daoList[dao]

    def fromXML(self, node):
        if node.tag[0] == "{":
            node_tag = node.tag.split("}")[1]
        else:
            node_tag = node.tag
        if node_tag != 'overlaps':
            return None

        opm_account_ids = []

        # read children
        for child in node.getchildren():
            if child.tag[0] == "{":
                child_tag = child.tag.split("}")[1]
            else:
                child_tag = child.tag
            if child_tag == 'account':
                _data = self.getDao('opm_account_id').fromXML(child)
                opm_account_ids.append(_data)
            elif child.text is None or child.text.strip() == '':
                pass
            else:
                print '*** ERROR *** tag = %s' % child.tag

        obj = DBOpmOverlaps(opm_account_ids=opm_account_ids)
        obj.is_dirty = False
        return obj

    def toXML(self, opm_overlaps, node=None):
        if node is None:
            node = ElementTree.Element('overlaps')

        # set elements
        opm_account_ids = opm_overlaps.db_opm_account_ids
        for opm_account_id in opm_account_ids:
            if (opm_account_ids is not None) and (opm_account_ids != ""):
                childNode = ElementTree.SubElement(node, 'account')
                self.getDao('opm_account_id').toXML(opm_account_id, childNode)

        return node


class DBOpmWasTriggeredByXMLDAOBase(XMLDAO):

    def __init__(self, daoList):
        self.daoList = daoList

    def getDao(self, dao):
        return self.daoList[dao]

    def fromXML(self, node):
        if node.tag[0] == "{":
            node_tag = node.tag.split("}")[1]
        else:
            node_tag = node.tag
        if node_tag != 'wasTriggeredBy':
            return None

        effect = None
        role = None
        cause = None
        accounts = []
        opm_times = []

        # read children
        for child in node.getchildren():
            if child.tag[0] == "{":
                child_tag = child.tag.split("}")[1]
            else:
                child_tag = child.tag
            if child_tag == 'effect':
                _data = self.getDao('opm_process_id_effect').fromXML(child)
                effect = _data
            elif child_tag == 'role':
                _data = self.getDao('opm_role').fromXML(child)
                role = _data
            elif child_tag == 'cause':
                _data = self.getDao('opm_process_id_cause').fromXML(child)
                cause = _data
            elif child_tag == 'account':
                _data = self.getDao('opm_account_id').fromXML(child)
                accounts.append(_data)
            elif child_tag == 'time':
                _data = self.getDao('opm_time').fromXML(child)
                opm_times.append(_data)
            elif child.text is None or child.text.strip() == '':
                pass
            else:
                print '*** ERROR *** tag = %s' % child.tag

        obj = DBOpmWasTriggeredBy(effect=effect,
                                  role=role,
                                  cause=cause,
                                  accounts=accounts,
                                  opm_times=opm_times)
        obj.is_dirty = False
        return obj

    def toXML(self, opm_was_triggered_by, node=None):
        if node is None:
            node = ElementTree.Element('wasTriggeredBy')

        # set elements
        effect = opm_was_triggered_by.db_effect
        if effect is not None:
            if (effect is not None) and (effect != ""):
                childNode = ElementTree.SubElement(node, 'effect')
                self.getDao('opm_process_id_effect').toXML(effect, childNode)
        role = opm_was_triggered_by.db_role
        if role is not None:
            if (role is not None) and (role != ""):
                childNode = ElementTree.SubElement(node, 'role')
                self.getDao('opm_role').toXML(role, childNode)
        cause = opm_was_triggered_by.db_cause
        if cause is not None:
            if (cause is not None) and (cause != ""):
                childNode = ElementTree.SubElement(node, 'cause')
                self.getDao('opm_process_id_cause').toXML(cause, childNode)
        accounts = opm_was_triggered_by.db_accounts
        for account in accounts:
            if (accounts is not None) and (accounts != ""):
                childNode = ElementTree.SubElement(node, 'account')
                self.getDao('opm_account_id').toXML(account, childNode)
        opm_times = opm_was_triggered_by.db_opm_times
        for opm_time in opm_times:
            if (opm_times is not None) and (opm_times != ""):
                childNode = ElementTree.SubElement(node, 'time')
                self.getDao('opm_time').toXML(opm_time, childNode)

        return node


class DBModuleDescriptorXMLDAOBase(XMLDAO):

    def __init__(self, daoList):
        self.daoList = daoList

    def getDao(self, dao):
        return self.daoList[dao]

    def fromXML(self, node):
        if node.tag[0] == "{":
            node_tag = node.tag.split("}")[1]
        else:
            node_tag = node.tag
        if node_tag != 'moduleDescriptor':
            return None

        # read attributes
        data = node.get('id', None)
        id = self.convertFromStr(data, 'long')
        data = node.get('name', None)
        name = self.convertFromStr(data, 'str')
        data = node.get('package', None)
        package = self.convertFromStr(data, 'str')
        data = node.get('namespace', None)
        namespace = self.convertFromStr(data, 'str')
        data = node.get('packageVersion', None)
        package_version = self.convertFromStr(data, 'str')
        data = node.get('version', None)
        version = self.convertFromStr(data, 'str')
        data = node.get('baseDescriptorId', None)
        base_descriptor_id = self.convertFromStr(data, 'long')

        portSpecs = []

        # read children
        for child in node.getchildren():
            if child.tag[0] == "{":
                child_tag = child.tag.split("}")[1]
            else:
                child_tag = child.tag
            if child_tag == 'portSpec':
                _data = self.getDao('portSpec').fromXML(child)
                portSpecs.append(_data)
            elif child.text is None or child.text.strip() == '':
                pass
            else:
                print '*** ERROR *** tag = %s' % child.tag

        obj = DBModuleDescriptor(id=id,
                                 name=name,
                                 package=package,
                                 namespace=namespace,
                                 package_version=package_version,
                                 version=version,
                                 base_descriptor_id=base_descriptor_id,
                                 portSpecs=portSpecs)
        obj.is_dirty = False
        return obj

    def toXML(self, module_descriptor, node=None):
        if node is None:
            node = ElementTree.Element('moduleDescriptor')

        # set attributes
        node.set('id', self.convertToStr(module_descriptor.db_id, 'long'))
        node.set('name', self.convertToStr(module_descriptor.db_name, 'str'))
        node.set('package', self.convertToStr(
            module_descriptor.db_package, 'str'))
        node.set('namespace', self.convertToStr(
            module_descriptor.db_namespace, 'str'))
        node.set('packageVersion', self.convertToStr(
            module_descriptor.db_package_version, 'str'))
        node.set('version', self.convertToStr(
            module_descriptor.db_version, 'str'))
        node.set('baseDescriptorId', self.convertToStr(
            module_descriptor.db_base_descriptor_id, 'long'))

        # set elements
        portSpecs = module_descriptor.db_portSpecs
        for portSpec in portSpecs:
            if (portSpecs is not None) and (portSpecs != ""):
                childNode = ElementTree.SubElement(node, 'portSpec')
                self.getDao('portSpec').toXML(portSpec, childNode)

        return node


class DBTagXMLDAOBase(XMLDAO):

    def __init__(self, daoList):
        self.daoList = daoList

    def getDao(self, dao):
        return self.daoList[dao]

    def fromXML(self, node):
        if node.tag[0] == "{":
            node_tag = node.tag.split("}")[1]
        else:
            node_tag = node.tag
        if node_tag != 'tag':
            return None

        # read attributes
        data = node.get('id', None)
        id = self.convertFromStr(data, 'long')
        data = node.get('name', None)
        name = self.convertFromStr(data, 'str')

        obj = DBTag(id=id,
                    name=name)
        obj.is_dirty = False
        return obj

    def toXML(self, tag, node=None):
        if node is None:
            node = ElementTree.Element('tag')

        # set attributes
        node.set('id', self.convertToStr(tag.db_id, 'long'))
        node.set('name', self.convertToStr(tag.db_name, 'str'))

        return node


class DBOpmRoleXMLDAOBase(XMLDAO):

    def __init__(self, daoList):
        self.daoList = daoList

    def getDao(self, dao):
        return self.daoList[dao]

    def fromXML(self, node):
        if node.tag[0] == "{":
            node_tag = node.tag.split("}")[1]
        else:
            node_tag = node.tag
        if node_tag != 'role':
            return None

        # read attributes
        data = node.get('value', None)
        value = self.convertFromStr(data, 'str')

        obj = DBOpmRole(value=value)
        obj.is_dirty = False
        return obj

    def toXML(self, opm_role, node=None):
        if node is None:
            node = ElementTree.Element('role')

        # set attributes
        node.set('value', self.convertToStr(opm_role.db_value, 'str'))

        return node


class DBProvDocumentXMLDAOBase(XMLDAO):

    def __init__(self, daoList):
        self.daoList = daoList

    def getDao(self, dao):
        return self.daoList[dao]

    def fromXML(self, node):
        if node.tag[0] == "{":
            node_tag = node.tag.split("}")[1]
        else:
            node_tag = node.tag
        if node_tag != 'prov:document':
            return None

        prov_entitys = []
        prov_activitys = []
        prov_agents = []
        vt_connections = []
        prov_usages = []
        prov_generations = []
        prov_associations = []

        # read children
        for child in node.getchildren():
            if child.tag[0] == "{":
                child_tag = child.tag.split("}")[1]
            else:
                child_tag = child.tag
            if child_tag == 'prov:entity':
                _data = self.getDao('prov_entity').fromXML(child)
                prov_entitys.append(_data)
            elif child_tag == 'prov:activity':
                _data = self.getDao('prov_activity').fromXML(child)
                prov_activitys.append(_data)
            elif child_tag == 'prov:agent':
                _data = self.getDao('prov_agent').fromXML(child)
                prov_agents.append(_data)
            elif child_tag == 'vt:connection':
                _data = self.getDao('vt_connection').fromXML(child)
                vt_connections.append(_data)
            elif child_tag == 'prov:used':
                _data = self.getDao('prov_usage').fromXML(child)
                prov_usages.append(_data)
            elif child_tag == 'prov:wasGeneratedBy':
                _data = self.getDao('prov_generation').fromXML(child)
                prov_generations.append(_data)
            elif child_tag == 'prov:wasAssociatedWith':
                _data = self.getDao('prov_association').fromXML(child)
                prov_associations.append(_data)
            elif child.text is None or child.text.strip() == '':
                pass
            else:
                print '*** ERROR *** tag = %s' % child.tag

        obj = DBProvDocument(prov_entitys=prov_entitys,
                             prov_activitys=prov_activitys,
                             prov_agents=prov_agents,
                             vt_connections=vt_connections,
                             prov_usages=prov_usages,
                             prov_generations=prov_generations,
                             prov_associations=prov_associations)
        obj.is_dirty = False
        return obj

    def toXML(self, prov_document, node=None):
        if node is None:
            node = ElementTree.Element('prov:document')

        # set elements
        prov_entitys = prov_document.db_prov_entitys
        for prov_entity in prov_entitys:
            if (prov_entitys is not None) and (prov_entitys != ""):
                childNode = ElementTree.SubElement(node, 'prov:entity')
                self.getDao('prov_entity').toXML(prov_entity, childNode)
        prov_activitys = prov_document.db_prov_activitys
        for prov_activity in prov_activitys:
            if (prov_activitys is not None) and (prov_activitys != ""):
                childNode = ElementTree.SubElement(node, 'prov:activity')
                self.getDao('prov_activity').toXML(prov_activity, childNode)
        prov_agents = prov_document.db_prov_agents
        for prov_agent in prov_agents:
            if (prov_agents is not None) and (prov_agents != ""):
                childNode = ElementTree.SubElement(node, 'prov:agent')
                self.getDao('prov_agent').toXML(prov_agent, childNode)
        vt_connections = prov_document.db_vt_connections
        for vt_connection in vt_connections:
            if (vt_connections is not None) and (vt_connections != ""):
                childNode = ElementTree.SubElement(node, 'vt:connection')
                self.getDao('vt_connection').toXML(vt_connection, childNode)
        prov_usages = prov_document.db_prov_usages
        for prov_usage in prov_usages:
            if (prov_usages is not None) and (prov_usages != ""):
                childNode = ElementTree.SubElement(node, 'prov:used')
                self.getDao('prov_usage').toXML(prov_usage, childNode)
        prov_generations = prov_document.db_prov_generations
        for prov_generation in prov_generations:
            if (prov_generations is not None) and (prov_generations != ""):
                childNode = ElementTree.SubElement(node, 'prov:wasGeneratedBy')
                self.getDao('prov_generation').toXML(
                    prov_generation, childNode)
        prov_associations = prov_document.db_prov_associations
        for prov_association in prov_associations:
            if (prov_associations is not None) and (prov_associations != ""):
                childNode = ElementTree.SubElement(
                    node, 'prov:wasAssociatedWith')
                self.getDao('prov_association').toXML(
                    prov_association, childNode)

        return node


class DBOpmProcessesXMLDAOBase(XMLDAO):

    def __init__(self, daoList):
        self.daoList = daoList

    def getDao(self, dao):
        return self.daoList[dao]

    def fromXML(self, node):
        if node.tag[0] == "{":
            node_tag = node.tag.split("}")[1]
        else:
            node_tag = node.tag
        if node_tag != 'processes':
            return None

        processs = []

        # read children
        for child in node.getchildren():
            if child.tag[0] == "{":
                child_tag = child.tag.split("}")[1]
            else:
                child_tag = child.tag
            if child_tag == 'process':
                _data = self.getDao('opm_process').fromXML(child)
                processs.append(_data)
            elif child.text is None or child.text.strip() == '':
                pass
            else:
                print '*** ERROR *** tag = %s' % child.tag

        obj = DBOpmProcesses(processs=processs)
        obj.is_dirty = False
        return obj

    def toXML(self, opm_processes, node=None):
        if node is None:
            node = ElementTree.Element('processes')

        # set elements
        processs = opm_processes.db_processs
        for process in processs:
            if (processs is not None) and (processs != ""):
                childNode = ElementTree.SubElement(node, 'process')
                self.getDao('opm_process').toXML(process, childNode)

        return node


class DBOpmAccountIdXMLDAOBase(XMLDAO):

    def __init__(self, daoList):
        self.daoList = daoList

    def getDao(self, dao):
        return self.daoList[dao]

    def fromXML(self, node):
        if node.tag[0] == "{":
            node_tag = node.tag.split("}")[1]
        else:
            node_tag = node.tag
        if node_tag != 'account':
            return None

        # read attributes
        data = node.get('id', None)
        id = self.convertFromStr(data, 'str')

        obj = DBOpmAccountId(id=id)
        obj.is_dirty = False
        return obj

    def toXML(self, opm_account_id, node=None):
        if node is None:
            node = ElementTree.Element('account')

        # set attributes
        node.set('id', self.convertToStr(opm_account_id.db_id, 'str'))

        return node


class DBPortSpecItemXMLDAOBase(XMLDAO):

    def __init__(self, daoList):
        self.daoList = daoList

    def getDao(self, dao):
        return self.daoList[dao]

    def fromXML(self, node):
        if node.tag[0] == "{":
            node_tag = node.tag.split("}")[1]
        else:
            node_tag = node.tag
        if node_tag != 'portSpecItem':
            return None

        # read attributes
        data = node.get('id', None)
        id = self.convertFromStr(data, 'long')
        data = node.get('pos', None)
        pos = self.convertFromStr(data, 'long')
        data = node.get('module', None)
        module = self.convertFromStr(data, 'str')
        data = node.get('package', None)
        package = self.convertFromStr(data, 'str')
        data = node.get('namespace', None)
        namespace = self.convertFromStr(data, 'str')
        data = node.get('label', None)
        label = self.convertFromStr(data, 'str')
        data = node.get('default', None)
        default = self.convertFromStr(data, 'str')
        data = node.get('values', None)
        values = self.convertFromStr(data, 'str')
        data = node.get('entryType', None)
        entry_type = self.convertFromStr(data, 'str')

        obj = DBPortSpecItem(id=id,
                             pos=pos,
                             module=module,
                             package=package,
                             namespace=namespace,
                             label=label,
                             default=default,
                             values=values,
                             entry_type=entry_type)
        obj.is_dirty = False
        return obj

    def toXML(self, portSpecItem, node=None):
        if node is None:
            node = ElementTree.Element('portSpecItem')

        # set attributes
        node.set('id', self.convertToStr(portSpecItem.db_id, 'long'))
        node.set('pos', self.convertToStr(portSpecItem.db_pos, 'long'))
        node.set('module', self.convertToStr(portSpecItem.db_module, 'str'))
        node.set('package', self.convertToStr(portSpecItem.db_package, 'str'))
        node.set('namespace', self.convertToStr(
            portSpecItem.db_namespace, 'str'))
        node.set('label', self.convertToStr(portSpecItem.db_label, 'str'))
        node.set('default', self.convertToStr(portSpecItem.db_default, 'str'))
        node.set('values', self.convertToStr(portSpecItem.db_values, 'str'))
        node.set('entryType', self.convertToStr(
            portSpecItem.db_entry_type, 'str'))

        return node


class DBMashupComponentXMLDAOBase(XMLDAO):

    def __init__(self, daoList):
        self.daoList = daoList

    def getDao(self, dao):
        return self.daoList[dao]

    def fromXML(self, node):
        if node.tag[0] == "{":
            node_tag = node.tag.split("}")[1]
        else:
            node_tag = node.tag
        if node_tag != 'component':
            return None

        # read attributes
        data = node.get('id', None)
        id = self.convertFromStr(data, 'long')
        data = node.get('vtid', None)
        vtid = self.convertFromStr(data, 'long')
        data = node.get('vttype', None)
        vttype = self.convertFromStr(data, 'str')
        data = node.get('vtparent_type', None)
        vtparent_type = self.convertFromStr(data, 'str')
        data = node.get('vtparent_id', None)
        vtparent_id = self.convertFromStr(data, 'long')
        data = node.get('vtpos', None)
        vtpos = self.convertFromStr(data, 'long')
        data = node.get('vtmid', None)
        vtmid = self.convertFromStr(data, 'long')
        data = node.get('pos', None)
        pos = self.convertFromStr(data, 'long')
        data = node.get('type', None)
        type = self.convertFromStr(data, 'str')
        data = node.get('val', None)
        val = self.convertFromStr(data, 'str')
        data = node.get('minVal', None)
        minVal = self.convertFromStr(data, 'str')
        data = node.get('maxVal', None)
        maxVal = self.convertFromStr(data, 'str')
        data = node.get('stepSize', None)
        stepSize = self.convertFromStr(data, 'str')
        data = node.get('valueList', None)
        strvaluelist = self.convertFromStr(data, 'str')
        data = node.get('widget', None)
        widget = self.convertFromStr(data, 'str')
        data = node.get('seq', None)
        seq = self.convertFromStr(data, 'int')
        data = node.get('parent', None)
        parent = self.convertFromStr(data, 'str')

        obj = DBMashupComponent(id=id,
                                vtid=vtid,
                                vttype=vttype,
                                vtparent_type=vtparent_type,
                                vtparent_id=vtparent_id,
                                vtpos=vtpos,
                                vtmid=vtmid,
                                pos=pos,
                                type=type,
                                val=val,
                                minVal=minVal,
                                maxVal=maxVal,
                                stepSize=stepSize,
                                strvaluelist=strvaluelist,
                                widget=widget,
                                seq=seq,
                                parent=parent)
        obj.is_dirty = False
        return obj

    def toXML(self, mashup_component, node=None):
        if node is None:
            node = ElementTree.Element('component')

        # set attributes
        node.set('id', self.convertToStr(mashup_component.db_id, 'long'))
        node.set('vtid', self.convertToStr(mashup_component.db_vtid, 'long'))
        node.set('vttype', self.convertToStr(
            mashup_component.db_vttype, 'str'))
        node.set('vtparent_type', self.convertToStr(
            mashup_component.db_vtparent_type, 'str'))
        node.set('vtparent_id', self.convertToStr(
            mashup_component.db_vtparent_id, 'long'))
        node.set('vtpos', self.convertToStr(mashup_component.db_vtpos, 'long'))
        node.set('vtmid', self.convertToStr(mashup_component.db_vtmid, 'long'))
        node.set('pos', self.convertToStr(mashup_component.db_pos, 'long'))
        node.set('type', self.convertToStr(mashup_component.db_type, 'str'))
        node.set('val', self.convertToStr(mashup_component.db_val, 'str'))
        node.set('minVal', self.convertToStr(
            mashup_component.db_minVal, 'str'))
        node.set('maxVal', self.convertToStr(
            mashup_component.db_maxVal, 'str'))
        node.set('stepSize', self.convertToStr(
            mashup_component.db_stepSize, 'str'))
        node.set('valueList', self.convertToStr(
            mashup_component.db_strvaluelist, 'str'))
        node.set('widget', self.convertToStr(
            mashup_component.db_widget, 'str'))
        node.set('seq', self.convertToStr(mashup_component.db_seq, 'int'))
        node.set('parent', self.convertToStr(
            mashup_component.db_parent, 'str'))

        return node


class DBMashupXMLDAOBase(XMLDAO):

    def __init__(self, daoList):
        self.daoList = daoList

    def getDao(self, dao):
        return self.daoList[dao]

    def fromXML(self, node):
        if node.tag[0] == "{":
            node_tag = node.tag.split("}")[1]
        else:
            node_tag = node.tag
        if node_tag != 'mashup':
            return None

        # read attributes
        data = node.get('id', None)
        id = self.convertFromStr(data, 'long')
        data = node.get('name', None)
        name = self.convertFromStr(data, 'str')
        data = node.get('version', None)
        version = self.convertFromStr(data, 'long')
        data = node.get('type', None)
        type = self.convertFromStr(data, 'str')
        data = node.get('vtid', None)
        vtid = self.convertFromStr(data, 'long')
        data = node.get('has_seq', None)
        has_seq = self.convertFromStr(data, 'int')

        aliases = []
        layout = None
        geometry = None

        # read children
        for child in node.getchildren():
            if child.tag[0] == "{":
                child_tag = child.tag.split("}")[1]
            else:
                child_tag = child.tag
            if child_tag == 'alias':
                _data = self.getDao('mashup_alias').fromXML(child)
                aliases.append(_data)
            elif child_tag == 'layout':
                _data = self.convertFromStr(child.text, 'str')
                layout = _data
            elif child_tag == 'geometry':
                _data = self.convertFromStr(child.text, 'str')
                geometry = _data
            elif child.text is None or child.text.strip() == '':
                pass
            else:
                print '*** ERROR *** tag = %s' % child.tag

        obj = DBMashup(id=id,
                       name=name,
                       version=version,
                       aliases=aliases,
                       type=type,
                       vtid=vtid,
                       layout=layout,
                       geometry=geometry,
                       has_seq=has_seq)
        obj.is_dirty = False
        return obj

    def toXML(self, mashup, node=None):
        if node is None:
            node = ElementTree.Element('mashup')

        # set attributes
        node.set('id', self.convertToStr(mashup.db_id, 'long'))
        node.set('name', self.convertToStr(mashup.db_name, 'str'))
        node.set('version', self.convertToStr(mashup.db_version, 'long'))
        node.set('type', self.convertToStr(mashup.db_type, 'str'))
        node.set('vtid', self.convertToStr(mashup.db_vtid, 'long'))
        node.set('has_seq', self.convertToStr(mashup.db_has_seq, 'int'))

        # set elements
        aliases = mashup.db_aliases
        for alias in aliases:
            if (aliases is not None) and (aliases != ""):
                childNode = ElementTree.SubElement(node, 'alias')
                self.getDao('mashup_alias').toXML(alias, childNode)
        layout = mashup.db_layout
        if (layout is not None) and (layout != ""):
            childNode = ElementTree.SubElement(node, 'layout')
            childNode.text = self.convertToStr(layout, 'str')
        geometry = mashup.db_geometry
        if (geometry is not None) and (geometry != ""):
            childNode = ElementTree.SubElement(node, 'geometry')
            childNode.text = self.convertToStr(geometry, 'str')

        return node


class DBMachineXMLDAOBase(XMLDAO):

    def __init__(self, daoList):
        self.daoList = daoList

    def getDao(self, dao):
        return self.daoList[dao]

    def fromXML(self, node):
        if node.tag[0] == "{":
            node_tag = node.tag.split("}")[1]
        else:
            node_tag = node.tag
        if node_tag != 'machine':
            return None

        # read attributes
        data = node.get('id', None)
        id = self.convertFromStr(data, 'long')
        data = node.get('name', None)
        name = self.convertFromStr(data, 'str')
        data = node.get('os', None)
        os = self.convertFromStr(data, 'str')
        data = node.get('architecture', None)
        architecture = self.convertFromStr(data, 'str')
        data = node.get('processor', None)
        processor = self.convertFromStr(data, 'str')
        data = node.get('ram', None)
        ram = self.convertFromStr(data, 'int')

        obj = DBMachine(id=id,
                        name=name,
                        os=os,
                        architecture=architecture,
                        processor=processor,
                        ram=ram)
        obj.is_dirty = False
        return obj

    def toXML(self, machine, node=None):
        if node is None:
            node = ElementTree.Element('machine')

        # set attributes
        node.set('id', self.convertToStr(machine.db_id, 'long'))
        node.set('name', self.convertToStr(machine.db_name, 'str'))
        node.set('os', self.convertToStr(machine.db_os, 'str'))
        node.set('architecture', self.convertToStr(
            machine.db_architecture, 'str'))
        node.set('processor', self.convertToStr(machine.db_processor, 'str'))
        node.set('ram', self.convertToStr(machine.db_ram, 'int'))

        return node


class DBConfigFloatXMLDAOBase(XMLDAO):

    def __init__(self, daoList):
        self.daoList = daoList

    def getDao(self, dao):
        return self.daoList[dao]

    def fromXML(self, node):
        if node.tag[0] == "{":
            node_tag = node.tag.split("}")[1]
        else:
            node_tag = node.tag
        if node_tag != 'float':
            return None

        # read attributes
        data = node.get('value', None)
        value = self.convertFromStr(data, 'float')

        obj = DBConfigFloat(value=value)
        obj.is_dirty = False
        return obj

    def toXML(self, config_float, node=None):
        if node is None:
            node = ElementTree.Element('float')

        # set attributes
        node.set('value', self.convertToStr(config_float.db_value, 'float'))

        return node


class DBOtherXMLDAOBase(XMLDAO):

    def __init__(self, daoList):
        self.daoList = daoList

    def getDao(self, dao):
        return self.daoList[dao]

    def fromXML(self, node):
        if node.tag[0] == "{":
            node_tag = node.tag.split("}")[1]
        else:
            node_tag = node.tag
        if node_tag != 'other':
            return None

        # read attributes
        data = node.get('id', None)
        id = self.convertFromStr(data, 'long')
        data = node.get('key', None)
        key = self.convertFromStr(data, 'str')

        value = None

        # read children
        for child in node.getchildren():
            if child.tag[0] == "{":
                child_tag = child.tag.split("}")[1]
            else:
                child_tag = child.tag
            if child_tag == 'value':
                _data = self.convertFromStr(child.text, 'str')
                value = _data
            elif child.text is None or child.text.strip() == '':
                pass
            else:
                print '*** ERROR *** tag = %s' % child.tag

        obj = DBOther(id=id,
                      key=key,
                      value=value)
        obj.is_dirty = False
        return obj

    def toXML(self, other, node=None):
        if node is None:
            node = ElementTree.Element('other')

        # set attributes
        node.set('id', self.convertToStr(other.db_id, 'long'))
        node.set('key', self.convertToStr(other.db_key, 'str'))

        # set elements
        value = other.db_value
        if (value is not None) and (value != ""):
            childNode = ElementTree.SubElement(node, 'value')
            childNode.text = self.convertToStr(value, 'str')

        return node


class DBRefProvActivityXMLDAOBase(XMLDAO):

    def __init__(self, daoList):
        self.daoList = daoList

    def getDao(self, dao):
        return self.daoList[dao]

    def fromXML(self, node):
        if node.tag[0] == "{":
            node_tag = node.tag.split("}")[1]
        else:
            node_tag = node.tag
        if node_tag != 'prov:activity':
            return None

        # read attributes
        data = node.get('prov:ref', None)
        prov_ref = self.convertFromStr(data, 'str')

        obj = DBRefProvActivity(prov_ref=prov_ref)
        obj.is_dirty = False
        return obj

    def toXML(self, ref_prov_activity, node=None):
        if node is None:
            node = ElementTree.Element('prov:activity')

        # set attributes
        node.set('prov:ref', self.convertToStr(
            ref_prov_activity.db_prov_ref, 'str'))

        return node


class DBAbstractionXMLDAOBase(XMLDAO):

    def __init__(self, daoList):
        self.daoList = daoList

    def getDao(self, dao):
        return self.daoList[dao]

    def fromXML(self, node):
        if node.tag[0] == "{":
            node_tag = node.tag.split("}")[1]
        else:
            node_tag = node.tag
        if node_tag != 'abstraction':
            return None

        # read attributes
        data = node.get('id', None)
        id = self.convertFromStr(data, 'long')
        data = node.get('cache', None)
        cache = self.convertFromStr(data, 'int')
        data = node.get('name', None)
        name = self.convertFromStr(data, 'str')
        data = node.get('namespace', None)
        namespace = self.convertFromStr(data, 'str')
        data = node.get('package', None)
        package = self.convertFromStr(data, 'str')
        data = node.get('version', None)
        version = self.convertFromStr(data, 'str')
        data = node.get('internalVersion', None)
        internal_version = self.convertFromStr(data, 'str')

        location = None
        functions = []
        annotations = []
        controlParameters = []

        # read children
        for child in node.getchildren():
            if child.tag[0] == "{":
                child_tag = child.tag.split("}")[1]
            else:
                child_tag = child.tag
            if child_tag == 'location':
                _data = self.getDao('location').fromXML(child)
                location = _data
            elif child_tag == 'function':
                _data = self.getDao('function').fromXML(child)
                functions.append(_data)
            elif child_tag == 'annotation':
                _data = self.getDao('annotation').fromXML(child)
                annotations.append(_data)
            elif child_tag == 'controlParameter':
                _data = self.getDao('controlParameter').fromXML(child)
                controlParameters.append(_data)
            elif child.text is None or child.text.strip() == '':
                pass
            else:
                print '*** ERROR *** tag = %s' % child.tag

        obj = DBAbstraction(id=id,
                            cache=cache,
                            name=name,
                            namespace=namespace,
                            package=package,
                            version=version,
                            internal_version=internal_version,
                            location=location,
                            functions=functions,
                            annotations=annotations,
                            controlParameters=controlParameters)
        obj.is_dirty = False
        return obj

    def toXML(self, abstraction, node=None):
        if node is None:
            node = ElementTree.Element('abstraction')

        # set attributes
        node.set('id', self.convertToStr(abstraction.db_id, 'long'))
        node.set('cache', self.convertToStr(abstraction.db_cache, 'int'))
        node.set('name', self.convertToStr(abstraction.db_name, 'str'))
        node.set('namespace', self.convertToStr(
            abstraction.db_namespace, 'str'))
        node.set('package', self.convertToStr(abstraction.db_package, 'str'))
        node.set('version', self.convertToStr(abstraction.db_version, 'str'))
        node.set('internalVersion', self.convertToStr(
            abstraction.db_internal_version, 'str'))

        # set elements
        location = abstraction.db_location
        if location is not None:
            if (location is not None) and (location != ""):
                childNode = ElementTree.SubElement(node, 'location')
                self.getDao('location').toXML(location, childNode)
        functions = abstraction.db_functions
        for function in functions:
            if (functions is not None) and (functions != ""):
                childNode = ElementTree.SubElement(node, 'function')
                self.getDao('function').toXML(function, childNode)
        annotations = abstraction.db_annotations
        for annotation in annotations:
            if (annotations is not None) and (annotations != ""):
                childNode = ElementTree.SubElement(node, 'annotation')
                self.getDao('annotation').toXML(annotation, childNode)
        controlParameters = abstraction.db_controlParameters
        for controlParameter in controlParameters:
            if (controlParameters is not None) and (controlParameters != ""):
                childNode = ElementTree.SubElement(node, 'controlParameter')
                self.getDao('controlParameter').toXML(
                    controlParameter, childNode)

        return node


class DBProvAgentXMLDAOBase(XMLDAO):

    def __init__(self, daoList):
        self.daoList = daoList

    def getDao(self, dao):
        return self.daoList[dao]

    def fromXML(self, node):
        if node.tag[0] == "{":
            node_tag = node.tag.split("}")[1]
        else:
            node_tag = node.tag
        if node_tag != 'prov:agent':
            return None

        # read attributes
        data = node.get('prov:id', None)
        id = self.convertFromStr(data, 'str')

        vt_id = None
        prov_type = None
        prov_label = None
        vt_machine_os = None
        vt_machine_architecture = None
        vt_machine_processor = None
        vt_machine_ram = None

        # read children
        for child in node.getchildren():
            if child.tag[0] == "{":
                child_tag = child.tag.split("}")[1]
            else:
                child_tag = child.tag
            if child_tag == 'vt:id':
                _data = self.convertFromStr(child.text, 'str')
                vt_id = _data
            elif child_tag == 'prov:type':
                _data = self.convertFromStr(child.text, 'str')
                prov_type = _data
            elif child_tag == 'prov:label':
                _data = self.convertFromStr(child.text, 'str')
                prov_label = _data
            elif child_tag == 'vt:machine_os':
                _data = self.convertFromStr(child.text, 'str')
                vt_machine_os = _data
            elif child_tag == 'vt:machine_architecture':
                _data = self.convertFromStr(child.text, 'str')
                vt_machine_architecture = _data
            elif child_tag == 'vt:machine_processor':
                _data = self.convertFromStr(child.text, 'str')
                vt_machine_processor = _data
            elif child_tag == 'vt:machine_ram':
                _data = self.convertFromStr(child.text, 'str')
                vt_machine_ram = _data
            elif child.text is None or child.text.strip() == '':
                pass
            else:
                print '*** ERROR *** tag = %s' % child.tag

        obj = DBProvAgent(id=id,
                          vt_id=vt_id,
                          prov_type=prov_type,
                          prov_label=prov_label,
                          vt_machine_os=vt_machine_os,
                          vt_machine_architecture=vt_machine_architecture,
                          vt_machine_processor=vt_machine_processor,
                          vt_machine_ram=vt_machine_ram)
        obj.is_dirty = False
        return obj

    def toXML(self, prov_agent, node=None):
        if node is None:
            node = ElementTree.Element('prov:agent')

        # set attributes
        node.set('prov:id', self.convertToStr(prov_agent.db_id, 'str'))

        # set elements
        vt_id = prov_agent.db_vt_id
        if (vt_id is not None) and (vt_id != ""):
            childNode = ElementTree.SubElement(node, 'vt:id')
            childNode.text = self.convertToStr(vt_id, 'str')
        prov_type = prov_agent.db_prov_type
        if (prov_type is not None) and (prov_type != ""):
            childNode = ElementTree.SubElement(node, 'prov:type')
            childNode.text = self.convertToStr(prov_type, 'str')
        prov_label = prov_agent.db_prov_label
        if (prov_label is not None) and (prov_label != ""):
            childNode = ElementTree.SubElement(node, 'prov:label')
            childNode.text = self.convertToStr(prov_label, 'str')
        vt_machine_os = prov_agent.db_vt_machine_os
        if (vt_machine_os is not None) and (vt_machine_os != ""):
            childNode = ElementTree.SubElement(node, 'vt:machine_os')
            childNode.text = self.convertToStr(vt_machine_os, 'str')
        vt_machine_architecture = prov_agent.db_vt_machine_architecture
        if (vt_machine_architecture is not None) and (vt_machine_architecture != ""):
            childNode = ElementTree.SubElement(node, 'vt:machine_architecture')
            childNode.text = self.convertToStr(vt_machine_architecture, 'str')
        vt_machine_processor = prov_agent.db_vt_machine_processor
        if (vt_machine_processor is not None) and (vt_machine_processor != ""):
            childNode = ElementTree.SubElement(node, 'vt:machine_processor')
            childNode.text = self.convertToStr(vt_machine_processor, 'str')
        vt_machine_ram = prov_agent.db_vt_machine_ram
        if (vt_machine_ram is not None) and (vt_machine_ram != ""):
            childNode = ElementTree.SubElement(node, 'vt:machine_ram')
            childNode.text = self.convertToStr(vt_machine_ram, 'str')

        return node


class DBMashuptrailXMLDAOBase(XMLDAO):

    def __init__(self, daoList):
        self.daoList = daoList

    def getDao(self, dao):
        return self.daoList[dao]

    def fromXML(self, node):
        if node.tag[0] == "{":
            node_tag = node.tag.split("}")[1]
        else:
            node_tag = node.tag
        if node_tag != 'mashuptrail':
            return None

        # read attributes
        data = node.get('id', None)
        name = self.convertFromStr(data, 'str')
        data = node.get('version', None)
        version = self.convertFromStr(data, 'str')
        data = node.get('vtVersion', None)
        vtVersion = self.convertFromStr(data, 'long')

        actions = []
        annotations = []
        actionAnnotations = []

        # read children
        for child in node.getchildren():
            if child.tag[0] == "{":
                child_tag = child.tag.split("}")[1]
            else:
                child_tag = child.tag
            if child_tag == 'action':
                _data = self.getDao('mashup_action').fromXML(child)
                actions.append(_data)
            elif child_tag == 'annotation':
                _data = self.getDao('annotation').fromXML(child)
                annotations.append(_data)
            elif child_tag == 'actionAnnotation':
                _data = self.getDao('mashup_actionAnnotation').fromXML(child)
                actionAnnotations.append(_data)
            elif child.text is None or child.text.strip() == '':
                pass
            else:
                print '*** ERROR *** tag = %s' % child.tag

        obj = DBMashuptrail(name=name,
                            version=version,
                            vtVersion=vtVersion,
                            actions=actions,
                            annotations=annotations,
                            actionAnnotations=actionAnnotations)
        obj.is_dirty = False
        return obj

    def toXML(self, mashuptrail, node=None):
        if node is None:
            node = ElementTree.Element('mashuptrail')

        # set attributes
        node.set('id', self.convertToStr(mashuptrail.db_name, 'str'))
        node.set('version', self.convertToStr(mashuptrail.db_version, 'str'))
        node.set('vtVersion', self.convertToStr(
            mashuptrail.db_vtVersion, 'long'))

        # set elements
        actions = mashuptrail.db_actions
        for action in actions:
            if (actions is not None) and (actions != ""):
                childNode = ElementTree.SubElement(node, 'action')
                self.getDao('mashup_action').toXML(action, childNode)
        annotations = mashuptrail.db_annotations
        for annotation in annotations:
            if (annotations is not None) and (annotations != ""):
                childNode = ElementTree.SubElement(node, 'annotation')
                self.getDao('annotation').toXML(annotation, childNode)
        actionAnnotations = mashuptrail.db_actionAnnotations
        for actionAnnotation in actionAnnotations:
            if (actionAnnotations is not None) and (actionAnnotations != ""):
                childNode = ElementTree.SubElement(node, 'actionAnnotation')
                self.getDao('mashup_actionAnnotation').toXML(
                    actionAnnotation, childNode)

        return node


class DBRegistryXMLDAOBase(XMLDAO):

    def __init__(self, daoList):
        self.daoList = daoList

    def getDao(self, dao):
        return self.daoList[dao]

    def fromXML(self, node):
        if node.tag[0] == "{":
            node_tag = node.tag.split("}")[1]
        else:
            node_tag = node.tag
        if node_tag != 'registry':
            return None

        # read attributes
        data = node.get('id', None)
        id = self.convertFromStr(data, 'long')
        data = node.get('version', None)
        version = self.convertFromStr(data, 'str')
        data = node.get('rootDescriptorId', None)
        root_descriptor_id = self.convertFromStr(data, 'long')

        packages = []

        # read children
        for child in node.getchildren():
            if child.tag[0] == "{":
                child_tag = child.tag.split("}")[1]
            else:
                child_tag = child.tag
            if child_tag == 'package':
                _data = self.getDao('package').fromXML(child)
                packages.append(_data)
            elif child.text is None or child.text.strip() == '':
                pass
            else:
                print '*** ERROR *** tag = %s' % child.tag

        obj = DBRegistry(id=id,
                         version=version,
                         root_descriptor_id=root_descriptor_id,
                         packages=packages)
        obj.is_dirty = False
        return obj

    def toXML(self, registry, node=None):
        if node is None:
            node = ElementTree.Element('registry')

        # set attributes
        node.set('id', self.convertToStr(registry.db_id, 'long'))
        node.set('version', self.convertToStr(registry.db_version, 'str'))
        node.set('rootDescriptorId', self.convertToStr(
            registry.db_root_descriptor_id, 'long'))

        # set elements
        packages = registry.db_packages
        for package in packages:
            if (packages is not None) and (packages != ""):
                childNode = ElementTree.SubElement(node, 'package')
                self.getDao('package').toXML(package, childNode)

        return node


class DBOpmAgentXMLDAOBase(XMLDAO):

    def __init__(self, daoList):
        self.daoList = daoList

    def getDao(self, dao):
        return self.daoList[dao]

    def fromXML(self, node):
        if node.tag[0] == "{":
            node_tag = node.tag.split("}")[1]
        else:
            node_tag = node.tag
        if node_tag != 'agent':
            return None

        # read attributes
        data = node.get('id', None)
        id = self.convertFromStr(data, 'str')

        value = None
        accounts = []

        # read children
        for child in node.getchildren():
            if child.tag[0] == "{":
                child_tag = child.tag.split("}")[1]
            else:
                child_tag = child.tag
            if child_tag == 'value':
                _data = self.convertFromStr(child.text, 'str')
                value = _data
            elif child_tag == 'account':
                _data = self.getDao('opm_account_id').fromXML(child)
                accounts.append(_data)
            elif child.text is None or child.text.strip() == '':
                pass
            else:
                print '*** ERROR *** tag = %s' % child.tag

        obj = DBOpmAgent(id=id,
                         value=value,
                         accounts=accounts)
        obj.is_dirty = False
        return obj

    def toXML(self, opm_agent, node=None):
        if node is None:
            node = ElementTree.Element('agent')

        # set attributes
        node.set('id', self.convertToStr(opm_agent.db_id, 'str'))

        # set elements
        value = opm_agent.db_value
        if (value is not None) and (value != ""):
            childNode = ElementTree.SubElement(node, 'value')
            childNode.text = self.convertToStr(value, 'str')
        accounts = opm_agent.db_accounts
        for account in accounts:
            if (accounts is not None) and (accounts != ""):
                childNode = ElementTree.SubElement(node, 'account')
                self.getDao('opm_account_id').toXML(account, childNode)

        return node


class DBProvEntityXMLDAOBase(XMLDAO):

    def __init__(self, daoList):
        self.daoList = daoList

    def getDao(self, dao):
        return self.daoList[dao]

    def fromXML(self, node):
        if node.tag[0] == "{":
            node_tag = node.tag.split("}")[1]
        else:
            node_tag = node.tag
        if node_tag != 'prov:entity':
            return None

        # read attributes
        data = node.get('prov:id', None)
        id = self.convertFromStr(data, 'str')

        prov_type = None
        prov_label = None
        prov_value = None
        vt_id = None
        vt_type = None
        vt_desc = None
        vt_package = None
        vt_version = None
        vt_cache = None
        vt_location_x = None
        vt_location_y = None
        is_part_of = None

        # read children
        for child in node.getchildren():
            if child.tag[0] == "{":
                child_tag = child.tag.split("}")[1]
            else:
                child_tag = child.tag
            if child_tag == 'prov:type':
                _data = self.convertFromStr(child.text, 'str')
                prov_type = _data
            elif child_tag == 'prov:label':
                _data = self.convertFromStr(child.text, 'str')
                prov_label = _data
            elif child_tag == 'prov:value':
                _data = self.convertFromStr(child.text, 'str')
                prov_value = _data
            elif child_tag == 'vt:id':
                _data = self.convertFromStr(child.text, 'str')
                vt_id = _data
            elif child_tag == 'vt:type':
                _data = self.convertFromStr(child.text, 'str')
                vt_type = _data
            elif child_tag == 'vt:desc':
                _data = self.convertFromStr(child.text, 'str')
                vt_desc = _data
            elif child_tag == 'vt:package':
                _data = self.convertFromStr(child.text, 'str')
                vt_package = _data
            elif child_tag == 'vt:version':
                _data = self.convertFromStr(child.text, 'str')
                vt_version = _data
            elif child_tag == 'vt:cache':
                _data = self.convertFromStr(child.text, 'str')
                vt_cache = _data
            elif child_tag == 'vt:location_x':
                _data = self.convertFromStr(child.text, 'str')
                vt_location_x = _data
            elif child_tag == 'vt:location_y':
                _data = self.convertFromStr(child.text, 'str')
                vt_location_y = _data
            elif child_tag == 'dcterms:isPartOf':
                _data = self.getDao('is_part_of').fromXML(child)
                is_part_of = _data
            elif child.text is None or child.text.strip() == '':
                pass
            else:
                print '*** ERROR *** tag = %s' % child.tag

        obj = DBProvEntity(id=id,
                           prov_type=prov_type,
                           prov_label=prov_label,
                           prov_value=prov_value,
                           vt_id=vt_id,
                           vt_type=vt_type,
                           vt_desc=vt_desc,
                           vt_package=vt_package,
                           vt_version=vt_version,
                           vt_cache=vt_cache,
                           vt_location_x=vt_location_x,
                           vt_location_y=vt_location_y,
                           is_part_of=is_part_of)
        obj.is_dirty = False
        return obj

    def toXML(self, prov_entity, node=None):
        if node is None:
            node = ElementTree.Element('prov:entity')

        # set attributes
        node.set('prov:id', self.convertToStr(prov_entity.db_id, 'str'))

        # set elements
        prov_type = prov_entity.db_prov_type
        if (prov_type is not None) and (prov_type != ""):
            childNode = ElementTree.SubElement(node, 'prov:type')
            childNode.text = self.convertToStr(prov_type, 'str')
        prov_label = prov_entity.db_prov_label
        if (prov_label is not None) and (prov_label != ""):
            childNode = ElementTree.SubElement(node, 'prov:label')
            childNode.text = self.convertToStr(prov_label, 'str')
        prov_value = prov_entity.db_prov_value
        if (prov_value is not None) and (prov_value != ""):
            childNode = ElementTree.SubElement(node, 'prov:value')
            childNode.text = self.convertToStr(prov_value, 'str')
        vt_id = prov_entity.db_vt_id
        if (vt_id is not None) and (vt_id != ""):
            childNode = ElementTree.SubElement(node, 'vt:id')
            childNode.text = self.convertToStr(vt_id, 'str')
        vt_type = prov_entity.db_vt_type
        if (vt_type is not None) and (vt_type != ""):
            childNode = ElementTree.SubElement(node, 'vt:type')
            childNode.text = self.convertToStr(vt_type, 'str')
        vt_desc = prov_entity.db_vt_desc
        if (vt_desc is not None) and (vt_desc != ""):
            childNode = ElementTree.SubElement(node, 'vt:desc')
            childNode.text = self.convertToStr(vt_desc, 'str')
        vt_package = prov_entity.db_vt_package
        if (vt_package is not None) and (vt_package != ""):
            childNode = ElementTree.SubElement(node, 'vt:package')
            childNode.text = self.convertToStr(vt_package, 'str')
        vt_version = prov_entity.db_vt_version
        if (vt_version is not None) and (vt_version != ""):
            childNode = ElementTree.SubElement(node, 'vt:version')
            childNode.text = self.convertToStr(vt_version, 'str')
        vt_cache = prov_entity.db_vt_cache
        if (vt_cache is not None) and (vt_cache != ""):
            childNode = ElementTree.SubElement(node, 'vt:cache')
            childNode.text = self.convertToStr(vt_cache, 'str')
        vt_location_x = prov_entity.db_vt_location_x
        if (vt_location_x is not None) and (vt_location_x != ""):
            childNode = ElementTree.SubElement(node, 'vt:location_x')
            childNode.text = self.convertToStr(vt_location_x, 'str')
        vt_location_y = prov_entity.db_vt_location_y
        if (vt_location_y is not None) and (vt_location_y != ""):
            childNode = ElementTree.SubElement(node, 'vt:location_y')
            childNode.text = self.convertToStr(vt_location_y, 'str')
        is_part_of = prov_entity.db_is_part_of
        if is_part_of is not None:
            if (is_part_of is not None) and (is_part_of != ""):
                childNode = ElementTree.SubElement(node, 'dcterms:isPartOf')
                self.getDao('is_part_of').toXML(is_part_of, childNode)

        return node


class DBAnnotationXMLDAOBase(XMLDAO):

    def __init__(self, daoList):
        self.daoList = daoList

    def getDao(self, dao):
        return self.daoList[dao]

    def fromXML(self, node):
        if node.tag[0] == "{":
            node_tag = node.tag.split("}")[1]
        else:
            node_tag = node.tag
        if node_tag != 'annotation':
            return None

        # read attributes
        data = node.get('id', None)
        id = self.convertFromStr(data, 'long')
        data = node.get('key', None)
        key = self.convertFromStr(data, 'str')
        data = node.get('value', None)
        value = self.convertFromStr(data, 'str')

        obj = DBAnnotation(id=id,
                           key=key,
                           value=value)
        obj.is_dirty = False
        return obj

    def toXML(self, annotation, node=None):
        if node is None:
            node = ElementTree.Element('annotation')

        # set attributes
        node.set('id', self.convertToStr(annotation.db_id, 'long'))
        node.set('key', self.convertToStr(annotation.db_key, 'str'))
        node.set('value', self.convertToStr(annotation.db_value, 'str'))

        return node


class DBOpmTimeXMLDAOBase(XMLDAO):

    def __init__(self, daoList):
        self.daoList = daoList

    def getDao(self, dao):
        return self.daoList[dao]

    def fromXML(self, node):
        if node.tag[0] == "{":
            node_tag = node.tag.split("}")[1]
        else:
            node_tag = node.tag
        if node_tag != 'time':
            return None

        # read attributes
        data = node.get('noLaterThan', None)
        no_later_than = self.convertFromStr(data, 'datetime')
        data = node.get('noEarlierThan', None)
        no_earlier_than = self.convertFromStr(data, 'datetime')
        data = node.get('clockId', None)
        clock_id = self.convertFromStr(data, 'str')

        obj = DBOpmTime(no_later_than=no_later_than,
                        no_earlier_than=no_earlier_than,
                        clock_id=clock_id)
        obj.is_dirty = False
        return obj

    def toXML(self, opm_time, node=None):
        if node is None:
            node = ElementTree.Element('time')

        # set attributes
        node.set('noLaterThan', self.convertToStr(
            opm_time.db_no_later_than, 'datetime'))
        node.set('noEarlierThan', self.convertToStr(
            opm_time.db_no_earlier_than, 'datetime'))
        node.set('clockId', self.convertToStr(opm_time.db_clock_id, 'str'))

        return node


class DBParameterExplorationXMLDAOBase(XMLDAO):

    def __init__(self, daoList):
        self.daoList = daoList

    def getDao(self, dao):
        return self.daoList[dao]

    def fromXML(self, node):
        if node.tag[0] == "{":
            node_tag = node.tag.split("}")[1]
        else:
            node_tag = node.tag
        if node_tag != 'parameterExploration':
            return None

        # read attributes
        data = node.get('id', None)
        id = self.convertFromStr(data, 'long')
        data = node.get('actionId', None)
        action_id = self.convertFromStr(data, 'long')
        data = node.get('name', None)
        name = self.convertFromStr(data, 'str')
        data = node.get('date', None)
        date = self.convertFromStr(data, 'datetime')
        data = node.get('user', None)
        user = self.convertFromStr(data, 'str')
        data = node.get('dims', None)
        dims = self.convertFromStr(data, 'str')
        data = node.get('layout', None)
        layout = self.convertFromStr(data, 'str')

        functions = []

        # read children
        for child in node.getchildren():
            if child.tag[0] == "{":
                child_tag = child.tag.split("}")[1]
            else:
                child_tag = child.tag
            if child_tag == 'peFunction':
                _data = self.getDao('pe_function').fromXML(child)
                functions.append(_data)
            elif child.text is None or child.text.strip() == '':
                pass
            else:
                print '*** ERROR *** tag = %s' % child.tag

        obj = DBParameterExploration(id=id,
                                     action_id=action_id,
                                     name=name,
                                     date=date,
                                     user=user,
                                     dims=dims,
                                     layout=layout,
                                     functions=functions)
        obj.is_dirty = False
        return obj

    def toXML(self, parameter_exploration, node=None):
        if node is None:
            node = ElementTree.Element('parameterExploration')

        # set attributes
        node.set('id', self.convertToStr(parameter_exploration.db_id, 'long'))
        node.set('actionId', self.convertToStr(
            parameter_exploration.db_action_id, 'long'))
        node.set('name', self.convertToStr(
            parameter_exploration.db_name, 'str'))
        node.set('date', self.convertToStr(
            parameter_exploration.db_date, 'datetime'))
        node.set('user', self.convertToStr(
            parameter_exploration.db_user, 'str'))
        node.set('dims', self.convertToStr(
            parameter_exploration.db_dims, 'str'))
        node.set('layout', self.convertToStr(
            parameter_exploration.db_layout, 'str'))

        # set elements
        functions = parameter_exploration.db_functions
        for function in functions:
            if (functions is not None) and (functions != ""):
                childNode = ElementTree.SubElement(node, 'peFunction')
                self.getDao('pe_function').toXML(function, childNode)

        return node


class DBMashupActionAnnotationXMLDAOBase(XMLDAO):

    def __init__(self, daoList):
        self.daoList = daoList

    def getDao(self, dao):
        return self.daoList[dao]

    def fromXML(self, node):
        if node.tag[0] == "{":
            node_tag = node.tag.split("}")[1]
        else:
            node_tag = node.tag
        if node_tag != 'actionAnnotation':
            return None

        # read attributes
        data = node.get('id', None)
        id = self.convertFromStr(data, 'long')
        data = node.get('key', None)
        key = self.convertFromStr(data, 'str')
        data = node.get('value', None)
        value = self.convertFromStr(data, 'str')
        data = node.get('action_id', None)
        action_id = self.convertFromStr(data, 'long')
        data = node.get('date', None)
        date = self.convertFromStr(data, 'datetime')
        data = node.get('user', None)
        user = self.convertFromStr(data, 'str')

        obj = DBMashupActionAnnotation(id=id,
                                       key=key,
                                       value=value,
                                       action_id=action_id,
                                       date=date,
                                       user=user)
        obj.is_dirty = False
        return obj

    def toXML(self, mashup_actionAnnotation, node=None):
        if node is None:
            node = ElementTree.Element('actionAnnotation')

        # set attributes
        node.set('id', self.convertToStr(
            mashup_actionAnnotation.db_id, 'long'))
        node.set('key', self.convertToStr(
            mashup_actionAnnotation.db_key, 'str'))
        node.set('value', self.convertToStr(
            mashup_actionAnnotation.db_value, 'str'))
        node.set('action_id', self.convertToStr(
            mashup_actionAnnotation.db_action_id, 'long'))
        node.set('date', self.convertToStr(
            mashup_actionAnnotation.db_date, 'datetime'))
        node.set('user', self.convertToStr(
            mashup_actionAnnotation.db_user, 'str'))

        return node


class DBOpmProcessXMLDAOBase(XMLDAO):

    def __init__(self, daoList):
        self.daoList = daoList

    def getDao(self, dao):
        return self.daoList[dao]

    def fromXML(self, node):
        if node.tag[0] == "{":
            node_tag = node.tag.split("}")[1]
        else:
            node_tag = node.tag
        if node_tag != 'process':
            return None

        # read attributes
        data = node.get('id', None)
        id = self.convertFromStr(data, 'str')

        value = None
        accounts = []

        # read children
        for child in node.getchildren():
            if child.tag[0] == "{":
                child_tag = child.tag.split("}")[1]
            else:
                child_tag = child.tag
            if child_tag == 'value':
                _data = self.getDao('opm_process_value').fromXML(child)
                value = _data
            elif child_tag == 'account':
                _data = self.getDao('opm_account_id').fromXML(child)
                accounts.append(_data)
            elif child.text is None or child.text.strip() == '':
                pass
            else:
                print '*** ERROR *** tag = %s' % child.tag

        obj = DBOpmProcess(id=id,
                           value=value,
                           accounts=accounts)
        obj.is_dirty = False
        return obj

    def toXML(self, opm_process, node=None):
        if node is None:
            node = ElementTree.Element('process')

        # set attributes
        node.set('id', self.convertToStr(opm_process.db_id, 'str'))

        # set elements
        value = opm_process.db_value
        if value is not None:
            if (value is not None) and (value != ""):
                childNode = ElementTree.SubElement(node, 'value')
                self.getDao('opm_process_value').toXML(value, childNode)
        accounts = opm_process.db_accounts
        for account in accounts:
            if (accounts is not None) and (accounts != ""):
                childNode = ElementTree.SubElement(node, 'account')
                self.getDao('opm_account_id').toXML(account, childNode)

        return node


class DBDisabledPackagesXMLDAOBase(XMLDAO):

    def __init__(self, daoList):
        self.daoList = daoList

    def getDao(self, dao):
        return self.daoList[dao]

    def fromXML(self, node):
        if node.tag[0] == "{":
            node_tag = node.tag.split("}")[1]
        else:
            node_tag = node.tag
        if node_tag != 'disabledpackages':
            return None

        packages = []

        # read children
        for child in node.getchildren():
            if child.tag[0] == "{":
                child_tag = child.tag.split("}")[1]
            else:
                child_tag = child.tag
            if child_tag == 'package':
                _data = self.getDao('startup_package').fromXML(child)
                packages.append(_data)
            elif child.text is None or child.text.strip() == '':
                pass
            else:
                print '*** ERROR *** tag = %s' % child.tag

        obj = DBDisabledPackages(packages=packages)
        obj.is_dirty = False
        return obj

    def toXML(self, disabled_packages, node=None):
        if node is None:
            node = ElementTree.Element('disabledpackages')

        # set elements
        packages = disabled_packages.db_packages
        for package in packages:
            if (packages is not None) and (packages != ""):
                childNode = ElementTree.SubElement(node, 'package')
                self.getDao('startup_package').toXML(package, childNode)

        return node


class DBModuleExecXMLDAOBase(XMLDAO):

    def __init__(self, daoList):
        self.daoList = daoList

    def getDao(self, dao):
        return self.daoList[dao]

    def fromXML(self, node):
        if node.tag[0] == "{":
            node_tag = node.tag.split("}")[1]
        else:
            node_tag = node.tag
        if node_tag != 'moduleExec':
            return None

        # read attributes
        data = node.get('id', None)
        id = self.convertFromStr(data, 'long')
        data = node.get('tsStart', None)
        ts_start = self.convertFromStr(data, 'datetime')
        data = node.get('tsEnd', None)
        ts_end = self.convertFromStr(data, 'datetime')
        data = node.get('cached', None)
        cached = self.convertFromStr(data, 'int')
        data = node.get('moduleId', None)
        module_id = self.convertFromStr(data, 'long')
        data = node.get('moduleName', None)
        module_name = self.convertFromStr(data, 'str')
        data = node.get('completed', None)
        completed = self.convertFromStr(data, 'int')
        data = node.get('error', None)
        error = self.convertFromStr(data, 'str')
        data = node.get('machine_id', None)
        machine_id = self.convertFromStr(data, 'long')

        annotations = []
        loop_execs = []

        # read children
        for child in node.getchildren():
            if child.tag[0] == "{":
                child_tag = child.tag.split("}")[1]
            else:
                child_tag = child.tag
            if child_tag == 'annotation':
                _data = self.getDao('annotation').fromXML(child)
                annotations.append(_data)
            elif child_tag == 'loopExec':
                _data = self.getDao('loop_exec').fromXML(child)
                loop_execs.append(_data)
            elif child.text is None or child.text.strip() == '':
                pass
            else:
                print '*** ERROR *** tag = %s' % child.tag

        obj = DBModuleExec(id=id,
                           ts_start=ts_start,
                           ts_end=ts_end,
                           cached=cached,
                           module_id=module_id,
                           module_name=module_name,
                           completed=completed,
                           error=error,
                           machine_id=machine_id,
                           annotations=annotations,
                           loop_execs=loop_execs)
        obj.is_dirty = False
        return obj

    def toXML(self, module_exec, node=None):
        if node is None:
            node = ElementTree.Element('moduleExec')

        # set attributes
        node.set('id', self.convertToStr(module_exec.db_id, 'long'))
        node.set('tsStart', self.convertToStr(
            module_exec.db_ts_start, 'datetime'))
        node.set('tsEnd', self.convertToStr(module_exec.db_ts_end, 'datetime'))
        node.set('cached', self.convertToStr(module_exec.db_cached, 'int'))
        node.set('moduleId', self.convertToStr(
            module_exec.db_module_id, 'long'))
        node.set('moduleName', self.convertToStr(
            module_exec.db_module_name, 'str'))
        node.set('completed', self.convertToStr(
            module_exec.db_completed, 'int'))
        node.set('error', self.convertToStr(module_exec.db_error, 'str'))
        node.set('machine_id', self.convertToStr(
            module_exec.db_machine_id, 'long'))

        # set elements
        annotations = module_exec.db_annotations
        for annotation in annotations:
            if (annotations is not None) and (annotations != ""):
                childNode = ElementTree.SubElement(node, 'annotation')
                self.getDao('annotation').toXML(annotation, childNode)
        loop_execs = module_exec.db_loop_execs
        for loop_exec in loop_execs:
            if (loop_execs is not None) and (loop_execs != ""):
                childNode = ElementTree.SubElement(node, 'loopExec')
                self.getDao('loop_exec').toXML(loop_exec, childNode)

        return node


class DBProvAssociationXMLDAOBase(XMLDAO):

    def __init__(self, daoList):
        self.daoList = daoList

    def getDao(self, dao):
        return self.daoList[dao]

    def fromXML(self, node):
        if node.tag[0] == "{":
            node_tag = node.tag.split("}")[1]
        else:
            node_tag = node.tag
        if node_tag != 'prov:wasAssociatedWith':
            return None

        prov_activity = None
        prov_agent = None
        prov_plan = None
        prov_role = None

        # read children
        for child in node.getchildren():
            if child.tag[0] == "{":
                child_tag = child.tag.split("}")[1]
            else:
                child_tag = child.tag
            if child_tag == 'prov:activity':
                _data = self.getDao('ref_prov_activity').fromXML(child)
                prov_activity = _data
            elif child_tag == 'prov:agent':
                _data = self.getDao('ref_prov_agent').fromXML(child)
                prov_agent = _data
            elif child_tag == 'prov:plan':
                _data = self.getDao('ref_prov_plan').fromXML(child)
                prov_plan = _data
            elif child_tag == 'prov:role':
                _data = self.convertFromStr(child.text, 'str')
                prov_role = _data
            elif child.text is None or child.text.strip() == '':
                pass
            else:
                print '*** ERROR *** tag = %s' % child.tag

        obj = DBProvAssociation(prov_activity=prov_activity,
                                prov_agent=prov_agent,
                                prov_plan=prov_plan,
                                prov_role=prov_role)
        obj.is_dirty = False
        return obj

    def toXML(self, prov_association, node=None):
        if node is None:
            node = ElementTree.Element('prov:wasAssociatedWith')

        # set elements
        prov_activity = prov_association.db_prov_activity
        if prov_activity is not None:
            if (prov_activity is not None) and (prov_activity != ""):
                childNode = ElementTree.SubElement(node, 'prov:activity')
                self.getDao('ref_prov_activity').toXML(
                    prov_activity, childNode)
        prov_agent = prov_association.db_prov_agent
        if prov_agent is not None:
            if (prov_agent is not None) and (prov_agent != ""):
                childNode = ElementTree.SubElement(node, 'prov:agent')
                self.getDao('ref_prov_agent').toXML(prov_agent, childNode)
        prov_plan = prov_association.db_prov_plan
        if prov_plan is not None:
            if (prov_plan is not None) and (prov_plan != ""):
                childNode = ElementTree.SubElement(node, 'prov:plan')
                self.getDao('ref_prov_plan').toXML(prov_plan, childNode)
        prov_role = prov_association.db_prov_role
        if (prov_role is not None) and (prov_role != ""):
            childNode = ElementTree.SubElement(node, 'prov:role')
            childNode.text = self.convertToStr(prov_role, 'str')

        return node


class DBOpmProcessValueXMLDAOBase(XMLDAO):

    def __init__(self, daoList):
        self.daoList = daoList

    def getDao(self, dao):
        return self.daoList[dao]

    def fromXML(self, node):
        if node.tag[0] == "{":
            node_tag = node.tag.split("}")[1]
        else:
            node_tag = node.tag
        if node_tag != 'value':
            return None

        value = None

        # read children
        for child in node.getchildren():
            if child.tag[0] == "{":
                child_tag = child.tag.split("}")[1]
            else:
                child_tag = child.tag
            if child_tag == 'moduleExec':
                _data = self.getDao('module_exec').fromXML(child)
                value = _data
            elif child_tag == 'groupExec':
                _data = self.getDao('group_exec').fromXML(child)
                value = _data
            elif child_tag == 'loopExec':
                _data = self.getDao('loop_exec').fromXML(child)
                value = _data
            elif child.text is None or child.text.strip() == '':
                pass
            else:
                print '*** ERROR *** tag = %s' % child.tag

        obj = DBOpmProcessValue(value=value)
        obj.is_dirty = False
        return obj

    def toXML(self, opm_process_value, node=None):
        if node is None:
            node = ElementTree.Element('value')

        # set elements
        value = opm_process_value.db_value
        if value is not None:
            if value.vtType == 'module_exec':
                childNode = ElementTree.SubElement(node, 'moduleExec')
                self.getDao('module_exec').toXML(value, childNode)
            elif value.vtType == 'group_exec':
                childNode = ElementTree.SubElement(node, 'groupExec')
                self.getDao('group_exec').toXML(value, childNode)
            elif value.vtType == 'loop_exec':
                childNode = ElementTree.SubElement(node, 'loopExec')
                self.getDao('loop_exec').toXML(value, childNode)

        return node

"""generated automatically by auto_dao.py"""


class XMLDAOListBase(dict):

    def __init__(self, daos=None):
        if daos is not None:
            dict.update(self, daos)

        if 'opm_was_generated_by' not in self:
            self['opm_was_generated_by'] = DBOpmWasGeneratedByXMLDAOBase(self)
        if 'config_key' not in self:
            self['config_key'] = DBConfigKeyXMLDAOBase(self)
        if 'mashup_alias' not in self:
            self['mashup_alias'] = DBMashupAliasXMLDAOBase(self)
        if 'group' not in self:
            self['group'] = DBGroupXMLDAOBase(self)
        if 'opm_was_controlled_by' not in self:
            self['opm_was_controlled_by'] = DBOpmWasControlledByXMLDAOBase(
                self)
        if 'add' not in self:
            self['add'] = DBAddXMLDAOBase(self)
        if 'prov_generation' not in self:
            self['prov_generation'] = DBProvGenerationXMLDAOBase(self)
        if 'opm_used' not in self:
            self['opm_used'] = DBOpmUsedXMLDAOBase(self)
        if 'opm_artifact_id_cause' not in self:
            self['opm_artifact_id_cause'] = DBOpmArtifactIdCauseXMLDAOBase(
                self)
        if 'ref_prov_entity' not in self:
            self['ref_prov_entity'] = DBRefProvEntityXMLDAOBase(self)
        if 'vt_connection' not in self:
            self['vt_connection'] = DBVtConnectionXMLDAOBase(self)
        if 'opm_account' not in self:
            self['opm_account'] = DBOpmAccountXMLDAOBase(self)
        if 'group_exec' not in self:
            self['group_exec'] = DBGroupExecXMLDAOBase(self)
        if 'opm_agent_id' not in self:
            self['opm_agent_id'] = DBOpmAgentIdXMLDAOBase(self)
        if 'parameter' not in self:
            self['parameter'] = DBParameterXMLDAOBase(self)
        if 'vistrail' not in self:
            self['vistrail'] = DBVistrailXMLDAOBase(self)
        if 'opm_artifact_value' not in self:
            self['opm_artifact_value'] = DBOpmArtifactValueXMLDAOBase(self)
        if 'config_str' not in self:
            self['config_str'] = DBConfigStrXMLDAOBase(self)
        if 'startup' not in self:
            self['startup'] = DBStartupXMLDAOBase(self)
        if 'module' not in self:
            self['module'] = DBModuleXMLDAOBase(self)
        if 'port' not in self:
            self['port'] = DBPortXMLDAOBase(self)
        if 'opm_agents' not in self:
            self['opm_agents'] = DBOpmAgentsXMLDAOBase(self)
        if 'opm_dependencies' not in self:
            self['opm_dependencies'] = DBOpmDependenciesXMLDAOBase(self)
        if 'pe_function' not in self:
            self['pe_function'] = DBPEFunctionXMLDAOBase(self)
        if 'workflow' not in self:
            self['workflow'] = DBWorkflowXMLDAOBase(self)
        if 'mashup_action' not in self:
            self['mashup_action'] = DBMashupActionXMLDAOBase(self)
        if 'configuration' not in self:
            self['configuration'] = DBConfigurationXMLDAOBase(self)
        if 'change' not in self:
            self['change'] = DBChangeXMLDAOBase(self)
        if 'package' not in self:
            self['package'] = DBPackageXMLDAOBase(self)
        if 'loop_exec' not in self:
            self['loop_exec'] = DBLoopExecXMLDAOBase(self)
        if 'connection' not in self:
            self['connection'] = DBConnectionXMLDAOBase(self)
        if 'config_bool' not in self:
            self['config_bool'] = DBConfigBoolXMLDAOBase(self)
        if 'action' not in self:
            self['action'] = DBActionXMLDAOBase(self)
        if 'startup_package' not in self:
            self['startup_package'] = DBStartupPackageXMLDAOBase(self)
        if 'config_int' not in self:
            self['config_int'] = DBConfigIntXMLDAOBase(self)
        if 'opm_process_id_effect' not in self:
            self['opm_process_id_effect'] = DBOpmProcessIdEffectXMLDAOBase(
                self)
        if 'ref_prov_plan' not in self:
            self['ref_prov_plan'] = DBRefProvPlanXMLDAOBase(self)
        if 'opm_accounts' not in self:
            self['opm_accounts'] = DBOpmAccountsXMLDAOBase(self)
        if 'ref_prov_agent' not in self:
            self['ref_prov_agent'] = DBRefProvAgentXMLDAOBase(self)
        if 'portSpec' not in self:
            self['portSpec'] = DBPortSpecXMLDAOBase(self)
        if 'enabled_packages' not in self:
            self['enabled_packages'] = DBEnabledPackagesXMLDAOBase(self)
        if 'opm_artifact' not in self:
            self['opm_artifact'] = DBOpmArtifactXMLDAOBase(self)
        if 'log' not in self:
            self['log'] = DBLogXMLDAOBase(self)
        if 'loop_iteration' not in self:
            self['loop_iteration'] = DBLoopIterationXMLDAOBase(self)
        if 'opm_process_id_cause' not in self:
            self['opm_process_id_cause'] = DBOpmProcessIdCauseXMLDAOBase(self)
        if 'opm_artifacts' not in self:
            self['opm_artifacts'] = DBOpmArtifactsXMLDAOBase(self)
        if 'pe_parameter' not in self:
            self['pe_parameter'] = DBPEParameterXMLDAOBase(self)
        if 'workflow_exec' not in self:
            self['workflow_exec'] = DBWorkflowExecXMLDAOBase(self)
        if 'location' not in self:
            self['location'] = DBLocationXMLDAOBase(self)
        if 'function' not in self:
            self['function'] = DBFunctionXMLDAOBase(self)
        if 'actionAnnotation' not in self:
            self['actionAnnotation'] = DBActionAnnotationXMLDAOBase(self)
        if 'prov_activity' not in self:
            self['prov_activity'] = DBProvActivityXMLDAOBase(self)
        if 'prov_usage' not in self:
            self['prov_usage'] = DBProvUsageXMLDAOBase(self)
        if 'opm_artifact_id_effect' not in self:
            self['opm_artifact_id_effect'] = DBOpmArtifactIdEffectXMLDAOBase(
                self)
        if 'opm_graph' not in self:
            self['opm_graph'] = DBOpmGraphXMLDAOBase(self)
        if 'is_part_of' not in self:
            self['is_part_of'] = DBIsPartOfXMLDAOBase(self)
        if 'opm_was_derived_from' not in self:
            self['opm_was_derived_from'] = DBOpmWasDerivedFromXMLDAOBase(self)
        if 'controlParameter' not in self:
            self['controlParameter'] = DBControlParameterXMLDAOBase(self)
        if 'plugin_data' not in self:
            self['plugin_data'] = DBPluginDataXMLDAOBase(self)
        if 'delete' not in self:
            self['delete'] = DBDeleteXMLDAOBase(self)
        if 'vistrailVariable' not in self:
            self['vistrailVariable'] = DBVistrailVariableXMLDAOBase(self)
        if 'opm_overlaps' not in self:
            self['opm_overlaps'] = DBOpmOverlapsXMLDAOBase(self)
        if 'opm_was_triggered_by' not in self:
            self['opm_was_triggered_by'] = DBOpmWasTriggeredByXMLDAOBase(self)
        if 'module_descriptor' not in self:
            self['module_descriptor'] = DBModuleDescriptorXMLDAOBase(self)
        if 'tag' not in self:
            self['tag'] = DBTagXMLDAOBase(self)
        if 'opm_role' not in self:
            self['opm_role'] = DBOpmRoleXMLDAOBase(self)
        if 'prov_document' not in self:
            self['prov_document'] = DBProvDocumentXMLDAOBase(self)
        if 'opm_processes' not in self:
            self['opm_processes'] = DBOpmProcessesXMLDAOBase(self)
        if 'opm_account_id' not in self:
            self['opm_account_id'] = DBOpmAccountIdXMLDAOBase(self)
        if 'portSpecItem' not in self:
            self['portSpecItem'] = DBPortSpecItemXMLDAOBase(self)
        if 'mashup_component' not in self:
            self['mashup_component'] = DBMashupComponentXMLDAOBase(self)
        if 'mashup' not in self:
            self['mashup'] = DBMashupXMLDAOBase(self)
        if 'machine' not in self:
            self['machine'] = DBMachineXMLDAOBase(self)
        if 'config_float' not in self:
            self['config_float'] = DBConfigFloatXMLDAOBase(self)
        if 'other' not in self:
            self['other'] = DBOtherXMLDAOBase(self)
        if 'ref_prov_activity' not in self:
            self['ref_prov_activity'] = DBRefProvActivityXMLDAOBase(self)
        if 'abstraction' not in self:
            self['abstraction'] = DBAbstractionXMLDAOBase(self)
        if 'prov_agent' not in self:
            self['prov_agent'] = DBProvAgentXMLDAOBase(self)
        if 'mashuptrail' not in self:
            self['mashuptrail'] = DBMashuptrailXMLDAOBase(self)
        if 'registry' not in self:
            self['registry'] = DBRegistryXMLDAOBase(self)
        if 'opm_agent' not in self:
            self['opm_agent'] = DBOpmAgentXMLDAOBase(self)
        if 'prov_entity' not in self:
            self['prov_entity'] = DBProvEntityXMLDAOBase(self)
        if 'annotation' not in self:
            self['annotation'] = DBAnnotationXMLDAOBase(self)
        if 'opm_time' not in self:
            self['opm_time'] = DBOpmTimeXMLDAOBase(self)
        if 'parameter_exploration' not in self:
            self['parameter_exploration'] = DBParameterExplorationXMLDAOBase(
                self)
        if 'mashup_actionAnnotation' not in self:
            self['mashup_actionAnnotation'] = DBMashupActionAnnotationXMLDAOBase(
                self)
        if 'opm_process' not in self:
            self['opm_process'] = DBOpmProcessXMLDAOBase(self)
        if 'disabled_packages' not in self:
            self['disabled_packages'] = DBDisabledPackagesXMLDAOBase(self)
        if 'module_exec' not in self:
            self['module_exec'] = DBModuleExecXMLDAOBase(self)
        if 'prov_association' not in self:
            self['prov_association'] = DBProvAssociationXMLDAOBase(self)
        if 'opm_process_value' not in self:
            self['opm_process_value'] = DBOpmProcessValueXMLDAOBase(self)<|MERGE_RESOLUTION|>--- conflicted
+++ resolved
@@ -181,13 +181,8 @@
             else:
                 print '*** ERROR *** tag = %s' % child.tag
 
-<<<<<<< HEAD
-        obj = DBConfigKey(value=value,
-                          name=name)
-=======
         obj = DBConfigKey(name=name,
                           value=value)
->>>>>>> f340e5ac
         obj.is_dirty = False
         return obj
 
@@ -581,12 +576,7 @@
             else:
                 print '*** ERROR *** tag = %s' % child.tag
 
-<<<<<<< HEAD
-        obj = DBAdd(data=data,
-                    id=id,
-=======
         obj = DBAdd(id=id,
->>>>>>> f340e5ac
                     what=what,
                     objectId=objectId,
                     parentObjId=parentObjId,
@@ -1105,12 +1095,7 @@
             else:
                 print '*** ERROR *** tag = %s' % child.tag
 
-<<<<<<< HEAD
-        obj = DBGroupExec(item_execs=item_execs,
-                          id=id,
-=======
         obj = DBGroupExec(id=id,
->>>>>>> f340e5ac
                           ts_start=ts_start,
                           ts_end=ts_end,
                           cached=cached,
@@ -1995,12 +1980,7 @@
             else:
                 print '*** ERROR *** tag = %s' % child.tag
 
-<<<<<<< HEAD
-        obj = DBWorkflow(modules=modules,
-                         id=id,
-=======
         obj = DBWorkflow(id=id,
->>>>>>> f340e5ac
                          name=name,
                          version=version,
                          modules=modules,
@@ -2261,12 +2241,7 @@
             else:
                 print '*** ERROR *** tag = %s' % child.tag
 
-<<<<<<< HEAD
-        obj = DBChange(data=data,
-                       id=id,
-=======
         obj = DBChange(id=id,
->>>>>>> f340e5ac
                        what=what,
                        oldObjId=oldObjId,
                        newObjId=newObjId,
@@ -2634,12 +2609,7 @@
             else:
                 print '*** ERROR *** tag = %s' % child.tag
 
-<<<<<<< HEAD
-        obj = DBAction(operations=operations,
-                       id=id,
-=======
         obj = DBAction(id=id,
->>>>>>> f340e5ac
                        prevId=prevId,
                        date=date,
                        session=session,
@@ -3012,10 +2982,7 @@
         node.set('type', self.convertToStr(portSpec.db_type, 'str'))
         node.set('optional', self.convertToStr(portSpec.db_optional, 'int'))
         node.set('depth', self.convertToStr(portSpec.db_depth, 'int'))
-<<<<<<< HEAD
         node.set('union', self.convertToStr(portSpec.db_union, 'str'))
-=======
->>>>>>> f340e5ac
         node.set('sortKey', self.convertToStr(portSpec.db_sort_key, 'int'))
         node.set('minConns', self.convertToStr(portSpec.db_min_conns, 'int'))
         node.set('maxConns', self.convertToStr(portSpec.db_max_conns, 'int'))
@@ -3270,12 +3237,7 @@
             else:
                 print '*** ERROR *** tag = %s' % child.tag
 
-<<<<<<< HEAD
-        obj = DBLoopIteration(item_execs=item_execs,
-                              id=id,
-=======
         obj = DBLoopIteration(id=id,
->>>>>>> f340e5ac
                               ts_start=ts_start,
                               ts_end=ts_end,
                               iteration=iteration,
@@ -3525,12 +3487,7 @@
             else:
                 print '*** ERROR *** tag = %s' % child.tag
 
-<<<<<<< HEAD
-        obj = DBWorkflowExec(item_execs=item_execs,
-                             id=id,
-=======
         obj = DBWorkflowExec(id=id,
->>>>>>> f340e5ac
                              user=user,
                              ip=ip,
                              session=session,
