###############################################################################
##
## Copyright (C) 2011-2014, NYU-Poly.
## Copyright (C) 2006-2011, University of Utah. 
## All rights reserved.
## Contact: contact@vistrails.org
##
## This file is part of VisTrails.
##
## "Redistribution and use in source and binary forms, with or without 
## modification, are permitted provided that the following conditions are met:
##
##  - Redistributions of source code must retain the above copyright notice, 
##    this list of conditions and the following disclaimer.
##  - Redistributions in binary form must reproduce the above copyright 
##    notice, this list of conditions and the following disclaimer in the 
##    documentation and/or other materials provided with the distribution.
##  - Neither the name of the University of Utah nor the names of its 
##    contributors may be used to endorse or promote products derived from 
##    this software without specific prior written permission.
##
## THIS SOFTWARE IS PROVIDED BY THE COPYRIGHT HOLDERS AND CONTRIBUTORS "AS IS" 
## AND ANY EXPRESS OR IMPLIED WARRANTIES, INCLUDING, BUT NOT LIMITED TO, 
## THE IMPLIED WARRANTIES OF MERCHANTABILITY AND FITNESS FOR A PARTICULAR 
## PURPOSE ARE DISCLAIMED. IN NO EVENT SHALL THE COPYRIGHT HOLDER OR 
## CONTRIBUTORS BE LIABLE FOR ANY DIRECT, INDIRECT, INCIDENTAL, SPECIAL, 
## EXEMPLARY, OR CONSEQUENTIAL DAMAGES (INCLUDING, BUT NOT LIMITED TO, 
## PROCUREMENT OF SUBSTITUTE GOODS OR SERVICES; LOSS OF USE, DATA, OR PROFITS; 
## OR BUSINESS INTERRUPTION) HOWEVER CAUSED AND ON ANY THEORY OF LIABILITY, 
## WHETHER IN CONTRACT, STRICT LIABILITY, OR TORT (INCLUDING NEGLIGENCE OR 
## OTHERWISE) ARISING IN ANY WAY OUT OF THE USE OF THIS SOFTWARE, EVEN IF 
## ADVISED OF THE POSSIBILITY OF SUCH DAMAGE."
##
###############################################################################
from itertools import izip
import os

from vistrails.core.system import vistrails_root_directory
from vistrails.db import VistrailsDBException

currentVersion = '1.0.4'

def getVersionDAO(version=None):
    if version is None:
        version = currentVersion
    persistence_dir = 'vistrails.db.versions.' + get_version_name(version) + \
        '.persistence'
    try:
        persistence = __import__(persistence_dir, {}, {}, [''])
    except ImportError as e:
        if str(e).startswith('No module named v'):
            # assume version is not available
            msg = "Cannot find DAO for version '%s'" % version
            raise VistrailsDBException(msg)
        # assume other error
        import traceback
        raise VistrailsDBException(traceback.format_exc())
    return persistence.DAOList()

def translate_object(obj, method_name, version=None, target_version=None):
    if version is None:
        version = obj.version
    if target_version is None:
        target_version = currentVersion

    version_map = {
        '0.3.0': '0.3.1',
        '0.3.1': '0.6.0',
        '0.5.0': '0.6.0',
        '0.6.0': '0.7.0',
        '0.7.0': '0.8.0',
        '0.8.0': '0.8.1',
        '0.8.1': '0.9.0',
        '0.9.0': '0.9.1',
        '0.9.1': '0.9.3',
        '0.9.2': '0.9.3',
        '0.9.3': '0.9.4',
        '0.9.4': '0.9.5',
        '0.9.5': '1.0.0',
        '1.0.0': '1.0.1',
        '1.0.1': '1.0.2',
        '1.0.2': '1.0.3',
        '1.0.3': '1.0.4',
        }

    rev_version_map = {
        '1.0.4': '1.0.3',
        '1.0.3': '1.0.2',
        '1.0.2': '1.0.1',
        '1.0.1': '1.0.0',
        '1.0.0': '0.9.5',
        '0.9.5': '0.9.4',
        '0.9.4': '0.9.3',
        }

    def get_translate_module(map, start_version, end_version):
        translate_dir = 'vistrails.db.versions.' + \
            get_version_name(end_version) + '.translate.' + \
            get_version_name(start_version)
        return __import__(translate_dir, {}, {}, [''])

    path = []
    old_tuple = version.split('.')
    new_tuple = target_version.split('.')
    map = version_map
    for i, j in izip(old_tuple, new_tuple):
        if i < j:
            # forward
            break
        elif i > j:
            # reverse
            map = rev_version_map
            break

    # don't get stuck in an infinite loop
    count = 0
    while version != target_version:
        if count > len(map):
            break
        next_version = map[version]
        try:
            translate_module = get_translate_module(map, version, next_version)
        except Exception, e:
            import traceback
            raise VistrailsDBException("Cannot translate version: "
                                       "error loading translation version %s method '%s': %s" % \
                                           (version, method_name, traceback.format_exc()))
        if not hasattr(translate_module, method_name):
            raise VistrailsDBException("Cannot translate version: "
                                       "version %s missing method '%s'" % \
                                           (version, method_name))
        obj = getattr(translate_module, method_name)(obj)
        version = next_version
        count += 1

    if version != target_version:
        msg = "An error occurred when translating,"
        msg += "only able to translate to version '%s'" % version
        raise VistrailsDBException(msg)

    return obj

def translate_vistrail(vistrail, version=None, target_version=None):
    return translate_object(vistrail, 'translateVistrail', version, 
                            target_version)

def translate_workflow(workflow, version=None, target_version=None):
    return translate_object(workflow, 'translateWorkflow', version, 
                            target_version)

def translate_log(log, version=None, target_version=None):
    return translate_object(log, 'translateLog', version, target_version)

def translate_registry(registry, version=None, target_version=None):
    return translate_object(registry, 'translateRegistry', version, 
                            target_version)

<<<<<<< HEAD
def translate_mashup(mashup, version=None, target_version=None):
    return translate_object(mashup, 'translateMashup', version,
=======
def translate_startup(startup, version=None, target_version=None):
    return translate_object(startup, 'translateStartup', version,
>>>>>>> 7f867743
                            target_version)

def get_version_name(version_no):
    return 'v' + version_no.replace('.', '_')

def getVersionSchemaDir(version=None):
    if version is None:
        version = currentVersion
    versionName = get_version_name(version)
    schemaDir = os.path.join(vistrails_root_directory(), 'db', 'versions', 
                             versionName, 'schemas', 'sql')
    return schemaDir<|MERGE_RESOLUTION|>--- conflicted
+++ resolved
@@ -155,13 +155,11 @@
     return translate_object(registry, 'translateRegistry', version, 
                             target_version)
 
-<<<<<<< HEAD
 def translate_mashup(mashup, version=None, target_version=None):
     return translate_object(mashup, 'translateMashup', version,
-=======
+
 def translate_startup(startup, version=None, target_version=None):
     return translate_object(startup, 'translateStartup', version,
->>>>>>> 7f867743
                             target_version)
 
 def get_version_name(version_no):
