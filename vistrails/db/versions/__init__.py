###############################################################################
##
## Copyright (C) 2014-2016, New York University.
## Copyright (C) 2011-2014, NYU-Poly.
## Copyright (C) 2006-2011, University of Utah.
## All rights reserved.
## Contact: contact@vistrails.org
##
## This file is part of VisTrails.
##
## "Redistribution and use in source and binary forms, with or without
## modification, are permitted provided that the following conditions are met:
##
##  - Redistributions of source code must retain the above copyright notice,
##    this list of conditions and the following disclaimer.
##  - Redistributions in binary form must reproduce the above copyright
##    notice, this list of conditions and the following disclaimer in the
##    documentation and/or other materials provided with the distribution.
##  - Neither the name of the New York University nor the names of its
##    contributors may be used to endorse or promote products derived from
##    this software without specific prior written permission.
##
## THIS SOFTWARE IS PROVIDED BY THE COPYRIGHT HOLDERS AND CONTRIBUTORS "AS IS"
## AND ANY EXPRESS OR IMPLIED WARRANTIES, INCLUDING, BUT NOT LIMITED TO,
## THE IMPLIED WARRANTIES OF MERCHANTABILITY AND FITNESS FOR A PARTICULAR
## PURPOSE ARE DISCLAIMED. IN NO EVENT SHALL THE COPYRIGHT HOLDER OR
## CONTRIBUTORS BE LIABLE FOR ANY DIRECT, INDIRECT, INCIDENTAL, SPECIAL,
## EXEMPLARY, OR CONSEQUENTIAL DAMAGES (INCLUDING, BUT NOT LIMITED TO,
## PROCUREMENT OF SUBSTITUTE GOODS OR SERVICES; LOSS OF USE, DATA, OR PROFITS;
## OR BUSINESS INTERRUPTION) HOWEVER CAUSED AND ON ANY THEORY OF LIABILITY,
## WHETHER IN CONTRACT, STRICT LIABILITY, OR TORT (INCLUDING NEGLIGENCE OR
## OTHERWISE) ARISING IN ANY WAY OUT OF THE USE OF THIS SOFTWARE, EVEN IF
## ADVISED OF THE POSSIBILITY OF SUCH DAMAGE."
##
###############################################################################
from __future__ import division

import inspect
from itertools import izip
import os

from vistrails.core import debug
from vistrails.core.system import vistrails_root_directory
from vistrails.db import VistrailsDBException
<<<<<<< HEAD
from .common import translate as common_translate

currentVersion = '2.0.0'

version_map = {
    '0.3.0': '0.3.1',
    '0.3.1': '0.6.0',
    '0.5.0': '0.6.0',
    '0.6.0': '0.7.0',
    '0.7.0': '0.8.0',
    '0.8.0': '0.8.1',
    '0.8.1': '0.9.0',
    '0.9.0': '0.9.1',
    '0.9.1': '0.9.3',
    '0.9.2': '0.9.3',
    '0.9.3': '0.9.4',
    '0.9.4': '0.9.5',
    '0.9.5': '1.0.0',
    '1.0.0': '1.0.1',
    '1.0.1': '1.0.2',
    '1.0.2': '1.0.3',
    '1.0.3': '1.0.4',
    '1.0.4': '2.0.0',
}

rev_version_map = {
    '2.0.0': '1.0.4',
    '1.0.4': '1.0.3',
    '1.0.3': '1.0.2',
    '1.0.2': '1.0.1',
    '1.0.1': '1.0.0',
    '1.0.0': '0.9.5',
    '0.9.5': '0.9.4',
    '0.9.4': '0.9.3',
}

def get_current_version():
    return currentVersion
=======

currentVersion = '1.0.5'
>>>>>>> e63014e1

def getVersionDAO(version=None):
    if version is None:
        version = currentVersion
    persistence_dir = 'vistrails.db.versions.' + get_version_name(version) + \
        '.persistence'
    try:
        persistence = __import__(persistence_dir, {}, {}, [''])
    except ImportError as e:
        if str(e).startswith('No module named v'):
            # assume version is not available
            msg = "Cannot find DAO for version '%s'" % version
            raise VistrailsDBException(msg)
        # assume other error
        import traceback
        raise VistrailsDBException(debug.format_exc())
    return persistence.DAOList()


def get_version_path(version, target_version):
    old_tuple = get_version_tuple(version)
    new_tuple = get_version_tuple(target_version)
    used_map = version_map
    for i, j in izip(old_tuple, new_tuple):
        if i < j:
            # forward
            break
        elif i > j:
            # reverse
            used_map = rev_version_map
            break

    path = []
    while version != target_version:
        next_version = used_map[version]
        path.append((version, next_version))
        version = next_version
    return path

def translate_object(obj, method_name, version=None, target_version=None,
                     external_data=None):
    if version is None:
        try:
            version = obj.version
        except AttributeError:
            version = obj.db_version

    if target_version is None:
        target_version = currentVersion
<<<<<<< HEAD
    version = get_full_version_str(version)
    target_version = get_full_version_str(target_version)
=======

    version_map = {
        '0.3.0': '0.3.1',
        '0.3.1': '0.6.0',
        '0.5.0': '0.6.0',
        '0.6.0': '0.7.0',
        '0.7.0': '0.8.0',
        '0.8.0': '0.8.1',
        '0.8.1': '0.9.0',
        '0.9.0': '0.9.1',
        '0.9.1': '0.9.3',
        '0.9.2': '0.9.3',
        '0.9.3': '0.9.4',
        '0.9.4': '0.9.5',
        '0.9.5': '1.0.0',
        '1.0.0': '1.0.1',
        '1.0.1': '1.0.2',
        '1.0.2': '1.0.3',
        '1.0.3': '1.0.4',
        '1.0.4': '1.0.5',
        }

    rev_version_map = {
        '1.0.5': '1.0.4',
        '1.0.4': '1.0.3',
        '1.0.3': '1.0.2',
        '1.0.2': '1.0.1',
        '1.0.1': '1.0.0',
        '1.0.0': '0.9.5',
        '0.9.5': '0.9.4',
        '0.9.4': '0.9.3',
        }
>>>>>>> e63014e1

    def get_translate_module(map, start_version, end_version):
        translate_dir = 'vistrails.db.versions.' + \
            get_version_name(end_version) + '.translate.' + \
            get_version_name(start_version)
        return __import__(translate_dir, {}, {}, [''])

    old_tuple = get_version_tuple(version)
    new_tuple = get_version_tuple(target_version)
    map = version_map
    for i, j in izip(old_tuple, new_tuple):
        if i < j:
            # forward
            break
        elif i > j:
            # reverse
            map = rev_version_map
            break

    # don't get stuck in an infinite loop
    count = 0
    while version != target_version:
        if count > len(map):
            break
        next_version = map[version]
        obj_type = method_name[9].lower() + method_name[10:]
        # print "TRANSLATING {} FROM {} TO {}".format(obj_type, version, next_version)
        obj = common_translate.translate_object(obj, version, next_version,
                                                external_data, obj_type)
        version = next_version
        count += 1

    if version != target_version:
        msg = "An error occurred when translating,"
        msg += "only able to translate to version '%s'" % version
        raise VistrailsDBException(msg)

    return obj

def translate_vistrail(vistrail, version=None, target_version=None, external_data=None):
    return translate_object(vistrail, 'translateVistrail', version, 
                            target_version, external_data)

def translate_workflow(workflow, version=None, target_version=None, external_data=None):
    return translate_object(workflow, 'translateWorkflow', version, 
                            target_version, external_data)

def translate_log(log, version=None, target_version=None, external_data=None):
    return translate_object(log, 'translateLog', version, target_version,
                            external_data)

def translate_registry(registry, version=None, target_version=None, external_data=None):
    return translate_object(registry, 'translateRegistry', version, 
                            target_version, external_data)

def translate_mashup(mashup, version=None, target_version=None, external_data=None):
    return translate_object(mashup, 'translateMashup', version,
                            target_version, external_data)

def translate_startup(startup, version=None, target_version=None, external_data=None):
    return translate_object(startup, 'translateStartup', version,
                            target_version, external_data)

def translate_bundle(bundle, version=None, target_version=None, external_data=None):
    return translate_object(bundle, 'translateBundle', version, target_version,
                            external_data)

def get_full_version_str(version_str):
    while len(version_str.split('.')) < 3:
        version_str = version_str + '.0'
    return version_str

def get_version_name(version_no):
    return 'v' + get_full_version_str(version_no).replace('.', '_')

def get_version_tuple(version_no):
    return get_full_version_str(version_no).split('.')

def getVersionSchemaDir(version=None):
    if version is None:
        version = currentVersion
    versionName = get_version_name(version)
    schemaDir = os.path.join(vistrails_root_directory(), 'db', 'versions', 
                             versionName, 'schemas', 'sql')
    return schemaDir<|MERGE_RESOLUTION|>--- conflicted
+++ resolved
@@ -42,7 +42,6 @@
 from vistrails.core import debug
 from vistrails.core.system import vistrails_root_directory
 from vistrails.db import VistrailsDBException
-<<<<<<< HEAD
 from .common import translate as common_translate
 
 currentVersion = '2.0.0'
@@ -65,11 +64,13 @@
     '1.0.1': '1.0.2',
     '1.0.2': '1.0.3',
     '1.0.3': '1.0.4',
+    '1.0.4': '1.0.5',
     '1.0.4': '2.0.0',
 }
 
 rev_version_map = {
     '2.0.0': '1.0.4',
+    '1.0.5': '1.0.4'
     '1.0.4': '1.0.3',
     '1.0.3': '1.0.2',
     '1.0.2': '1.0.1',
@@ -81,10 +82,6 @@
 
 def get_current_version():
     return currentVersion
-=======
-
-currentVersion = '1.0.5'
->>>>>>> e63014e1
 
 def getVersionDAO(version=None):
     if version is None:
@@ -134,43 +131,8 @@
 
     if target_version is None:
         target_version = currentVersion
-<<<<<<< HEAD
     version = get_full_version_str(version)
     target_version = get_full_version_str(target_version)
-=======
-
-    version_map = {
-        '0.3.0': '0.3.1',
-        '0.3.1': '0.6.0',
-        '0.5.0': '0.6.0',
-        '0.6.0': '0.7.0',
-        '0.7.0': '0.8.0',
-        '0.8.0': '0.8.1',
-        '0.8.1': '0.9.0',
-        '0.9.0': '0.9.1',
-        '0.9.1': '0.9.3',
-        '0.9.2': '0.9.3',
-        '0.9.3': '0.9.4',
-        '0.9.4': '0.9.5',
-        '0.9.5': '1.0.0',
-        '1.0.0': '1.0.1',
-        '1.0.1': '1.0.2',
-        '1.0.2': '1.0.3',
-        '1.0.3': '1.0.4',
-        '1.0.4': '1.0.5',
-        }
-
-    rev_version_map = {
-        '1.0.5': '1.0.4',
-        '1.0.4': '1.0.3',
-        '1.0.3': '1.0.2',
-        '1.0.2': '1.0.1',
-        '1.0.1': '1.0.0',
-        '1.0.0': '0.9.5',
-        '0.9.5': '0.9.4',
-        '0.9.4': '0.9.3',
-        }
->>>>>>> e63014e1
 
     def get_translate_module(map, start_version, end_version):
         translate_dir = 'vistrails.db.versions.' + \
