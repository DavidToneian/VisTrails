--- conflicted
+++ resolved
@@ -65,11 +65,11 @@
     '1.0.2': '1.0.3',
     '1.0.3': '1.0.4',
     '1.0.4': '1.0.5',
-    '1.0.4': '2.0.0',
+    '1.0.5': '2.0.0',
 }
 
 rev_version_map = {
-    '2.0.0': '1.0.4',
+    '2.0.0': '1.0.5',
     '1.0.5': '1.0.4',
     '1.0.4': '1.0.3',
     '1.0.3': '1.0.2',
@@ -82,38 +82,6 @@
 
 def get_current_version():
     return currentVersion
-
-version_map = {
-    '0.3.0': '0.3.1',
-    '0.3.1': '0.6.0',
-    '0.5.0': '0.6.0',
-    '0.6.0': '0.7.0',
-    '0.7.0': '0.8.0',
-    '0.8.0': '0.8.1',
-    '0.8.1': '0.9.0',
-    '0.9.0': '0.9.1',
-    '0.9.1': '0.9.3',
-    '0.9.2': '0.9.3',
-    '0.9.3': '0.9.4',
-    '0.9.4': '0.9.5',
-    '0.9.5': '1.0.0',
-    '1.0.0': '1.0.1',
-    '1.0.1': '1.0.2',
-    '1.0.2': '1.0.3',
-    '1.0.3': '1.0.4',
-    '1.0.4': '1.0.5',
-    }
-
-rev_version_map = {
-    '1.0.5': '1.0.4',
-    '1.0.4': '1.0.3',
-    '1.0.3': '1.0.2',
-    '1.0.2': '1.0.1',
-    '1.0.1': '1.0.0',
-    '1.0.0': '0.9.5',
-    '0.9.5': '0.9.4',
-    '0.9.4': '0.9.3',
-    }
 
 def get_sql_schema(version=None):
     if version is None:
@@ -160,16 +128,10 @@
         raise VistrailsDBException(debug.format_exc())
     return persistence.DAOList()
 
-<<<<<<< HEAD
-def get_version_path(version, target_version):
-    old_tuple = version.split('.')
-    new_tuple = target_version.split('.')
-=======
 
 def get_version_path(version, target_version):
     old_tuple = get_version_tuple(version)
     new_tuple = get_version_tuple(target_version)
->>>>>>> f340e5ac
     used_map = version_map
     for i, j in izip(old_tuple, new_tuple):
         if i < j:
@@ -179,11 +141,7 @@
             # reverse
             used_map = rev_version_map
             break
-<<<<<<< HEAD
-    
-=======
-
->>>>>>> f340e5ac
+
     path = []
     while version != target_version:
         next_version = used_map[version]
@@ -191,12 +149,8 @@
         version = next_version
     return path
 
-<<<<<<< HEAD
-def translate_object(obj, method_name, version=None, target_version=None):
-=======
 def translate_object(obj, method_name, version=None, target_version=None,
                      external_data=None):
->>>>>>> f340e5ac
     if version is None:
         try:
             version = obj.version
@@ -205,11 +159,8 @@
 
     if target_version is None:
         target_version = currentVersion
-<<<<<<< HEAD
-=======
     version = get_full_version_str(version)
     target_version = get_full_version_str(target_version)
->>>>>>> f340e5ac
 
     def get_translate_module(map, start_version, end_version):
         translate_dir = 'vistrails.db.versions.' + \
@@ -217,13 +168,8 @@
             get_version_name(start_version)
         return __import__(translate_dir, {}, {}, [''])
 
-<<<<<<< HEAD
-    old_tuple = version.split('.')
-    new_tuple = target_version.split('.')
-=======
     old_tuple = get_version_tuple(version)
     new_tuple = get_version_tuple(target_version)
->>>>>>> f340e5ac
     map = version_map
     for i, j in izip(old_tuple, new_tuple):
         if i < j:
@@ -256,11 +202,7 @@
 
 def translate_vistrail(vistrail, version=None, target_version=None, external_data=None):
     return translate_object(vistrail, 'translateVistrail', version, 
-<<<<<<< HEAD
-                           target_version)
-=======
-                            target_version, external_data)
->>>>>>> f340e5ac
+                            target_version, external_data)
 
 def translate_workflow(workflow, version=None, target_version=None, external_data=None):
     return translate_object(workflow, 'translateWorkflow', version, 
