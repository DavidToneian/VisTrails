###############################################################################
##
## Copyright (C) 2011-2012, NYU-Poly.
## Copyright (C) 2006-2011, University of Utah. 
## All rights reserved.
## Contact: contact@vistrails.org
##
## This file is part of VisTrails.
##
## "Redistribution and use in source and binary forms, with or without 
## modification, are permitted provided that the following conditions are met:
##
##  - Redistributions of source code must retain the above copyright notice, 
##    this list of conditions and the following disclaimer.
##  - Redistributions in binary form must reproduce the above copyright 
##    notice, this list of conditions and the following disclaimer in the 
##    documentation and/or other materials provided with the distribution.
##  - Neither the name of the University of Utah nor the names of its 
##    contributors may be used to endorse or promote products derived from 
##    this software without specific prior written permission.
##
## THIS SOFTWARE IS PROVIDED BY THE COPYRIGHT HOLDERS AND CONTRIBUTORS "AS IS" 
## AND ANY EXPRESS OR IMPLIED WARRANTIES, INCLUDING, BUT NOT LIMITED TO, 
## THE IMPLIED WARRANTIES OF MERCHANTABILITY AND FITNESS FOR A PARTICULAR 
## PURPOSE ARE DISCLAIMED. IN NO EVENT SHALL THE COPYRIGHT HOLDER OR 
## CONTRIBUTORS BE LIABLE FOR ANY DIRECT, INDIRECT, INCIDENTAL, SPECIAL, 
## EXEMPLARY, OR CONSEQUENTIAL DAMAGES (INCLUDING, BUT NOT LIMITED TO, 
## PROCUREMENT OF SUBSTITUTE GOODS OR SERVICES; LOSS OF USE, DATA, OR PROFITS; 
## OR BUSINESS INTERRUPTION) HOWEVER CAUSED AND ON ANY THEORY OF LIABILITY, 
## WHETHER IN CONTRACT, STRICT LIABILITY, OR TORT (INCLUDING NEGLIGENCE OR 
## OTHERWISE) ARISING IN ANY WAY OUT OF THE USE OF THIS SOFTWARE, EVEN IF 
## ADVISED OF THE POSSIBILITY OF SUCH DAMAGE."
##
###############################################################################
import copy
<<<<<<< HEAD
import vistrails.db.services.io
from vistrails.db.domain import DBProvModel, DBProvEntities, DBProvEntity, \
    DBProvActivities, DBProvActivity, DBProvAgents, DBProvAgent, \
    DBProvGeneration, DBProvUsage, DBProvAssociation, DBVtConnections, \
    DBVtConnection, IdScope, DBGroupExec, DBLoopExec, DBModuleExec, \
=======
import db.services.io
from db.domain import DBProvDocument, DBProvEntity, DBProvActivity, \
    DBProvAgent, DBProvGeneration, DBProvUsage, DBProvAssociation, \
    DBVtConnection, DBRefProvEntity, DBRefProvPlan, DBRefProvActivity, \
    DBRefProvAgent, DBIsPartOf, IdScope, DBGroupExec, DBLoopExec, DBModuleExec, \
>>>>>>> ca13be5e
    DBWorkflowExec, DBFunction, DBParameter
from vistrails.db.services.vistrail import materializeWorkflow

def create_prov_document(entities, activities, agents, connections, usages,
                         generations, associations):
    return DBProvDocument(prov_entitys=entities,
                          prov_activitys=activities,
                          prov_agents=agents,
                          vt_connections=connections,
                          prov_usages=usages,
                          prov_generations=generations,
                          prov_associations=associations)

def create_prov_entity_from_workflow(id_scope, workflow):
    return DBProvEntity(id='e' + str(id_scope.getNewId(DBProvEntity.vtType)),
                        vt_id=workflow.id,
                        prov_type='prov:Plan',
                        prov_label=workflow.name,
                        prov_value=None,
                        vt_type='vt:workflow',
                        vt_desc=None,
                        vt_package=None,
                        vt_version=workflow._db_version,
                        vt_cache=None,
                        vt_location_x=None,
                        vt_location_y=None,
                        is_part_of=None)

def create_prov_entity_from_module(id_scope, module, is_part_of):

    # getting module label defined by the user
    desc = None
    for db_annotation in module.annotations:
        if db_annotation._db_key == '__desc__':
            desc = db_annotation._db_value
            break
    
    return DBProvEntity(id='e' + str(id_scope.getNewId(DBProvEntity.vtType)),
                        vt_id=module.id,
                        prov_type='prov:Plan',
                        prov_label=module.name,
                        prov_value=None,
                        vt_type='vt:module',
                        vt_desc=desc,
                        vt_package=module.package,
                        vt_version=module.version,
                        vt_cache=module.cache,
                        vt_location_x=module.location._db_x,
                        vt_location_y=module.location._db_y,
                        is_part_of=is_part_of)
    
def create_is_part_of(prov_object):
    return DBIsPartOf(prov_ref=prov_object._db_id)
    
def create_prov_entity_from_group(id_scope, group, is_part_of):

    # getting group label defined by the user
    desc = None
    for db_annotation in group.annotations:
        if db_annotation._db_key == '__desc__':
            desc = db_annotation._db_value
            break
    
    return DBProvEntity(id='e' + str(id_scope.getNewId(DBProvEntity.vtType)),
                        vt_id=group.id,
                        prov_type='prov:Plan',
                        prov_label=group.name,
                        prov_value=None,
                        vt_type='vt:group',
                        vt_desc=desc,
                        vt_package=None,
                        vt_version=None,
                        vt_cache=group.cache,
                        vt_location_x=group.location._db_x,
                        vt_location_y=group.location._db_y,
                        is_part_of=is_part_of)
    
def create_prov_entity_from_abstraction(id_scope, abstraction, is_part_of):

    # getting abstraction label defined by the user
    desc = None
    for db_annotation in abstraction.annotations:
        if db_annotation._db_key == '__desc__':
            desc = db_annotation._db_value
            break
    
    return DBProvEntity(id='e' + str(id_scope.getNewId(DBProvEntity.vtType)),
                        vt_id=abstraction.id,
                        prov_type='prov:Plan',
                        prov_label=abstraction.name,
                        prov_value=None,
                        vt_type='vt:subworkflow',
                        vt_desc=desc,
                        vt_package=None,
                        vt_version=None,
                        vt_cache=abstraction.cache,
                        vt_location_x=abstraction.location._db_x,
                        vt_location_y=abstraction.location._db_y,
                        is_part_of=is_part_of)
    
def create_prov_entity_from_function(id_scope, function):
    values = []
    types = []
    aliases = []
    for parameter in function.parameters:
        values.append(parameter.strValue)
        types.append(parameter.typeStr)
        if parameter.alias:
            aliases.append(parameter.alias)
        else:
            aliases.append('None')
        
    value = ''
    type = ''
    alias = None
    if len(values) == 1:
        value = values[0]
        type = types[0]
        alias = aliases[0]
    elif len(values) > 1:
        value = '(' + ','.join(values) + ')'
        type = '(' + ','.join(types) + ')'
        alias = '(' + ','.join(aliases) + ')'
    
    return DBProvEntity(id='e' + str(id_scope.getNewId(DBProvEntity.vtType)),
                        vt_id=function.id,
                        prov_type='vt:data',
                        prov_label=function.name,
                        prov_value=value,
                        vt_type=type,
                        vt_desc=alias,
                        vt_package=None,
                        vt_version=None,
                        vt_cache=None,
                        vt_location_x=None,
                        vt_location_y=None,
                        is_part_of=None)
    
def create_prov_entity_for_data(id_scope, conn):
    return DBProvEntity(id='e' + str(id_scope.getNewId(DBProvEntity.vtType)),
                        vt_id=conn.id,
                        prov_type='vt:data',
                        prov_label=None,
                        prov_value=None,
                        vt_type=None,
                        vt_desc=None,
                        vt_package=None,
                        vt_version=None,
                        vt_cache=None,
                        vt_location_x=None,
                        vt_location_y=None,
                        is_part_of=None)
    
def create_vt_connection(id_scope, source, dest, mapping):
    return DBVtConnection(id='c' + str(id_scope.getNewId(DBVtConnection.vtType)),
                          vt_source=mapping[source.moduleId]._db_id,
                          vt_dest=mapping[dest.moduleId]._db_id,
                          vt_source_port=source.name,
                          vt_dest_port=dest.name,
                          vt_source_signature=source.sigstring,
                          vt_dest_signature=dest.sigstring)
    
def create_prov_agent_from_user(id_scope, user):
    return DBProvAgent(id='ag' + str(id_scope.getNewId(DBProvAgent.vtType)),
                       vt_id=None,
                       prov_type='prov:Person',
                       prov_label=user,
                       vt_machine_os=None,
                       vt_machine_architecture=None,
                       vt_machine_processor=None,
                       vt_machine_ram=None)
    
def create_prov_agent_from_machine(id_scope, machine):
    return DBProvAgent(id='ag' + str(id_scope.getNewId(DBProvAgent.vtType)),
                       vt_id=machine.id,
                       prov_type='vt:machine',
                       prov_label=machine.name,
                       vt_machine_os=machine.os,
                       vt_machine_architecture=machine.architecture,
                       vt_machine_processor=machine.processor,
                       vt_machine_ram=machine.ram)
    
def create_prov_association(prov_activity, prov_agent, prov_entity):
    ref_prov_activity = DBRefProvActivity(prov_ref=prov_activity._db_id)
    ref_prov_agent = DBRefProvAgent(prov_ref=prov_agent._db_id)
    ref_prov_entity = DBRefProvPlan(prov_ref=prov_entity._db_id)
    
    return DBProvAssociation(prov_activity=ref_prov_activity,
                             prov_agent=ref_prov_agent,
                             prov_plan=ref_prov_entity,
                             prov_role=None)
    
def create_prov_activity_from_wf_exec(id_scope, wf_exec):
    return DBProvActivity(id='a' + str(id_scope.getNewId(DBProvActivity.vtType)),
                          vt_id=wf_exec.id,
                          startTime=wf_exec.ts_start,
                          endTime=wf_exec.ts_end,
                          vt_type='vt:wf_exec',
                          vt_cached=None,
                          vt_completed=wf_exec.completed,
                          vt_machine_id=None,
                          vt_error=None,
                          is_part_of=None)
    
def create_prov_activity_from_exec(id_scope, module_exec, machine_id, is_part_of):
    type = ''
    if module_exec.vtType == DBModuleExec.vtType:
        type = 'vt:module_exec'
    elif module_exec.vtType == DBGroupExec.vtType:
        type = 'vt:group_exec'
    else:
        # something is wrong...
        pass
    return DBProvActivity(id='a' + str(id_scope.getNewId(DBProvActivity.vtType)),
                          vt_id=module_exec.id,
                          startTime=module_exec.ts_start,
                          endTime=module_exec.ts_end,
                          vt_type=type,
                          vt_cached=module_exec.cached,
                          vt_completed=module_exec.completed,
                          vt_machine_id=machine_id,
                          vt_error=module_exec.error,
                          is_part_of=is_part_of)
    
def create_prov_usage(prov_activity, prov_entity):
    ref_prov_activity = DBRefProvActivity(prov_ref=prov_activity._db_id)
    ref_prov_entity = DBRefProvEntity(prov_ref=prov_entity._db_id)
    
    return DBProvUsage(prov_activity=ref_prov_activity,
                       prov_entity=ref_prov_entity,
                       prov_role=None)
    
def create_prov_generation(prov_entity, prov_activity):
    ref_prov_entity = DBRefProvEntity(prov_ref=prov_entity._db_id)
    ref_prov_activity = DBRefProvActivity(prov_ref=prov_activity._db_id)
    
    return DBProvGeneration(prov_entity=ref_prov_entity,
                            prov_activity=ref_prov_activity,
                            prov_role=None)

def create_prov(workflow, version, log, reg):
    id_scope = IdScope()
    entities = []
    activities = []
    agents = []
    connections = []
    usages = []
    generations = []
    associations = []
    
    # mapping between VT ids and PROV objects
    entities_map = {}
    agents_map = {}
    
    # mapping between module ids and their functions
    module_functions = {}
    
    # mapping between module ids and module objects
    module_list = {}
    
    # mapping between module ids and source connections
    source_conn = {}
    
    # mapping between module ids and destination connections
    dest_conn = {}
    
    # mapping between connection ids and PROV entities for data
    prov_data_conn = {}
    
    # mapping between function ids and their PROV entities
    prov_functions = {}
    
    # mapping of machine ids to corresponding PROV agents
    machines = {}
    
    ############################################################################
    def get_modules_and_conn(prov_workflow, workflow):
        
        # modules
        for module in workflow.module_list:
#            print "Entity name:", module.name
#            print module.id

            module_list[module.id] = module
            
            # group
            if module.is_group():
                vt_part = create_is_part_of(prov_workflow)
                prov_group = create_prov_entity_from_group(id_scope=id_scope,
                                                           group=module,
                                                           is_part_of=vt_part)
                entities_map[module.id] = prov_group
                entities.append(prov_group)
                get_modules_and_conn(prov_group, module.workflow)
            
            # abstraction (subworkflow)
            elif module.is_abstraction():
                vt_part = create_is_part_of(prov_workflow)
                prov_abstraction = create_prov_entity_from_abstraction(id_scope=id_scope,
                                                                       abstraction=module,
                                                                       is_part_of=vt_part)
                entities_map[module.id] = prov_abstraction
                entities.append(prov_abstraction)
                get_modules_and_conn(prov_abstraction, module.pipeline)
            
            # module
            else:
                vt_part = create_is_part_of(prov_workflow)
                prov_module = create_prov_entity_from_module(id_scope=id_scope,
                                                             module=module,
                                                             is_part_of=vt_part)
                entities_map[module.id] = prov_module
                entities.append(prov_module)
                
            module_functions[module.id] = module.functions
            for function in module.functions:
                prov_data = create_prov_entity_from_function(id_scope, function)
                prov_functions[function.id] = prov_data
        
        # connections
        for conn in workflow.connection_list:
            # storing information about connections
            # used to create entities for input and output data
            if not source_conn.has_key(conn.source.moduleId):
                source_conn[conn.source.moduleId] = []
            if not dest_conn.has_key(conn.dest.moduleId):
                dest_conn[conn.dest.moduleId] = []
            source_conn[conn.source.moduleId].append(conn)
            dest_conn[conn.dest.moduleId].append(conn)
            
            prov_data = create_prov_entity_for_data(id_scope, conn)
            prov_data_conn[conn.id] = [prov_data, False]
            
            vt_connection = create_vt_connection(id_scope, conn.source, conn.dest, entities_map)
            connections.append(vt_connection)
            
        return True
    ############################################################################

    def get_execs(exec_, parent_exec, prov_agent):
        
        # module or group execution
        if exec_.vtType != DBLoopExec.vtType:
            
#            print "Exec name:", exec_.module_name
#            print exec_.module_id

            # machine (PROV agent)
            machine_id = None
#            prov_machine = machines[exec_.machine_id][0]
#            machine_id = prov_machine._db_id
#            if not machines[exec_.machine_id][1]:
#                agents.append(prov_machine)
#                machines[exec_.machine_id][1] = True
            
            # PROV activity
            vt_part = create_is_part_of(parent_exec)
            prov_activity = create_prov_activity_from_exec(id_scope,
                                                           exec_,
                                                           machine_id,
                                                           vt_part)
            
            functions = module_functions[exec_.module_id]
            for function in functions:
                prov_data = prov_functions[function.id]
                
                prov_usage = create_prov_usage(prov_activity, prov_data)
                usages.append(prov_usage)
                
            if dest_conn.has_key(exec_.module_id):
                connections = dest_conn[exec_.module_id]
                for connection in connections:
                    prov_input_data, inserted = prov_data_conn[connection.id]
                    if not inserted:
                        entities.append(prov_input_data)
                        prov_data_conn[connection.id][1] = True
                    
                    prov_usage = create_prov_usage(prov_activity, prov_input_data)
                    usages.append(prov_usage)
                
            if (prov_activity._db_vt_error == None) or (prov_activity._db_vt_error == ''):
                if source_conn.has_key(exec_.module_id):
                    connections = source_conn[exec_.module_id]
                    for connection in connections:
                        prov_output_data, inserted = prov_data_conn[connection.id]
                        if not inserted:
                            entities.append(prov_output_data)
                            prov_data_conn[connection.id][1] = True
                            
                        prov_generation = create_prov_generation(prov_output_data, prov_activity)
                        generations.append(prov_generation)
            
            activities.append(prov_activity)
            
            # PROV entity associated
            prov_module_entity = entities_map[exec_.module_id]
            prov_association = create_prov_association(prov_activity, prov_agent, prov_module_entity)
            associations.append(prov_association)
            
            if exec_.vtType == DBModuleExec.vtType:
                for loop_exec in exec_.loop_execs:
                    get_execs(loop_exec, prov_activity, prov_agent)
            elif exec_.vtType == DBGroupExec.vtType:
                for item in exec_.item_execs:
                    get_execs(item, prov_activity, prov_agent)
            else:
                # something is wrong...
                pass
            
        # loop execution
        elif exec_.vtType == DBLoopExec.vtType:
            # here, the parent execution is related to the ControlFlow:Map module
            # TODO: should get the input values from Map, and create Function +
            # Parameter?
            
            # there must be only one item exec per loop exec - otherwise, something
            # is wrong
            item_exec = exec_.item_execs[0]
            get_execs(item_exec, parent_exec, prov_agent)
        
        else:
            # something is wrong...
            pass
        
        return True
    ############################################################################
    
    # workflow
    prov_workflow = create_prov_entity_from_workflow(id_scope, workflow)
    entities_map[workflow.id] = prov_workflow
    entities.append(prov_workflow)
    
    # getting modules and connections 
    get_modules_and_conn(prov_workflow, workflow)
    
    # storing input data
    for id in prov_functions:
        entities.append(prov_functions[id])
    
    # machines
    for machine in log.machine_list:
        machines[machine.id] = (create_prov_agent_from_machine(id_scope, machine), False)
    
    # executions
    for exec_ in log.workflow_execs:
        if exec_.parent_version != version:
            continue
        prov_agent = None
        if exec_.user not in agents_map:
            prov_agent = create_prov_agent_from_user(id_scope, exec_.user)
            agents_map[exec_.user] = prov_agent
            agents.append(prov_agent)
        else:
            prov_agent = agents_map[exec_.user]
        
        # creating PROV activity
        prov_activity = create_prov_activity_from_wf_exec(id_scope, exec_)
        activities.append(prov_activity)
        
        # creating association with PROV entity
        prov_association = create_prov_association(prov_activity, prov_agent, prov_workflow)
        
        for item in exec_.item_execs:
            get_execs(item, prov_activity, prov_agent)
    
    # PROV Document
    return create_prov_document(entities=entities,
                                activities=activities,
                                agents=agents,
                                connections=connections,
                                usages=usages,
                                generations=generations,
                                associations=associations)
<|MERGE_RESOLUTION|>--- conflicted
+++ resolved
@@ -33,19 +33,11 @@
 ##
 ###############################################################################
 import copy
-<<<<<<< HEAD
 import vistrails.db.services.io
-from vistrails.db.domain import DBProvModel, DBProvEntities, DBProvEntity, \
-    DBProvActivities, DBProvActivity, DBProvAgents, DBProvAgent, \
-    DBProvGeneration, DBProvUsage, DBProvAssociation, DBVtConnections, \
-    DBVtConnection, IdScope, DBGroupExec, DBLoopExec, DBModuleExec, \
-=======
-import db.services.io
-from db.domain import DBProvDocument, DBProvEntity, DBProvActivity, \
+from vistrails.db.domain import DBProvDocument, DBProvEntity, DBProvActivity, \
     DBProvAgent, DBProvGeneration, DBProvUsage, DBProvAssociation, \
     DBVtConnection, DBRefProvEntity, DBRefProvPlan, DBRefProvActivity, \
     DBRefProvAgent, DBIsPartOf, IdScope, DBGroupExec, DBLoopExec, DBModuleExec, \
->>>>>>> ca13be5e
     DBWorkflowExec, DBFunction, DBParameter
 from vistrails.db.services.vistrail import materializeWorkflow
 
