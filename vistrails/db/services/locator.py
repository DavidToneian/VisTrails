--- conflicted
+++ resolved
@@ -103,12 +103,9 @@
 class BaseLocator(object):
     """Abstract base class of all the locators.
 
-<<<<<<< HEAD
     Each locator implements a different type of location for objects
     (workflows, vistrails, ...).
     """
-=======
->>>>>>> 4875b520
     def load(self, type):
         raise NotImplementedError("load is not implemented")
 
@@ -359,11 +356,6 @@
         os.rename(new_temp_fname, temp_fname)
 
     def clean_temporaries(self):
-<<<<<<< HEAD
-        def remove_it(fname):
-            os.unlink(fname)
-        self._iter_temporaries(remove_it)
-=======
         """_remove_temporaries() -> None
 
         Erases all temporary files.
@@ -374,60 +366,16 @@
             os.unlink(temp_fname)
         if os.path.isfile(temp_fname + '.tmp'):
             os.unlink(temp_fname + '.tmp')
->>>>>>> 4875b520
-
-    def encode_name(self, filename, number):
-        """Builds a temporary filename from an original path and a number.
-        """
-        filename, ext = os.path.splitext(filename)
-        name = '%s_tmp_%d' % (urllib.quote_plus(utf8_b(filename)), number)
-        return os.path.join(self.get_autosave_dir(), name + ext)
-
-    def decode_name(self, temporary):
-        """Decodes a temporary filename to the original path and number.
-        """
-<<<<<<< HEAD
-        temporary, ext = os.path.splitext(os.path.basename(temporary))
-        base, _, number = temporary.rsplit('_', 2)
-        base = urllib.unquote(base)
-        return base + ext, int(number)
-
-    def _iter_temporaries(self, f):
-        """Calls f with each temporary file name, in sequence.
-        """
-        current = 0
-        while True:
-            fname = self.encode_name(self.get_temp_basename(), current)
-            if os.path.isfile(fname):
-                f(fname)
-                current += 1
-            else:
-                break
-
-    def _find_latest_temporary(self):
-        """Returns the latest temporary file saved, or None.
-        """
-        latest = [None]
-        def set_it(fname):
-            latest[0] = fname
-        self._iter_temporaries(set_it)
-        return latest[0]
-
-    def _next_temporary(self, temporary):
-        """Returns the next suitable temporary file after the given one.
-        """
-        if temporary is None:
-            return self.encode_name(self.get_temp_basename(), 0)
-        else:
-            base, number = self.decode_name(temporary)
-            return self.encode_name(base, number + 1)
-
-
-=======
-        name = urllib.quote_plus(filename) + '_tmp'
+
+    def encode_name(self, filename):
+        """encode_name(filename) -> str
+        Encodes a file path using urllib.quoteplus
+
+        """
+        name = urllib.quote_plus(utf8_b(filename)) + '_tmp'
         return os.path.join(self.get_autosave_dir(), name)
 
->>>>>>> 4875b520
+
 class UntitledLocator(SaveTemporariesMixin, BaseLocator):
     """A locator for temporary (in-memory) storage.
 
@@ -584,6 +532,7 @@
     name = property(_get_name)
 
     def _get_short_filename(self):
+        print "HOOPLA", self._name
         return os.path.splitext(os.path.basename(self._name))[0]
     short_filename = property(_get_short_filename)
 
@@ -1128,16 +1077,10 @@
 class TestLocators(unittest.TestCase):
     if not hasattr(unittest.TestCase, 'assertIsInstance'):
         def assertIsInstance(self, obj, cls, msg=None):
-<<<<<<< HEAD
-            assert(isinstance(obj, cls))
-
-        def assertIsNone(self, obj, msg=None):
-            self.assertEqual(obj, None)
-=======
             self.assertTrue(isinstance(obj, cls), msg)
+
         def assertIsNone(self, obj, msg=None):
             self.assertTrue(obj is None, msg)
->>>>>>> 4875b520
 
     @staticmethod
     def path2url(fname):
