--- conflicted
+++ resolved
@@ -104,7 +104,7 @@
     define it here.
 
     """
-    
+
     KWARG_PROPS = dict([("obj_type", "type"),
                         ("obj_id", "id"),
                         ("version_node", "workflow"),
@@ -132,7 +132,7 @@
     @classmethod
     def get_special_tags(cls):
         return cls.SPECIAL_TAGS
-    
+
     @classmethod
     def parse_args(cls, arg_str):
         kwargs = {}
@@ -150,7 +150,7 @@
 
     @classmethod
     def generate_args(cls, kwargs):
-        generate_dict = {}        
+        generate_dict = {}
         for (prop, url_tag) in cls.get_kwarg_props().iteritems():
             if prop in kwargs and kwargs[prop]:
                 generate_dict[url_tag] = kwargs[prop]
@@ -159,7 +159,7 @@
     def __init__(self, **kwargs):
         self.kwargs = kwargs
 
-    def load(self, type):
+    def load(self):
         raise NotImplementedError("load is not implemented")
 
     def save(self, obj, do_copy=True, version=None):
@@ -194,7 +194,7 @@
 
         """
         raise NotImplementedError("to_xml is not implemented")
-    
+
     @staticmethod
     def from_xml(node):
         """Unserialize locator given ElementTree node.
@@ -263,74 +263,14 @@
             scheme, host, path, query, fragment = urlparse.urlsplit(str(url))
             urlparse.uses_query = old_uses_query
             path = url2pathname(path)
-            if path.lower().endswith(".xml"):
+            if path.lower().endswith(".vt"):
+                return ZIPFileLocator.from_url(url)
+            elif path.lower().endswith(".xml"):
                 return XMLFileLocator.from_url(url)
             else:
-<<<<<<< HEAD
                 return DirectoryLocator.from_url(url)
         return None
 
-=======
-                return ZIPFileLocator.from_url(url)
-        return None
-
-    @staticmethod
-    def parse_args(arg_str):
-        args = {}
-        parsed_dict = urlparse.parse_qs(arg_str)
-        if 'type' in parsed_dict:
-            args['obj_type'] = parsed_dict['type'][0]
-        if 'id' in parsed_dict:
-            args['obj_id'] = parsed_dict['id'][0]
-        args['version_node'] = None
-        args['version_tag'] = None
-        if 'workflow' in parsed_dict:
-            workflow_arg = parsed_dict['workflow'][0]
-            try:
-                args['version_node'] = int(workflow_arg)
-            except ValueError:
-                args['version_tag'] = workflow_arg
-        if 'workflow_exec' in parsed_dict:
-            args['workflow_exec'] = parsed_dict['workflow_exec'][0]
-        if 'parameterExploration' in parsed_dict:
-            args['parameterExploration'] = \
-                                        parsed_dict['parameterExploration'][0]
-        if 'mashuptrail' in parsed_dict:
-            args['mashuptrail'] = parsed_dict['mashuptrail'][0]
-        # should use mashupVersion, but also allow (and preserve) mashup
-        if 'mashupVersion' in parsed_dict:
-            args['mashupVersion'] = parsed_dict['mashupVersion'][0]
-        elif 'mashup' in parsed_dict:
-            args['mashup'] = parsed_dict['mashup'][0]
-        if 'workflow_exec' in parsed_dict:
-            args['workflow_exec'] = parsed_dict['workflow_exec'][0]
-        return args
-
-    @staticmethod
-    def generate_args(args):
-        generate_dict = {}
-        if 'obj_type' in args and args['obj_type']:
-            generate_dict['type'] = args['obj_type']
-        if 'obj_id' in args and args['obj_id']:
-            generate_dict['id'] = args['obj_id']
-        if 'version_node' in args and args['version_node']:
-            generate_dict['workflow'] = args['version_node']
-        elif 'version_tag' in args and args['version_tag']:
-            generate_dict['workflow'] = args['version_tag']
-        if 'parameterExploration' in args and args['parameterExploration']:
-            generate_dict['parameterExploration'] = args['parameterExploration']
-        if 'mashuptrail' in args and args['mashuptrail']:
-            generate_dict['mashuptrail'] = args['mashuptrail']
-        if 'mashupVersion' in args and args['mashupVersion']:
-            generate_dict['mashupVersion'] = args['mashupVersion']
-        elif 'mashup' in args and args['mashup']:
-            generate_dict['mashup'] = args['mashup']
-        if 'workflow_exec' in args and args['workflow_exec']:
-            generate_dict['workflow_exec'] = args['workflow_exec']
-        return urllib.urlencode(generate_dict)
-
-
->>>>>>> 61877d78
     def _get_name(self):
         return None # Returns a name that will be displayed for the object
     name = property(_get_name)
@@ -346,13 +286,13 @@
         """
         return None
     short_name = property(_get_short_name)
-      
+
     def _get_version(self):
         if self.version_tag is not None:
             return self.version_tag
         return self.version_node
     version = property(_get_version)
-  
+
     ###########################################################################
     # Operators
 
@@ -425,7 +365,6 @@
         name = urllib.quote_plus(filename) + '_tmp'
         return os.path.join(self.get_autosave_dir(), name)
 
-<<<<<<< HEAD
     def _iter_temporaries(self, f):
         """_iter_temporaries(f): calls f with each temporary file name, in
         sequence.
@@ -470,9 +409,6 @@
             return base + str(number+1)
 
 class UntitledLocator(BaseLocator, SaveTemporariesMixin):
-=======
-class UntitledLocator(SaveTemporariesMixin, BaseLocator):
->>>>>>> 61877d78
     UNTITLED_NAME = "Untitled"
     UNTITLED_PREFIX = UNTITLED_NAME + "_"
 
@@ -523,7 +459,6 @@
                 rest = rest[32:]
             except ValueError:
                 pass
-
         if not rest:
             kwargs = dict()
         elif rest[0] == '?':
@@ -571,7 +506,7 @@
     def __init__(self, dirname, **kwargs):
         self._name = dirname
         self.kwargs = kwargs
-    
+
     def load(self, type=None):
         # don't require type for locators since Manifest should take care of
         raise Exception("Need to implement!")
@@ -626,19 +561,7 @@
 
 class XMLFileLocator(BaseLocator, SaveTemporariesMixin):
     def __init__(self, filename, **kwargs):
-<<<<<<< HEAD
         self._name = filename
-=======
-        self._name = self.real_filename(filename)
-        self._vnode = kwargs.get('version_node', None)
-        self._vtag = kwargs.get('version_tag', '')
-        self._mshptrail = kwargs.get('mashuptrail', None)
-        if 'mashupVersion' in kwargs:
-            self._mshpversion = kwargs.get('mashupVersion', None)
-        else:
-            self._mshpversion = kwargs.get('mashup', None)
-        self._parameterexploration = kwargs.get('parameterExploration', None)
->>>>>>> 61877d78
         self.kwargs = kwargs
 
     def load(self, type):
