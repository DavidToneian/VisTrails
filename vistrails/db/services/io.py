###############################################################################
##
## Copyright (C) 2014-2016, New York University.
## Copyright (C) 2011-2014, NYU-Poly.
## Copyright (C) 2006-2011, University of Utah.
## All rights reserved.
## Contact: contact@vistrails.org
##
## This file is part of VisTrails.
##
## "Redistribution and use in source and binary forms, with or without
## modification, are permitted provided that the following conditions are met:
##
##  - Redistributions of source code must retain the above copyright notice,
##    this list of conditions and the following disclaimer.
##  - Redistributions in binary form must reproduce the above copyright
##    notice, this list of conditions and the following disclaimer in the
##    documentation and/or other materials provided with the distribution.
##  - Neither the name of the New York University nor the names of its
##    contributors may be used to endorse or promote products derived from
##    this software without specific prior written permission.
##
## THIS SOFTWARE IS PROVIDED BY THE COPYRIGHT HOLDERS AND CONTRIBUTORS "AS IS"
## AND ANY EXPRESS OR IMPLIED WARRANTIES, INCLUDING, BUT NOT LIMITED TO,
## THE IMPLIED WARRANTIES OF MERCHANTABILITY AND FITNESS FOR A PARTICULAR
## PURPOSE ARE DISCLAIMED. IN NO EVENT SHALL THE COPYRIGHT HOLDER OR
## CONTRIBUTORS BE LIABLE FOR ANY DIRECT, INDIRECT, INCIDENTAL, SPECIAL,
## EXEMPLARY, OR CONSEQUENTIAL DAMAGES (INCLUDING, BUT NOT LIMITED TO,
## PROCUREMENT OF SUBSTITUTE GOODS OR SERVICES; LOSS OF USE, DATA, OR PROFITS;
## OR BUSINESS INTERRUPTION) HOWEVER CAUSED AND ON ANY THEORY OF LIABILITY,
## WHETHER IN CONTRACT, STRICT LIABILITY, OR TORT (INCLUDING NEGLIGENCE OR
## OTHERWISE) ARISING IN ANY WAY OUT OF THE USE OF THIS SOFTWARE, EVEN IF
## ADVISED OF THE POSSIBILITY OF SUCH DAMAGE."
##
###############################################################################
from __future__ import division, with_statement

<<<<<<< HEAD
import copy
from datetime import datetime
import inspect
import os
import shutil
import sys
import tempfile
import unittest
import zipfile

=======
>>>>>>> 049ccb34
from vistrails.core import debug
from vistrails.core.system import get_elementtree_library, temporary_directory,\
     execute_cmdline, systemType, get_executable_path, strftime
from vistrails.core.bundles import py_import
from vistrails.core.utils import Chdir
from vistrails.core.mashup.mashup_trail import Mashuptrail
from vistrails.core.modules.sub_module import get_cur_abs_namespace,\
    parse_abstraction_name, read_vistrail_from_db
import vistrails.core.requirements
<<<<<<< HEAD
import vistrails.core.system
=======

from datetime import datetime
import os.path
import shutil
import tempfile
import copy
import warnings
import zipfile
>>>>>>> 049ccb34

from vistrails.db import VistrailsDBException
from vistrails.db.persistence import sql
alchemy = sql.alchemy
from vistrails.db.domain import DBVistrail, DBWorkflow, DBLog, DBAbstraction, DBGroup, \
    DBRegistry, DBWorkflowExec, DBOpmGraph, DBProvDocument, DBAnnotation, \
    DBMashuptrail, DBStartup
import vistrails.db.services.abstraction
import vistrails.db.services.log
import vistrails.db.services.opm
import vistrails.db.services.prov
import vistrails.db.services.registry
import vistrails.db.services.workflow
import vistrails.db.services.vistrail
from vistrails.db.versions import getVersionDAO, currentVersion, \
    get_sql_utils, get_version_name, translate_vistrail, translate_workflow, \
    translate_log, translate_registry, translate_startup

ElementTree = get_elementtree_library()

CONNECT_TIMEOUT = 15

class SaveBundle(object):
    """Transient bundle of objects to be saved or loaded.
       The bundle type MUST be specified in the constructor; it should be
       the the vtType of the primary object in the bundle. This parameter
       identifies which object is the primary object when mutiple objects
       are stored in the bundle.

       Args is the (unordered) list of objects to be included in the bundle
       (vistrail, workflow, log, registry, opm_graph).  Any args without a
       'vtType' attribute are explicitly ignored (including any args=None).

       As kwargs, you can specify 'abstractions=[]' or 'thumbnails=[]',
       both of which should be a list of filenames as strings.  You can also
       specify the other bundle objects as kwargs, but abstractions and
       thumbnails cannot be args, since they are both lists, and there is no
       vtType to differentiate between them.

       As a final option, you can directly set the objects in the bundle,
       self.vistrail = vistrail_object, self.thumbnails = thumbs_list, etc.,
       before passing the SaveBundle to a locator.  Both abstractions and
       thumbnails are intialized for convenience so that you can directly
       append to them when using this step-by-step bundle creation method.

    """

    def __init__(self, bundle_type, *args, **kwargs):
        self.bundle_type = bundle_type
        self.vistrail = None
        self.workflow = None
        self.log = None
        self.registry = None
        self.opm_graph = None
        self.abstractions = []
        self.thumbnails = []
        self.mashups = []
        # Make all args into attrs using vtType as attr name
        # This requires that attr names in this class match the vtTypes
        # i.e. if arg's vtType is 'vistrail', self.vistrail = arg, etc...
        for arg in args:
            if hasattr(arg, 'vtType'):
                setattr(self, arg.vtType, arg)
        # Make all keyword args directly into attrs
        for (k,v) in kwargs.iteritems():
            setattr(self, k, v)

    def get_db_objs(self):
        """Gets a list containing only the DB* objects in the bundle"""
        return [obj for obj in self.__dict__.itervalues() if obj is not None and not isinstance(obj, (list, basestring))]

    def get_primary_obj(self):
        """get_primary_obj() -> DB*
           Gets the bundle's primary DB* object based on the bundle type.
        """
        return getattr(self, self.bundle_type)

    def __copy__(self):
        return SaveBundle.do_copy(self)
    
    def do_copy(self):
        cp = SaveBundle(self.bundle_type)
        cp.vistrail = copy.copy(self.vistrail)
        cp.workflow = copy.copy(self.workflow)
        cp.log = copy.copy(self.log)
        cp.registry = copy.copy(self.registry)
        cp.opm_graph = copy.copy(self.opm_graph)
        for a in self.abstractions:
            cp.abstractions.append(a)
        
        for t in self.thumbnails:
            cp.thumbnails.append(t)

        for m in self.mashups:
            cp.mashups.append(m)
        
        return cp

##############################################################################
# Versioned I/O

def get_sqlalchemy():
    return py_import('sqlalchemy',
                     {'pip': 'SQLAlchemy',
                        'linux-debian': 'python-sqlalchemy',
                        'linux-ubuntu': 'python-sqlalchemy',
                        'linux-fedora': 'python-sqlalchemy'})

def default_open_db_connection(config):
    sqlalchemy = get_sqlalchemy()

    if config is None:
        msg = "Need to provide a valid configuration dictionary or string"
        raise VistrailsDBException(msg)
    if type(config) == dict:
        if config.get("dialect") is not None:
            driver = config["dialect"]
        else:
            driver = "mysql"
        if config.get("driver") is not None:
            driver += "+%s" % config["driver"]
        url = sqlalchemy.engine.url.URL(driver, 
                                        config.get("user"), 
                                        config.get("passwd"), 
                                        config.get("host"), 
                                        config.get("port"), 
                                        config.get("db"))
        engine = sqlalchemy.create_engine(url)
    else:
        engine = sqlalchemy.create_engine(config)
    try:
        connection = engine.connect()
    except Exception, e:
        raise VistrailsDBException("Unable to open db connection: %s" % str(e))
    return connection

def get_db_version_from_db(db_connection, fail=False):
    sqlalchemy = get_sqlalchemy()

    if isinstance(db_connection, sqlalchemy.engine.interfaces.Connectable):
        db_connection = db_connection.connection
    c = db_connection.cursor()
    try:
        c.execute("select version from vistrails_version;")
        version = c.fetchone()[0]
        return version
    except Exception, e:
        if fail:
            raise
        debug.warning('Cannot obtain current db version, using current (%s). '
                      'Exception: "%s"' % (currentVersion, str(e)))
    finally:
        c.close()
    return currentVersion

def get_db_version(db_connection):
    try:
        return db_connection.__vt_db_version__
    except AttributeError:
        version = get_db_version_from_db(db_connection)
        db_connection.__vt_db_version__ = version
        return version
    return None

# run_versioned decorator
def run_versioned(f):
    """The run_versioned decorator is special in that it does not actually
    run the method but rather the version's version of that method.

    """

    def wrapper(db_connection, *args, **kwargs):
        if db_connection is None:
            return f(db_connection, *args, **kwargs)
        version = get_db_version(db_connection)
        utils = get_sql_utils(version)
        return getattr(utils, f.__name__)(db_connection, *args, **kwargs)
    return wrapper

def open_db_connection(config):
    # FIXME need to make this more general (just connect_str) here so
    # that it is more straightforward to support other types of
    # databases
    if config is None:
        msg = "You need to provide valid config dictionary"
        raise VistrailsDBException(msg)
    if 'connect_timeout' not in config:
        config['connect_timeout'] = CONNECT_TIMEOUT

    if "version" in config:
        version = config["version"]
        del config["version"]
    else:
        default_conn = default_open_db_connection(config)
        version = get_db_version(default_conn)
    utils = get_sql_utils(version)
    conn = utils.open_db_connection(config)
    conn.__vt_db_version__ = version
    return conn

@run_versioned
def close_db_connection(db_connection):
    pass

def test_db_connection(config):
    """testDBConnection(config: dict) -> None
    Tests a connection raising an exception in case of error.
    
    """
    #print "Testing config", config
    if 'connect_timeout' not in config:
        config['connect_timeout'] = CONNECT_TIMEOUT
    try:
        db_connection = open_db_connection(config)
        close_db_connection(db_connection)
    except Exception, e:
        msg = "connection test failed (%s)" %str(e)
        raise VistrailsDBException(msg)

@run_versioned
def ping_db_connection(db_connection):
    """ping_db_connection(db_connection) -> boolean 
    It will ping the database to check if the connection is alive.
    It returns True if it is, False otherwise. 
    This can be used for preventing the "MySQL Server has gone away" error. 
    """
    pass

@run_versioned
def get_current_time(db_connection=None):
    return datetime.now()

@run_versioned
def get_db_object_list(db_connection, obj_type):
    pass

@run_versioned
def get_db_object_modification_time(db_connection, obj_id, obj_type):
    pass

@run_versioned
def get_db_object_version(db_connection, obj_id, obj_type):
    pass

@run_versioned
def get_db_id_from_name(db_connection, obj_type, name):
    pass

@run_versioned
def get_db_abstraction_modification_time(db_connection, abstraction):
    pass
    
@run_versioned
def get_db_ids_from_vistrail(db_connection, vt_id, id_key):
    """ get_db_ids_from_vistrail(db_connection: DBConnection,
                                 vt_id: int, id_key: str): List
        Returns object ids associated with a vistrail by an annotation
    """
    pass

def get_db_abstraction_ids_from_vistrail(db_connection, vt_id):
    """ get_db_abstractions_from_vistrail(db_connection: DBConnection,
                                          vt_id: int): List
        Returns abstractions associated with a vistrail
    """
    
    id_key = '__abstraction_vistrail_id__'
    return get_db_ids_from_vistrail(db_connection, vt_id, id_key)

def get_db_mashuptrail_ids_from_vistrail(db_connection, vt_id):
    """ get_db_mashuptrail_ids_from_vistrail(db_connection: DBConnection,
                                          vt_id: int): List
        Returns mashuptrails associated with a vistrail
    """
    id_key = '__mashuptrail_vistrail_id__'
    return get_db_ids_from_vistrail(db_connection, vt_id, id_key)

@run_versioned
def get_db_ids_from_log(db_connection, vt_id):
    pass

@run_versioned
def get_matching_abstraction_id(db_connection, abstraction):
    pass

@run_versioned
def create_db_tables(db_connection):
    pass

@run_versioned
def drop_db_tables(db_connection):
    pass

@run_versioned
def get_saved_workflows(db_connection, vistrail_id):
    """ Returns list of action ids representing populated workflows """
    pass

@run_versioned
def get_thumbnail_fnames_from_db(db_connection, obj_id, obj_type):
    pass

@run_versioned
def get_thumbnail_data_from_db(db_connection, fname):
    pass

@run_versioned
def get_existing_thumbnails_in_db(db_connection, fnames):
    pass

@run_versioned
def insert_thumbnails_into_db(db_connection, abs_fnames):
    pass

##############################################################################
# General I/O

def open_from_xml(filename, type):
    if type == DBVistrail.vtType:
        return open_vistrail_from_xml(filename)
    elif type == DBWorkflow.vtType:
        return open_workflow_from_xml(filename)
    elif type == DBLog.vtType:
        return open_log_from_xml(filename)
    elif type == DBRegistry.vtType:
        return open_registry_from_xml(filename)
    else:
        raise VistrailsDBException("cannot open object of type "
                                   "'%s' from xml" % type)

def save_to_xml(obj, filename, version=None):
    if obj.vtType == DBVistrail.vtType:
        return save_vistrail_to_xml(obj, filename, version)
    elif obj.vtType == DBWorkflow.vtType:
        return save_workflow_to_xml(obj, filename, version)
    elif obj.vtType == DBLog.vtType:
        return save_log_to_xml(obj, filename, version)
    elif obj.vtType == DBRegistry.vtType:
        return save_registry_to_xml(obj, filename, version)
    elif obj.vtType == DBOpmGraph.vtType:
        return save_opm_to_xml(obj, filename, version)
    elif obj.vtType == DBProvDocument.vtType:
        return save_prov_to_xml(obj, filename, version)
    else:
        raise VistrailsDBException("cannot save object of type "
                                   "'%s' to xml" % type)

def open_bundle_from_zip_xml(bundle_type, filename):
    if bundle_type == DBVistrail.vtType:
        return open_vistrail_bundle_from_zip_xml(filename)
    else:
        raise VistrailsDBException("cannot open bundle of type '%s' from zip" %\
                                       bundle_type)

def save_bundle_to_zip_xml(save_bundle, filename, tmp_dir=None, version=None):
    bundle_type = save_bundle.bundle_type
    if bundle_type == DBVistrail.vtType:
        return save_vistrail_bundle_to_zip_xml(save_bundle, filename, tmp_dir, version)
    elif bundle_type == DBLog.vtType:
        return save_log_bundle_to_xml(save_bundle, filename, version)
    elif bundle_type == DBWorkflow.vtType:
        return save_workflow_bundle_to_xml(save_bundle, filename, version)
    elif bundle_type == DBRegistry.vtType:
        return save_registry_bundle_to_xml(save_bundle, filename, version)
    else:
        raise VistrailsDBException("cannot save bundle of type '%s' to zip" % \
                                       bundle_type)

def open_bundle_from_db(bundle_type, connection, primary_obj_id, tmp_dir=None):
    if bundle_type == DBVistrail.vtType:
        return open_vistrail_bundle_from_db(connection, primary_obj_id, tmp_dir)
    else:
        raise VistrailsDBException("cannot open bundle of type '%s' from db" %\
                                       bundle_type)

def save_bundle_to_db(save_bundle, connection, do_copy=False, version=None):
    bundle_type = save_bundle.bundle_type
    if bundle_type == DBVistrail.vtType:
        return save_vistrail_bundle_to_db(save_bundle, connection, do_copy, version)
    elif bundle_type == DBLog.vtType:
        return save_log_bundle_to_db(save_bundle, connection, do_copy, version)
    elif bundle_type == DBWorkflow.vtType:
        return save_workflow_bundle_to_db(save_bundle, connection, do_copy, version)
    elif bundle_type == DBRegistry.vtType:
        return save_registry_bundle_to_db(save_bundle, connection, do_copy, version)
    else:
        raise VistrailsDBException("cannot save bundle of type '%s' to db" % \
                                       bundle_type)

def open_from_db(db_connection, type, obj_id):
    if type == DBVistrail.vtType:
        return open_vistrail_from_db(db_connection, obj_id)
    elif type == DBWorkflow.vtType:
        return open_workflow_from_db(db_connection, obj_id)
    elif type == DBLog.vtType:
        return open_log_from_db(db_connection, obj_id)
    elif type == DBRegistry.vtType:
        return open_registry_from_db(db_connection, obj_id)
    else:
        raise VistrailsDBException("cannot open object of type '%s' from db" % \
                                       type)

def save_to_db(obj, db_connection, do_copy=False):
    if obj.vtType == DBVistrail.vtType:
        return save_vistrail_to_db(obj, db_connection, do_copy)
    elif obj.vtType == DBWorkflow.vtType:
        return save_workflow_to_db(obj, db_connection, do_copy)
    elif obj.vtType == DBLog.vtType:
        return save_log_to_db(obj, db_connection, do_copy)
    elif obj.vtType == DBRegistry.vtType:
        return save_registry_to_db(obj, db_connection, do_copy)
    else:
        raise VistrailsDBException("cannot save object of type '%s' to db" % \
                                       type)

def delete_from_db(db_connection, type, obj_id):
    if type in [DBVistrail.vtType, DBWorkflow.vtType, DBLog.vtType,
                DBRegistry.vtType]:
        return delete_entity_from_db(db_connection, type, obj_id)

def close_zip_xml(temp_dir):
    """close_zip_xml(temp_dir: string) -> None
    Removes any temporary files for a vistrails file

    temp_dir: directory storing any persistent files
    """
    if temp_dir is None:
        return
    if not os.path.isdir(temp_dir):
        if os.path.isfile(temp_dir):
            os.remove(temp_dir)

        # cleanup has already happened
        return
    try:
        for root, dirs, files in os.walk(temp_dir, topdown=False):
            for name in files:
                os.remove(os.path.join(root, name))
            for name in dirs:
                os.rmdir(os.path.join(root, name))
        os.rmdir(temp_dir)
    except OSError, e:
        raise VistrailsDBException("Can't remove %s: %s" % (temp_dir, str(e)))

def serialize(object):
    daoList = getVersionDAO(currentVersion)
    return daoList.serialize(object)

def unserialize(str, obj_type):
    daoList = getVersionDAO(currentVersion)
    return daoList.unserialize(str, obj_type)
 
##############################################################################
# Vistrail I/O

def open_vistrail_from_xml(filename):
    """open_vistrail_from_xml(filename) -> Vistrail"""
    tree = ElementTree.parse(filename)
    version = get_version_for_xml(tree.getroot())
    try:
        daoList = getVersionDAO(version)
        vistrail = daoList.open_from_xml(filename, DBVistrail.vtType, tree)
        if vistrail is None:
            raise VistrailsDBException("Couldn't read vistrail from XML")
        vistrail = translate_vistrail(vistrail, version)
        vistrails.db.services.vistrail.update_id_scope(vistrail)
    except VistrailsDBException, e:
        if str(e).startswith('VistrailsDBException: Cannot find DAO for'):
            raise VistrailsDBException(
                "This vistrail was created by a newer version of VisTrails "
                "and cannot be opened.")
        raise e

    return vistrail

def open_vistrail_bundle_from_zip_xml(filename):
    """open_vistrail_bundle_from_zip_xml(filename) -> SaveBundle
    Open a vistrail from a zip compressed format.
    It expects that the vistrail file inside archive has name 'vistrail',
    the log inside archive has name 'log',
    abstractions inside archive have prefix 'abstraction_',
    and thumbnails inside archive are '.png' files in 'thumbs' dir

    """
    vt_save_dir = tempfile.mkdtemp(prefix='vt_save')

    z = zipfile.ZipFile(filename)
    try:
        z.extractall(vt_save_dir)
    finally:
        z.close()

    vistrail = None
    log = None
    log_fname = None
    abstraction_files = []
    unknown_files = []
    thumbnail_files = []
    mashups = []
    try:
        for root, dirs, files in os.walk(vt_save_dir):
            for fname in files:
                if fname == 'vistrail' and root == vt_save_dir:
                    vistrail = open_vistrail_from_xml(os.path.join(root, fname))
                elif fname == 'log' and root == vt_save_dir:
                    # FIXME read log to get execution info
                    # right now, just ignore the file
                    log = None 
                    log_fname = os.path.join(root, fname)
                    # log = open_log_from_xml(os.path.join(root, fname))
                    # objs.append(DBLog.vtType, log)
                elif fname.startswith('abstraction_'):
                    abstraction_file = os.path.join(root, fname)
                    abstraction_files.append(abstraction_file)
                elif (fname.endswith('.png') and
                      root == os.path.join(vt_save_dir,'thumbs')):
                    thumbnail_file = os.path.join(root, fname)
                    thumbnail_files.append(thumbnail_file)
                elif root == os.path.join(vt_save_dir,'mashups'):
                    mashup_file = os.path.join(root, fname)
                    mashup = open_mashuptrail_from_xml(mashup_file)
                    mashups.append(mashup)
                else:
                    handled = False
                    from vistrails.core.packagemanager import get_package_manager
                    pm = get_package_manager()
                    for package in pm.enabled_package_list():
                        if package.can_handle_vt_file(fname):
                            handled = True
                            continue
                    if not handled:
                        unknown_files.append(os.path.join(root, fname))
    except OSError, e:
        raise VistrailsDBException("Error when reading vt file")
    if len(unknown_files) > 0:
        raise VistrailsDBException("Unknown files in vt file: %s" % \
                                       unknown_files)
    if vistrail is None:
        raise VistrailsDBException("vt file does not contain vistrail")
    vistrail.db_log_filename = log_fname

    # call package hooks
    from vistrails.core.packagemanager import get_package_manager
    pm = get_package_manager()
    for package in pm.enabled_package_list():
        package.loadVistrailFileHook(vistrail, vt_save_dir)

    save_bundle = SaveBundle(DBVistrail.vtType, vistrail, log, 
                             abstractions=abstraction_files, 
                             thumbnails=thumbnail_files, mashups=mashups)
    return (save_bundle, vt_save_dir)

def open_vistrail_bundle_from_db(db_connection, vistrail_id, tmp_dir=None):
    """open_vistrail_bundle_from_db(db_connection, id: long, tmp_dir: str) -> SaveBundle
       Open a vistrail bundle from the database.

    """
    vt_abs_dir = tempfile.mkdtemp(prefix='vt_abs')
    vistrail = open_vistrail_from_db(db_connection, vistrail_id)
    # FIXME open log from db
    log = None
    # open abstractions from db
    abstractions = []
    try:
        for abs_id in get_db_abstraction_ids_from_vistrail(db_connection, vistrail.db_id):
            abs = read_vistrail_from_db(db_connection, abs_id, vistrail.db_version)
            abs_fname = '%s%s(%s)%s' % ('abstraction_', abs.db_name, 
                                      get_cur_abs_namespace(abs), '.xml')
            fname = os.path.join(vt_abs_dir, abs_fname)
            save_vistrail_to_xml(abs, fname)
            abstractions.append(fname)
    except Exception, e:
        debug.critical('Could not load abstraction from database: %s' % str(e),
                       debug.format_exc())
    # open mashuptrails from db
    mashuptrails = []
    try:
        for mashup_id in get_db_mashuptrail_ids_from_vistrail(db_connection, vistrail.db_id):
            mashup = open_mashuptrail_from_db(db_connection, mashup_id)
            mashuptrails.append(mashup)
    except Exception, e:
        debug.critical('Could not load mashuptrail from database: %s' % str(e),
                       debug.format_exc())
    thumbnails = open_thumbnails_from_db(db_connection, DBVistrail.vtType,
                                         vistrail_id, tmp_dir)
    return SaveBundle(DBVistrail.vtType, vistrail, log,
                      abstractions=abstractions, thumbnails=thumbnails,
                      mashups=mashuptrails)

def open_vistrail_from_db(db_connection, id, lock=False, version=None):
    """open_vistrail_from_db(db_connection, id : long, lock: bool, 
                             version: str) 
         -> DBVistrail 

    """
    if db_connection is None:
        msg = "Need to call open_db_connection() before reading"
        raise VistrailsDBException(msg)
    if version is None:
        version = get_db_object_version(db_connection, id, DBVistrail.vtType)
    dao_list = getVersionDAO(version)
    vistrail = \
        dao_list.open_from_db(db_connection, DBVistrail.vtType, id, lock)
    vistrail = translate_vistrail(vistrail, version)
    for db_action in vistrail.db_get_actions():
        db_action.db_operations.sort(key=lambda x: x.db_id)
    vistrails.db.services.vistrail.update_id_scope(vistrail)
    return vistrail

def save_vistrail_to_xml(vistrail, filename, version=None):
    tags = {'xmlns:xsi': 'http://www.w3.org/2001/XMLSchema-instance',
            'xsi:schemaLocation': 'http://www.vistrails.org/vistrail.xsd'
            }
    if version is None:
        version = currentVersion
    if not vistrail.db_version:
        vistrail.db_version = currentVersion

    # current_action holds the current action id 
    # (used by the controller--write_vistrail)
    current_action = 0L
    if hasattr(vistrail, 'db_currentVersion'):
        current_action = vistrail.db_currentVersion

    vistrail = translate_vistrail(vistrail, vistrail.db_version, version)

    daoList = getVersionDAO(version)        
    daoList.save_to_xml(vistrail, filename, tags, version)
    vistrail = translate_vistrail(vistrail, version)
    vistrail.db_currentVersion = current_action
    return vistrail

def save_vistrail_bundle_to_zip_xml(save_bundle, filename, vt_save_dir=None, version=None):
    """save_vistrail_bundle_to_zip_xml(save_bundle: SaveBundle, filename: str,
                                vt_save_dir: str, version: str)
         -> (save_bundle: SaveBundle, vt_save_dir: str)

    save_bundle: a SaveBundle object containing vistrail data to save
    filename: filename to save to
    vt_save_dir: directory storing any previous files

    Generates a zip compressed version of vistrail.
    It raises an Exception if there was an error.

    """

    if save_bundle.vistrail is None:
        raise VistrailsDBException('save_vistrail_bundle_to_zip_xml failed, '
                                   'bundle does not contain a vistrail')
    if not vt_save_dir:
        vt_save_dir = tempfile.mkdtemp(prefix='vt_save')
    # abstractions are saved in the root of the zip file
    # abstraction_dir = os.path.join(vt_save_dir, 'abstractions')
    #thumbnails and mashups have their own folder
    thumbnail_dir = os.path.join(vt_save_dir, 'thumbs')
    mashup_dir = os.path.join(vt_save_dir, 'mashups')
    
    # Save Vistrail
    xml_fname = os.path.join(vt_save_dir, 'vistrail')
    save_vistrail_to_xml(save_bundle.vistrail, xml_fname, version)

    # Save Log
    if save_bundle.vistrail.db_log_filename is not None:
        xml_fname = os.path.join(vt_save_dir, 'log')
        if save_bundle.vistrail.db_log_filename != xml_fname:
            shutil.copyfile(save_bundle.vistrail.db_log_filename, xml_fname)
            save_bundle.vistrail.db_log_filename = xml_fname

    if save_bundle.log is not None:
        xml_fname = os.path.join(vt_save_dir, 'log')
        save_log_to_xml(save_bundle.log, xml_fname, version, True)
        save_bundle.vistrail.db_log_filename = xml_fname

    # Save Abstractions
    saved_abstractions = []
    for obj in save_bundle.abstractions:
        if isinstance(obj, basestring):
            # FIXME we should have an abstraction directory here instead
            # of the abstraction_ prefix...
            if not os.path.basename(obj).startswith('abstraction_'):
                obj_fname = 'abstraction_' + os.path.basename(obj)
            else:
                obj_fname = os.path.basename(obj)
            # xml_fname = os.path.join(abstraction_dir, obj_fname)
            xml_fname = os.path.join(vt_save_dir, obj_fname)
            saved_abstractions.append(xml_fname)
            # if not os.path.exists(abstraction_dir):
            #     os.mkdir(abstraction_dir)
            # print "obj:", obj
            # print "xml_fname:", xml_fname
            if obj != xml_fname:
                # print 'copying %s -> %s' % (obj, xml_fname)
                try:
                    shutil.copyfile(obj, xml_fname)
                except Exception, e:
                    saved_abstractions.pop()
                    debug.critical('copying %s -> %s failed: %s' % \
                                       (obj, xml_fname, str(e)))
        else:
            raise VistrailsDBException('save_vistrail_bundle_to_zip_xml failed, '
                                       'abstraction list entry must be a filename')
    # Save Thumbnails
    saved_thumbnails = []
    for obj in save_bundle.thumbnails:
        if isinstance(obj, basestring):
            obj_fname = os.path.basename(obj)
            png_fname = os.path.join(thumbnail_dir, obj_fname)
            saved_thumbnails.append(png_fname)
            if not os.path.exists(thumbnail_dir):
                os.mkdir(thumbnail_dir)
            
            try:
                shutil.copyfile(obj, png_fname)
            except shutil.Error, e:
                #files are the same no need to show warning
                saved_thumbnails.pop()
            except IOError, e2:
                saved_thumbnails.pop()
                debug.warning('copying thumbnail %s -> %s failed: %s' % \
                              (obj, png_fname, str(e2)))
        else:
            raise VistrailsDBException('save_vistrail_bundle_to_zip_xml failed, '
                                       'thumbnail list entry must be a filename')
    # Save Mashups
    saved_mashups = []
    #print " mashups:"
    if len(save_bundle.mashups) > 0 and not os.path.exists(mashup_dir):
        os.mkdir(mashup_dir)
    for obj in save_bundle.mashups:
        #print "  ", obj
        try:
            xml_fname = os.path.join(mashup_dir, str(obj.id))
            save_mashuptrail_to_xml(obj, xml_fname)
            saved_mashups.append(obj)
        except Exception, e:
            raise VistrailsDBException('save_vistrail_bundle_to_zip_xml failed, '
                                       'when saving mashup: %s'%str(e))

    # call package hooks
    # it will fail if package manager has not been constructed yet
    try:
        from vistrails.core.packagemanager import get_package_manager
        pm = get_package_manager()
        for package in pm.enabled_package_list():
            package.saveVistrailFileHook(save_bundle.vistrail, vt_save_dir)
    except Exception, e:
        debug.warning("Could not call package hooks", str(e))
    tmp_zip_dir = tempfile.mkdtemp(prefix='vt_zip')
    tmp_zip_file = os.path.join(tmp_zip_dir, "vt.zip")

    try:
        import zlib
    except ImportError:
        warnings.warn("zlib unavailable, cannot compress %s" % filename,
                      UserWarning)
        compression = zipfile.ZIP_STORED
    else:
        compression = zipfile.ZIP_DEFLATED
    z = zipfile.ZipFile(tmp_zip_file, 'w', compression)
    try:
        with Chdir(vt_save_dir):
            # zip current directory
            for root, dirs, files in os.walk('.'):
                for f in files:
                    z.write(os.path.join(root, f))
        z.close()
        shutil.copyfile(tmp_zip_file, filename)
    finally:
        os.unlink(tmp_zip_file)
        os.rmdir(tmp_zip_dir)
    save_bundle = SaveBundle(save_bundle.bundle_type, save_bundle.vistrail,
                             save_bundle.log, thumbnails=saved_thumbnails,
                             abstractions=saved_abstractions,
                             mashups=saved_mashups)
    return (save_bundle, vt_save_dir)

def save_vistrail_bundle_to_db(save_bundle, db_connection, do_copy=False, version=None, save_wfs=True):
    if save_bundle.vistrail is None:
        raise VistrailsDBException('save_vistrail_bundle_to_db failed, '
                                   'bundle does not contain a vistrail')
    vistrail = save_vistrail_to_db(save_bundle.vistrail, db_connection, do_copy, version, save_wfs)
    log = None
    if save_bundle.vistrail.db_log_filename is not None:
        if save_bundle.log is not None:
            log = merge_logs(save_bundle.log,
                             save_bundle.vistrail.db_log_filename)
        else:
            log = open_log_from_xml(save_bundle.vistrail.db_log_filename, True)
    elif save_bundle.log is not None:
        log = save_bundle.log
    if log is not None:
        # Set foreign key 'vistrail_id' for the log to point at its vistrail
        log.db_vistrail_id = vistrail.db_id
        log = save_log_to_db(log, db_connection, do_copy, version)
    save_abstractions_to_db(save_bundle.abstractions, vistrail.db_id, db_connection, do_copy)
    save_mashuptrails_to_db(save_bundle.mashups, vistrail.db_id, db_connection, do_copy)
    save_thumbnails_to_db(save_bundle.thumbnails, db_connection)
    return SaveBundle(DBVistrail.vtType, vistrail, log,
                      abstractions=list(save_bundle.abstractions),
                      thumbnails=list(save_bundle.thumbnails),
                      mashups=list(save_bundle.mashups))

def save_vistrail_to_db(vistrail, db_connection, do_copy=False, version=None,
                        save_wfs=True):
    if db_connection is None:
        msg = "Need to call open_db_connection() before reading"
        raise VistrailsDBException(msg)
    if version is None:
        version = get_db_version(db_connection)
        if version is None:
            version = currentVersion
    if not vistrail.db_version:
        vistrail.db_version = currentVersion

    dao_list = getVersionDAO(version)
    utils = get_sql_utils(version)

    trans = utils.start_transaction(db_connection)
    
    # current_action holds the current action id 
    # (used by the controller--write_vistrail)
    current_action = 0L
    if hasattr(vistrail, 'db_currentVersion'):
        current_action = vistrail.db_currentVersion

    if not do_copy and vistrail.db_last_modified is not None:
        new_time = get_db_object_modification_time(db_connection, 
                                                   vistrail.db_id,
                                                   DBVistrail.vtType)
        if new_time > vistrail.db_last_modified:
            # need synchronization
            old_vistrail = open_vistrail_from_db(db_connection,
                                                 vistrail.db_id,
                                                 True, version)
            old_vistrail = translate_vistrail(old_vistrail, version)
            # the "old" one is modified and changes integrated
            current_action = \
                vistrails.db.services.vistrail.synchronize(old_vistrail, vistrail, 
                                                 current_action)
            vistrail = old_vistrail
    vistrail.db_last_modified = get_current_time(db_connection)

    vistrail = translate_vistrail(vistrail, vistrail.db_version, version)
    # get saved workflows from db
    workflowIds = get_saved_workflows(db_connection, vistrail.db_id)
    #print "Workflows already saved:", workflowIds
    dao_list.save_to_db(db_connection, vistrail, do_copy)
    vistrail = translate_vistrail(vistrail, version)
    vistrail.db_currentVersion = current_action

    if save_wfs:
        # update all missing tagged workflows
        tagMap = {}
        for annotation in vistrail.db_actionAnnotations:
            if annotation.db_key == '__tag__':
                tagMap[annotation.db_action_id] = annotation.db_value
        wfToSave = []
        for id, name in tagMap.iteritems():
            if id not in workflowIds:
                #print "creating workflow", vistrail.db_id, id, name,
                workflow = vistrails.db.services.vistrail.materializeWorkflow(vistrail, id)
                workflow.db_id = None
                workflow.db_vistrail_id = vistrail.db_id
                workflow.db_parent_id = id
                workflow.db_group = id
                workflow.db_last_modified=vistrail.db_get_action_by_id(id).db_date
                workflow.db_name = name
                workflow = translate_workflow(workflow, currentVersion, version)
                wfToSave.append(workflow)
                #print "done"
        if wfToSave:
            dao_list.save_many_to_db(db_connection, wfToSave, True)
    utils.commit_transaction(db_connection, trans)
    return vistrail

##############################################################################
# Workflow I/O

def open_workflow_from_xml(filename):
    """open_workflow_from_xml(filename) -> DBWorkflow"""
    tree = ElementTree.parse(filename)
    version = get_version_for_xml(tree.getroot())
    daoList = getVersionDAO(version)
    workflow = daoList.open_from_xml(filename, DBWorkflow.vtType, tree)
    if workflow is None:
        raise VistrailsDBException("Couldn't read workflow from XML")
    workflow = translate_workflow(workflow, version)
    vistrails.db.services.workflow.update_id_scope(workflow)
    return workflow

def open_workflow_from_db(db_connection, id, lock=False, version=None):
    """open_workflow_from_db(db_connection, id : long: lock: bool, 
                             version: str) 
         -> DBWorkflow 
    
    """
    if db_connection is None:
        msg = "Need to call open_db_connection() before reading"
        raise VistrailsDBException(msg)
    if version is None:
        version = get_db_object_version(db_connection, id, DBWorkflow.vtType)
    dao_list = getVersionDAO(version)
    workflow = \
        dao_list.open_from_db(db_connection, DBWorkflow.vtType, id, lock)
    workflow = translate_workflow(workflow, version)
    return workflow
    
def save_workflow_to_xml(workflow, filename, version=None):
    tags = {'xmlns:xsi': 'http://www.w3.org/2001/XMLSchema-instance',
            'xsi:schemaLocation': 'http://www.vistrails.org/workflow.xsd'
            }
    if version is None:
        version = currentVersion
    if not workflow.db_version:
        workflow.db_version = currentVersion
    workflow = translate_workflow(workflow, workflow.db_version, version)

    daoList = getVersionDAO(version)
    daoList.save_to_xml(workflow, filename, tags, version)
    workflow = translate_workflow(workflow, version)
    return workflow

def save_workflow_bundle_to_xml(save_bundle, filename, version=None):
    if save_bundle.workflow is None:
        raise VistrailsDBException('save_workflow_bundle_to_xml failed, '
                                   'bundle does not contain a workflow')
    workflow = save_workflow_to_xml(save_bundle.workflow, filename, version)
    return SaveBundle(DBWorkflow.vtType, workflow=workflow)

def save_workflow_to_db(workflow, db_connection, do_copy=False, version=None):
    if db_connection is None:
        msg = "Need to call open_db_connection() before reading"
        raise VistrailsDBException(msg)
    if version is None:
        version = get_db_version(db_connection)
        if version is None:
            version = currentVersion
    if not workflow.db_version:
        workflow.db_version = currentVersion
    workflow = translate_workflow(workflow, workflow.db_version, version)
    dao_list = getVersionDAO(version)

    trans = db_connection.begin()
    workflow.db_last_modified = get_current_time(db_connection)
    dao_list.save_to_db(db_connection, workflow, do_copy)
    trans.commit()
    workflow = translate_workflow(workflow, version)
    return workflow

def save_workflow_bundle_to_db(save_bundle, db_connection, do_copy=False, 
                               version=None):
    if save_bundle.workflow is None:
        raise VistrailsDBException('save_workflow_bundle_to_db failed, '
                                   'bundle does not contain a workflow')
    workflow = save_workflow_to_db(save_bundle.workflow, db_connection, do_copy, 
                                   version)
    return SaveBundle(DBWorkflow.vtType, workflow=workflow)

##############################################################################
# Logging I/O

def open_log_from_xml(filename, was_appended=False):
    """open_log_from_xml(filename) -> DBLog"""
    if was_appended:
        parser = ElementTree.XMLTreeBuilder()
        parser.feed("<log>\n")
        f = open(filename, "rb")
        parser.feed(f.read())
        parser.feed("</log>\n")
        root = parser.close()
        workflow_execs = []
        for node in root:
            version = get_version_for_xml(node)
            daoList = getVersionDAO(version)
            workflow_exec = \
                daoList.read_xml_object(DBWorkflowExec.vtType, node)
            if version != currentVersion:
                # if version is wrong, dump this into a dummy log object, 
                # then translate, then get workflow_exec back
                log = DBLog()
                translate_log(log, currentVersion, version)
                log.db_add_workflow_exec(workflow_exec)
                log = translate_log(log, version)
                workflow_exec = log.db_workflow_execs[0]
            workflow_execs.append(workflow_exec)
        log = DBLog(workflow_execs=workflow_execs)
        vistrails.db.services.log.update_ids(log)
    else:
        tree = ElementTree.parse(filename)
        version = get_version_for_xml(tree.getroot())
        daoList = getVersionDAO(version)
        log = daoList.open_from_xml(filename, DBLog.vtType, tree)
        log = translate_log(log, version)
        vistrails.db.services.log.update_id_scope(log)
    return log

def open_log_from_db(db_connection, id, lock=False, version=None):
    """open_log_from_db(db_connection, id : long: lock: bool, version: str) 
         -> DBLog 
    
    """
    if db_connection is None:
        msg = "Need to call open_db_connection() before reading"
        raise VistrailsDBException(msg)
    if version is None:
        version = get_db_object_version(db_connection, id, DBLog.vtType)
    dao_list = getVersionDAO(version)
    log = dao_list.open_from_db(db_connection, DBLog.vtType, id, lock)
    log = translate_log(log, version)
    return log

def open_vt_log_from_db(db_connection, vt_id, version=None):
    """ return the logs for the specified vistrail """
    if version is None:
        version = get_db_object_version(db_connection, vt_id, DBVistrail.vtType)
    dao_list = getVersionDAO(version)
    ids = []
    if db_connection is not None:
        ids = get_db_ids_from_log(db_connection, vt_id)
    log = DBLog()
    if hasattr(dao_list, 'open_many_from_db'): # does not exist pre 1.0.2
        logs = dao_list.open_many_from_db(db_connection, DBLog.vtType, ids)
    else:
        logs = [dao_list.open_from_db(db_connection, DBLog.vtType, id) \
                for id in ids]
    for new_log in logs:
        for workflow_exec in new_log.db_workflow_execs:
            workflow_exec.db_id = log.id_scope.getNewId(DBWorkflowExec.vtType)
            log.db_add_workflow_exec(workflow_exec)
    log = translate_log(log, version)
    return log

def save_log_to_xml(log, filename, version=None, do_append=False):
    if version is None:
        version = currentVersion
    if not log.db_version:
        log.db_version = currentVersion
    log = translate_log(log, log.db_version, version)

    daoList = getVersionDAO(version)
    if do_append:
        log_file = open(filename, 'ab')
        for workflow_exec in log.db_workflow_execs:
            # cannot do correct numbering here...
            # but need to save so that we can use it for deletes
            wf_exec_id = workflow_exec.db_id
            workflow_exec.db_id = -1L
            daoList.save_to_xml(workflow_exec, log_file, {}, version)
            workflow_exec.db_id = wf_exec_id
        log_file.close()
    else:
        tags = {'xmlns:xsi': 'http://www.w3.org/2001/XMLSchema-instance',
                'xsi:schemaLocation': 'http://www.vistrails.org/log.xsd'
                }
        daoList.save_to_xml(log, filename, tags, version)
    log = translate_log(log, version)
    return log

def save_log_bundle_to_xml(save_bundle, filename, version=None):
    if save_bundle.log is None:
        raise VistrailsDBException('save_log_bundle_to_xml failed, '
                                   'bundle does not contain a log')
        
    log = save_log_to_xml(save_bundle.log, filename, version)
    return SaveBundle(DBLog.vtType, log=log)

def save_log_to_db(log, db_connection, do_copy=False, version=None):
    if db_connection is None:
        msg = "Need to call open_db_connection() before reading"
        raise VistrailsDBException(msg)
    if version is None:
        version = get_db_version(db_connection)
        if version is None:
            version = currentVersion
    if not log.db_version:
        log.db_version = currentVersion
    log = translate_log(log, log.db_version, version)
    dao_list = getVersionDAO(version)
    utils = get_sql_utils(version)

    trans = utils.start_transaction(db_connection)
    log.db_last_modified = get_current_time(db_connection)
    dao_list.save_to_db(db_connection, log, do_copy)
    utils.commit_transaction(db_connection, trans)
    log = translate_log(log, version)
    return log

def save_log_bundle_to_db(save_bundle, db_connection, do_copy=False, 
                          version=None):
    if save_bundle.log is None:
        raise VistrailsDBException('save_log_bundle_to_db failed, '
                                   'bundle does not contain a log')
        
    log = save_log_to_db(save_bundle.log, db_connection, do_copy, version)
    return SaveBundle(DBLog.vtType, log=log)

def merge_logs(new_log, vt_log_fname):
    log = open_log_from_xml(vt_log_fname, True)
    for workflow_exec in new_log.db_workflow_execs:
        workflow_exec.db_id = log.id_scope.getNewId(DBWorkflowExec.vtType)
        log.db_add_workflow_exec(workflow_exec)
    return log

##############################################################################
# OPM I/O

def save_opm_to_xml(opm_graph, filename, version=None):    
    # FIXME, we're using workflow, version, and log here...
    # which aren't in DBOpmGraph...
    if version is None:
        version = currentVersion
    daoList = getVersionDAO(version)
    tags = {'xmlns': 'http://openprovenance.org/model/v1.01.a',
            }
    opm_graph = vistrails.db.services.opm.create_opm(opm_graph.workflow, 
                                           opm_graph.version,
                                           opm_graph.log,
                                           opm_graph.registry)
    daoList.save_to_xml(opm_graph, filename, tags, version)
    return opm_graph

##############################################################################
# PROV I/O

def save_prov_to_xml(prov_document, filename, version=None):    
    # FIXME, we're using workflow, version, and log here...
    # which aren't in DBProvDocument...
    if version is None:
        version = currentVersion
    daoList = getVersionDAO(version)
    tags = {'xmlns:prov': 'http://www.w3.org/ns/prov#',
            'xmlns:dcterms': 'http://purl.org/dc/terms/',
            'xmlns:vt': 'http://www.vistrails.org/registry.xsd',
            }
    prov_document = vistrails.db.services.prov.create_prov(prov_document.workflow, 
                                                 prov_document.version,
                                                 prov_document.log)
    daoList.save_to_xml(prov_document, filename, tags, version)
    return prov_document

##############################################################################
# Registry I/O

def open_registry_from_xml(filename):
    tree = ElementTree.parse(filename)
    version = get_version_for_xml(tree.getroot())
    daoList = getVersionDAO(version)
    registry = daoList.open_from_xml(filename, DBRegistry.vtType, tree)
    if registry is None:
        raise VistrailsDBException("Couldn't read registry from XML")
    registry = translate_registry(registry, version)
    vistrails.db.services.registry.update_id_scope(registry)
    return registry

def open_registry_from_db(db_connection, id, lock=False, version=None):
    """open_registry_from_db(db_connection, id : long: lock: bool, 
                             version: str) -> DBRegistry 
    
    """
    if db_connection is None:
        msg = "Need to call open_db_connection() before reading"
        raise VistrailsDBException(msg)
    if version is None:
        version = get_db_object_version(db_connection, id, DBRegistry.vtType)
    dao_list = getVersionDAO(version)
    registry = dao_list.open_from_db(db_connection, DBRegistry.vtType, id, lock)
    registry = translate_registry(registry, version)
    return registry

def save_registry_to_xml(registry, filename, version=None):
    tags = {'xmlns:xsi': 'http://www.w3.org/2001/XMLSchema-instance',
            'xsi:schemaLocation': 'http://www.vistrails.org/registry.xsd'
            }
    if version is None:
        version = currentVersion
    if not registry.db_version:
        registry.db_version = currentVersion
    registry = translate_registry(registry, registry.db_version, version)

    daoList = getVersionDAO(version)
    daoList.save_to_xml(registry, filename, tags, version)
    registry = translate_registry(registry, version)
    return registry

def save_registry_bundle_to_xml(save_bundle, filename, version=None):
    if save_bundle.registry is None:
        raise VistrailsDBException('save_registry_bundle_to_xml failed, '
                                   'bundle does not contain a registry')
        
    registry = save_registry_to_xml(save_bundle.registry, filename, version)
    return SaveBundle(DBRegistry.vtType, registry=registry)

def save_registry_to_db(registry, db_connection, do_copy=False, version=None):
    if db_connection is None:
        msg = "Need to call open_db_connection() before reading"
        raise VistrailsDBException(msg)
    if version is None:
        version = get_db_version(db_connection)
        if version is None:
            version = currentVersion
    if not registry.db_version:
        registry.db_version = currentVersion
    registry = translate_registry(registry, registry.db_version, version)
    dao_list = getVersionDAO(version)

    trans = db_connection.begin()
    registry.db_last_modified = get_current_time(db_connection)
    dao_list.save_to_db(db_connection, registry, do_copy)
    trans.commit()
    registry = translate_registry(registry, version)
    return registry

def save_registry_bundle_to_db(save_bundle, db_connection, do_copy=False, 
                               version=None):
    if save_bundle.registry is None:
        raise VistrailsDBException('save_registry_bundle_to_db failed, '
                                   'bundle does not contain a registry')
        
    registry = save_registry_to_db(save_bundle.registry, db_connection, do_copy, 
                                   version)
    return SaveBundle(DBRegistry.vtType, registry=registry)

##############################################################################
# Abstraction I/O

def save_abstractions_to_db(abstractions, vt_id, db_connection, do_copy=False):
    """save_abstraction_to_db(abs: DBVistrail, db_connection) -> None
    Saves an abstraction to db, and updating existing abstractions

    """
    if db_connection is None:
        msg = "Need to call open_db_connection() before reading"
        raise VistrailsDBException(msg)

    for abs_name in abstractions:
        try: 
            abs = open_vistrail_from_xml(abs_name)
            abs.db_name = parse_abstraction_name(abs_name)
            id_key = '__abstraction_vistrail_id__'
            id_value = str(vt_id)
            if abs.db_has_annotation_with_key(id_key):
                annotation = abs.db_get_annotation_by_key(id_key)
                annotation.db_value = id_value
            else:
                annotation=DBAnnotation(abs.idScope.getNewId(DBAnnotation.vtType),
                                        id_key, id_value)
                abs.db_add_annotation(annotation)
            db_mod_time = None if not abs.db_id else \
                          get_db_abstraction_modification_time(db_connection, abs)

            if db_mod_time:
                delete_entity_from_db(db_connection, abs.vtType, abs.db_id)

            abs.db_id = None
            abs.db_last_modified = get_current_time(db_connection)
            version = get_db_version(db_connection)
            version = version if version else currentVersion
            if not abs.db_version:
                abs.db_version = currentVersion
            abs = translate_vistrail(abs, abs.db_version, version)
            # Always copy for now
            trans = db_connection.begin()
            getVersionDAO(version).save_to_db(db_connection, abs, True)
            trans.commit()

        except Exception, e:
            debug.critical('Could not save abstraction to db: %s' % str(e))

##############################################################################
# Thumbnail I/O

def open_thumbnails_from_db(db_connection, obj_type, obj_id, tmp_dir=None):
    """open_thumbnails_from_db(db_connection, obj_type: DB*,
                            obj_id: long, tmp_dir: str) -> [str]

    Gets a list of all thumbnails associated with this object from the
    annotations table in the db (by comparing obj_type with the column
    'entity_type' and obj_id with the column 'entity_id') and for any
    thumbnails not found in tmp_dir, they are retreived from the db and
    saved into tmp_dir.
    Returns a list of absolute file paths for all thumbnails associated
    with this object that exist in tmp_dir after the function has run.

    """
    if db_connection is None:
        msg = "Need to call open_db_connection() before reading"
        raise VistrailsDBException(msg)
    if tmp_dir is None:
        return []

    # First get associated file names from annotation table
    file_names = get_thumbnail_fnames_from_db(db_connection, obj_id, obj_type)

    # Next get all thumbnails from the db that aren't already in tmp_dir
    get_db_file_names = [fname for fname in file_names 
                         if fname not in os.listdir(tmp_dir)]
    for file_name in get_db_file_names:
        image_bytes = get_thumbnail_data_from_db(db_connection, file_name)
        if image_bytes is not None:
            absfname = os.path.join(tmp_dir, file_name)
            image_file = open(absfname, 'wb')
            image_file.write(image_bytes)
            image_file.close()
        else:
            debug.warning("db: Referenced thumbnail not found locally or "
                          "in the database: '%s'" % file_name)
    # Return only thumbnails that now exist locally
    return [os.path.join(tmp_dir, file_name) for file_name in file_names 
            if file_name in os.listdir(tmp_dir)]

def save_thumbnails_to_db(absfnames, db_connection):
    """save_thumbnails_to_db(absfnames: list, db_connection) -> None
    Saves all thumbnails from a list of local absolute file paths into the db,
    except those already present on the db.

    """
    if db_connection is None:
        msg = "Need to call open_db_connection() before reading"
        raise VistrailsDBException(msg)
    if absfnames is None or len(absfnames) == 0:
        return None

    # Determine which thumbnails already exist in db
    db_file_names = get_existing_thumbnails_in_db(db_connection, 
                        [os.path.basename(absfname) for absfname in absfnames])

    # Save any thumbnails that don't already exist in db
    insert_absfnames = [absfname for absfname in absfnames 
                        if os.path.basename(absfname) not in db_file_names]
    insert_thumbnails_into_db(db_connection, insert_absfnames)

    return None
##############################################################################
# Mashup I/O
def open_mashuptrail_from_xml(filename):
    """open_mashuptrail_from_xml(filename) -> Mashuptrail"""
    tree = ElementTree.parse(filename)
    version = get_version_for_xml(tree.getroot())
    # this is here because initially the version in the mashuptrail file was 
    # independent of VisTrails schema version. So if the version was "0.1.0" we
    # can safely upgrade it directly to 1.0.3 as it was the first version when
    # the mashuptrail started to use the same vistrails schema version
    old_version = version
    if version == "0.1.0":
        version = "1.0.3"
    try:
        daoList = getVersionDAO(version)
        mashuptrail = daoList.open_from_xml(filename, DBMashuptrail.vtType, tree)
        if old_version == "0.1.0":
            mashuptrail.db_version = version
        Mashuptrail.convert(mashuptrail)
        mashuptrail.currentVersion = mashuptrail.getLatestVersion()
        mashuptrail.updateIdScope()
    except VistrailsDBException, e:
        msg = "There was a problem when reading mashups from the xml file: "
        msg += str(e)
        raise VistrailsDBException(msg)
    return mashuptrail

def save_mashuptrail_to_xml(mashuptrail, filename, version=None):
    tags = {'xmlns:xsi': 'http://www.w3.org/2001/XMLSchema-instance',
            'xsi:schemaLocation': 'http://www.vistrails.org/mashup.xsd'
            }
    if version is None:
        version = currentVersion
    
    if not mashuptrail.db_version:
        mashuptrail.db_version = version
   
    #FIXME: This must be enabled at some point
    #mashuptrail = translate_mashuptrail(mashuptrail, mashuptrail.db_version, version)
    daoList = getVersionDAO(version)
    daoList.save_to_xml(mashuptrail, filename, tags, version)
    return mashuptrail

def open_mashuptrail_from_db(db_connection, mashup_id, lock=False):
    """open_mashuptrail_from_db(filename) -> Mashuptrail"""

    version = get_db_object_version(db_connection, mashup_id, DBMashuptrail.vtType)
    try:
        daoList = getVersionDAO(version)
        mashuptrail = daoList.open_from_db(db_connection, DBMashuptrail.vtType, mashup_id, lock)
        Mashuptrail.convert(mashuptrail)
        mashuptrail.currentVersion = mashuptrail.getLatestVersion()
        mashuptrail.updateIdScope()
    except VistrailsDBException, e:
        msg = "There was a problem when reading mashups from the db file: "
        msg += str(e)
        raise VistrailsDBException(msg)
    return mashuptrail

def save_mashuptrails_to_db(mashuptrails, vt_id, db_connection, do_copy=False):
    """save_mashuptrails_to_db(mashuptrails: DBMashuptrail, vt_id: int,
                               db_connection, do_copy: bool) -> None
    Saves a list of mashuptrails to the db, and replacing existing mashuptrails

    """
    if db_connection is None:
        msg = "Need to call open_db_connection() before reading"
        raise VistrailsDBException(msg)

    # for now we replace all mashups
    for old_id in get_db_mashuptrail_ids_from_vistrail(db_connection, vt_id):
        delete_entity_from_db(db_connection, Mashuptrail.vtType, old_id)

    for mashuptrail in mashuptrails:
        try: 
            id_key = '__mashuptrail_vistrail_id__'
            id_value = str(vt_id)
            if mashuptrail.db_has_annotation_with_key(id_key):
                annotation = mashuptrail.db_get_annotation_by_key(id_key)
                annotation.db_value = id_value
            else:
                annotation=DBAnnotation(mashuptrail.id_scope.getNewId(DBAnnotation.vtType),
                                        id_key, id_value)
                mashuptrail.db_add_annotation(annotation)

            # add vt_id to mashups
            for action in mashuptrail.db_actions:
                action.db_mashup.db_vtid = vt_id
            mashuptrail.db_last_modified = get_current_time(db_connection)
            mashuptrail.db_id = None
            version = get_db_version(db_connection)
            version = version if version else currentVersion
            if not mashuptrail.db_version:
                mashuptrail.db_version = currentVersion
            #FIXME: This must be enabled at some point
            #mashuptrail = translate_vistrail(mashuptrail, mashuptrail.db_version, version)
            # Always copy for now
            trans = db_connection.begin()
            getVersionDAO(version).save_to_db(db_connection, mashuptrail, True)
            trans.commit()

        except Exception, e:
            debug.critical('Could not save mashuptrail to db: %s' % str(e))

def open_startup_from_xml(filename):
    tree = ElementTree.parse(filename)
    version = get_version_for_xml(tree.getroot())
    if version == '0.1':
        version = '1.0.3'
    daoList = getVersionDAO(version)
    startup = daoList.open_from_xml(filename, DBStartup.vtType, tree)
    # need this for translation...
    startup._filename = filename
    startup = translate_startup(startup, version)
    # vistrails.db.services.startup.update_id_scope(startup)
    return startup

def save_startup_to_xml(startup, filename, version=None):
    tags = {}
    if version is None:
        version = currentVersion
    if not startup.db_version:
        startup.db_version = currentVersion
    # FIXME add translation, etc.
    # startup = translate_startup(startup, startup.db_version, version)

    daoList = getVersionDAO(version)
    daoList.save_to_xml(startup, filename, tags, version)
    # startup = translate_startup(startup, version)
    return startup
    

##############################################################################
# I/O Utilities

def delete_entity_from_db(db_connection, type, obj_id):
    if db_connection is None:
        msg = "Need to call open_db_connection() before reading"
        raise VistrailsDBException(msg)
    version = get_db_version(db_connection)
    if version is None:
        version = currentVersion
    dao_list = getVersionDAO(version)
    trans = db_connection.begin()
    dao_list.delete_from_db(db_connection, type, obj_id)
    trans.commit()
    
def get_version_for_xml(root):
    version = root.get('version', None)
    if version is not None:
        return version
    msg = "Cannot find version information"
    raise VistrailsDBException(msg)

def get_type_for_xml(root):
    return root.tag

def create_temp_folder(prefix='vt_save'):
    return tempfile.mkdtemp(prefix=prefix)

def remove_temp_folder(temp_dir):
    if temp_dir is None:
        return
    if not os.path.isdir(temp_dir):
        if os.path.isfile(temp_dir):
            os.remove(temp_dir)

        # cleanup has already happened
        return
    try:
        for root, dirs, files in os.walk(temp_dir, topdown=False):
            for name in files:
                os.remove(os.path.join(root, name))
            for name in dirs:
                os.rmdir(os.path.join(root, name))
        os.rmdir(temp_dir)
    except OSError, e:
        raise VistrailsDBException("Can't remove %s: %s" % (temp_dir, str(e)))
    
##############################################################################
# Testing


class TestDBIO(unittest.TestCase):
    # def test1(self):
    #     """test importing an xml file"""

    #     vistrail = open_vistrail_from_xml( \
    #         os.path.join(vistrails.core.system.vistrails_root_directory(),
    #                      'tests/resources/dummy.xml'))
    #     assert vistrail is not None

    # def test2(self):
    #     """test importing an xml file"""

    #     vistrail = open_vistrail_from_xml( \
    #         os.path.join(vistrails.core.system.vistrails_root_directory(),
    #                      'tests/resources/dummy_new.xml'))
    #     assert vistrail is not None

    # def test3(self):
    #     """test importing a vt file"""

    #     # FIXME include abstractions
    #     (save_bundle, vt_save_dir) = open_bundle_from_zip_xml( \
    #         DBVistrail.vtType,
    #         os.path.join(vistrails.core.system.vistrails_root_directory(),
    #                      'tests/resources/dummy_new.vt'))
    #     assert save_bundle.vistrail is not None

    # def test4(self):
    #     """ test saving a vt file """

    #     # FIXME include abstractions
    #     testdir = tempfile.mkdtemp(prefix='vt_')
    #     filename = os.path.join(testdir, 'dummy_new.vt')

    #     try:
    #         (save_bundle, vt_save_dir) = open_bundle_from_zip_xml(
    #             DBVistrail.vtType,
    #             os.path.join(vistrails.core.system.vistrails_root_directory(),
    #                          'tests/resources/dummy_new.vt'))
    #         try:
    #             save_bundle_to_zip_xml(save_bundle, filename, vt_save_dir)
    #             if os.path.isfile(filename):
    #                 os.unlink(filename)
    #         except Exception, e:
    #             self.fail(str(e))
    #     finally:
    #         os.rmdir(testdir)
            
    pass

# helper function for translation tests
def get_alternate_tests(version):
    from vistrails.db.versions import get_version_path
    def test_actionAnnotations(vt1, vt2, test_class, alternate_tests):
        vt1_action_annotations = {}
        for a in vt1.db_actionAnnotations:
            a_t = (a.db_key, a.db_action_id)
            if a_t in vt1_action_annotations:
                raise AssertionError("Action annotation %s duplicated" %
                                     unicode(a_t))
            vt1_action_annotations[a_t] = a
        for a2 in vt2.db_actionAnnotations:
            a_t = (a2.db_key, a2.db_action_id)
            if a_t not in vt1_action_annotations:
                raise AssertionError("Action annotation %s not matched" % 
                                     unicode(a_t))
            a1 = vt1_action_annotations[a_t]
            a1.deep_eq_test(a2, test_class, alternate_tests)
            del vt1_action_annotations[a_t]
        if len(vt1_action_annotations) > 0:
            a_t = vt_action_annotations.iterkeys().next()
            raise AssertionError("Action annotation %s not matched" % 
                                 unicode(a_t))

    # this works around the fact that sql backend needs to persist the
    # workflow with an id while the xml version doesn't
    def test_group_workflow(g1, g2, test_class, alternate_tests):
        self_func = alternate_tests[('DBGroup', 'db_workflow')]
        del alternate_tests[('DBGroup', 'db_workflow')]

        sql_only_fields = ['db_id', 'db_entity_type', 'db_entity_id']
        old_tests = {}
        for field in sql_only_fields:
            field_t = ('DBWorkflow', field)
            if field_t in alternate_tests:
                old_tests[field] = alternate_tests[field_t]
            alternate_tests[field_t] = None
        try:
            g1.deep_eq_test(g2, test_class, alternate_tests)
        finally:
            alternate_tests[('DBGroup', 'db_workflow')] = self_func
            for field in sql_only_fields:
                if field in old_tests:
                    alternate_tests[('DBWorkflow', field)] = old_tests[field]
                else:
                    del alternate_tests[('DBWorkflow', field)]
        
    alternate_dict = {None:
                      {('DBVistrail', 'db_entity_type'): None,
                       ('DBGroup', 'db_workflow'): test_group_workflow},
                      ('1.0.3', '1.0.4'):
                      {('DBPortSpec', 'db_depth'): None},
                      ('1.0.2', '1.0.3'): 
                      {('DBPortSpecItem', 'db_id'): None,
                       ('DBPortSpecItem', 'db_values'): None,
                       ('DBPortSpecItem', 'db_entry_type'): None,
                       ('DBPortSpec', 'db_min_conns'): None,
                       ('DBPortSpec', 'db_max_conns'): None,
                       ('DBVistrail', 'db_parameter_explorations'): None},
                      ('1.0.1', '1.0.2'):
                      {('DBActionAnnotation', 'db_date'): None,
                       ('DBActionAnnotation', 'db_user'): None,
                       ('DBActionAnnotation', 'db_id'): None,
                       ('DBVistrail', 'db_actionAnnotations'): \
                           test_actionAnnotations,
                       ('DBWorkflowExec', 'db_annotations'): None},
                      ('1.0.0', '1.0.1'):
                      {('DBPortSpecItem', 'db_default'): None,
                       ('DBPortSpecItem', 'db_label'): None},
                      ('0.9.4', '0.9.5'):
                      # FIXME should really test the module execs...
                      {('DBWorkflowExec', 'db_item_execs'): None},
                      ('0.9.3', '0.9.4'):
                      {('DBPortSpec', 'db_sort_key'): None,
                       ('DBAbstraction', 'db_namespace'): None,
                       ('DBAbstraction', 'db_package'): None,
                       ('DBAbstraction', 'db_version'): None}
                      }

    path = get_version_path(version, currentVersion)
    alternate_tests = {}
    alternate_tests.update(alternate_dict[None])
    for t in path:
        if t in alternate_dict:
            alternate_tests.update(alternate_dict[t])
    return alternate_tests

class TestXMLFile(object):
    def get_version(self):
        raise NotImplementedError("Subclass should implement get_version")

    def get_filename(self):
        from vistrails.core.system import vistrails_root_directory
        fname = os.path.join(vistrails_root_directory(), 'tests', 'resources', 
                             'test_basics.vt')
        return fname
        # return '/vistrails/src/git/examples/terminator.vt'

    def test_save_vistrail_and_reload(self):
        (bundle, tmp_save_dir) = \
                open_vistrail_bundle_from_zip_xml(self.get_filename())
        vt1 = bundle.vistrail

        (h, fname) = tempfile.mkstemp(prefix='vt_test_', suffix='.xml')
        os.close(h)

        try:
            save_vistrail_to_xml(vt1, fname, self.get_version())
            vt2 = open_vistrail_from_xml(fname)
            vt1.deep_eq_test(vt2, self, get_alternate_tests(self.get_version()))
        finally:
            os.unlink(fname)
            close_zip_xml(tmp_save_dir)

class TestXMLFile_v0_9_3(TestXMLFile, unittest.TestCase):
    def get_version(self):
        return '0.9.3'

class TestXMLFile_v1_0_2(TestXMLFile, unittest.TestCase):
    def get_version(self):
        return '1.0.2'

class TestSQLDatabase(object):
    conn = None

    @classmethod
    def get_config(cls):
        raise NotImplementedError

    @classmethod
    def setUpClass(cls):
        cls.conn = open_db_connection(cls.get_config())
        create_db_tables(cls.conn)

    @classmethod
    def tearDownClass(cls):
        drop_db_tables(cls.conn)
        close_db_connection(cls.conn)
        cls.conn = None

    def get_filename(self):
        from vistrails.core.system import vistrails_root_directory
        fname = os.path.join(vistrails_root_directory(), 'tests', 'resources', 
                             'test_basics.vt')
        return fname
        # return '/vistrails/src/git/examples/terminator.vt'

    def test_save_bundle(self):
        (bundle, tmp_save_dir) = \
                open_vistrail_bundle_from_zip_xml(self.get_filename())
        try:
            save_vistrail_bundle_to_db(bundle, self.conn, True, save_wfs=False)
        finally:
            close_zip_xml(tmp_save_dir)
        
    def test_save_vistrail_and_reload(self):
        (bundle, tmp_save_dir) = \
                open_vistrail_bundle_from_zip_xml(self.get_filename())
        try:
            vt1 = bundle.vistrail
            # vt1.db_version = currentVersion
            vt_id = save_vistrail_to_db(vt1, self.conn, True, 
                                        save_wfs=False).db_id
            vt1.db_id = vt_id
            vt2 = open_vistrail_from_db(self.conn, vt_id)
            vt1.deep_eq_test(vt2, self, 
                             get_alternate_tests(self.get_config()["version"]))
        finally:
            close_zip_xml(tmp_save_dir)

    # def test_z_get_db_object_list(self):
    #     print get_db_object_list(self.conn, DBVistrail.vtType)
    
    # def test_z_get_db_object_modification_time(self):
    #     print "OBJ MOD TIME:", \
    #         get_db_object_modification_time(self.conn, 1, DBVistrail.vtType)

    # def test_z_get_db_object_version(self):
    #     print "OBJ VERSION:", \
    #         get_db_object_version(self.conn, 1, DBVistrail.vtType)

    # def test_z_get_saved_workflows(self):
    #     print get_saved_workflows(self.conn, 1)
        
    # def test_z_get_db_id_from_name(self):
    #     raise Exception("Need to implement this test")

    # def test_z_get_db_abstraction_modification_time(self):
    #     raise Exception("Need to implement this test")

    # def test_z_get_db_ids_from_vistrail(self):
    #     raise Exception("Need to implement this test")

    # def test_z_get_matching_abstraction_id(self):
    #     raise Exception("Need to implement this test")

class TestMySQLDatabase(TestSQLDatabase):
    db_version = None

    @classmethod
    def get_config(cls):
        return {"user": "vt_test",
                "passwd": None,
                "host": "localhost",
                "port": None,
                "db": "vt_test",
                "version": cls.db_version}

class TestMySQLDatabase_v1_0_2(TestMySQLDatabase, unittest.TestCase):
    db_version = '1.0.2'

class TestMySQLDatabase_v1_0_3(TestMySQLDatabase, unittest.TestCase):
    db_version = '1.0.3'

class TestMySQLDatabase_v1_0_4(TestMySQLDatabase, unittest.TestCase):
    db_version = '1.0.4'

class TestMySQLDatabase_v1_0_5(TestMySQLDatabase, unittest.TestCase):
    db_version = '1.0.5'

class TestSQLite3Database(TestSQLDatabase, unittest.TestCase):
    db_fname = None

    @classmethod
    def get_db_fname(cls):
        if cls.db_fname is None:
            import os
            import tempfile
            (h, fname) = tempfile.mkstemp(prefix='vt_test_db', suffix='.db')
            os.close(h)
            cls.db_fname = fname
        return cls.db_fname

    @classmethod
    def get_config(cls):
        return {"dialect": "sqlite",
                "db": cls.get_db_fname(),
                "version": "1.0.5"}

    @classmethod
    def tearDownClass(cls):
        super(TestSQLite3Database, cls).tearDownClass()
        os.unlink(cls.db_fname)

class TestTranslations(unittest.TestCase):
    def get_filename(self):
        from vistrails.core.system import vistrails_root_directory
        fname = os.path.join(vistrails_root_directory(), 'tests', 'resources', 
                             'test_basics.vt')
        return fname
        # return '/vistrails/src/git/examples/terminator.vt'

    def run_vistrail_translation_test(self, version):
        (bundle, tmp_save_dir) = \
                open_vistrail_bundle_from_zip_xml(self.get_filename())
        try:
            vt1 = bundle.vistrail
            vt2 = translate_vistrail(vt1, currentVersion, version)
            vt2 = translate_vistrail(vt2, version, currentVersion)
            vt1.deep_eq_test(vt2, self, get_alternate_tests(version))
        finally:
            close_zip_xml(tmp_save_dir)
            
    def run_workflow_translation_test(self, version):
        (bundle, tmp_save_dir) = \
                open_vistrail_bundle_from_zip_xml(self.get_filename())
        try:
            vt = bundle.vistrail
            # 258 is Image Slices HW in terminator.vt
            # 20 is the executed version in test_basics.vt
            wf1 = vistrails.db.services.vistrail.materializeWorkflow(vt, 20)
            # FIXME may set db_version in materializeWorkflow?
            wf1.db_version = '1.0.5'
            wf2 = translate_workflow(wf1, currentVersion, version)
            wf2 = translate_workflow(wf2, version, currentVersion)
            wf1.deep_eq_test(wf2, self, get_alternate_tests(version))
        finally:
            close_zip_xml(tmp_save_dir)

    def run_log_translation_test(self, version):
        (bundle, tmp_save_dir) = \
                open_vistrail_bundle_from_zip_xml(self.get_filename())
        try:
            log1 = open_log_from_xml(bundle.vistrail.db_log_filename, True)
            # FIXME may need to update db_version in open_log_from_xml?
            log1.db_version = '1.0.5'
            log2 = translate_log(log1, currentVersion, version)
            log2 = translate_log(log2, version, currentVersion)
            log1.deep_eq_test(log2, self, get_alternate_tests(version))
        finally:
            close_zip_xml(tmp_save_dir)

    def run_registry_translation_test(self, version):
        from vistrails.core.modules.module_registry import get_module_registry

        (h, fname) = tempfile.mkstemp(prefix='vt_test_', suffix='.xml')
        os.close(h)
        try:
            out_fname = save_registry_to_xml(get_module_registry(), fname)
            reg1 = open_registry_from_xml(fname)
            reg2 = translate_registry(reg1, currentVersion, version)
            reg2 = translate_registry(reg2, version, currentVersion)
            reg1.deep_eq_test(reg2, self, get_alternate_tests(version))
        finally:
            os.unlink(fname)

    def test_v0_9_3_vistrail(self):
        self.run_vistrail_translation_test('0.9.3')

    def test_v0_9_3_workflow(self):
        self.run_workflow_translation_test('0.9.3')

    def test_v0_9_5_log(self):
        self.run_log_translation_test('0.9.5')

    def test_v0_9_3_log(self):
        self.run_log_translation_test('0.9.3')

    # registry was introduced in 0.9.5 so cannot test back to 0.9.3
    def test_v0_9_5_registry(self):
        self.run_registry_translation_test('0.9.5')

    def test_v1_0_1_vistrail(self):
        self.run_vistrail_translation_test('1.0.1')

    def test_v1_0_1_workflow(self):
        self.run_workflow_translation_test('1.0.1')

    def test_v1_0_1_log(self):
        self.run_log_translation_test('1.0.1')

    def test_v1_0_1_registry(self):
        self.run_registry_translation_test('1.0.1')
        
if __name__ == '__main__':
    import vistrails.core.application
    vistrails.core.application.init()
    unittest.main()<|MERGE_RESOLUTION|>--- conflicted
+++ resolved
@@ -35,7 +35,6 @@
 ###############################################################################
 from __future__ import division, with_statement
 
-<<<<<<< HEAD
 import copy
 from datetime import datetime
 import inspect
@@ -46,8 +45,6 @@
 import unittest
 import zipfile
 
-=======
->>>>>>> 049ccb34
 from vistrails.core import debug
 from vistrails.core.system import get_elementtree_library, temporary_directory,\
      execute_cmdline, systemType, get_executable_path, strftime
@@ -57,18 +54,7 @@
 from vistrails.core.modules.sub_module import get_cur_abs_namespace,\
     parse_abstraction_name, read_vistrail_from_db
 import vistrails.core.requirements
-<<<<<<< HEAD
 import vistrails.core.system
-=======
-
-from datetime import datetime
-import os.path
-import shutil
-import tempfile
-import copy
-import warnings
-import zipfile
->>>>>>> 049ccb34
 
 from vistrails.db import VistrailsDBException
 from vistrails.db.persistence import sql
@@ -190,11 +176,11 @@
             driver = "mysql"
         if config.get("driver") is not None:
             driver += "+%s" % config["driver"]
-        url = sqlalchemy.engine.url.URL(driver, 
-                                        config.get("user"), 
-                                        config.get("passwd"), 
-                                        config.get("host"), 
-                                        config.get("port"), 
+        url = sqlalchemy.engine.url.URL(driver,
+                                        config.get("user"),
+                                        config.get("passwd"),
+                                        config.get("host"),
+                                        config.get("port"),
                                         config.get("db"))
         engine = sqlalchemy.create_engine(url)
     else:
@@ -320,7 +306,7 @@
 @run_versioned
 def get_db_abstraction_modification_time(db_connection, abstraction):
     pass
-    
+
 @run_versioned
 def get_db_ids_from_vistrail(db_connection, vt_id, id_key):
     """ get_db_ids_from_vistrail(db_connection: DBConnection,
@@ -1363,7 +1349,7 @@
     file_names = get_thumbnail_fnames_from_db(db_connection, obj_id, obj_type)
 
     # Next get all thumbnails from the db that aren't already in tmp_dir
-    get_db_file_names = [fname for fname in file_names 
+    get_db_file_names = [fname for fname in file_names
                          if fname not in os.listdir(tmp_dir)]
     for file_name in get_db_file_names:
         image_bytes = get_thumbnail_data_from_db(db_connection, file_name)
@@ -1376,7 +1362,7 @@
             debug.warning("db: Referenced thumbnail not found locally or "
                           "in the database: '%s'" % file_name)
     # Return only thumbnails that now exist locally
-    return [os.path.join(tmp_dir, file_name) for file_name in file_names 
+    return [os.path.join(tmp_dir, file_name) for file_name in file_names
             if file_name in os.listdir(tmp_dir)]
 
 def save_thumbnails_to_db(absfnames, db_connection):
@@ -1392,11 +1378,11 @@
         return None
 
     # Determine which thumbnails already exist in db
-    db_file_names = get_existing_thumbnails_in_db(db_connection, 
+    db_file_names = get_existing_thumbnails_in_db(db_connection,
                         [os.path.basename(absfname) for absfname in absfnames])
 
     # Save any thumbnails that don't already exist in db
-    insert_absfnames = [absfname for absfname in absfnames 
+    insert_absfnames = [absfname for absfname in absfnames
                         if os.path.basename(absfname) not in db_file_names]
     insert_thumbnails_into_db(db_connection, insert_absfnames)
 
@@ -1631,7 +1617,7 @@
     #             self.fail(str(e))
     #     finally:
     #         os.rmdir(testdir)
-            
+
     pass
 
 # helper function for translation tests
@@ -1648,14 +1634,14 @@
         for a2 in vt2.db_actionAnnotations:
             a_t = (a2.db_key, a2.db_action_id)
             if a_t not in vt1_action_annotations:
-                raise AssertionError("Action annotation %s not matched" % 
+                raise AssertionError("Action annotation %s not matched" %
                                      unicode(a_t))
             a1 = vt1_action_annotations[a_t]
             a1.deep_eq_test(a2, test_class, alternate_tests)
             del vt1_action_annotations[a_t]
         if len(vt1_action_annotations) > 0:
             a_t = vt_action_annotations.iterkeys().next()
-            raise AssertionError("Action annotation %s not matched" % 
+            raise AssertionError("Action annotation %s not matched" %
                                  unicode(a_t))
 
     # this works around the fact that sql backend needs to persist the
@@ -1680,13 +1666,13 @@
                     alternate_tests[('DBWorkflow', field)] = old_tests[field]
                 else:
                     del alternate_tests[('DBWorkflow', field)]
-        
+
     alternate_dict = {None:
                       {('DBVistrail', 'db_entity_type'): None,
                        ('DBGroup', 'db_workflow'): test_group_workflow},
                       ('1.0.3', '1.0.4'):
                       {('DBPortSpec', 'db_depth'): None},
-                      ('1.0.2', '1.0.3'): 
+                      ('1.0.2', '1.0.3'):
                       {('DBPortSpecItem', 'db_id'): None,
                        ('DBPortSpecItem', 'db_values'): None,
                        ('DBPortSpecItem', 'db_entry_type'): None,
@@ -1727,7 +1713,7 @@
 
     def get_filename(self):
         from vistrails.core.system import vistrails_root_directory
-        fname = os.path.join(vistrails_root_directory(), 'tests', 'resources', 
+        fname = os.path.join(vistrails_root_directory(), 'tests', 'resources',
                              'test_basics.vt')
         return fname
         # return '/vistrails/src/git/examples/terminator.vt'
@@ -1776,7 +1762,7 @@
 
     def get_filename(self):
         from vistrails.core.system import vistrails_root_directory
-        fname = os.path.join(vistrails_root_directory(), 'tests', 'resources', 
+        fname = os.path.join(vistrails_root_directory(), 'tests', 'resources',
                              'test_basics.vt')
         return fname
         # return '/vistrails/src/git/examples/terminator.vt'
@@ -1788,25 +1774,25 @@
             save_vistrail_bundle_to_db(bundle, self.conn, True, save_wfs=False)
         finally:
             close_zip_xml(tmp_save_dir)
-        
+
     def test_save_vistrail_and_reload(self):
         (bundle, tmp_save_dir) = \
                 open_vistrail_bundle_from_zip_xml(self.get_filename())
         try:
             vt1 = bundle.vistrail
             # vt1.db_version = currentVersion
-            vt_id = save_vistrail_to_db(vt1, self.conn, True, 
+            vt_id = save_vistrail_to_db(vt1, self.conn, True,
                                         save_wfs=False).db_id
             vt1.db_id = vt_id
             vt2 = open_vistrail_from_db(self.conn, vt_id)
-            vt1.deep_eq_test(vt2, self, 
+            vt1.deep_eq_test(vt2, self,
                              get_alternate_tests(self.get_config()["version"]))
         finally:
             close_zip_xml(tmp_save_dir)
 
     # def test_z_get_db_object_list(self):
     #     print get_db_object_list(self.conn, DBVistrail.vtType)
-    
+
     # def test_z_get_db_object_modification_time(self):
     #     print "OBJ MOD TIME:", \
     #         get_db_object_modification_time(self.conn, 1, DBVistrail.vtType)
@@ -1817,7 +1803,7 @@
 
     # def test_z_get_saved_workflows(self):
     #     print get_saved_workflows(self.conn, 1)
-        
+
     # def test_z_get_db_id_from_name(self):
     #     raise Exception("Need to implement this test")
 
@@ -1881,7 +1867,7 @@
 class TestTranslations(unittest.TestCase):
     def get_filename(self):
         from vistrails.core.system import vistrails_root_directory
-        fname = os.path.join(vistrails_root_directory(), 'tests', 'resources', 
+        fname = os.path.join(vistrails_root_directory(), 'tests', 'resources',
                              'test_basics.vt')
         return fname
         # return '/vistrails/src/git/examples/terminator.vt'
@@ -1896,7 +1882,7 @@
             vt1.deep_eq_test(vt2, self, get_alternate_tests(version))
         finally:
             close_zip_xml(tmp_save_dir)
-            
+
     def run_workflow_translation_test(self, version):
         (bundle, tmp_save_dir) = \
                 open_vistrail_bundle_from_zip_xml(self.get_filename())
@@ -1967,7 +1953,7 @@
 
     def test_v1_0_1_registry(self):
         self.run_registry_translation_test('1.0.1')
-        
+
 if __name__ == '__main__':
     import vistrails.core.application
     vistrails.core.application.init()
