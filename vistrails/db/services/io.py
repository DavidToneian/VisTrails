--- conflicted
+++ resolved
@@ -39,19 +39,12 @@
 from vistrails.core.bundles import py_import
 from vistrails.core.system import get_elementtree_library, temporary_directory,\
      execute_cmdline, systemType, get_executable_path
-<<<<<<< HEAD
 from vistrails.core.utils import Chdir
 from vistrails.core.log.log import Log
 from vistrails.core.mashup.mashup_trail import Mashuptrail
 from vistrails.core.mashup import currentVersion as currentMashupVersion
-=======
-from core.utils import Chdir
-from core.log.log import Log
-from core.mashup.mashup_trail import Mashuptrail
-from core.mashup import currentVersion as currentMashupVersion
-from core.modules.sub_module import get_cur_abs_namespace,\
+from vistrails.core.modules.sub_module import get_cur_abs_namespace,\
     parse_abstraction_name, read_vistrail_from_db
->>>>>>> ca13be5e
 
 import vistrails.core.requirements
 
@@ -62,10 +55,9 @@
 import tempfile
 import copy
 
-<<<<<<< HEAD
 from vistrails.db import VistrailsDBException
 from vistrails.db.domain import DBVistrail, DBWorkflow, DBLog, DBAbstraction, DBGroup, \
-    DBRegistry, DBWorkflowExec, DBOpmGraph, DBProvModel
+    DBRegistry, DBWorkflowExec, DBOpmGraph, DBProvDocument, DBAnnotation
 import vistrails.db.services.abstraction
 import vistrails.db.services.log
 import vistrails.db.services.opm
@@ -74,19 +66,6 @@
 import vistrails.db.services.workflow
 import vistrails.db.services.vistrail
 from vistrails.db.versions import getVersionDAO, currentVersion, getVersionSchemaDir, \
-=======
-from db import VistrailsDBException
-from db.domain import DBVistrail, DBWorkflow, DBLog, DBAbstraction, DBGroup, \
-    DBRegistry, DBWorkflowExec, DBOpmGraph, DBProvDocument, DBAnnotation
-import db.services.abstraction
-import db.services.log
-import db.services.opm
-import db.services.prov
-import db.services.registry
-import db.services.workflow
-import db.services.vistrail
-from db.versions import getVersionDAO, currentVersion, getVersionSchemaDir, \
->>>>>>> ca13be5e
     translate_object, translate_vistrail, translate_workflow, translate_log, \
     translate_registry
 
@@ -1358,21 +1337,12 @@
             'xmlns:dcterms': 'http://purl.org/dc/terms/',
             'xmlns:vt': 'http://www.vistrails.org/registry.xsd',
             }
-<<<<<<< HEAD
-    prov_model = vistrails.db.services.prov.create_prov(prov_model.workflow, 
-                                              prov_model.version,
-                                              prov_model.log,
-                                              prov_model.registry)
-    daoList.save_to_xml(prov_model, filename, tags, version)
-    return prov_model
-=======
-    prov_document = db.services.prov.create_prov(prov_document.workflow, 
+    prov_document = vistrails.db.services.prov.create_prov(prov_document.workflow, 
                                                  prov_document.version,
                                                  prov_document.log,
                                                  prov_document.registry)
     daoList.save_to_xml(prov_document, filename, tags, version)
     return prov_document
->>>>>>> ca13be5e
 
 ##############################################################################
 # Registry I/O
