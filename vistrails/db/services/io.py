###############################################################################
##
## Copyright (C) 2006-2011, University of Utah. 
## All rights reserved.
## Contact: contact@vistrails.org
##
## This file is part of VisTrails.
##
## "Redistribution and use in source and binary forms, with or without 
## modification, are permitted provided that the following conditions are met:
##
##  - Redistributions of source code must retain the above copyright notice, 
##    this list of conditions and the following disclaimer.
##  - Redistributions in binary form must reproduce the above copyright 
##    notice, this list of conditions and the following disclaimer in the 
##    documentation and/or other materials provided with the distribution.
##  - Neither the name of the University of Utah nor the names of its 
##    contributors may be used to endorse or promote products derived from 
##    this software without specific prior written permission.
##
## THIS SOFTWARE IS PROVIDED BY THE COPYRIGHT HOLDERS AND CONTRIBUTORS "AS IS" 
## AND ANY EXPRESS OR IMPLIED WARRANTIES, INCLUDING, BUT NOT LIMITED TO, 
## THE IMPLIED WARRANTIES OF MERCHANTABILITY AND FITNESS FOR A PARTICULAR 
## PURPOSE ARE DISCLAIMED. IN NO EVENT SHALL THE COPYRIGHT HOLDER OR 
## CONTRIBUTORS BE LIABLE FOR ANY DIRECT, INDIRECT, INCIDENTAL, SPECIAL, 
## EXEMPLARY, OR CONSEQUENTIAL DAMAGES (INCLUDING, BUT NOT LIMITED TO, 
## PROCUREMENT OF SUBSTITUTE GOODS OR SERVICES; LOSS OF USE, DATA, OR PROFITS; 
## OR BUSINESS INTERRUPTION) HOWEVER CAUSED AND ON ANY THEORY OF LIABILITY, 
## WHETHER IN CONTRACT, STRICT LIABILITY, OR TORT (INCLUDING NEGLIGENCE OR 
## OTHERWISE) ARISING IN ANY WAY OUT OF THE USE OF THIS SOFTWARE, EVEN IF 
## ADVISED OF THE POSSIBILITY OF SUCH DAMAGE."
##
###############################################################################
from __future__ import with_statement

from datetime import datetime
from core import debug
from core.bundles import py_import
from core.system import get_elementtree_library, temporary_directory,\
     execute_cmdline, systemType
from core.utils import Chdir
from core.log.log import Log
from core.mashup.mashup_trail import Mashuptrail
from core.mashup import currentVersion as currentMashupVersion

import core.requirements
ElementTree = get_elementtree_library()

import sys
import os
import os.path
import shutil
import tempfile
import copy

from db import VistrailsDBException
from db.domain import DBVistrail, DBWorkflow, DBLog, DBAbstraction, DBGroup, \
    DBRegistry, DBWorkflowExec, DBOpmGraph
import db.services.abstraction
import db.services.log
import db.services.opm
import db.services.registry
import db.services.workflow
import db.services.vistrail
from db.versions import getVersionDAO, currentVersion, getVersionSchemaDir, \
    translate_object, translate_vistrail, translate_workflow, translate_log, \
    translate_registry

_db_lib = None
def get_db_lib():
    global _db_lib
    if _db_lib is None:
        # FIXME use core.bundles.py_import here
        import MySQLdb
        # import sqlite3
        _db_lib = MySQLdb
    return _db_lib
def set_db_lib(lib):
    global _db_lib
    _db_lib = lib

# load MySQLdb early if it exists, o/w don't error out
try:
    get_db_lib()
except ImportError:
    pass

class SaveBundle(object):
    """Transient bundle of objects to be saved or loaded.
       The bundle type MUST be specified in the constructor; it should be
       the the vtType of the primary object in the bundle. This parameter
       identifies which object is the primary object when mutiple objects
       are stored in the bundle.

       Args is the (unordered) list of objects to be included in the bundle
       (vistrail, workflow, log, registry, opm_graph).  Any args without a
       'vtType' attribute are explicitly ignored (including any args=None).

       As kwargs, you can specify 'abstractions=[]' or 'thumbnails=[]',
       both of which should be a list of filenames as strings.  You can also
       specify the other bundle objects as kwargs, but abstractions and
       thumbnails cannot be args, since they are both lists, and there is no
       vtType to differentiate between them.

       As a final option, you can directly set the objects in the bundle,
       self.vistrail = vistrail_object, self.thumbnails = thumbs_list, etc.,
       before passing the SaveBundle to a locator.  Both abstractions and
       thumbnails are intialized for convenience so that you can directly
       append to them when using this step-by-step bundle creation method.

    """

    def __init__(self, bundle_type, *args, **kwargs):
        self.bundle_type = bundle_type
        self.vistrail = None
        self.workflow = None
        self.log = None
        self.registry = None
        self.opm_graph = None
        self.abstractions = []
        self.thumbnails = []
        self.mashups = []
        # Make all args into attrs using vtType as attr name
        # This requires that attr names in this class match the vtTypes
        # i.e. if arg's vtType is 'vistrail', self.vistrail = arg, etc...
        for arg in args:
            if hasattr(arg, 'vtType'):
                setattr(self, arg.vtType, arg)
        # Make all keyword args directly into attrs
        for (k,v) in kwargs.iteritems():
            setattr(self, k, v)

    def get_db_objs(self):
        """Gets a list containing only the DB* objects in the bundle"""
        return [obj for obj in self.__dict__.itervalues() if obj is not None and type(obj) not in [type([]), type('')]]

    def get_primary_obj(self):
        """get_primary_obj() -> DB*
           Gets the bundle's primary DB* object based on the bundle type.
        """
        return getattr(self, self.bundle_type)

    def __copy__(self):
        return SaveBundle.do_copy(self)
    
    def do_copy(self):
        cp = SaveBundle(self.bundle_type)
        cp.vistrail = copy.copy(self.vistrail)
        cp.workflow = copy.copy(self.workflow)
        cp.log = copy.copy(self.log)
        cp.registry = copy.copy(self.registry)
        cp.opm_graph = copy.copy(self.opm_graph)
        for a in self.abstractions:
            cp.abstractions.append(a)
        
        for t in self.thumbnails:
            cp.thumbnails.append(t)
        
        return cp

def format_prepared_statement(statement):
    """format_prepared_statement(statement: str) -> str
    Formats a prepared statement for compatibility with the currently
    loaded database library's paramstyle.

    Currently only supports 'qmark' and 'format' paramstyles.
    May be expanded later to allow for more compatibility options
    on input and output.  See PEP 249 for more info.

    """
    style = get_db_lib().paramstyle
    if style == 'format':
        return statement.replace("?", "%s")
    elif style == 'qmark':
        return statement.replace("%s", "?")
    return statement

def open_db_connection(config):

    if config is None:
        msg = "You need to provide valid config dictionary"
        raise VistrailsDBException(msg)
    try:
        # FIXME allow config to be kwargs and args?
        db_connection = get_db_lib().connect(**config)
        #db_connection = get_db_lib().connect(config)
        return db_connection
    except get_db_lib().Error, e:
        # should have a DB exception type
        msg = "cannot open connection (%d: %s)" % (e.args[0], e.args[1])
        raise VistrailsDBException(msg)

def close_db_connection(db_connection):
    if db_connection is not None:
        db_connection.close()

def test_db_connection(config):
    """testDBConnection(config: dict) -> None
    Tests a connection raising an exception in case of error.
    
    """
    #print "Testing config", config
    try:
        db_connection = get_db_lib().connect(**config)
        close_db_connection(db_connection)
    except get_db_lib().Error, e:
        msg = "connection test failed (%d: %s)" % (e.args[0], e.args[1])
        raise VistrailsDBException(msg)
    except TypeError, e:
        msg = "connection test failed (%s)" %str(e)
        raise VistrailsDBException(msg)

def ping_db_connection(db_connection):
    """ping_db_connection(db_connection) -> boolean 
    It will ping the database to check if the connection is alive.
    It returns True if it is, False otherwise. 
    This can be used for preventing the "MySQL Server has gone away" error. 
    """
    try:
        db_connection.ping()
    except get_db_lib().OperationalError:
        return False
    return True
    
def translate_to_tbl_name(obj_type):
    map = {DBVistrail.vtType: 'vistrail',
           DBWorkflow.vtType: 'workflow',
           DBLog.vtType: 'log_tbl',
           DBRegistry.vtType: 'registry',
           DBAbstraction.vtType: 'abstraction',
           }
    return map[obj_type]

def date_to_str(date):
    return date.strftime('%Y-%m-%d %H:%M:%S')

def get_db_object_list(config, obj_type):
    
    result = []    
    db = open_db_connection(config)

    #FIXME Create a DBGetVistrailListSQLDAOBase for this
    # and maybe there's another way to build this query
    command = """SELECT o.id, o.name, o.last_modified
    FROM %s o
    ORDER BY o.name
    """
#     command = """SELECT o.id, v.name, a.date, a.user
#     FROM %s o, action a,
#     (SELECT a.entity_id, MAX(a.date) as recent, a.user
#     FROM action a
#     GROUP BY entity_id) latest
#     WHERE o.id = latest.entity_id 
#     AND a.entity_id = o.id
#     AND a.date = latest.recent 
#     """ % obj_type

    try:
        c = db.cursor()
        c.execute(command % translate_to_tbl_name(obj_type))
        rows = c.fetchall()
        result = rows
        c.close()
        close_db_connection(db)
        
    except get_db_lib().Error, e:
        msg = "Couldn't get list of vistrails objects from db (%d : %s)" % \
            (e.args[0], e.args[1])
        raise VistrailsDBException(msg)
    return result

def get_db_object_modification_time(db_connection, obj_id, obj_type):
    command = """
    SELECT o.last_modified
    FROM %s o
    WHERE o.id = %s
    """

    try:
        db_connection.begin()
        c = db_connection.cursor()
        c.execute(command % (translate_to_tbl_name(obj_type), obj_id))
        db_connection.commit()
        time = c.fetchall()[0][0]
        c.close()
    except get_db_lib().Error, e:
        msg = "Couldn't get object modification time from db (%d : %s)" % \
            (e.args[0], e.args[1])
        raise VistrailsDBException(msg)
    return time

def get_db_object_version(db_connection, obj_id, obj_type):
    command = """
    SELECT o.version
    FROM %s o
    WHERE o.id = %s
    """

    try:
        c = db_connection.cursor()
        #print command % (translate_to_tbl_name(obj_type), obj_id)
        c.execute(command % (translate_to_tbl_name(obj_type), obj_id))
        version = c.fetchall()[0][0]
        c.close()
    except get_db_lib().Error, e:
        msg = "Couldn't get object version from db (%d : %s)" % \
            (e.args[0], e.args[1])
        raise VistrailsDBException(msg)
    return version

def get_db_version(db_connection):
    command = """
    SELECT `version`
    FROM `vistrails_version`
    """

    try:
        c = db_connection.cursor()
        c.execute(command)
        version = c.fetchall()[0][0]
        c.close()
    except get_db_lib().Error, e:
        # just return None if we hit an error
        return None
    return version

def get_db_id_from_name(db_connection, obj_type, name):
    command = """
    SELECT o.id 
    FROM %s o
    WHERE o.name = '%s'
    """

    try:
        c = db_connection.cursor()
        c.execute(command % (translate_to_tbl_name(obj_type), name))
        rows = c.fetchall()
        if len(rows) != 1:
            if len(rows) == 0:
                c.close()
                msg = "Cannot find object of type '%s' named '%s'" % \
                    (obj_type, name)
                raise VistrailsDBException(msg)
            elif len(rows) > 1:
                c.close()
                msg = "Found more than one object of type '%s' named '%s'" % \
                    (obj_type, name)
                raise VistrailsDBException(msg)
        else:
            c.close()
            return int(rows[0][0])
    except get_db_lib().Error, e:
        c.close()
        msg = "Connection error when trying to get db id from name"
        raise VisrailsDBException(msg)

def get_matching_abstraction_id(db_connection, abstraction):
    last_action_id = -1
    last_action = None
    for action in abstraction.db_actions:
        if action.db_id > last_action_id:
            last_action_id = action.db_id
            last_action = action

    command = """
    SELECT g.id 
    FROM abstraction g, action a
    WHERE g.name = '%s'
    AND a.entity_type = 'abstraction'
    AND a.entity_id = g.id
    AND a.user = '%s'
    AND a.date = '%s'
    AND a.id = %s
    """
    
    id = None
    try:
        c = db_connection.cursor()
        c.execute(command % (abstraction.db_name,
                             last_action.db_user,
                             date_to_str(last_action.db_date),
                             last_action.db_id))
        result = c.fetchall()
        c.close()
        if len(result) > 0:
            #print 'got result:', result
            id = result[0][0]
    except get_db_lib().Error, e:
        msg = "Couldn't get object modification time from db (%d : %s)" % \
            (e.args[0], e.args[1])
        raise VistrailsDBException(msg)
    return id

def setup_db_tables(db_connection, version=None, old_version=None):
    if version is None:
        version = currentVersion
    if old_version is None:
        old_version = version
    try:
        def execute_file(c, f):
            cmd = ""
#             auto_inc_str = 'auto_increment'
#             not_null_str = 'not null'
#             engine_str = 'engine=InnoDB;'
            for line in f:
#                 if line.find(auto_inc_str) > 0:
#                     num = line.find(auto_inc_str)
#                     line = line[:num] + line[num+len(auto_inc_str):]
#                 if line.find(not_null_str) > 0:
#                     num = line.find(not_null_str)
#                     line = line[:num] + line[num+len(not_null_str):]
                line = line.strip()
                if cmd or not line.startswith('--'):
                    cmd += line
                    ending = line
                else:
                    ending = None
                if ending and ending[-1] == ';':
                    # FIXME engine stuff switch for MySQLdb, sqlite3
                    cmd = cmd.rstrip()
#                     if cmd.endswith(engine_str):
#                         cmd = cmd[:-len(engine_str)] + ';'
                    #print cmd
                    c.execute(cmd)
                    cmd = ""

        # delete tables
        c = db_connection.cursor()
        schemaDir = getVersionSchemaDir(old_version)
        f = open(os.path.join(schemaDir, 'vistrails_drop.sql'))
        execute_file(c, f)
#         db_script = f.read()
#         c.execute(db_script)
        c.close()
        f.close()

        # create tables        
        c = db_connection.cursor()
        schemaDir = getVersionSchemaDir(version)
        f = open(os.path.join(schemaDir, 'vistrails.sql'))
        execute_file(c, f)
#         db_script = f.read()
#         c.execute(db_script)
        f.close()
        c.close()
    except get_db_lib().Error, e:
        raise VistrailsDBException("unable to create tables: " + str(e))

##############################################################################
# General I/O

def open_from_xml(filename, type):
    if type == DBVistrail.vtType:
        return open_vistrail_from_xml(filename)
    elif type == DBWorkflow.vtType:
        return open_workflow_from_xml(filename)
    elif type == DBLog.vtType:
        return open_log_from_xml(filename)
    elif type == DBRegistry.vtType:
        return open_registry_from_xml(filename)
    else:
        raise VistrailsDBException("cannot open object of type "
                                   "'%s' from xml" % type)

def save_to_xml(obj, filename, version=None):
    if obj.vtType == DBVistrail.vtType:
        return save_vistrail_to_xml(obj, filename, version)
    elif obj.vtType == DBWorkflow.vtType:
        return save_workflow_to_xml(obj, filename, version)
    elif obj.vtType == DBLog.vtType:
        return save_log_to_xml(obj, filename, version)
    elif obj.vtType == DBRegistry.vtType:
        return save_registry_to_xml(obj, filename, version)
    elif obj.vtType == DBOpmGraph.vtType:
        return save_opm_to_xml(obj, filename, version)
    else:
        raise VistrailsDBException("cannot save object of type "
                                   "'%s' to xml" % type)

def open_bundle_from_zip_xml(bundle_type, filename):
    if bundle_type == DBVistrail.vtType:
        return open_vistrail_bundle_from_zip_xml(filename)
    else:
        raise VistrailsDBException("cannot open bundle of type '%s' from zip" %\
                                       bundle_type)

def save_bundle_to_zip_xml(save_bundle, filename, tmp_dir=None, version=None):
    bundle_type = save_bundle.bundle_type
    if bundle_type == DBVistrail.vtType:
        return save_vistrail_bundle_to_zip_xml(save_bundle, filename, tmp_dir, version)
    elif bundle_type == DBLog.vtType:
        return save_log_bundle_to_xml(save_bundle, filename, version)
    elif bundle_type == DBWorkflow.vtType:
        return save_workflow_bundle_to_xml(save_bundle, filename, version)
    elif bundle_type == DBRegistry.vtType:
        return save_registry_bundle_to_xml(save_bundle, filename, version)
    else:
        raise VistrailsDBException("cannot save bundle of type '%s' to zip" % \
                                       bundle_type)

def open_bundle_from_db(bundle_type, connection, primary_obj_id, tmp_dir=None):
    if bundle_type == DBVistrail.vtType:
        return open_vistrail_bundle_from_db(connection, primary_obj_id, tmp_dir)
    else:
        raise VistrailsDBException("cannot open bundle of type '%s' from db" %\
                                       bundle_type)

def save_bundle_to_db(save_bundle, connection, do_copy=False, version=None):
    bundle_type = save_bundle.bundle_type
    if bundle_type == DBVistrail.vtType:
        return save_vistrail_bundle_to_db(save_bundle, connection, do_copy, version)
    elif bundle_type == DBLog.vtType:
        return save_log_bundle_to_db(save_bundle, connection, do_copy, version)
    elif bundle_type == DBWorkflow.vtType:
        return save_workflow_bundle_to_db(save_bundle, connection, do_copy, version)
    elif bundle_type == DBRegistry.vtType:
        return save_registry_bundle_to_db(save_bundle, connection, do_copy, version)
    else:
        raise VistrailsDBException("cannot save bundle of type '%s' to db" % \
                                       bundle_type)

def open_from_db(db_connection, type, obj_id):
    if type == DBVistrail.vtType:
        return open_vistrail_from_db(db_connection, obj_id)
    elif type == DBWorkflow.vtType:
        return open_workflow_from_db(db_connection, obj_id)
    elif type == DBLog.vtType:
        return open_log_from_db(db_connection, obj_id)
    elif type == DBRegistry.vtType:
        return open_registry_from_db(db_connection, obj_id)
    else:
        raise VistrailsDBException("cannot open object of type '%s' from db" % \
                                       type)

def save_to_db(obj, db_connection, do_copy=False):
    if obj.vtType == DBVistrail.vtType:
        return save_vistrail_to_db(obj, db_connection, do_copy)
    elif obj.vtType == DBWorkflow.vtType:
        return save_workflow_to_db(obj, db_connection, do_copy)
    elif obj.vtType == DBLog.vtType:
        return save_log_to_db(obj, db_connection, do_copy)
    elif obj.vtType == DBRegistry.vtType:
        return save_registry_to_db(obj, db_connection, do_copy)
    else:
        raise VistrailsDBException("cannot save object of type '%s' to db" % \
                                       type)

def delete_from_db(db_connection, type, obj_id):
    if type in [DBVistrail.vtType, DBWorkflow.vtType, DBLog.vtType,
                DBRegistry.vtType]:
        return delete_entity_from_db(db_connection, type, obj_id)

def close_zip_xml(temp_dir):
    """close_zip_xml(temp_dir: string) -> None
    Removes any temporary files for a vistrails file

    temp_dir: directory storing any persistent files
    """
    if temp_dir is None:
        return
    if not os.path.isdir(temp_dir):
        if os.path.isfile(temp_dir):
            os.remove(temp_dir)

        # cleanup has already happened
        return
    try:
        for root, dirs, files in os.walk(temp_dir, topdown=False):
            for name in files:
                os.remove(os.path.join(root, name))
            for name in dirs:
                os.rmdir(os.path.join(root, name))
        os.rmdir(temp_dir)
    except OSError, e:
        raise VistrailsDBException("Can't remove %s: %s" % (temp_dir, str(e)))

def serialize(object):
    daoList = getVersionDAO(currentVersion)
    return daoList.serialize(object)

def unserialize(str, obj_type):
    daoList = getVersionDAO(currentVersion)
    return daoList.unserialize(str, obj_type)
 
##############################################################################
# Vistrail I/O

def open_vistrail_from_xml(filename):
    """open_vistrail_from_xml(filename) -> Vistrail"""
    tree = ElementTree.parse(filename)
    version = get_version_for_xml(tree.getroot())
    try:
        daoList = getVersionDAO(version)
        vistrail = daoList.open_from_xml(filename, DBVistrail.vtType, tree)
        vistrail = translate_vistrail(vistrail, version)
        db.services.vistrail.update_id_scope(vistrail)
    except VistrailsDBException, e:
        msg = "This vistrail was created by a newer version of VisTrails "
        msg += "and cannot be opened."
        raise VistrailsDBException(msg)
    return vistrail

def open_vistrail_bundle_from_zip_xml(filename):
    """open_vistrail_bundle_from_zip_xml(filename) -> SaveBundle
    Open a vistrail from a zip compressed format.
    It expects that the vistrail file inside archive has name 'vistrail',
    the log inside archive has name 'log',
    abstractions inside archive have prefix 'abstraction_',
    and thumbnails inside archive are '.png' files in 'thumbs' dir

    """

    core.requirements.require_executable('unzip')

    vt_save_dir = tempfile.mkdtemp(prefix='vt_save')
    output = []
    cmdline = ['unzip', '-q','-o','-d', vt_save_dir, filename]
    result = execute_cmdline(cmdline, output)

    if result != 0 and len(output) != 0:
        raise VistrailsDBException("Unzip of '%s' failed" % filename)

    vistrail = None
    log = None
    log_fname = None
    abstraction_files = []
    unknown_files = []
    thumbnail_files = []
    mashups = []
    try:
        for root, dirs, files in os.walk(vt_save_dir):
            for fname in files:
                if fname == 'vistrail' and root == vt_save_dir:
                    vistrail = open_vistrail_from_xml(os.path.join(root, fname))
                elif fname == 'log' and root == vt_save_dir:
                    # FIXME read log to get execution info
                    # right now, just ignore the file
                    log = None 
                    log_fname = os.path.join(root, fname)
                    # log = open_log_from_xml(os.path.join(root, fname))
                    # objs.append(DBLog.vtType, log)
                elif fname.startswith('abstraction_'):
                    abstraction_file = os.path.join(root, fname)
                    abstraction_files.append(abstraction_file)
                elif (fname.endswith('.png') and 
                      root == os.path.join(vt_save_dir,'thumbs')):
                    thumbnail_file = os.path.join(root, fname)
                    thumbnail_files.append(thumbnail_file)
                elif root == os.path.join(vt_save_dir,'mashups'):
<<<<<<< HEAD
                    pass
=======
                    mashup_file = os.path.join(root, fname)
                    mashup = open_mashuptrail_from_xml(mashup_file)
                    mashups.append(mashup)
>>>>>>> 8ee949b5
                else:
                    unknown_files.append(os.path.join(root, fname))
    except OSError, e:
        raise VistrailsDBException("Error when reading vt file")
    if len(unknown_files) > 0:
        raise VistrailsDBException("Unknown files in vt file: %s" % \
                                       unknown_files)
    if vistrail is None:
        raise VistrailsDBException("vt file does not contain vistrail")
    vistrail.db_log_filename = log_fname

    save_bundle = SaveBundle(DBVistrail.vtType, vistrail, log, 
                             abstractions=abstraction_files, 
                             thumbnails=thumbnail_files, mashups=mashups)
    return (save_bundle, vt_save_dir)

def open_vistrail_bundle_from_db(db_connection, vistrail_id, tmp_dir=None):
    """open_vistrail_bundle_from_db(db_connection, id: long, tmp_dir: str) -> SaveBundle
       Open a vistrail bundle from the database.

    """
    vistrail = open_vistrail_from_db(db_connection, vistrail_id)
    # FIXME open log from db
    log = None
    # FIXME open abstractions from db
    abstractions = []
    thumbnails = open_thumbnails_from_db(db_connection, DBVistrail.vtType, vistrail_id, tmp_dir)
    return SaveBundle(DBVistrail.vtType, vistrail, log, abstractions=abstractions, thumbnails=thumbnails)

def open_vistrail_from_db(db_connection, id, lock=False, version=None):
    """open_vistrail_from_db(db_connection, id : long, lock: bool, 
                             version: str) 
         -> DBVistrail 

    """
    if db_connection is None:
        msg = "Need to call open_db_connection() before reading"
        raise VistrailsDBException(msg)
    if version is None:
        version = get_db_object_version(db_connection, id, DBVistrail.vtType)
    dao_list = getVersionDAO(version)
    vistrail = \
        dao_list.open_from_db(db_connection, DBVistrail.vtType, id, lock)
    vistrail = translate_vistrail(vistrail, version)
    for db_action in vistrail.db_get_actions():
        db_action.db_operations.sort(key=lambda x: x.db_id)
    db.services.vistrail.update_id_scope(vistrail)
    return vistrail

def save_vistrail_to_xml(vistrail, filename, version=None):
    tags = {'xmlns:xsi': 'http://www.w3.org/2001/XMLSchema-instance',
            'xsi:schemaLocation': 'http://www.vistrails.org/vistrail.xsd'
            }
    if version is None:
        version = currentVersion
    if not vistrail.db_version:
        vistrail.db_version = currentVersion

    # current_action holds the current action id 
    # (used by the controller--write_vistrail)
    current_action = 0L
    if hasattr(vistrail, 'db_currentVersion'):
        current_action = vistrail.db_currentVersion

    vistrail = translate_vistrail(vistrail, vistrail.db_version, version)

    daoList = getVersionDAO(version)        
    daoList.save_to_xml(vistrail, filename, tags, version)
    vistrail = translate_vistrail(vistrail, version)
    vistrail.db_currentVersion = current_action
    return vistrail

def save_vistrail_bundle_to_zip_xml(save_bundle, filename, vt_save_dir=None, version=None):
    """save_vistrail_bundle_to_zip_xml(save_bundle: SaveBundle, filename: str,
                                vt_save_dir: str, version: str)
         -> (save_bundle: SaveBundle, vt_save_dir: str)

    save_bundle: a SaveBundle object containing vistrail data to save
    filename: filename to save to
    vt_save_dir: directory storing any previous files

    Generates a zip compressed version of vistrail.
    It raises an Exception if there was an error.
    
    """

    core.requirements.require_executable('zip')

    if save_bundle.vistrail is None:
        raise VistrailsDBException('save_vistrail_bundle_to_zip_xml failed, '
                                   'bundle does not contain a vistrail')
    if not vt_save_dir:
        vt_save_dir = tempfile.mkdtemp(prefix='vt_save')
    # abstractions are saved in the root of the zip file
    # abstraction_dir = os.path.join(vt_save_dir, 'abstractions')
    #thumbnails and mashups have their own folder
    thumbnail_dir = os.path.join(vt_save_dir, 'thumbs')
    mashup_dir = os.path.join(vt_save_dir, 'mashups')
    
    # Save Vistrail
    xml_fname = os.path.join(vt_save_dir, 'vistrail')
    save_vistrail_to_xml(save_bundle.vistrail, xml_fname, version)

    # Save Log
    if save_bundle.vistrail.db_log_filename is not None:
        xml_fname = os.path.join(vt_save_dir, 'log')
        if save_bundle.vistrail.db_log_filename != xml_fname:
            shutil.copyfile(save_bundle.vistrail.db_log_filename, xml_fname)
            save_bundle.vistrail.db_log_filename = xml_fname

    if save_bundle.log is not None:
        xml_fname = os.path.join(vt_save_dir, 'log')
        save_log_to_xml(save_bundle.log, xml_fname, version, True)
        save_bundle.vistrail.db_log_filename = xml_fname

    # Save Abstractions
    saved_abstractions = []
    for obj in save_bundle.abstractions:
        if type(obj) == type(""):
            # FIXME we should have an abstraction directory here instead
            # of the abstraction_ prefix...
            if not os.path.basename(obj).startswith('abstraction_'):
                obj_fname = 'abstraction_' + os.path.basename(obj)
            else:
                obj_fname = os.path.basename(obj)
            # xml_fname = os.path.join(abstraction_dir, obj_fname)
            xml_fname = os.path.join(vt_save_dir, obj_fname)
            saved_abstractions.append(xml_fname)
            # if not os.path.exists(abstraction_dir):
            #     os.mkdir(abstraction_dir)
            # print "obj:", obj
            # print "xml_fname:", xml_fname
            if obj != xml_fname:
                # print 'copying %s -> %s' % (obj, xml_fname)
                try:
                    shutil.copyfile(obj, xml_fname)
                except Exception, e:
                    saved_abstractions.pop()
                    debug.critical('copying %s -> %s failed: %s' % \
                                       (obj, xml_fname, str(e)))
        else:
            raise VistrailsDBException('save_vistrail_bundle_to_zip_xml failed, '
                                       'abstraction list entry must be a filename')
    # Save Thumbnails
    saved_thumbnails = []
    for obj in save_bundle.thumbnails:
        if type(obj) == type(""):
            obj_fname = os.path.basename(obj)
            png_fname = os.path.join(thumbnail_dir, obj_fname)
            saved_thumbnails.append(png_fname)
            if not os.path.exists(thumbnail_dir):
                os.mkdir(thumbnail_dir)
            
            try:
                shutil.copyfile(obj, png_fname)
            except shutil.Error, e:
                #files are the same no need to show warning
                saved_thumbnails.pop()
            except IOError, e2:
                saved_thumbnails.pop()
                debug.warning('copying thumbnail %s -> %s failed: %s' % \
                              (obj, png_fname, str(e2)))
        else:
            raise VistrailsDBException('save_vistrail_bundle_to_zip_xml failed, '
                                       'thumbnail list entry must be a filename')
    # Save Mashups
    #print " mashups:"
    if len(save_bundle.mashups) > 0 and not os.path.exists(mashup_dir):
        os.mkdir(mashup_dir)
    for obj in save_bundle.mashups:
        #print "  ", obj
        try:
            xml_fname = os.path.join(mashup_dir, str(obj.id))
            save_mashuptrail_to_xml(obj, xml_fname)
        except Exception, e:
            raise VistrailsDBException('save_vistrail_bundle_to_zip_xml failed, '
                                       'when saving mashup: %s'%str(e))

    tmp_zip_dir = tempfile.mkdtemp(prefix='vt_zip')
    tmp_zip_file = os.path.join(tmp_zip_dir, "vt.zip")
    output = []
    rel_vt_save_dir = os.path.split(vt_save_dir)[1]
    # on windows, we assume zip.exe is in the current directory when
    # running from the binary install
    zipcmd = 'zip'
    if systemType in ['Windows', 'Microsoft']:
        zipcmd = os.path.join(os.getcwd(),'zip.exe')
        if not os.path.exists(zipcmd):
            zipcmd = 'zip.exe' #assume zip is in path
    cmdline = [zipcmd, '-r', '-q', tmp_zip_file, '.']
    try:
        #if we want that directories are also stored in the zip file
        # we need to run from the vt directory
        with Chdir(vt_save_dir):
            result = execute_cmdline(cmdline,output)
        #print result, output
        if result != 0 or len(output) != 0:
            for line in output:
                if line.find('deflated') == -1:
                    raise VistrailsDBException(" ".join(output))
        shutil.copyfile(tmp_zip_file, filename)
    finally:
        os.unlink(tmp_zip_file)
        os.rmdir(tmp_zip_dir)
    save_bundle = SaveBundle(save_bundle.bundle_type, save_bundle.vistrail, save_bundle.log, thumbnails=saved_thumbnails, abstractions=saved_abstractions)
    return (save_bundle, vt_save_dir)

def save_vistrail_bundle_to_db(save_bundle, db_connection, do_copy=False, version=None):
    if save_bundle.vistrail is None:
        raise VistrailsDBException('save_vistrail_bundle_to_db failed, '
                                   'bundle does not contain a vistrail')
    vistrail = save_vistrail_to_db(save_bundle.vistrail, db_connection, do_copy, version)
    log = None
    if save_bundle.vistrail.db_log_filename is not None:
        if save_bundle.log is not None:
            log = merge_logs(save_bundle.log,
                             save_bundle.vistrail.db_log_filename)
        else:
            log = open_log_from_xml(save_bundle.vistrail.db_log_filename, True)
    elif save_bundle.log is not None:
        log = save_bundle.log
    if log is not None:
        # Set foreign key 'vistrail_id' for the log to point at its vistrail
        log.db_vistrail_id = vistrail.db_id
        log = save_log_to_db(log, db_connection, do_copy, version)
    # FIXME Save abstractions to the db
    save_thumbnails_to_db(save_bundle.thumbnails, db_connection)
    return SaveBundle(DBVistrail.vtType, vistrail, log, abstractions=list(save_bundle.abstractions), thumbnails=list(save_bundle.thumbnails))

def save_vistrail_to_db(vistrail, db_connection, do_copy=False, version=None):
    if db_connection is None:
        msg = "Need to call open_db_connection() before reading"
        raise VistrailsDBException(msg)
    if version is None:
        version = get_db_version(db_connection)
        if version is None:
            version = currentVersion
    if not vistrail.db_version:
        vistrail.db_version = currentVersion

    dao_list = getVersionDAO(version)

    # db_connection.begin()
    
    # current_action holds the current action id 
    # (used by the controller--write_vistrail)
    current_action = 0L
    if hasattr(vistrail, 'db_currentVersion'):
        current_action = vistrail.db_currentVersion

    if not do_copy and vistrail.db_last_modified is not None:
        new_time = get_db_object_modification_time(db_connection, 
                                                   vistrail.db_id,
                                                   DBVistrail.vtType)
        if new_time > vistrail.db_last_modified:
            # need synchronization
            old_vistrail = open_vistrail_from_db(db_connection, 
                                                 vistrail.db_id,
                                                 True, version)
            old_vistrail = translate_vistrail(old_vistrail, version)
            # the "old" one is modified and changes integrated
            current_action = \
                db.services.vistrail.synchronize(old_vistrail, vistrail, 
                                                 current_action)
            vistrail = old_vistrail
    vistrail.db_last_modified = get_current_time(db_connection)

    vistrail = translate_vistrail(vistrail, vistrail.db_version, version)
    # get saved workflows from db
    workflowIds = get_saved_workflows(vistrail, db_connection)
    #print "Workflows already saved:", workflowIds
    dao_list.save_to_db(db_connection, vistrail, do_copy)
    vistrail = translate_vistrail(vistrail, version)
    vistrail.db_currentVersion = current_action

    # update all missing tagged workflows
    wfToSave = []
    for id, name in vistrail.get_tagMap().iteritems():
        if id not in workflowIds:
            #print "creating workflow", vistrail.db_id, id, name,
            workflow = vistrail.getPipeline(id)
            workflow.db_id = None
            workflow.db_vistrail_id = vistrail.db_id
            workflow.db_parent_id = id
            workflow.db_group = id
            workflow.db_last_modified=vistrail.db_get_action_by_id(id).db_date
            workflow.db_name = name
            wfToSave.append(workflow)
            #print "done"
    dao_list.save_many_to_db(db_connection, wfToSave, True)
    db_connection.commit()
    return vistrail

##############################################################################
# Workflow I/O

def open_workflow_from_xml(filename):
    """open_workflow_from_xml(filename) -> DBWorkflow"""
    tree = ElementTree.parse(filename)
    version = get_version_for_xml(tree.getroot())
    daoList = getVersionDAO(version)
    workflow = daoList.open_from_xml(filename, DBWorkflow.vtType, tree)
    workflow = translate_workflow(workflow, version)
    db.services.workflow.update_id_scope(workflow)
    return workflow

def open_workflow_from_db(db_connection, id, lock=False, version=None):
    """open_workflow_from_db(db_connection, id : long: lock: bool, 
                             version: str) 
         -> DBWorkflow 
    
    """
    if db_connection is None:
        msg = "Need to call open_db_connection() before reading"
        raise VistrailsDBException(msg)
    if version is None:
        version = get_db_object_version(db_connection, id, DBWorkflow.vtType)
    dao_list = getVersionDAO(version)
    workflow = \
        dao_list.open_from_db(db_connection, DBWorkflow.vtType, id, lock)
    workflow = translate_workflow(workflow, version)
    return workflow
    
def save_workflow_to_xml(workflow, filename, version=None):
    tags = {'xmlns:xsi': 'http://www.w3.org/2001/XMLSchema-instance',
            'xsi:schemaLocation': 'http://www.vistrails.org/workflow.xsd'
            }
    if version is None:
        version = currentVersion
    if not workflow.db_version:
        workflow.db_version = currentVersion
    workflow = translate_workflow(workflow, workflow.db_version, version)

    daoList = getVersionDAO(version)
    daoList.save_to_xml(workflow, filename, tags, version)
    workflow = translate_workflow(workflow, version)
    return workflow

def save_workflow_bundle_to_xml(save_bundle, filename, version=None):
    if save_bundle.workflow is None:
        raise VistrailsDBException('save_workflow_bundle_to_xml failed, '
                                   'bundle does not contain a workflow')
    workflow = save_workflow_to_xml(save_bundle.workflow, filename, version)
    return SaveBundle(DBWorkflow.vtType, workflow=workflow)

def save_workflow_to_db(workflow, db_connection, do_copy=False, version=None):
    if db_connection is None:
        msg = "Need to call open_db_connection() before reading"
        raise VistrailsDBException(msg)
    if version is None:
        version = get_db_version(db_connection)
        if version is None:
            version = currentVersion
    if not workflow.db_version:
        workflow.db_version = currentVersion
    workflow = translate_workflow(workflow, workflow.db_version, version)
    dao_list = getVersionDAO(version)

    db_connection.begin()
    workflow.db_last_modified = get_current_time(db_connection)
    dao_list.save_to_db(db_connection, workflow, do_copy)
    db_connection.commit()
    workflow = translate_workflow(workflow, version)
    return workflow

def save_workflow_bundle_to_db(save_bundle, db_connection, do_copy=False, 
                               version=None):
    if save_bundle.workflow is None:
        raise VistrailsDBException('save_workflow_bundle_to_db failed, '
                                   'bundle does not contain a workflow')
    workflow = save_workflow_to_db(save_bundle.workflow, db_connection, do_copy, 
                                   version)
    return SaveBundle(DBWorkflow.vtType, workflow=workflow)

def get_saved_workflows(vistrail, db_connection):
    """ Returns list of action id:s representing populated workflows """
    if not vistrail.db_id:
        return []
    c = db_connection.cursor()
    c.execute("SELECT parent_id FROM workflow WHERE vistrail_id=%s;", (vistrail.db_id,))
    ids = [i[0] for i in c.fetchall()]
    c.close()
    return ids

##############################################################################
# Logging I/O

def open_log_from_xml(filename, was_appended=False):
    """open_log_from_xml(filename) -> DBLog"""
    if was_appended:
        parser = ElementTree.XMLTreeBuilder()
        parser.feed("<log>\n")
        f = open(filename, "rb")
        parser.feed(f.read())
        parser.feed("</log>\n")
        root = parser.close()
        workflow_execs = []
        for node in root:
            version = get_version_for_xml(node)
            daoList = getVersionDAO(version)
            workflow_exec = \
                daoList.read_xml_object(DBWorkflowExec.vtType, node)
            if version != currentVersion:
                # if version is wrong, dump this into a dummy log object, 
                # then translate, then get workflow_exec back
                log = DBLog()
                translate_log(log, currentVersion, version)
                log.db_add_workflow_exec(workflow_exec)
                log = translate_log(log, version)
                workflow_exec = log.db_workflow_execs[0]
            workflow_execs.append(workflow_exec)
        log = DBLog(workflow_execs=workflow_execs)
        db.services.log.update_ids(log)
    else:
        tree = ElementTree.parse(filename)
        version = get_version_for_xml(tree.getroot())
        daoList = getVersionDAO(version)
        log = daoList.open_from_xml(filename, DBLog.vtType, tree)
        log = translate_log(log, version)
        db.services.log.update_id_scope(log)
    return log

def open_log_from_db(db_connection, id, lock=False, version=None):
    """open_log_from_db(db_connection, id : long: lock: bool, version: str) 
         -> DBLog 
    
    """
    if db_connection is None:
        msg = "Need to call open_db_connection() before reading"
        raise VistrailsDBException(msg)
    if version is None:
        version = get_db_object_version(db_connection, id, DBLog.vtType)
    dao_list = getVersionDAO(version)
    log = dao_list.open_from_db(db_connection, DBLog.vtType, id, lock)
    log = translate_log(log, version)
    return log

def open_vt_log_from_db(db_connection, vt_id, version=None):
    """ return the logs for the specified vistrail """
    if version is None:
        version = get_db_object_version(db_connection, vt_id, DBVistrail.vtType)
    dao_list = getVersionDAO(version)
    ids = []
    if db_connection is not None:
        try:
            c = db_connection.cursor()
            # FIXME MySQL versus sqlite3
            res = c.execute("SELECT id FROM log_tbl WHERE vistrail_id=%s;", (vt_id,))
            ids = [i[0] for i in c.fetchall()]
            c.close()
        except get_db_lib().Error, e:
            debug.critical("Error getting log id:s %d: %s" % (e.args[0], e.args[1]))
    log = DBLog()
    logs = dao_list.open_many_from_db(db_connection, DBLog.vtType, ids)
    for new_log in logs:
        for workflow_exec in new_log.db_workflow_execs:
            workflow_exec.db_id = log.id_scope.getNewId(DBWorkflowExec.vtType)
            log.db_add_workflow_exec(workflow_exec)
    log = translate_log(log, version)
    return log

def save_log_to_xml(log, filename, version=None, do_append=False):
    if version is None:
        version = currentVersion
    if not log.db_version:
        log.db_version = currentVersion
    log = translate_log(log, log.db_version, version)

    daoList = getVersionDAO(version)
    if do_append:
        log_file = open(filename, 'ab')
        for workflow_exec in log.workflow_execs:
            # cannot do correct numbering here...
            # but need to save so that we can use it for deletes
            wf_exec_id = workflow_exec.db_id
            workflow_exec.db_id = -1L
            daoList.save_to_xml(workflow_exec, log_file, {}, version)
            workflow_exec.db_id = wf_exec_id
        log_file.close()
    else:
        tags = {'xmlns:xsi': 'http://www.w3.org/2001/XMLSchema-instance',
                'xsi:schemaLocation': 'http://www.vistrails.org/log.xsd'
                }
        daoList.save_to_xml(log, filename, tags, version)
    log = translate_log(log, version)
    return log

def save_log_bundle_to_xml(save_bundle, filename, version=None):
    if save_bundle.log is None:
        raise VistrailsDBException('save_log_bundle_to_xml failed, '
                                   'bundle does not contain a log')
        
    log = save_log_to_xml(save_bundle.log, filename, version)
    return SaveBundle(DBLog.vtType, log=log)

def save_log_to_db(log, db_connection, do_copy=False, version=None):
    if db_connection is None:
        msg = "Need to call open_db_connection() before reading"
        raise VistrailsDBException(msg)
    if version is None:
        version = get_db_version(db_connection)
        if version is None:
            version = currentVersion
    if not log.db_version:
        log.db_version = currentVersion
    log = translate_log(log, log.db_version, version)
    dao_list = getVersionDAO(version)

    db_connection.begin()
    log.db_last_modified = get_current_time(db_connection)
    dao_list.save_to_db(db_connection, log, do_copy)
    db_connection.commit()
    log = translate_log(log, version)
    return log

def save_log_bundle_to_db(save_bundle, db_connection, do_copy=False, 
                          version=None):
    if save_bundle.log is None:
        raise VistrailsDBException('save_log_bundle_to_db failed, '
                                   'bundle does not contain a log')
        
    log = save_log_to_db(save_bundle.log, db_connection, do_copy, version)
    return SaveBundle(DBLog.vtType, log=log)

def merge_logs(new_log, vt_log_fname):
    log = open_log_from_xml(vt_log_fname, True)
    for workflow_exec in new_log.db_workflow_execs:
        workflow_exec.db_id = log.id_scope.getNewId(DBWorkflowExec.vtType)
        log.db_add_workflow_exec(workflow_exec)
    return log

##############################################################################
# OPM I/O

def save_opm_to_xml(opm_graph, filename, version=None):    
    # FIXME, we're using workflow, version, and log here...
    # which aren't in DBOpmGraph...
    if version is None:
        version = currentVersion
    daoList = getVersionDAO(version)
    tags = {'xmlns': 'http://openprovenance.org/model/v1.01.a',
            }
    opm_graph = db.services.opm.create_opm(opm_graph.workflow, 
                                           opm_graph.version,
                                           opm_graph.log,
                                           opm_graph.registry)
    daoList.save_to_xml(opm_graph, filename, tags, version)
    return opm_graph

##############################################################################
# Registry I/O

def open_registry_from_xml(filename):
    tree = ElementTree.parse(filename)
    version = get_version_for_xml(tree.getroot())
    daoList = getVersionDAO(version)
    registry = daoList.open_from_xml(filename, DBRegistry.vtType, tree)
    registry = translate_registry(registry, version)
    db.services.registry.update_id_scope(registry)
    return registry

def open_registry_from_db(db_connection, id, lock=False, version=None):
    """open_registry_from_db(db_connection, id : long: lock: bool, 
                             version: str) -> DBRegistry 
    
    """
    if db_connection is None:
        msg = "Need to call open_db_connection() before reading"
        raise VistrailsDBException(msg)
    if version is None:
        version = get_db_object_version(db_connection, id, DBRegistry.vtType)
    dao_list = getVersionDAO(version)
    registry = dao_list.open_from_db(db_connection, DBRegistry.vtType, id, lock)
    registry = translate_registry(registry, version)
    return registry

def save_registry_to_xml(registry, filename, version=None):
    tags = {'xmlns:xsi': 'http://www.w3.org/2001/XMLSchema-instance',
            'xsi:schemaLocation': 'http://www.vistrails.org/registry.xsd'
            }
    if version is None:
        version = currentVersion
    if not registry.db_version:
        registry.db_version = currentVersion
    registry = translate_registry(registry, registry.db_version, version)

    daoList = getVersionDAO(version)
    daoList.save_to_xml(registry, filename, tags, version)
    registry = translate_registry(registry, version)
    return registry

def save_registry_bundle_to_xml(save_bundle, filename, version=None):
    if save_bundle.registry is None:
        raise VistrailsDBException('save_registry_bundle_to_xml failed, '
                                   'bundle does not contain a registry')
        
    registry = save_registry_to_xml(save_bundle.registry, filename, version)
    return SaveBundle(DBRegistry.vtType, registry=registry)

def save_registry_to_db(registry, db_connection, do_copy=False, version=None):
    if db_connection is None:
        msg = "Need to call open_db_connection() before reading"
        raise VistrailsDBException(msg)
    if version is None:
        version = get_db_version(db_connection)
        if version is None:
            version = currentVersion
    if not registry.db_version:
        registry.db_version = currentVersion
    registry = translate_registry(registry, registry.db_version, version)
    dao_list = getVersionDAO(version)

    db_connection.begin()
    registry.db_last_modified = get_current_time(db_connection)
    dao_list.save_to_db(db_connection, registry, do_copy)
    db_connection.commit()
    registry = translate_registry(registry, version)
    return registry

def save_registry_bundle_to_db(save_bundle, db_connection, do_copy=False, 
                               version=None):
    if save_bundle.registry is None:
        raise VistrailsDBException('save_registry_bundle_to_db failed, '
                                   'bundle does not contain a registry')
        
    registry = save_registry_to_db(save_bundle.registry, db_connection, do_copy, 
                                   version)
    return SaveBundle(DBRegistry.vtType, registry=registry)

##############################################################################
# Abstraction I/O

def open_abstraction_from_db(db_connection, id, lock=False):
    """open_abstraction_from_db(db_connection, id : long: lock: bool) 
         -> DBAbstraction 
    
    """
    if db_connection is None:
        msg = "Need to call open_db_connection() before reading"
        raise VistrailsDBException(msg)
    abstraction = read_sql_objects(db_connection, DBAbstraction.vtType, 
                                   id, lock)[0]

    # not sure where this really should be done...
    # problem is that db reads the add ops, then change ops, then delete ops
    # need them ordered by their id
    for db_action in abstraction.db_get_actions():
        db_action.db_operations.sort(key=lambda x: x.db_id)
    db.services.abstraction.update_id_scope(abstraction)
    return abstraction

def save_abstraction_to_db(abstraction, db_connection, do_copy=False):
    db_connection.begin()
    if abstraction.db_last_modified is None:
        do_copy = True
    if not do_copy:
        match_id = get_matching_abstraction_id(db_connection, abstraction)
        # FIXME remove print
        #print 'match_id:', match_id
        if match_id is not None:
            abstraction.db_id = match_id
            abstraction.is_new = False
        else:
            do_copy = True
        new_time = get_db_object_modification_time(db_connection, 
                                                   abstraction.db_id,
                                                   DBAbstraction.vtType)
        if new_time > abstraction.db_last_modified:
            # need synchronization
            # FIXME remove print
            #print '*** doing synchronization ***'
            old_abstraction = open_abstraction_from_db(db_connection, 
                                                       abstraction.db_id,
                                                       True)
            # the "old" one is modified and changes integrated
            db.services.vistrail.synchronize(old_abstraction, abstraction,
                                             0L)
            abstraction = old_abstraction
    if do_copy:
        abstraction.db_id = None
    abstraction.db_last_modified = get_current_time(db_connection)
    write_sql_objects(db_connection, [abstraction], do_copy)
    db_connection.commit()
    return abstraction

##############################################################################
# Thumbnail I/O

def open_thumbnails_from_db(db_connection, obj_type, obj_id, tmp_dir=None):
    """open_thumbnails_from_db(db_connection, obj_type: DB*,
                            obj_id: long, tmp_dir: str) -> [str]

    Gets a list of all thumbnails associated with this object from the
    annotations table in the db (by comparing obj_type with the column
    'entity_type' and obj_id with the column 'entity_id') and for any
    thumbnails not found in tmp_dir, they are retreived from the db and
    saved into tmp_dir.
    Returns a list of absolute file paths for all thumbnails associated
    with this object that exist in tmp_dir after the function has run.

    """
    if db_connection is None:
        msg = "Need to call open_db_connection() before reading"
        raise VistrailsDBException(msg)
    if tmp_dir is None:
        return []

    # First get associated file names from annotation table
    prepared_statement = format_prepared_statement(
    """
    SELECT a.value
    FROM annotation a
    WHERE a.akey = '__thumb__' AND a.entity_id = ? AND a.entity_type = ?
    """)
    try:
        c = db_connection.cursor()
        c.execute(prepared_statement, (obj_id, obj_type))
        file_names = [file_name for (file_name,) in c.fetchall()]
        c.close()
    except get_db_lib().Error, e:
        msg = "Couldn't get thumbnails list from db (%d : %s)" % \
            (e.args[0], e.args[1])
        raise VistrailsDBException(msg)

    # Next get all thumbnails from the db that aren't already in tmp_dir
    get_db_file_names = [fname for fname in file_names if fname not in os.listdir(tmp_dir)]
    for file_name in get_db_file_names:
        prepared_statement = format_prepared_statement(
        """
        SELECT t.image_bytes
        FROM thumbnail t
        WHERE t.file_name = ?
        """)
        try:
            c = db_connection.cursor()
            c.execute(prepared_statement, (file_name,))
            row = c.fetchone()
            c.close()
        except get_db_lib().Error, e:
            msg = "Couldn't get thumbnail from db (%d : %s)" % \
                (e.args[0], e.args[1])
            raise VistrailsDBException(msg)
        if row is not None:
            image_bytes = row[0]
            try:
                absfname = os.path.join(tmp_dir, file_name)
                image_file = open(absfname, 'wb')
                image_file.write(image_bytes)
                image_file.close()
            except IOError, e:
                msg = "Couldn't write thumbnail file to disk: %s" % absfname
                raise VistrailsDBException(msg)
        else:
            debug.warning("db: Referenced thumbnail not found locally or in the database: '%s'" % file_name)
    # Return only thumbnails that now exist locally
    return [os.path.join(tmp_dir, file_name) for file_name in file_names if file_name in os.listdir(tmp_dir)]

def save_thumbnails_to_db(absfnames, db_connection):
    """save_thumbnails_to_db(absfnames: list, db_connection) -> None
    Saves all thumbnails from a list of local absolute file paths into the db,
    except those already present on the db.

    """
    if db_connection is None:
        msg = "Need to call open_db_connection() before reading"
        raise VistrailsDBException(msg)
    if absfnames is None or len(absfnames) == 0:
        return None

    # Determine which thumbnails already exist in db
    statement = """
    SELECT t.file_name
    FROM thumbnail t
    WHERE t.file_name IN %s
    """
    check_file_names = [os.path.basename(absfname).replace("'", "''").replace("\\", "\\\\") for absfname in absfnames]
    # SQL syntax needs SOMETHING if list is empty - use filename that's illegal on all platforms
    check_file_names.append(':/')
    sql_in_token = str(tuple(check_file_names))
    try:
        c = db_connection.cursor()
        c.execute(statement % sql_in_token)
        db_file_names = [file_name for (file_name,) in c.fetchall()]
        c.close()
    except get_db_lib().Error, e:
        msg = "Couldn't check which thumbnails already exist in db (%d : %s)" % \
            (e.args[0], e.args[1])
        raise VistrailsDBException(msg)
    insert_absfnames = [absfname for absfname in absfnames if os.path.basename(absfname) not in db_file_names]

    # Save any thumbnails that don't already exist in db
    prepared_statement = format_prepared_statement(
    """
    INSERT INTO thumbnail(file_name, image_bytes, last_modified)
    VALUES (?, ?, ?)
    """)
    try:
        c = db_connection.cursor()
        for absfname in insert_absfnames:
            image_file = open(absfname, 'rb')
            image_bytes = image_file.read()
            image_file.close()
            c.execute(prepared_statement, (os.path.basename(absfname), image_bytes, get_current_time(db_connection).strftime('%Y-%m-%d %H:%M:%S')))
            db_connection.commit()
        c.close()
    except IOError, e:
        msg = "Couldn't read thumbnail file for writing to db: %s" % absfname
        raise VistrailsDBException(msg)
    except get_db_lib().Error, e:
        msg = "Couldn't insert thumbnail into db (%d : %s)" % \
            (e.args[0], e.args[1])
        raise VistrailsDBException(msg)
    return None
##############################################################################
# Mashup I/O 
def open_mashuptrail_from_xml(filename):
    """open_mashuptrail_from_xml(filename) -> Mashuptrail"""
    tree = ElementTree.parse(filename)
    version = get_version_for_xml(tree.getroot())
    try:
        #ignoring version for now 
        mashuptrail = Mashuptrail.fromXml(tree.getroot())
    except VistrailsDBException, e:
        msg = "There was a problem when reading mashups from the xml file: "
        msg += str(e)
        raise VistrailsDBException(msg)
    return mashuptrail

def save_mashuptrail_to_xml(mashuptrail, filename, version=None):
    tags = {'xmlns:xsi': 'http://www.w3.org/2001/XMLSchema-instance',
            'xsi:schemaLocation': 'http://www.vistrails.org/mashup.xsd'
            }
    if version is None:
        version = currentMashupVersion
    root = mashuptrail.toXml()
    root.set('version', version)
    for k, v in tags.iteritems():
        root.set(k, v)
    tree = ElementTree.ElementTree(root)
    Mashuptrail.indent(tree.getroot())
    tree.write(filename)
    return mashuptrail

##############################################################################
# I/O Utilities

def delete_entity_from_db(db_connection, type, obj_id):
    if db_connection is None:
        msg = "Need to call open_db_connection() before reading"
        raise VistrailsDBException(msg)
    version = get_db_version(db_connection)
    if version is None:
        version = currentVersion
    dao_list = getVersionDAO(version)
    dao_list.delete_from_db(db_connection, type, obj_id)
    db_connection.commit()
    
def get_version_for_xml(root):
    version = root.get('version', None)
    if version is not None:
        return version
    msg = "Cannot find version information"
    raise VistrailsDBException(msg)

def get_type_for_xml(root):
    return root.tag

def get_current_time(db_connection=None):
    timestamp = datetime.now()
    if db_connection is not None:
        try:
            c = db_connection.cursor()
            # FIXME MySQL versus sqlite3
            c.execute("SELECT NOW();")
            # c.execute("SELECT DATETIME('NOW');")
            row = c.fetchone()
            if row:
                # FIXME MySQL versus sqlite3
                timestamp = row[0]
                # timestamp = datetime.strptime(row[0], '%Y-%m-%d %H:%M:%S')
            c.close()
        except get_db_lib().Error, e:
            debug.critical("Logger Error %d: %s" % (e.args[0], e.args[1]))

    return timestamp

def create_temp_folder(prefix='vt_save'):
    return tempfile.mkdtemp(prefix=prefix)

def remove_temp_folder(temp_dir):
    if temp_dir is None:
        return
    if not os.path.isdir(temp_dir):
        if os.path.isfile(temp_dir):
            os.remove(temp_dir)

        # cleanup has already happened
        return
    try:
        for root, dirs, files in os.walk(temp_dir, topdown=False):
            for name in files:
                os.remove(os.path.join(root, name))
            for name in dirs:
                os.rmdir(os.path.join(root, name))
        os.rmdir(temp_dir)
    except OSError, e:
        raise VistrailsDBException("Can't remove %s: %s" % (temp_dir, str(e)))
    
##############################################################################
# Testing

import unittest
import core.system
import os

class TestDBIO(unittest.TestCase):
    def test1(self):
        """test importing an xml file"""

        vistrail = open_vistrail_from_xml( \
            os.path.join(core.system.vistrails_root_directory(),
                         'tests/resources/dummy.xml'))
        assert vistrail is not None
        
    def test2(self):
        """test importing an xml file"""

        vistrail = open_vistrail_from_xml( \
            os.path.join(core.system.vistrails_root_directory(),
                         'tests/resources/dummy_new.xml'))
        assert vistrail is not None

    def test3(self):
        """test importing a vt file"""

        # FIXME include abstractions
        (save_bundle, vt_save_dir) = open_bundle_from_zip_xml( \
            DBVistrail.vtType,
            os.path.join(core.system.vistrails_root_directory(),
                         'tests/resources/dummy_new.vt'))
        assert save_bundle.vistrail is not None

    def test4(self):
        """ test saving a vt file """

        # FIXME include abstractions
        filename = os.path.join(core.system.vistrails_root_directory(),
                                'tests/resources/dummy_new_temp.vt')
    
        (save_bundle, vt_save_dir) = open_bundle_from_zip_xml( \
            DBVistrail.vtType,
            os.path.join(core.system.vistrails_root_directory(),
                         'tests/resources/dummy_new.vt'))
        try:
            save_bundle_to_zip_xml(save_bundle, filename, vt_save_dir)
            if os.path.isfile(filename):
                os.unlink(filename)
        except Exception, e:
            self.fail(str(e))
<|MERGE_RESOLUTION|>--- conflicted
+++ resolved
@@ -647,13 +647,9 @@
                     thumbnail_file = os.path.join(root, fname)
                     thumbnail_files.append(thumbnail_file)
                 elif root == os.path.join(vt_save_dir,'mashups'):
-<<<<<<< HEAD
-                    pass
-=======
                     mashup_file = os.path.join(root, fname)
                     mashup = open_mashuptrail_from_xml(mashup_file)
                     mashups.append(mashup)
->>>>>>> 8ee949b5
                 else:
                     unknown_files.append(os.path.join(root, fname))
     except OSError, e:
