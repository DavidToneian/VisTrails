--- conflicted
+++ resolved
@@ -37,7 +37,9 @@
 
 import copy
 from datetime import datetime
+from distutils.version import LooseVersion
 import inspect
+from itertools import izip
 import os
 import shutil
 import sys
@@ -54,20 +56,7 @@
 from vistrails.core.modules.sub_module import get_cur_abs_namespace,\
     parse_abstraction_name, read_vistrail_from_db
 import vistrails.core.requirements
-<<<<<<< HEAD
 import vistrails.core.system
-=======
-
-from datetime import datetime
-from distutils.version import LooseVersion
-from itertools import izip
-import os.path
-import shutil
-import tempfile
-import copy
-import warnings
-import zipfile
->>>>>>> f340e5ac
 
 from vistrails.db import VistrailsDBException
 from vistrails.db.persistence import sql
@@ -83,126 +72,22 @@
 import vistrails.db.services.registry
 import vistrails.db.services.workflow
 import vistrails.db.services.vistrail
-<<<<<<< HEAD
-from vistrails.db.versions import getVersionDAO, currentVersion, \
-    get_sql_utils, get_version_name, translate_vistrail, translate_workflow, \
-    translate_log, translate_registry, translate_startup
-=======
 from vistrails.db.versions import getVersionDAO, get_current_version, \
-    getVersionSchemaDir, translate_vistrail, translate_workflow, translate_log, \
-    translate_registry, translate_startup, translate_bundle, translate_mashup
+    get_sql_utils, get_version_name, getVersionSchemaDir, translate_vistrail, \
+    translate_workflow, translate_log, translate_registry, translate_startup, \
+    translate_bundle, translate_mashup
 from vistrails.db.versions.common.translate import ExternalData, GroupExternalData
 from vistrails.db.versions.common.bundle import SaveBundle
 
 import unittest
 import vistrails.core.system
->>>>>>> f340e5ac
 
 ElementTree = get_elementtree_library()
 
 CONNECT_TIMEOUT = 15
-
-<<<<<<< HEAD
-class SaveBundle(object):
-    """Transient bundle of objects to be saved or loaded.
-       The bundle type MUST be specified in the constructor; it should be
-       the the vtType of the primary object in the bundle. This parameter
-       identifies which object is the primary object when mutiple objects
-       are stored in the bundle.
-
-       Args is the (unordered) list of objects to be included in the bundle
-       (vistrail, workflow, log, registry, opm_graph).  Any args without a
-       'vtType' attribute are explicitly ignored (including any args=None).
-
-       As kwargs, you can specify 'abstractions=[]' or 'thumbnails=[]',
-       both of which should be a list of filenames as strings.  You can also
-       specify the other bundle objects as kwargs, but abstractions and
-       thumbnails cannot be args, since they are both lists, and there is no
-       vtType to differentiate between them.
-
-       As a final option, you can directly set the objects in the bundle,
-       self.vistrail = vistrail_object, self.thumbnails = thumbs_list, etc.,
-       before passing the SaveBundle to a locator.  Both abstractions and
-       thumbnails are intialized for convenience so that you can directly
-       append to them when using this step-by-step bundle creation method.
-
-    """
-
-    def __init__(self, bundle_type, *args, **kwargs):
-        self.bundle_type = bundle_type
-        self.vistrail = None
-        self.workflow = None
-        self.log = None
-        self.registry = None
-        self.opm_graph = None
-        self.abstractions = []
-        self.thumbnails = []
-        self.mashups = []
-        # Make all args into attrs using vtType as attr name
-        # This requires that attr names in this class match the vtTypes
-        # i.e. if arg's vtType is 'vistrail', self.vistrail = arg, etc...
-        for arg in args:
-            if hasattr(arg, 'vtType'):
-                setattr(self, arg.vtType, arg)
-        # Make all keyword args directly into attrs
-        for (k,v) in kwargs.iteritems():
-            setattr(self, k, v)
-
-    def get_db_objs(self):
-        """Gets a list containing only the DB* objects in the bundle"""
-        return [obj for obj in self.__dict__.itervalues() if obj is not None and not isinstance(obj, (list, basestring))]
-
-    def get_primary_obj(self):
-        """get_primary_obj() -> DB*
-           Gets the bundle's primary DB* object based on the bundle type.
-        """
-        return getattr(self, self.bundle_type)
-
-    def __copy__(self):
-        return SaveBundle.do_copy(self)
-    
-    def do_copy(self):
-        cp = SaveBundle(self.bundle_type)
-        cp.vistrail = copy.copy(self.vistrail)
-        cp.workflow = copy.copy(self.workflow)
-        cp.log = copy.copy(self.log)
-        cp.registry = copy.copy(self.registry)
-        cp.opm_graph = copy.copy(self.opm_graph)
-        for a in self.abstractions:
-            cp.abstractions.append(a)
-        
-        for t in self.thumbnails:
-            cp.thumbnails.append(t)
-
-        for m in self.mashups:
-            cp.mashups.append(m)
-        
-        return cp
 
 ##############################################################################
 # Versioned I/O
-=======
-_db_lib = None
-def get_db_lib():
-    global _db_lib
-    if _db_lib is None:
-        MySQLdb = py_import('MySQLdb', {
-                'pip': 'mysql-python',
-                'linux-debian': 'python-mysqldb',
-                'linux-ubuntu': 'python-mysqldb',
-                'linux-fedora': 'MySQL-python'})
-        # import sqlite3
-        _db_lib = MySQLdb
-    return _db_lib
-def set_db_lib(lib):
-    global _db_lib
-    _db_lib = lib
-
-def format_prepared_statement(statement):
-    """format_prepared_statement(statement: str) -> str
-    Formats a prepared statement for compatibility with the currently
-    loaded database library's paramstyle.
->>>>>>> f340e5ac
 
 def get_sqlalchemy():
     return py_import('sqlalchemy',
@@ -345,78 +230,11 @@
 
 @run_versioned
 def get_db_object_version(db_connection, obj_id, obj_type):
-<<<<<<< HEAD
     pass
-=======
-    command = """
-    SELECT o.version
-    FROM %s o
-    WHERE o.id = %s
-    """
-
-    try:
-        c = db_connection.cursor()
-        c.execute(command % (translate_to_tbl_name(obj_type),
-                             db_connection.escape(obj_id, get_db_lib().converters.conversions)))
-        version = c.fetchall()[0][0]
-        c.close()
-    except get_db_lib().Error, e:
-        msg = "Couldn't get object version from db (%d : %s)" % \
-            (e.args[0], e.args[1])
-        raise VistrailsDBException(msg)
-    return version
-
-def get_db_version(db_connection):
-    command = """
-    SELECT `version`
-    FROM `vistrails_version`
-    """
-
-    try:
-        c = db_connection.cursor()
-        c.execute(command)
-        version = c.fetchall()[0][0]
-        c.close()
-    except get_db_lib().Error, e:
-        # just return None if we hit an error
-        return None
-    return version
->>>>>>> f340e5ac
 
 @run_versioned
 def get_db_id_from_name(db_connection, obj_type, name):
-<<<<<<< HEAD
     pass
-=======
-    command = """
-    SELECT o.id 
-    FROM %s o
-    WHERE o.name = '%s'
-    """
-
-    try:
-        c = db_connection.cursor()
-        c.execute(command % (translate_to_tbl_name(obj_type), name))
-        rows = c.fetchall()
-        if len(rows) != 1:
-            if len(rows) == 0:
-                c.close()
-                msg = "Cannot find object of type '%s' named '%s'" % \
-                    (obj_type, name)
-                raise VistrailsDBException(msg)
-            elif len(rows) > 1:
-                c.close()
-                msg = "Found more than one object of type '%s' named '%s'" % \
-                    (obj_type, name)
-                raise VistrailsDBException(msg)
-        else:
-            c.close()
-            return rows[0][0]
-    except get_db_lib().Error, e:
-        c.close()
-        msg = "Connection error when trying to get db id from name"
-        raise VistrailsDBException(msg)
->>>>>>> f340e5ac
 
 @run_versioned
 def get_db_abstraction_modification_time(db_connection, abstraction):
@@ -455,7 +273,6 @@
 def get_matching_abstraction_id(db_connection, abstraction):
     pass
 
-<<<<<<< HEAD
 @run_versioned
 def create_db_tables(db_connection):
     pass
@@ -484,63 +301,6 @@
 @run_versioned
 def insert_thumbnails_into_db(db_connection, abs_fnames):
     pass
-=======
-def setup_db_tables(db_connection, version=None, old_version=None, only_drop=False):
-    if version is None:
-        version = get_current_version()
-    if old_version is None:
-        old_version = version
-    try:
-        def execute_file(c, f):
-            cmd = ""
-#             auto_inc_str = 'auto_increment'
-#             not_null_str = 'not null'
-#             engine_str = 'engine=InnoDB;'
-            for line in f:
-#                 if line.find(auto_inc_str) > 0:
-#                     num = line.find(auto_inc_str)
-#                     line = line[:num] + line[num+len(auto_inc_str):]
-#                 if line.find(not_null_str) > 0:
-#                     num = line.find(not_null_str)
-#                     line = line[:num] + line[num+len(not_null_str):]
-                line = line.strip()
-                if cmd or not line.startswith('--'):
-                    cmd += line
-                    ending = line
-                else:
-                    ending = None
-                if ending and ending[-1] == ';':
-                    # FIXME engine stuff switch for MySQLdb, sqlite3
-                    cmd = cmd.rstrip()
-#                     if cmd.endswith(engine_str):
-#                         cmd = cmd[:-len(engine_str)] + ';'
-#                     print cmd
-                    c.execute(cmd)
-                    cmd = ""
-
-        # delete tables
-        c = db_connection.cursor()
-        schemaDir = getVersionSchemaDir(old_version)
-        f = open(os.path.join(schemaDir, 'vistrails_drop.sql'))
-        execute_file(c, f)
-#         db_script = f.read()
-#         c.execute(db_script)
-        c.close()
-        f.close()
-
-        if not only_drop:
-            # create tables
-            c = db_connection.cursor()
-            schemaDir = getVersionSchemaDir(version)
-            f = open(os.path.join(schemaDir, 'vistrails.sql'))
-            execute_file(c, f)
-    #         db_script = f.read()
-    #         c.execute(db_script)
-            f.close()
-            c.close()
-    except get_db_lib().Error, e:
-        raise VistrailsDBException("unable to create tables: " + str(e))
->>>>>>> f340e5ac
 
 ##############################################################################
 # General I/O
@@ -1065,11 +825,7 @@
                       mashups=list(save_bundle.mashups))
 
 def save_vistrail_to_db(vistrail, db_connection, do_copy=False, version=None,
-<<<<<<< HEAD
-                        save_wfs=True):
-=======
                         save_wfs=True, do_translate=True):
->>>>>>> f340e5ac
     if db_connection is None:
         msg = "Need to call open_db_connection() before reading"
         raise VistrailsDBException(msg)
@@ -1119,13 +875,8 @@
         vistrail = translate_vistrail(vistrail, version)
     vistrail.db_currentVersion = current_action
 
-<<<<<<< HEAD
     if save_wfs:
         # update all missing tagged workflows
-=======
-    # update all missing tagged workflows
-    if save_wfs:
->>>>>>> f340e5ac
         tagMap = {}
         for annotation in vistrail.db_actionAnnotations:
             if annotation.db_key == '__tag__':
@@ -1141,20 +892,12 @@
                 workflow.db_group = id
                 workflow.db_last_modified=vistrail.db_get_action_by_id(id).db_date
                 workflow.db_name = name
-<<<<<<< HEAD
-                workflow = translate_workflow(workflow, currentVersion, version)
-=======
                 workflow = translate_workflow(workflow, get_current_version(), version)
->>>>>>> f340e5ac
                 wfToSave.append(workflow)
                 #print "done"
         if wfToSave:
             dao_list.save_many_to_db(db_connection, wfToSave, True)
-<<<<<<< HEAD
     utils.commit_transaction(db_connection, trans)
-=======
-    db_connection.commit()
->>>>>>> f340e5ac
     return vistrail
 
 ##############################################################################
@@ -1905,13 +1648,10 @@
 
     pass
 
-<<<<<<< HEAD
-=======
 from vistrails.db.versions.v2_0_0.tests.auto_gen import \
     DBVistrailTest, DBWorkflowTest, DBLogTest, DBRegistryTest, DBGroupTest, \
     DBActionAnnotationTest, DBMashuptrailTest
 
->>>>>>> f340e5ac
 # helper function for translation tests
 def get_alternate_tests(version):
     from vistrails.db.versions import get_version_path
@@ -1929,17 +1669,10 @@
                 raise AssertionError("Action annotation %s not matched" %
                                      unicode(a_t))
             a1 = vt1_action_annotations[a_t]
-<<<<<<< HEAD
-            a1.deep_eq_test(a2, test_class, alternate_tests)
-            del vt1_action_annotations[a_t]
-        if len(vt1_action_annotations) > 0:
-            a_t = vt_action_annotations.iterkeys().next()
-=======
             DBActionAnnotationTest.deep_eq_test(a1, a2, test_class, alternate_tests)
             del vt1_action_annotations[a_t]
         if len(vt1_action_annotations) > 0:
             a_t = vt1_action_annotations.iterkeys().next()
->>>>>>> f340e5ac
             raise AssertionError("Action annotation %s not matched" %
                                  unicode(a_t))
 
@@ -1957,11 +1690,7 @@
                 old_tests[field] = alternate_tests[field_t]
             alternate_tests[field_t] = None
         try:
-<<<<<<< HEAD
-            g1.deep_eq_test(g2, test_class, alternate_tests)
-=======
             DBGroupTest.deep_eq_test(g1, g2, test_class, alternate_tests)
->>>>>>> f340e5ac
         finally:
             alternate_tests[('DBGroup', 'db_workflow')] = self_func
             for field in sql_only_fields:
@@ -1972,11 +1701,6 @@
 
     alternate_dict = {None:
                       {('DBVistrail', 'db_entity_type'): None,
-<<<<<<< HEAD
-                       ('DBGroup', 'db_workflow'): test_group_workflow},
-                      ('1.0.3', '1.0.4'):
-                      {('DBPortSpec', 'db_depth'): None},
-=======
                        ('DBVistrail', 'db_last_modified'): None,
                        #FIXME add session upgrade logic
                        ('DBAction', 'db_session'): None,
@@ -1990,7 +1714,6 @@
                        ('DBMachine', 'db_id'): None,
                        ('DBModuleExec', 'db_machine_id'): None,
                        ('DBGroupExec', 'db_machine_id'): None},
->>>>>>> f340e5ac
                       ('1.0.2', '1.0.3'):
                       {('DBPortSpecItem', 'db_id'): None,
                        ('DBPortSpecItem', 'db_values'): None,
@@ -2018,11 +1741,7 @@
                        ('DBAbstraction', 'db_version'): None}
                       }
 
-<<<<<<< HEAD
-    path = get_version_path(version, currentVersion)
-=======
     path = get_version_path(version, get_current_version())
->>>>>>> f340e5ac
     alternate_tests = {}
     alternate_tests.update(alternate_dict[None])
     for t in path:
@@ -2030,22 +1749,6 @@
             alternate_tests.update(alternate_dict[t])
     return alternate_tests
 
-<<<<<<< HEAD
-class TestXMLFile(object):
-    def get_version(self):
-        raise NotImplementedError("Subclass should implement get_version")
-
-    def get_filename(self):
-        from vistrails.core.system import vistrails_root_directory
-        fname = os.path.join(vistrails_root_directory(), 'tests', 'resources',
-                             'test_basics.vt')
-        return fname
-        # return '/vistrails/src/git/examples/terminator.vt'
-
-    def test_save_vistrail_and_reload(self):
-        (bundle, tmp_save_dir) = \
-                open_vistrail_bundle_from_zip_xml(self.get_filename())
-=======
 class TranslationMixin(object):
     # @staticmethod
     # def create_external_data():
@@ -2158,106 +1861,10 @@
 
     def run_save_and_reload_vistrail(self, version, filename):
         (bundle, save_dir) = open_vistrail_bundle_from_zip_xml(filename)
->>>>>>> f340e5ac
         vt1 = bundle.vistrail
 
         (h, fname) = tempfile.mkstemp(prefix='vt_test_', suffix='.xml')
         os.close(h)
-<<<<<<< HEAD
-
-        try:
-            save_vistrail_to_xml(vt1, fname, self.get_version())
-            vt2 = open_vistrail_from_xml(fname)
-            vt1.deep_eq_test(vt2, self, get_alternate_tests(self.get_version()))
-        finally:
-            os.unlink(fname)
-            close_zip_xml(tmp_save_dir)
-
-class TestXMLFile_v0_9_3(TestXMLFile, unittest.TestCase):
-    def get_version(self):
-        return '0.9.3'
-
-class TestXMLFile_v1_0_2(TestXMLFile, unittest.TestCase):
-    def get_version(self):
-        return '1.0.2'
-
-class TestSQLDatabase(object):
-    conn = None
-
-    @classmethod
-    def get_config(cls):
-        raise NotImplementedError
-
-    @classmethod
-    def setUpClass(cls):
-        cls.conn = open_db_connection(cls.get_config())
-        create_db_tables(cls.conn)
-
-    @classmethod
-    def tearDownClass(cls):
-        drop_db_tables(cls.conn)
-        close_db_connection(cls.conn)
-        cls.conn = None
-
-    def get_filename(self):
-        from vistrails.core.system import vistrails_root_directory
-        fname = os.path.join(vistrails_root_directory(), 'tests', 'resources',
-                             'test_basics.vt')
-        return fname
-        # return '/vistrails/src/git/examples/terminator.vt'
-
-    def test_save_bundle(self):
-        (bundle, tmp_save_dir) = \
-                open_vistrail_bundle_from_zip_xml(self.get_filename())
-        try:
-            save_vistrail_bundle_to_db(bundle, self.conn, True, save_wfs=False)
-        finally:
-            close_zip_xml(tmp_save_dir)
-
-    def test_save_vistrail_and_reload(self):
-        (bundle, tmp_save_dir) = \
-                open_vistrail_bundle_from_zip_xml(self.get_filename())
-        try:
-            vt1 = bundle.vistrail
-            # vt1.db_version = currentVersion
-            vt_id = save_vistrail_to_db(vt1, self.conn, True,
-                                        save_wfs=False).db_id
-            vt1.db_id = vt_id
-            vt2 = open_vistrail_from_db(self.conn, vt_id)
-            vt1.deep_eq_test(vt2, self,
-                             get_alternate_tests(self.get_config()["version"]))
-        finally:
-            close_zip_xml(tmp_save_dir)
-
-    # def test_z_get_db_object_list(self):
-    #     print get_db_object_list(self.conn, DBVistrail.vtType)
-
-    # def test_z_get_db_object_modification_time(self):
-    #     print "OBJ MOD TIME:", \
-    #         get_db_object_modification_time(self.conn, 1, DBVistrail.vtType)
-
-    # def test_z_get_db_object_version(self):
-    #     print "OBJ VERSION:", \
-    #         get_db_object_version(self.conn, 1, DBVistrail.vtType)
-
-    # def test_z_get_saved_workflows(self):
-    #     print get_saved_workflows(self.conn, 1)
-
-    # def test_z_get_db_id_from_name(self):
-    #     raise Exception("Need to implement this test")
-
-    # def test_z_get_db_abstraction_modification_time(self):
-    #     raise Exception("Need to implement this test")
-
-    # def test_z_get_db_ids_from_vistrail(self):
-    #     raise Exception("Need to implement this test")
-
-    # def test_z_get_matching_abstraction_id(self):
-    #     raise Exception("Need to implement this test")
-
-class TestMySQLDatabase(TestSQLDatabase):
-    db_version = None
-=======
 
         try:
             # do translate here to allow id remap
@@ -2336,144 +1943,10 @@
     __metaclass__ = TestSQLDatabaseMeta
 
     conn = None
->>>>>>> f340e5ac
 
     @classmethod
     def get_config(cls):
         return {"user": "vt_test",
-<<<<<<< HEAD
-                "passwd": None,
-                "host": "localhost",
-                "port": None,
-                "db": "vt_test",
-                "version": cls.db_version}
-
-class TestMySQLDatabase_v1_0_2(TestMySQLDatabase, unittest.TestCase):
-    db_version = '1.0.2'
-
-class TestMySQLDatabase_v1_0_3(TestMySQLDatabase, unittest.TestCase):
-    db_version = '1.0.3'
-
-class TestMySQLDatabase_v1_0_4(TestMySQLDatabase, unittest.TestCase):
-    db_version = '1.0.4'
-
-class TestMySQLDatabase_v1_0_5(TestMySQLDatabase, unittest.TestCase):
-    db_version = '1.0.5'
-
-class TestSQLite3Database(TestSQLDatabase, unittest.TestCase):
-    db_fname = None
-
-    @classmethod
-    def get_db_fname(cls):
-        if cls.db_fname is None:
-            import os
-            import tempfile
-            (h, fname) = tempfile.mkstemp(prefix='vt_test_db', suffix='.db')
-            os.close(h)
-            cls.db_fname = fname
-        return cls.db_fname
-
-    @classmethod
-    def get_config(cls):
-        return {"dialect": "sqlite",
-                "db": cls.get_db_fname(),
-                "version": "1.0.5"}
-
-    @classmethod
-    def tearDownClass(cls):
-        super(TestSQLite3Database, cls).tearDownClass()
-        os.unlink(cls.db_fname)
-
-class TestTranslations(unittest.TestCase):
-    def get_filename(self):
-        from vistrails.core.system import vistrails_root_directory
-        fname = os.path.join(vistrails_root_directory(), 'tests', 'resources',
-                             'test_basics.vt')
-        return fname
-        # return '/vistrails/src/git/examples/terminator.vt'
-
-    def run_vistrail_translation_test(self, version):
-        (bundle, tmp_save_dir) = \
-                open_vistrail_bundle_from_zip_xml(self.get_filename())
-        try:
-            vt1 = bundle.vistrail
-            vt2 = translate_vistrail(vt1, currentVersion, version)
-            vt2 = translate_vistrail(vt2, version, currentVersion)
-            vt1.deep_eq_test(vt2, self, get_alternate_tests(version))
-        finally:
-            close_zip_xml(tmp_save_dir)
-
-    def run_workflow_translation_test(self, version):
-        (bundle, tmp_save_dir) = \
-                open_vistrail_bundle_from_zip_xml(self.get_filename())
-        try:
-            vt = bundle.vistrail
-            # 258 is Image Slices HW in terminator.vt
-            # 20 is the executed version in test_basics.vt
-            wf1 = vistrails.db.services.vistrail.materializeWorkflow(vt, 20)
-            # FIXME may set db_version in materializeWorkflow?
-            wf1.db_version = '1.0.5'
-            wf2 = translate_workflow(wf1, currentVersion, version)
-            wf2 = translate_workflow(wf2, version, currentVersion)
-            wf1.deep_eq_test(wf2, self, get_alternate_tests(version))
-        finally:
-            close_zip_xml(tmp_save_dir)
-
-    def run_log_translation_test(self, version):
-        (bundle, tmp_save_dir) = \
-                open_vistrail_bundle_from_zip_xml(self.get_filename())
-        try:
-            log1 = open_log_from_xml(bundle.vistrail.db_log_filename, True)
-            # FIXME may need to update db_version in open_log_from_xml?
-            log1.db_version = '1.0.5'
-            log2 = translate_log(log1, currentVersion, version)
-            log2 = translate_log(log2, version, currentVersion)
-            log1.deep_eq_test(log2, self, get_alternate_tests(version))
-        finally:
-            close_zip_xml(tmp_save_dir)
-
-    def run_registry_translation_test(self, version):
-        from vistrails.core.modules.module_registry import get_module_registry
-
-        (h, fname) = tempfile.mkstemp(prefix='vt_test_', suffix='.xml')
-        os.close(h)
-        try:
-            out_fname = save_registry_to_xml(get_module_registry(), fname)
-            reg1 = open_registry_from_xml(fname)
-            reg2 = translate_registry(reg1, currentVersion, version)
-            reg2 = translate_registry(reg2, version, currentVersion)
-            reg1.deep_eq_test(reg2, self, get_alternate_tests(version))
-        finally:
-            os.unlink(fname)
-
-    def test_v0_9_3_vistrail(self):
-        self.run_vistrail_translation_test('0.9.3')
-
-    def test_v0_9_3_workflow(self):
-        self.run_workflow_translation_test('0.9.3')
-
-    def test_v0_9_5_log(self):
-        self.run_log_translation_test('0.9.5')
-
-    def test_v0_9_3_log(self):
-        self.run_log_translation_test('0.9.3')
-
-    # registry was introduced in 0.9.5 so cannot test back to 0.9.3
-    def test_v0_9_5_registry(self):
-        self.run_registry_translation_test('0.9.5')
-
-    def test_v1_0_1_vistrail(self):
-        self.run_vistrail_translation_test('1.0.1')
-
-    def test_v1_0_1_workflow(self):
-        self.run_workflow_translation_test('1.0.1')
-
-    def test_v1_0_1_log(self):
-        self.run_log_translation_test('1.0.1')
-
-    def test_v1_0_1_registry(self):
-        self.run_registry_translation_test('1.0.1')
-=======
                 # "passwd": None,
                 "host": "localhost",
                 # "port": None,
@@ -2793,7 +2266,6 @@
         finally:
             if save_dir is not None:
                 shutil.rmtree(save_dir)
->>>>>>> f340e5ac
 
 if __name__ == '__main__':
     import vistrails.core.application
