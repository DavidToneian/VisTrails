--- conflicted
+++ resolved
@@ -51,31 +51,19 @@
 import sys
 import tempfile
 import unittest
+import zipfile
 
 from vistrails.core import debug
-<<<<<<< HEAD
 from vistrails.core.system import get_elementtree_library, temporary_directory,\
-     execute_cmdline, systemType, get_executable_path
-=======
+     execute_cmdline, systemType, get_executable_path, strftime
 from vistrails.core.bundles import py_import
-from vistrails.core.system import get_elementtree_library, strftime
->>>>>>> 3e52b80c
 from vistrails.core.utils import Chdir
 from vistrails.core.mashup.mashup_trail import Mashuptrail
 from vistrails.core.modules.sub_module import get_cur_abs_namespace,\
     parse_abstraction_name, read_vistrail_from_db
 import vistrails.core.requirements
-<<<<<<< HEAD
 import vistrails.core.system
-=======
-
-import os.path
-import shutil
-import tempfile
-import copy
-import zipfile
-
->>>>>>> 3e52b80c
+
 from vistrails.db import VistrailsDBException
 from vistrails.db.persistence import sql
 alchemy = sql.alchemy
@@ -89,42 +77,14 @@
 import vistrails.db.services.registry
 import vistrails.db.services.workflow
 import vistrails.db.services.vistrail
-<<<<<<< HEAD
 from vistrails.db.versions import getVersionDAO, currentVersion, \
     get_sql_utils, get_version_name, translate_vistrail, translate_workflow, \
-    translate_log, translate_registry
+    translate_log, translate_registry, translate_startup
 
 ElementTree = get_elementtree_library()
 
-=======
-from vistrails.db.versions import getVersionDAO, currentVersion, getVersionSchemaDir, \
-    translate_vistrail, translate_workflow, translate_log, translate_registry, translate_startup
-
-import unittest
-import vistrails.core.system
-
-ElementTree = get_elementtree_library()
-
 CONNECT_TIMEOUT = 15
 
-_db_lib = None
-def get_db_lib():
-    global _db_lib
-    if _db_lib is None:
-        MySQLdb = py_import('MySQLdb', {
-                'pip': 'mysql-python',
-                'linux-debian': 'python-mysqldb',
-                'linux-ubuntu': 'python-mysqldb',
-                'linux-fedora': 'MySQL-python'})
-        # import sqlite3
-        _db_lib = MySQLdb
-    return _db_lib
-def set_db_lib(lib):
-    global _db_lib
-    _db_lib = lib
-
-
->>>>>>> 3e52b80c
 class SaveBundle(object):
     """Transient bundle of objects to be saved or loaded.
        The bundle type MUST be specified in the constructor; it should be
@@ -269,27 +229,15 @@
         return getattr(utils, f.__name__)(db_connection, *args, **kwargs)
     return wrapper
 
-<<<<<<< HEAD
 def open_db_connection(config):
     # FIXME need to make this more general (just connect_str) here so
     # that it is more straightforward to support other types of
     # databases
-=======
     if config is None:
         msg = "You need to provide valid config dictionary"
         raise VistrailsDBException(msg)
     if 'connect_timeout' not in config:
         config['connect_timeout'] = CONNECT_TIMEOUT
-    try:
-        # FIXME allow config to be kwargs and args?
-        db_connection = get_db_lib().connect(**config)
-        #db_connection = get_db_lib().connect(config)
-        return db_connection
-    except get_db_lib().Error, e:
-        # should have a DB exception type
-        msg = "cannot open connection (%d: %s)" % (e.args[0], e.args[1])
-        raise VistrailsDBException(msg)
->>>>>>> 3e52b80c
 
     if "version" in config:
         version = config["version"]
@@ -311,12 +259,9 @@
     Tests a connection raising an exception in case of error.
     
     """
-<<<<<<< HEAD
-=======
     #print "Testing config", config
     if 'connect_timeout' not in config:
         config['connect_timeout'] = CONNECT_TIMEOUT
->>>>>>> 3e52b80c
     try:
         db_connection = open_db_connection(config)
         close_db_connection(db_connection)
@@ -331,61 +276,7 @@
     It returns True if it is, False otherwise. 
     This can be used for preventing the "MySQL Server has gone away" error. 
     """
-<<<<<<< HEAD
     pass
-=======
-    try:
-        db_connection.ping()
-    except get_db_lib().OperationalError:
-        return False
-    return True
-    
-def translate_to_tbl_name(obj_type):
-    map = {DBVistrail.vtType: 'vistrail',
-           DBWorkflow.vtType: 'workflow',
-           DBLog.vtType: 'log_tbl',
-           DBRegistry.vtType: 'registry',
-           DBAbstraction.vtType: 'abstraction',
-           DBMashuptrail.vtType: 'mashuptrail',
-           DBAnnotation.vtType: 'annotation',
-           }
-    return map[obj_type]
-
-def date_to_str(date):
-    return strftime(date, '%Y-%m-%d %H:%M:%S')
-
-def get_db_object_list(config, obj_type):
-    
-    result = []    
-    db = open_db_connection(config)
-
-    #FIXME Create a DBGetVistrailListSQLDAOBase for this
-    # and maybe there's another way to build this query
-    command = """SELECT o.id, o.name, o.last_modified
-    FROM %s o ORDER BY o.name"""
-
-    # if it is a vistrail we need to remove abstractions
-    if obj_type == DBVistrail.vtType:
-        id_key = '__abstraction_uuid__'
-        command = """SELECT o.id, o.name, o.last_modified
-        FROM %s o"""
-        command += """ WHERE o.id not in ( SELECT o.id
-          FROM %s o, %s a
-          WHERE o.id = a.parent_id AND '%s' = a.parent_type AND a.akey = '%s')
-        ORDER BY o.name""" % (translate_to_tbl_name(obj_type),
-                              translate_to_tbl_name(DBAnnotation.vtType),
-                              translate_to_tbl_name(obj_type),
-                              id_key)
-#     command = """SELECT o.id, v.name, a.date, a.user
-#     FROM %s o, action a,
-#     (SELECT a.entity_id, MAX(a.date) as recent, a.user
-#     FROM action a
-#     GROUP BY entity_id) latest
-#     WHERE o.id = latest.entity_id 
-#     AND a.entity_id = o.id
-#     AND a.date = latest.recent 
-#     """ % obj_type
->>>>>>> 3e52b80c
 
 @run_versioned
 def get_current_time(db_connection=None):
@@ -1001,7 +892,6 @@
     vistrail = translate_vistrail(vistrail, version)
     vistrail.db_currentVersion = current_action
 
-<<<<<<< HEAD
     if save_wfs:
         # update all missing tagged workflows
         tagMap = {}
@@ -1025,30 +915,6 @@
         if wfToSave:
             dao_list.save_many_to_db(db_connection, wfToSave, True)
     utils.commit_transaction(db_connection, trans)
-=======
-    # update all missing tagged workflows
-    tagMap = {}
-    for annotation in vistrail.db_actionAnnotations:
-        if annotation.db_key == '__tag__':
-            tagMap[annotation.db_action_id] = annotation.db_value
-    wfToSave = []
-    for id, name in tagMap.iteritems():
-        if id not in workflowIds:
-            #print "creating workflow", vistrail.db_id, id, name,
-            workflow = vistrails.db.services.vistrail.materializeWorkflow(vistrail, id)
-            workflow.db_id = None
-            workflow.db_vistrail_id = vistrail.db_id
-            workflow.db_parent_id = id
-            workflow.db_group = id
-            workflow.db_last_modified=vistrail.db_get_action_by_id(id).db_date
-            workflow.db_name = name
-            workflow = translate_workflow(workflow, currentVersion, version)
-            wfToSave.append(workflow)
-            #print "done"
-    if wfToSave:
-        dao_list.save_many_to_db(db_connection, wfToSave, True)
-    db_connection.commit()
->>>>>>> 3e52b80c
     return vistrail
 
 ##############################################################################
@@ -1517,26 +1383,8 @@
         return []
 
     # First get associated file names from annotation table
-<<<<<<< HEAD
     file_names = get_thumbnail_fnames_from_db(db_connection, obj_id, obj_type)
 
-=======
-    prepared_statement = format_prepared_statement(
-    """
-    SELECT a.value
-    FROM action_annotation a
-    WHERE a.akey = '__thumb__' AND a.entity_id = ? AND a.entity_type = ?
-    """)
-    try:
-        c = db_connection.cursor()
-        c.execute(prepared_statement, (obj_id, obj_type))
-        file_names = [file_name for (file_name,) in c.fetchall()]
-        c.close()
-    except get_db_lib().Error, e:
-        msg = "Couldn't get thumbnails list from db (%d : %s)" % \
-            (e.args[0], e.args[1])
-        raise VistrailsDBException(msg)
->>>>>>> 3e52b80c
     # Next get all thumbnails from the db that aren't already in tmp_dir
     get_db_file_names = [fname for fname in file_names 
                          if fname not in os.listdir(tmp_dir)]
@@ -1571,34 +1419,10 @@
                         [os.path.basename(absfname) for absfname in absfnames])
 
     # Save any thumbnails that don't already exist in db
-<<<<<<< HEAD
     insert_absfnames = [absfname for absfname in absfnames 
                         if os.path.basename(absfname) not in db_file_names]
     insert_thumbnails_into_db(db_connection, insert_absfnames)
 
-=======
-    prepared_statement = format_prepared_statement(
-    """
-    INSERT INTO thumbnail(file_name, image_bytes, last_modified)
-    VALUES (?, ?, ?)
-    """)
-    try:
-        c = db_connection.cursor()
-        for absfname in insert_absfnames:
-            image_file = open(absfname, 'rb')
-            image_bytes = image_file.read()
-            image_file.close()
-            c.execute(prepared_statement, (os.path.basename(absfname), image_bytes, strftime(get_current_time(db_connection), '%Y-%m-%d %H:%M:%S')))
-            db_connection.commit()
-        c.close()
-    except IOError, e:
-        msg = "Couldn't read thumbnail file for writing to db: %s" % absfname
-        raise VistrailsDBException(msg)
-    except get_db_lib().Error, e:
-        msg = "Couldn't insert thumbnail into db (%d : %s)" % \
-            (e.args[0], e.args[1])
-        raise VistrailsDBException(msg)
->>>>>>> 3e52b80c
     return None
 ##############################################################################
 # Mashup I/O
@@ -1757,28 +1581,6 @@
 def get_type_for_xml(root):
     return root.tag
 
-<<<<<<< HEAD
-=======
-def get_current_time(db_connection=None):
-    timestamp = datetime.now()
-    if db_connection is not None:
-        try:
-            c = db_connection.cursor()
-            # FIXME MySQL versus sqlite3
-            c.execute("SELECT NOW();")
-            # c.execute("SELECT DATETIME('NOW');")
-            row = c.fetchone()
-            if row:
-                # FIXME MySQL versus sqlite3
-                timestamp = row[0]
-                # timestamp = strptime(row[0], '%Y-%m-%d %H:%M:%S')
-            c.close()
-        except get_db_lib().Error, e:
-            debug.critical("Logger Error %d: %s" % (e.args[0], e.args[1]))
-
-    return timestamp
-
->>>>>>> 3e52b80c
 def create_temp_folder(prefix='vt_save'):
     return tempfile.mkdtemp(prefix=prefix)
 
@@ -1813,8 +1615,7 @@
     #         os.path.join(vistrails.core.system.vistrails_root_directory(),
     #                      'tests/resources/dummy.xml'))
     #     assert vistrail is not None
-        
-<<<<<<< HEAD
+
     # def test2(self):
     #     """test importing an xml file"""
 
@@ -1837,19 +1638,22 @@
     #     """ test saving a vt file """
 
     #     # FIXME include abstractions
-    #     filename = os.path.join(vistrails.core.system.vistrails_root_directory(),
-    #                             'tests/resources/dummy_new_temp.vt')
-    
-    #     (save_bundle, vt_save_dir) = open_bundle_from_zip_xml( \
-    #         DBVistrail.vtType,
-    #         os.path.join(vistrails.core.system.vistrails_root_directory(),
-    #                      'tests/resources/dummy_new.vt'))
+    #     testdir = tempfile.mkdtemp(prefix='vt_')
+    #     filename = os.path.join(testdir, 'dummy_new.vt')
+
     #     try:
-    #         save_bundle_to_zip_xml(save_bundle, filename, vt_save_dir)
-    #         if os.path.isfile(filename):
-    #             os.unlink(filename)
-    #     except Exception, e:
-    #         self.fail(str(e))
+    #         (save_bundle, vt_save_dir) = open_bundle_from_zip_xml(
+    #             DBVistrail.vtType,
+    #             os.path.join(vistrails.core.system.vistrails_root_directory(),
+    #                          'tests/resources/dummy_new.vt'))
+    #         try:
+    #             save_bundle_to_zip_xml(save_bundle, filename, vt_save_dir)
+    #             if os.path.isfile(filename):
+    #                 os.unlink(filename)
+    #         except Exception, e:
+    #             self.fail(str(e))
+    #     finally:
+    #         os.rmdir(testdir)
             
     pass
 
@@ -2183,44 +1987,4 @@
 if __name__ == '__main__':
     import vistrails.core.application
     vistrails.core.application.init()
-    unittest.main()
-=======
-    def test2(self):
-        """test importing an xml file"""
-
-        vistrail = open_vistrail_from_xml( \
-            os.path.join(vistrails.core.system.vistrails_root_directory(),
-                         'tests/resources/dummy_new.xml'))
-        assert vistrail is not None
-
-    def test3(self):
-        """test importing a vt file"""
-
-        # FIXME include abstractions
-        (save_bundle, vt_save_dir) = open_bundle_from_zip_xml( \
-            DBVistrail.vtType,
-            os.path.join(vistrails.core.system.vistrails_root_directory(),
-                         'tests/resources/dummy_new.vt'))
-        assert save_bundle.vistrail is not None
-
-    def test4(self):
-        """ test saving a vt file """
-
-        # FIXME include abstractions
-        testdir = tempfile.mkdtemp(prefix='vt_')
-        filename = os.path.join(testdir, 'dummy_new.vt')
-
-        try:
-            (save_bundle, vt_save_dir) = open_bundle_from_zip_xml(
-                DBVistrail.vtType,
-                os.path.join(vistrails.core.system.vistrails_root_directory(),
-                             'tests/resources/dummy_new.vt'))
-            try:
-                save_bundle_to_zip_xml(save_bundle, filename, vt_save_dir)
-                if os.path.isfile(filename):
-                    os.unlink(filename)
-            except Exception, e:
-                self.fail(str(e))
-        finally:
-            os.rmdir(testdir)
->>>>>>> 3e52b80c
+    unittest.main()