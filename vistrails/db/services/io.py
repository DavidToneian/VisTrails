--- conflicted
+++ resolved
@@ -33,12 +33,7 @@
 ## ADVISED OF THE POSSIBILITY OF SUCH DAMAGE."
 ##
 ###############################################################################
-<<<<<<< HEAD
-
-from __future__ import with_statement
-=======
 from __future__ import division, with_statement
->>>>>>> 97642a95
 
 from vistrails.core.bundles import py_import
 
@@ -1272,63 +1267,6 @@
 ##############################################################################
 # Abstraction I/O
 
-<<<<<<< HEAD
-def open_abstraction_from_db(db_connection, id, lock=False):
-    """open_abstraction_from_db(db_connection, id : long: lock: bool) 
-         -> DBAbstraction 
-    DEPRECATED
-    """
-    if db_connection is None:
-        msg = "Need to call open_db_connection() before reading"
-        raise VistrailsDBException(msg)
-    abstraction = read_sql_objects(db_connection, DBAbstraction.vtType, 
-                                   id, lock)[0]
-
-    # not sure where this really should be done...
-    # problem is that db reads the add ops, then change ops, then delete ops
-    # need them ordered by their id
-    for db_action in abstraction.db_get_actions():
-        db_action.db_operations.sort(key=lambda x: x.db_id)
-    vistrails.db.services.abstraction.update_id_scope(abstraction)
-    return abstraction
-
-def save_abstraction_to_db(abstraction, db_connection, do_copy=False):
-    """ DEPRECATED """
-    trans = db_connection.begin()
-    if abstraction.db_last_modified is None:
-        do_copy = True
-    if not do_copy:
-        match_id = get_matching_abstraction_id(db_connection, abstraction)
-        # FIXME remove print
-        #print 'match_id:', match_id
-        if match_id is not None:
-            abstraction.db_id = match_id
-            abstraction.is_new = False
-        else:
-            do_copy = True
-        new_time = get_db_object_modification_time(db_connection, 
-                                                   abstraction.db_id,
-                                                   DBAbstraction.vtType)
-        if new_time > abstraction.db_last_modified:
-            # need synchronization
-            # FIXME remove print
-            #print '*** doing synchronization ***'
-            old_abstraction = open_abstraction_from_db(db_connection, 
-                                                       abstraction.db_id,
-                                                       True)
-            # the "old" one is modified and changes integrated
-            vistrails.db.services.vistrail.synchronize(old_abstraction, abstraction,
-                                             0L)
-            abstraction = old_abstraction
-    if do_copy:
-        abstraction.db_id = None
-    abstraction.db_last_modified = get_current_time(db_connection)
-    write_sql_objects(db_connection, [abstraction], do_copy)
-    trans.commit()
-    return abstraction
-
-=======
->>>>>>> 97642a95
 def save_abstractions_to_db(abstractions, vt_id, db_connection, do_copy=False):
     """save_abstraction_to_db(abs: DBVistrail, db_connection) -> None
     Saves an abstraction to db, and updating existing abstractions
