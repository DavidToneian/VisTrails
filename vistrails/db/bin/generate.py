--- conflicted
+++ resolved
@@ -40,8 +40,6 @@
 # requires mako python package (easy_install Mako) and 
 # uses emacs via subprocess call for python indentation
 # the emacs call is slow because it checks all of the indentation
-
-
 
 from mako.template import Template
 
@@ -237,7 +235,7 @@
                     'm': ('make all directories', False),
                     'n': ('do not change current version', False)}
 
-    optStr = ''.join(list(optionsUsage.keys()))
+    optStr = ''.join(optionsUsage.keys())
     optKeys = optStr.replace(':','')
     for idx in range(len(optKeys)):
         options[optKeys[idx]] = False
@@ -293,13 +291,8 @@
         # copy specs to version        
         print("copying base specs to version directory...")
         for file in os.listdir(baseDirs['specs']):
-<<<<<<< HEAD
-            if file.endswith('.xml'):
+            if file.lower().endswith('.xml'):
                 print('copying %s' % file)
-=======
-            if file.lower().endswith('.xml'):
-                print 'copying %s' % file
->>>>>>> 31cd730e
                 filename = os.path.join(baseDirs['specs'], file)
                 toFile = os.path.join(versionDirs['specs'], file)
                 shutil.copyfile(filename, toFile)
