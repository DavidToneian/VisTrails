--- conflicted
+++ resolved
@@ -37,7 +37,7 @@
 ###############################################################################
 """auto-generates code given specs"""
 
-# requires mako python package (easy_install Mako) and 
+# requires mako python package (easy_install Mako) and
 
 from __future__ import division
 
@@ -146,10 +146,6 @@
     in_file.close()
 
 def indent_python(fname):
-<<<<<<< HEAD
-=======
-    import autopep8
->>>>>>> e63014e1
     autopep8.fix_file(fname, options=autopep8.parse_args([fname, '-i']))
 
 def run_template(template_fname, objects, version, version_string, output_file,
