--- conflicted
+++ resolved
@@ -160,11 +160,6 @@
         traceback.print_exc(None, sys.stderr)
         reportusage.submit_usage_report(result='init %s' % type(e).__name__)
         sys.exit(255)
-<<<<<<< HEAD
-    if not app.temp_configuration.batch:
-        v = app.exec_()
-=======
->>>>>>> 386841c3
 
     try:
         if not app.temp_configuration.batch:
