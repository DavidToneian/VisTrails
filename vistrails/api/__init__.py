###############################################################################
##
## Copyright (C) 2014-2016, New York University.
## Copyright (C) 2011-2014, NYU-Poly.
## Copyright (C) 2006-2011, University of Utah.
## All rights reserved.
## Contact: contact@vistrails.org
##
## This file is part of VisTrails.
##
## "Redistribution and use in source and binary forms, with or without
## modification, are permitted provided that the following conditions are met:
##
##  - Redistributions of source code must retain the above copyright notice,
##    this list of conditions and the following disclaimer.
##  - Redistributions in binary form must reproduce the above copyright
##    notice, this list of conditions and the following disclaimer in the
##    documentation and/or other materials provided with the distribution.
##  - Neither the name of the New York University nor the names of its
##    contributors may be used to endorse or promote products derived from
##    this software without specific prior written permission.
##
## THIS SOFTWARE IS PROVIDED BY THE COPYRIGHT HOLDERS AND CONTRIBUTORS "AS IS"
## AND ANY EXPRESS OR IMPLIED WARRANTIES, INCLUDING, BUT NOT LIMITED TO,
## THE IMPLIED WARRANTIES OF MERCHANTABILITY AND FITNESS FOR A PARTICULAR
## PURPOSE ARE DISCLAIMED. IN NO EVENT SHALL THE COPYRIGHT HOLDER OR
## CONTRIBUTORS BE LIABLE FOR ANY DIRECT, INDIRECT, INCIDENTAL, SPECIAL,
## EXEMPLARY, OR CONSEQUENTIAL DAMAGES (INCLUDING, BUT NOT LIMITED TO,
## PROCUREMENT OF SUBSTITUTE GOODS OR SERVICES; LOSS OF USE, DATA, OR PROFITS;
## OR BUSINESS INTERRUPTION) HOWEVER CAUSED AND ON ANY THEORY OF LIABILITY,
## WHETHER IN CONTRACT, STRICT LIABILITY, OR TORT (INCLUDING NEGLIGENCE OR
## OTHERWISE) ARISING IN ANY WAY OUT OF THE USE OF THIS SOFTWARE, EVEN IF
## ADVISED OF THE POSSIBILITY OF SUCH DAMAGE."
##
###############################################################################
from vistrails.gui.application import get_vistrails_application

import unittest
import copy
import random
from vistrails.core.vistrail.vistrail import Vistrail
import vistrails.gui.utils

##############################################################################
# Exceptions

class NoVistrail(Exception):
    pass

class NoGUI(Exception):
    pass

##############################################################################

def switch_to_pipeline_view():
    """switch_to_pipeline_view():

    Changes current viewing mode to pipeline view in the builder window.

    """
    get_vistrails_application().builderWindow.qactions['pipeline'].trigger()

def switch_to_history_view():
    """switch_to_history_view():

    Changes current viewing mode to history view in the builder window.

    """
    get_vistrails_application().builderWindow.qactions['history'].trigger()
    
def switch_to_query_view():
    """switch_to_query_view():

    Changes current viewing mode to query view in the builder window.

    """
    get_vistrails_application().builderWindow.qactions['search'].trigger()

def switch_to_mashup_view():
    """switch_to_mashup_view():

    Changes current viewing mode to mashup view in the builder window.

    """
    get_vistrails_application().builderWindow.qactions['mashup'].trigger()
 
################################################################################
# Access to current state

def get_builder_window():
    """get_builder_window():

    returns the main VisTrails GUI window

    raises NoGUI.

    """
    try:
        return get_vistrails_application().builderWindow
    except AttributeError:
        raise NoGUI
    
def get_current_controller():
    """get_current_controller():

    returns the VistrailController of the currently selected vistrail.

    raises NoVistrail.

    """
    try:
        return get_vistrails_application().builderWindow.get_current_controller()
    except AttributeError:
        raise NoVistrail

def get_current_vistrail():
    """get_current_vistrail():

    Returns the currently selected vistrail.

    """
    return get_current_controller().vistrail

def get_current_vistrail_view():
    """get_current_vistrail():

    Returns the currently selected vistrail view.

    """
    view = get_vistrails_application().builderWindow.get_current_view()
    if view is None:
        raise NoVistrail
    return view    

def close_current_vistrail(quiet=False):
    get_vistrails_application().builderWindow.close_vistrail(get_current_vistrail_view(), quiet=quiet)

def get_module_registry():
    from vistrails.core.modules.module_registry import get_module_registry
    return get_module_registry()

##############################################################################
# Do things

def add_module(x, y, identifier, name, namespace, controller=None):
    if controller is None:
        controller = get_current_controller()
    if controller.current_version==-1:
<<<<<<< HEAD
        controller.change_selected_version(Vistrail.ROOT_VERSION)
    result = controller.add_module(x, y, identifier, name, namespace)
=======
        controller.change_selected_version(0)
    result = controller.add_module(identifier, name, namespace, x, y)
>>>>>>> e63014e1
    controller.updatePipelineScene()
    result = controller.current_pipeline.modules[result.id]
    return result
    
def add_module_from_descriptor(descriptor, x=0.0, y=0.0, 
                               internal_version=-1, controller=None):
    if controller is None:
        controller = get_current_controller()
    if controller.current_version==-1:
        controller.change_selected_version(Vistrail.ROOT_VERSION)
    result = controller.add_module_from_descriptor(descriptor, x, y, 
                                                   internal_version)
    controller.updatePipelineScene()
    result = controller.current_pipeline.modules[result.id]
    return result
    
def add_connection(output_id, output_port_spec, input_id, input_port_spec, 
                   controller=None):
    if controller is None:
        controller = get_current_controller()
    result = controller.add_connection(output_id, output_port_spec,
                                       input_id, input_port_spec)
    controller.updatePipelineScene()
    result = controller.current_pipeline.connections[result.id]
    return result

def create_group(module_ids, connection_ids, controller=None):
    if controller is None:
        controller = get_current_controller()
    group = controller.create_group(module_ids, connection_ids)
    controller.updatePipelineScene()
    return group

def get_modules_by_name(name, package=None, namespace=None, controller=None):
    if controller is None:
        controller = get_current_controller()
    res = []
    for module in controller.current_pipeline.modules.itervalues():
        if (module.name == name and
            (package is None or module.package == package) and
            (namespace is None or module.namespace == namespace)):
            res.append(module)
    return res

def get_selected_modules(controller=None):
    if controller is None:
        controller = get_current_controller()
    modules = []
    selected = controller.get_selected_item_ids()
    if selected is None:
        return []
    (sel_module_ids, sel_connection_ids) = selected
    for m_id in sel_module_ids:
        modules.append(controller.current_pipeline.modules[m_id])
    return modules
    
def change_parameter(module_id, function_name, param_list, function_id=-1L,
                     alias_list=[], controller=None):
    """change_parameter(module_id: long, 
                        function_name: str, 
                        param_list: list(str),
                        function_id: long,
                        alias_list: list(str),
                        controller: VistrailController,
                        ) -> None
    Note: param_list is a list of strings no matter what the parameter type!
    Note: alias_list will be REMOVED!!
    """
    if controller is None:
        controller = get_current_controller()
    module = controller.current_pipeline.modules[module_id]
    controller.update_function(module, function_name, param_list, function_id, 
                               alias_list)
    controller.updatePipelineScene()

def change_parameter_by_id(module_id, function_id, old_param_id, new_value, 
                           controller=None):
    """change_parameter_by_id(module_id: long,
                             function_id: long,
                             old_param_id: long,
                             new_value: str,
                             controller: VistrailController) -> long
    Returns the id of the new parameter.
    Note: function_id is the real_id! Use f.real_id to access real_id
    Note: old_param_id is the real_id! Use p.real_id to access real_id
    """
    if controller is None:
        controller = get_current_controller()
    module = controller.current_pipeline.modules[module_id]
    function = module.function_idx[function_id]
    pos = function.parameter_idx[old_param_id].pos
    controller.update_parameter(function, old_param_id, new_value)
    controller.updatePipelineScene()
    return function.params[pos].real_id

def change_parameter_by_pos(module_id, function_pos, old_param_pos, new_value,
                            controller=None):
    """change_parameter_by_id(module_id: long,
                             function_pos: int,
                             old_param_pos: int,
                             new_value: str,
                             controller: VistrailController) -> long
    Returns the id of the new parameter.
    """
    if controller is None:
        controller = get_current_controller()
    module = controller.current_pipeline.modules[module_id]
    function = module.functions[function_pos]
    old_param_id = function.params[old_param_pos].real_id
    controller.update_parameter(function, old_param_id, new_value)
    controller.updatePipelineScene()
    return function.params[old_param_pos].real_id

def add_port_spec(module_id, port_spec, controller=None):
    if controller is None:
        controller = get_current_controller()
    # module = controller.current_pipeline.modules[module_id]
    controller.add_module_port(module_id, (port_spec.type, port_spec.name,
                                           port_spec.sigstring))
    controller.updatePipelineScene()

##############################################################################

def select_version(version, ctrl=None):
    """select_version(int or str, ctrl=None):

    Given an integer, selects a version with the given number from the
    given vistrail (or the current one if no controller is given).

    Given a string, selects a version with that tag.

    """
    if ctrl is None:
        ctrl = get_current_controller()
    vistrail = ctrl.vistrail
    version_id = vistrail.get_version_id(version)
    ctrl.change_selected_version(version_id)
    ctrl.invalidate_version_tree(False)

def undo():
    get_current_vistrail_view().undo()

def redo():
    get_current_vistrail_view().redo()

def get_available_versions():
    """get_available_version(): ([int], {int: str})

    From the currently selected vistrail, return all available
    versions and the existing tags.

    """
    ctrl = get_current_controller()
    vistrail = ctrl.vistrail
    return (vistrail.actionMap.keys(), vistrail.get_tagMap())

def open_vistrail_from_file(filename):
    from vistrails.core.db.locator import FileLocator

    f = FileLocator(filename)
    view = get_builder_window().open_vistrail(f)
    return view

def close_vistrail(view, quiet=True):
    """close_vistrail(view: QVistrailView, quiet:bool)-> None
    Closes vistrail in view. If quiet is True it will discard changes
    automatically.
    
    """
    get_builder_window().close_vistrail(view, quiet=quiet)

def close_all_vistrails(quiet=True):
    get_builder_window().close_all_vistrails(quiet)
    
def new_vistrail():
    # Returns VistrailView - remember to be consistent about it..
    get_vistrails_application().builderWindow.new_vistrail(False)
    result = get_vistrails_application().builderWindow.get_current_view()
    return result

def get_vistrail_from_file(filename):
    from vistrails.core.db.locator import FileLocator
    from vistrails.core.vistrail.vistrail import Vistrail
    v = FileLocator(filename).load()
    if not isinstance(v, Vistrail):
        v = v.vistrail
    return v

##############################################################################
# Testing


class TestAPI(vistrails.gui.utils.TestVisTrailsGUI):

    def setUp(self):
        app = vistrails.gui.application.get_vistrails_application()
        app.builderWindow.auto_view = False
        app.builderWindow.close_all_vistrails(True)

    def test_close_current_vistrail_no_vistrail(self):
        self.assertRaises(NoVistrail, lambda: get_current_vistrail_view())

    def test_new_vistrail_no_save(self):
        v = new_vistrail()
        import vistrails.gui.vistrail_view
        assert isinstance(v, vistrails.gui.vistrail_view.QVistrailView)
        assert not v.controller.changed
        close_vistrail(v)

    def test_new_vistrail_button_states(self):
        assert get_vistrails_application().builderWindow.qactions['newVistrail'].isEnabled()
        assert not get_vistrails_application().builderWindow.qactions['closeVistrail'].isEnabled()
        assert not get_vistrails_application().builderWindow.qactions['saveFile'].isEnabled()
        assert not get_vistrails_application().builderWindow.qactions['saveFileAs'].isEnabled()
        view = new_vistrail()
        assert get_vistrails_application().builderWindow.qactions['newVistrail'].isEnabled()
        assert get_vistrails_application().builderWindow.qactions['closeVistrail'].isEnabled()
        self.assertEqual(get_vistrails_application().builderWindow.qactions['saveFile'].isEnabled(),
                         view.has_changes())
        assert get_vistrails_application().builderWindow.qactions['saveFileAs'].isEnabled()

    def test_detach_vistrail(self):
        view = new_vistrail()
        get_vistrails_application().builderWindow.detach_view(view)
        get_vistrails_application().builderWindow.attach_view(view)
        close_vistrail(view)

    
    
    <|MERGE_RESOLUTION|>--- conflicted
+++ resolved
@@ -146,13 +146,8 @@
     if controller is None:
         controller = get_current_controller()
     if controller.current_version==-1:
-<<<<<<< HEAD
         controller.change_selected_version(Vistrail.ROOT_VERSION)
-    result = controller.add_module(x, y, identifier, name, namespace)
-=======
-        controller.change_selected_version(0)
     result = controller.add_module(identifier, name, namespace, x, y)
->>>>>>> e63014e1
     controller.updatePipelineScene()
     result = controller.current_pipeline.modules[result.id]
     return result
